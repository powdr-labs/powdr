--- conflicted
+++ resolved
@@ -173,16 +173,10 @@
         .iter()
         .for_each(|backend| {
             let mut pipeline = make_simple_prepared_pipeline::<GoldilocksField>(f, LinkerMode::Bus)
-<<<<<<< HEAD
                 .with_backend_factory(*backend);
-            let witness = pipeline.compute_witness().unwrap();
-            let arith_size = witness
-=======
-                .with_backend(*backend, None);
             let witness_and_publics = pipeline.compute_witness().unwrap();
             let arith_size = witness_and_publics
                 .0
->>>>>>> 00bb918e
                 .iter()
                 .find(|(k, _)| k == "main_arith::x")
                 .unwrap()
@@ -320,13 +314,8 @@
     // Witness generation require backend to be known
     for backend in [BackendType::Mock, BackendType::Plonky3].iter() {
         let mut pipeline = make_simple_prepared_pipeline::<GoldilocksField>(f, LinkerMode::Bus)
-<<<<<<< HEAD
             .with_backend_factory(*backend);
-        let witness = pipeline.compute_witness().unwrap();
-=======
-            .with_backend(*backend, None);
         let witness = &pipeline.compute_witness().unwrap().0;
->>>>>>> 00bb918e
         let witness_by_name = witness
             .iter()
             .map(|(k, v)| (k.as_str(), v))
