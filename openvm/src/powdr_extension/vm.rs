--- conflicted
+++ resolved
@@ -213,48 +213,35 @@
             .first()
             .cloned();
 
-        for stacked in &self.precompiles {
-
         // Create the shared chips and the dummy shared chips
         let shared_chips_pair =
             PowdrPeripheryInstances::new(range_checker, bitwise_lookup, tuple_range_checker);
 
+        for stacked in &self.precompiles {
             let powdr_chip: PowdrExecutor<P> = match self.implementation {
                 PrecompileImplementation::SingleRowChip => PowdrChip::new(
-<<<<<<< HEAD
                     stacked.clone(),
-=======
-                    precompile.clone(),
                     self.airs.clone(),
->>>>>>> f28e52fa
                     offline_memory.clone(),
                     self.base_config.clone(),
                     shared_chips_pair.clone(),
                 )
                 .into(),
                 PrecompileImplementation::PlonkChip => {
-<<<<<<< HEAD
                     if stacked.precompiles.len() != 1 {
                         panic!("Plonk chip implementation does not support chip stacking");
                     }
                     let precompile = stacked.precompiles.values().next().unwrap().clone();
-                    PlonkChip::new(
-                        precompile.clone(),
-=======
                     let copy_constraint_bus_id = builder.new_bus_idx();
 
                     PlonkChip::new(
                         precompile.clone(),
                         self.airs.clone(),
->>>>>>> f28e52fa
                         offline_memory.clone(),
                         self.base_config.clone(),
                         shared_chips_pair.clone(),
                         self.bus_map.clone(),
-<<<<<<< HEAD
-=======
                         copy_constraint_bus_id,
->>>>>>> f28e52fa
                     )
                     .into()
                 }
