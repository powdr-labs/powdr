//! A specialized executor for our RISC-V assembly that can speedup witgen and
//! help with making partition decisions.
//!
//! WARNING: the general witness generation/execution code over the polynomial
//! constraints try to ensure the determinism of the instructions. If we bypass
//! much of witness generation using the present module, we lose the
//! non-determinism verification.
//!
//! TODO: perform determinism verification for each instruction independently
//! from execution.

use std::{
    collections::{BTreeMap, HashMap},
    fmt::{self, Display, Formatter},
    path::Path,
    sync::Arc,
    time::Instant,
};

use builder::TraceBuilder;

use itertools::Itertools;
use powdr_ast::{
    analyzed::{Analyzed, Identity},
    asm_analysis::{AnalysisASMFile, CallableSymbol, FunctionStatement, LabelStatement, Machine},
    parsed::{
        asm::{parse_absolute_path, AssignmentRegister, DebugDirective},
        BinaryOperation, Expression, FunctionCall, Number, UnaryOperation,
    },
};
use powdr_executor::constant_evaluator::VariablySizedColumn;
use powdr_number::{write_polys_csv_file, FieldElement, LargeInt};
pub use profiler::ProfilerOptions;

pub mod arith;
mod poseidon2_gl;
pub mod poseidon_gl;
mod profiler;
mod submachines;
use submachines::*;
mod memory;
use memory::*;
mod pil;

use crate::profiler::Profiler;

// TODO: we don't do anything with these yet. Idea is to keep info that is to be given to witgen
#[allow(unused)]
struct MainOp<F: FieldElement> {
    instr: Option<Instruction>,
    pc: u32,
    data: Vec<F>,
}

#[derive(Debug)]
struct SubmachineOp<F: FieldElement> {
    // pil identity id of the link
    identity_id: u64,
    // these are the RHS values of the lookup (i.e., inside brackets in the PIL lookup)
    lookup_args: Vec<F>,
    // TODO: this is just for the hand-written poseidon_gl submachine,
    // we give it the input values because it doesn't have access to memory
    extra: Vec<F>,
}

/// Enum with asm machine RISCV instruction. Helps avoid using raw strings in the code.
macro_rules! instructions {
    ($($name:ident),*) => {
        #[derive(Debug, Clone, Copy, PartialEq, Eq, PartialOrd, Ord, Hash)]
        #[allow(non_camel_case_types)]
        enum Instruction {
            $($name,)*
        }

        impl Instruction {
            fn from_name(s: &str) -> Option<Self> {
                match s {
                    $(stringify!($name) => Some(Self::$name),)*
                    _ => None
                }
            }

            fn flag(&self) -> &'static str {
                match *self {
                    $(Self::$name => concat!("main::instr_", stringify!($name)),)*
                }
            }
        }
    };
}

instructions! {
    set_reg,
    get_reg,
    affine,
    mstore,
    mstore_bootloader,
    mload,
    load_bootloader_input,
    assert_bootloader_input,
    load_label,
    jump,
    jump_dyn,
    jump_to_bootloader_input,
    branch_if_diff_nonzero,
    branch_if_diff_equal,
    skip_if_equal,
    branch_if_diff_greater_than,
    is_diff_greater_than,
    is_equal_zero,
    is_not_equal,
    add_wrap,
    wrap16,
    sub_wrap_with_offset,
    sign_extend_byte,
    sign_extend_16_bits,
    to_signed,
    divremu,
    mul,
    and,
    or,
    xor,
    shl,
    shr,
    invert_gl,
    split_gl,
    poseidon_gl,
    poseidon2_gl,
    affine_256,
    mod_256,
    ec_add,
    ec_double,
    commit_public,
    fail
}

/// Enum with submachines used in the RISCV vm
macro_rules! machine_instances {
    ($($name:ident),*) => {
        #[derive(Debug, Clone, Copy, PartialEq, Eq, PartialOrd, Ord, Hash)]
        #[allow(non_camel_case_types)]
        enum MachineInstance {
            $($name,)*
        }

        #[allow(unused)]
        impl MachineInstance {
            fn name(&self) -> &'static str {
                match *self {
                    $(Self::$name => stringify!($name),)*
                }
            }

            fn namespace(&self) -> &'static str {
                match *self {
                    $(Self::$name => concat!("main_", stringify!($name)),)*
                }
            }
        }
    };
}

machine_instances! {
    memory,
    regs,
    publics,
    binary,
    shift,
    split_gl,
    poseidon_gl
    // poseidon2_gl,
    // keccakf,
    // arith,
}

/// Initial value of the PC.
///
/// To match the ZK proof witness, the PC must start after some offset used for
/// proof initialization.
///
/// TODO: get this value from some authoritative place
const PC_INITIAL_VAL: usize = 2;

#[derive(Debug, Clone, Copy, PartialEq, Eq)]
enum Elem<F: FieldElement> {
    /// Only the ranges of i32 and u32 are actually valid for a Binary value.
    /// I.e., [-2**31, 2**32).
    Binary(i64),
    Field(F),
}

impl<F: FieldElement> Elem<F> {
    /// Try to interpret the value of a field as a binary, if it can be represented either as a
    /// u32 or a i32.
    pub fn try_from_fe_as_bin(value: &F) -> Option<Self> {
        if let Some(v) = value.to_integer().try_into_u32() {
            Some(Self::Binary(v as i64))
        } else {
            value.try_into_i32().map(|v| Self::Binary(v as i64))
        }
    }

    pub fn from_u32_as_fe(value: u32) -> Self {
        Self::Field(F::from(value))
    }

    pub fn from_i32_as_fe(value: i32) -> Self {
        Self::Field(F::from(value))
    }

    pub fn from_bool_as_fe(value: bool) -> Self {
        if value {
            Self::Field(F::one())
        } else {
            Self::Field(F::zero())
        }
    }

    /// Interprets the value of self as a field element.
    pub fn into_fe(self) -> F {
        match self {
            Self::Field(f) => f,
            Self::Binary(b) => b.into(),
        }
    }

    /// Interprets the value of self as an i64, ignoring higher bytes if a field element
    pub fn as_i64_from_lower_bytes(&self) -> i64 {
        match self {
            Self::Binary(b) => *b,
            Self::Field(f) => {
                let mut bytes = f.to_bytes_le();
                bytes.truncate(8);
                i64::from_le_bytes(bytes.try_into().unwrap())
            }
        }
    }

    pub fn bin(&self) -> i64 {
        match self {
            Self::Binary(b) => *b,
            Self::Field(_) => panic!(),
        }
    }

    fn u(&self) -> u32 {
        self.bin().try_into().unwrap()
    }

    fn s(&self) -> i32 {
        self.bin().try_into().unwrap()
    }

    fn is_zero(&self) -> bool {
        match self {
            Self::Binary(b) => *b == 0,
            Self::Field(f) => f.is_zero(),
        }
    }

    fn add(&self, other: &Self) -> Self {
        match (self, other) {
            (Self::Binary(a), Self::Binary(b)) => Self::Binary(a.checked_add(*b).unwrap()),
            (Self::Field(a), Self::Field(b)) => Self::Field(*a + *b),
            (Self::Binary(a), Self::Field(b)) => Self::Field(F::from(*a) + *b),
            (Self::Field(a), Self::Binary(b)) => Self::Field(*a + F::from(*b)),
        }
    }

    fn sub(&self, other: &Self) -> Self {
        match (self, other) {
            (Self::Binary(a), Self::Binary(b)) => Self::Binary(a.checked_sub(*b).unwrap()),
            (Self::Field(a), Self::Field(b)) => Self::Field(*a - *b),
            (Self::Binary(a), Self::Field(b)) => Self::Field(F::from(*a) - *b),
            (Self::Field(a), Self::Binary(b)) => Self::Field(*a - F::from(*b)),
        }
    }

    fn mul(&self, other: &Self) -> Self {
        match (self, other) {
            (Self::Binary(a), Self::Binary(b)) => match a.checked_mul(*b) {
                Some(v) => Self::Binary(v),
                None => {
                    let a = F::from(*a);
                    let b = F::from(*b);
                    Self::Field(a * b)
                }
            },
            (Self::Field(a), Self::Field(b)) => Self::Field(*a * *b),
            (Self::Binary(a), Self::Field(b)) => Self::Field(F::from(*a) * *b),
            (Self::Field(a), Self::Binary(b)) => Self::Field(*a * F::from(*b)),
        }
    }

    fn div(&self, other: &Self) -> Self {
        match (self, other) {
            (Self::Binary(a), Self::Binary(b)) => Self::Binary(a / b),
            (Self::Field(a), Self::Field(b)) => Self::Field(*a / *b),
            (Self::Binary(a), Self::Field(b)) => Self::Field(F::from(*a) / *b),
            (Self::Field(a), Self::Binary(b)) => Self::Field(*a / F::from(*b)),
        }
    }
}

fn decompose_lower32(x: i64) -> (u8, u8, u8, u8, u8) {
    let b1 = (x & 0xff) as u8;
    let b2 = ((x >> 8) & 0xff) as u8;
    let b3 = ((x >> 16) & 0xff) as u8;
    let b4 = ((x >> 24) & 0xff) as u8;
    let sign = ((x >> 31) & 1) as u8;
    (b1, b2, b3, b4, sign)
}

impl<F: FieldElement> From<i64> for Elem<F> {
    fn from(value: i64) -> Self {
        Self::Binary(value)
    }
}

impl<F: FieldElement> From<u32> for Elem<F> {
    fn from(value: u32) -> Self {
        Self::Binary(value as i64)
    }
}

impl<F: FieldElement> From<i32> for Elem<F> {
    fn from(value: i32) -> Self {
        Self::Binary(value as i64)
    }
}

impl<F: FieldElement> From<usize> for Elem<F> {
    fn from(value: usize) -> Self {
        Self::Binary(value as i64)
    }
}

impl<F: FieldElement> Display for Elem<F> {
    fn fmt(&self, f: &mut Formatter<'_>) -> fmt::Result {
        match self {
            Self::Binary(b) => write!(f, "{b}"),
            Self::Field(fe) => write!(f, "{fe}"),
        }
    }
}

pub type MemoryState = HashMap<u32, u32>;
pub type RegisterMemoryState<F> = HashMap<u32, F>;

#[derive(Debug)]
pub enum MemOperationKind {
    Read,
    Write,
}

#[derive(Debug)]
pub struct MemOperation {
    /// The row of the execution trace the memory operation happened.
    pub row: usize,
    pub kind: MemOperationKind,
    pub address: u32,
}

pub struct RegWrite<F: FieldElement> {
    /// The row of the execution trace this write will result into. Multiple
    /// writes at the same row are valid: the last write to a given reg_idx will
    /// define the final value of the register in that row.
    row: usize,
    /// Index of the register in the register bank.
    reg_idx: u16,
    val: F,
}

pub struct ExecutionTrace<F: FieldElement> {
    reg_map: HashMap<String, u16>,

    /// Values of the registers in the execution trace.
    ///
    /// Each N elements is a row with all registers, where N is the number of
    /// registers.
    reg_writes: Vec<RegWrite<F>>,

    /// Writes and reads to memory.
    mem_ops: Vec<MemOperation>,

    /// The length of the trace, after applying the reg_writes.
    len: usize,

    /// Main machine instructions
    main_ops: Vec<MainOp<F>>,

    /// Calls into submachines
    submachine_ops: HashMap<MachineInstance, Vec<SubmachineOp<F>>>,

    /// witness columns
    cols: HashMap<String, Vec<F>>,
}

impl<F: FieldElement> ExecutionTrace<F> {
    pub fn new(
        witness_cols: Vec<String>,
        reg_map: HashMap<String, u16>,
        reg_writes: Vec<RegWrite<F>>,
        pc: usize,
    ) -> Self {
        let cols: HashMap<String, _> = witness_cols
            .into_iter()
            .filter(|n| n.starts_with("main::"))
            .map(|n| (n, vec![F::zero(), F::zero()]))
            .collect();

        ExecutionTrace {
            reg_map,
            reg_writes,
            mem_ops: Vec::new(),
            len: pc,
            main_ops: Vec::new(),
            submachine_ops: HashMap::new(),
            cols,
        }
    }

    /// Replay the execution and get the register values per trace row.
    fn replay(&self) -> TraceReplay<F> {
        TraceReplay {
            trace: self,
            regs: vec![0.into(); self.reg_map.len()],
            pc_idx: self.reg_map["pc"] as usize,
            next_write: 0,
            next_r: 0,
        }
    }

    /// transpose the register write operations into value columns
    fn generate_registers_trace(&self) -> Vec<(String, Vec<F>)> {
        let mut reg_values: HashMap<&str, Vec<F>> = HashMap::with_capacity(self.reg_map.len());

        let mut rows = self.replay();
        while let Some(row) = rows.next_row() {
            for (reg_name, &index) in self.reg_map.iter() {
                reg_values
                    .entry(reg_name)
                    .or_default()
                    .push(row[index as usize]);
            }
        }

        reg_values
            .into_iter()
            .map(|(n, c)| (format!("main::{n}"), c))
            .collect()
    }
}

pub struct TraceReplay<'a, F: FieldElement> {
    trace: &'a ExecutionTrace<F>,
    regs: Vec<F>,
    pc_idx: usize,
    next_write: usize,
    next_r: usize,
}

impl<'a, F: FieldElement> TraceReplay<'a, F> {
    /// Returns the next row's registers value.
    ///
    /// Just like an iterator's next(), but returns the value borrowed from self.
    pub fn next_row(&mut self) -> Option<&[F]> {
        if self.next_r == self.trace.len {
            return None;
        }

        // we optimistically increment the PC, if it is a jump or special case,
        // one of the writes will overwrite it
        self.regs[self.pc_idx] += 1.into();

        while let Some(next_write) = self.trace.reg_writes.get(self.next_write) {
            if next_write.row > self.next_r {
                break;
            }
            self.next_write += 1;

            self.regs[next_write.reg_idx as usize] = next_write.val;
        }

        self.next_r += 1;
        Some(&self.regs[..])
    }
}

#[derive(Default)]
pub struct RegisterMemory<F: FieldElement> {
    last: HashMap<u32, Elem<F>>,
    second_last: HashMap<u32, Elem<F>>,
}

impl<F: FieldElement> RegisterMemory<F> {
    pub fn for_bootloader(&self) -> HashMap<u32, F> {
        self.second_last
            .iter()
            .map(|(k, v)| (*k, v.into_fe()))
            .collect()
    }
}

mod builder {
    use std::{cell::RefCell, cmp, collections::HashMap, time::Instant};

    use powdr_ast::{
        analyzed::{Analyzed, DegreeRange},
        asm_analysis::{Machine, RegisterTy},
    };
    use powdr_number::FieldElement;
<<<<<<< HEAD
    use rayon::iter::{ParallelBridge, ParallelExtend, ParallelIterator};

    use crate::{
        pil, BinaryMachine, Elem, ExecMode, Execution, ExecutionTrace, Instruction,
        MachineInstance, MainOp, MemOperation, MemOperationKind, MemoryMachine, MemoryState,
        PoseidonGlMachine, PublicsMachine, RegWrite, RegisterMemory, ShiftMachine, SplitGlMachine,
        Submachine, SubmachineBoxed, SubmachineOp, PC_INITIAL_VAL,
=======
    use rayon::iter::{ParallelBridge, ParallelIterator};

    use crate::{
        pil, BinaryMachine, Elem, ExecMode, Execution, ExecutionTrace, MachineInstance, MainOp,
        MemOperation, MemOperationKind, MemoryMachine, MemoryState, PoseidonGlMachine,
        PublicsMachine, RegWrite, RegisterMemory, ShiftMachine, SplitGlMachine, Submachine,
        SubmachineBoxed, SubmachineOp, PC_INITIAL_VAL,
>>>>>>> 9e9fb905
    };

    fn namespace_degree_range<F: FieldElement>(
        opt_pil: &Analyzed<F>,
        namespace: &str,
    ) -> DegreeRange {
        opt_pil
            .committed_polys_in_source_order()
            .find(|(s, _)| s.absolute_name.contains(&format!("{namespace}::")))
            .and_then(|(s, _)| s.degree)
            // all machines/columns should have a degree range defined
            .unwrap()
    }

    fn register_names(main: &Machine) -> Vec<&str> {
        main.registers
            .iter()
            .filter_map(|statement| {
                if statement.ty != RegisterTy::Assignment {
                    Some(&statement.name[..])
                } else {
                    None
                }
            })
            .collect()
    }

    pub struct TraceBuilder<'b, F: FieldElement> {
        trace: ExecutionTrace<F>,

        submachines: HashMap<MachineInstance, RefCell<Box<dyn Submachine<F>>>>,

        /// Maximum rows we can run before we stop the execution.
        max_rows: usize,

        // index of special case registers to look after:
        pc_idx: u16,

        /// The value of PC at the start of the execution of the current row.
        curr_pc: Elem<F>,

        /// The PC in the register bank refers to the batches, we have to track our
        /// actual program counter independently.
        next_statement_line: u32,

        /// When PC is written, we need to know what line to actually execute next
        /// from this map of batch to statement line.
        batch_to_line_map: &'b [u32],

        /// Current register bank
        regs: Vec<Elem<F>>,

        /// Current memory.
        mem: HashMap<u32, u32>,

        /// Separate register memory, last and second last.
        reg_mem: RegisterMemory<F>,

        /// The execution mode we running.
        /// Fast: do not save the register's trace and memory accesses.
        /// Trace: save everything - needed for continuations.
        mode: ExecMode,
    }

    impl<'a, 'b, F: FieldElement> TraceBuilder<'b, F> {
        /// Creates a new builder.
        ///
        /// May fail if max_rows_len is too small or if the main machine is
        /// empty. In this case, the final (empty) execution trace is returned
        /// in Err.
        pub fn new(
            main: &'a Machine,
            opt_pil: Option<&Analyzed<F>>,
            witness_cols: Vec<String>,
            mem: MemoryState,
            batch_to_line_map: &'b [u32],
            max_rows_len: usize,
            mode: ExecMode,
        ) -> Result<Self, Box<Execution<F>>> {
            let reg_map = register_names(main)
                .into_iter()
                .enumerate()
                .map(|(i, name)| (name.to_string(), i as u16))
                .collect::<HashMap<String, u16>>();

            let reg_len = reg_map.len();

            // To save cache/memory bandwidth, I set the register index to be
            // u16, so panic if it doesn't fit (it obviously will fit for RISC-V).
            <usize as TryInto<u16>>::try_into(reg_len).unwrap();

            // To avoid a special case when replaying the trace, we create a
            // special write operation that sets the PC with 0 in the first row.
            let pc_idx = reg_map["pc"];
            let reg_writes = vec![RegWrite {
                row: 0,
                reg_idx: pc_idx,
                val: 0.into(),
            }];

            let mut regs = vec![0.into(); reg_len];
            regs[pc_idx as usize] = PC_INITIAL_VAL.into();

            let submachines: HashMap<_, RefCell<Box<dyn Submachine<F>>>> =
                if let ExecMode::Trace = mode {
                    [
                        (
                            MachineInstance::memory,
                            RefCell::new(Box::new(MemoryMachine::new("main_memory", &witness_cols)))
                                as RefCell<Box<dyn Submachine<F>>>, // this first `as` is needed to coerce the type of the array
                        ),
                        (
                            MachineInstance::regs,
                            RefCell::new(Box::new(MemoryMachine::new("main_regs", &witness_cols))),
                        ),
                        (
                            MachineInstance::binary,
                            RefCell::new(BinaryMachine::new_boxed("main_binary", &witness_cols)),
                        ),
                        (
                            MachineInstance::shift,
                            RefCell::new(ShiftMachine::new_boxed("main_shift", &witness_cols)),
                        ),
                        (
                            MachineInstance::split_gl,
                            RefCell::new(SplitGlMachine::new_boxed("main_split_gl", &witness_cols)),
                        ),
                        (
                            MachineInstance::publics,
                            RefCell::new(PublicsMachine::new_boxed("main_publics", &witness_cols)),
                        ),
                        (
                            MachineInstance::poseidon_gl,
                            RefCell::new(PoseidonGlMachine::new_boxed(
                                "main_poseidon_gl",
                                &witness_cols,
                            )),
                        ),
                    ]
                    .into_iter()
                    .collect()
                } else {
                    Default::default()
                };

            let mut ret = Self {
                pc_idx,
                curr_pc: PC_INITIAL_VAL.into(),
                trace: ExecutionTrace::new(witness_cols, reg_map, reg_writes, PC_INITIAL_VAL + 1),
                submachines,
                next_statement_line: 1,
                batch_to_line_map,
                max_rows: max_rows_len,
                regs,
                mem,
                reg_mem: Default::default(),
                mode,
            };

            if ret.has_enough_rows() || ret.set_next_pc().is_none() {
                Err(Box::new(ret.finish(opt_pil, vec![])))
            } else {
                Ok(ret)
            }
        }

        pub(crate) fn main_ops(&self) -> &[MainOp<F>] {
            &self.trace.main_ops
        }

        pub(crate) fn main_op(&mut self, instr: Option<Instruction>, pc: u32, data: Vec<F>) {
            if let ExecMode::Trace = self.mode {
                self.trace.main_ops.push(MainOp { instr, pc, data });
            }
        }

        pub(crate) fn submachine_op(
            &mut self,
            m: MachineInstance,
            identity_id: u64,
            lookup_args: &[F],
            extra: &[F],
        ) {
            if let ExecMode::Trace = self.mode {
                self.trace
                    .submachine_ops
                    .entry(m)
                    .or_default()
                    .push(SubmachineOp {
                        identity_id,
                        lookup_args: lookup_args.to_vec(),
                        extra: extra.to_vec(),
                    });
            }
        }

        pub(crate) fn main_columns_len(&self) -> usize {
            let cols_len = self
                .trace
                .cols
                .values()
                .next()
                .map(|v| v.len())
                .unwrap_or(0);

            // sanity check
            assert!(self.trace.len <= cols_len);

            cols_len
        }

        /// get the value of PC as of the start of the execution of the current row.
        pub(crate) fn get_pc(&self) -> Elem<F> {
            self.curr_pc
        }

        /// get the value of PC as updated by the last executed instruction.
        /// The actual PC is only updated when moving to a new row.
        pub(crate) fn get_next_pc(&self) -> Elem<F> {
            self.regs[self.pc_idx as usize]
        }

        /// get current value of register
        pub(crate) fn get_reg(&self, idx: &str) -> Elem<F> {
            self.get_reg_idx(self.trace.reg_map[idx])
        }

        /// get current value of register by register index instead of name
        fn get_reg_idx(&self, idx: u16) -> Elem<F> {
            if idx == self.pc_idx {
                return self.get_pc();
            }
            self.regs[idx as usize]
        }

        /// sets the PC
        pub(crate) fn set_pc(&mut self, value: Elem<F>) {
            // updates the internal statement-based program counter accordingly:
            self.next_statement_line = self.batch_to_line_map[value.u() as usize];
            self.set_reg_idx(self.pc_idx, value);
        }

        /// set next value of register, accounting to x0 writes
        ///
        /// to set the PC, use set_pc() instead of this
        pub(crate) fn set_reg(&mut self, idx: &str, value: impl Into<Elem<F>>) {
            self.set_reg_impl(idx, value.into())
        }

        fn set_reg_impl(&mut self, idx: &str, value: Elem<F>) {
            let idx = self.trace.reg_map[idx];
            assert!(idx != self.pc_idx);
            self.set_reg_idx(idx, value);
        }

        /// raw set next value of register by register index instead of name
        fn set_reg_idx(&mut self, idx: u16, value: Elem<F>) {
            // Record register write in trace. Only for non-assignment registers.
            if let ExecMode::Trace = self.mode {
                self.trace.reg_writes.push(RegWrite {
                    row: self.trace.len,
                    reg_idx: idx,
                    val: value.into_fe(),
                });
            }

            self.regs[idx as usize] = value;
        }

        pub fn set_col_idx(&mut self, name: &str, idx: usize, value: Elem<F>) {
            if let ExecMode::Trace = self.mode {
                let col = self
                    .trace
                    .cols
                    .get_mut(name)
                    .unwrap_or_else(|| panic!("col not found: {name}"));
                *col.get_mut(idx).unwrap() = value.into_fe();
            }
        }

        pub fn set_col(&mut self, name: &str, value: Elem<F>) {
            if let ExecMode::Trace = self.mode {
                let col = self
                    .trace
                    .cols
                    .get_mut(name)
                    .unwrap_or_else(|| panic!("col not found: {name}"));
                *col.last_mut().unwrap() = value.into_fe();
            }
        }

        pub fn get_col(&self, name: &str) -> Elem<F> {
            if let ExecMode::Trace = self.mode {
                let col = self
                    .trace
                    .cols
                    .get(name)
                    .unwrap_or_else(|| panic!("col not found: {name}"));
                Elem::Field(*col.last().unwrap())
            } else {
                Elem::Field(F::zero())
            }
        }

        pub fn push_row(&mut self) {
            if let ExecMode::Trace = self.mode {
                self.trace.cols.values_mut().for_each(|v| v.push(F::zero()));
            }
        }

        pub fn extend_rows(&mut self, len: u32) {
            if let ExecMode::Trace = self.mode {
                self.trace.cols.values_mut().for_each(|v| {
                    let last = *v.last().unwrap();
                    v.resize(len as usize, last);
                });
            }
        }

        /// advance to next row, returns the index to the statement that must be
        /// executed now, or None if the execution is finished
        pub fn advance(&mut self) -> Option<u32> {
            let next_pc = self.regs[self.pc_idx as usize];
            if self.curr_pc != next_pc {
                // If we are at the limit of rows, stop the execution
                if self.has_enough_rows() {
                    return None;
                }

                self.trace.len += 1;
                self.curr_pc = next_pc;
            }

            // advance to the next statement
            let st_line = self.next_statement_line;

            // optimistically advance the internal and register PCs
            self.next_statement_line += 1;
            self.set_next_pc().and(Some(st_line))
        }

        pub(crate) fn set_mem(&mut self, addr: u32, val: u32, step: u32, identity_id: u64) {
            if let ExecMode::Trace = self.mode {
                self.submachine_op(
                    MachineInstance::memory,
                    identity_id,
                    &[1.into(), addr.into(), step.into(), val.into()],
                    &[],
                );
                self.trace.mem_ops.push(MemOperation {
                    row: self.trace.len,
                    kind: MemOperationKind::Write,
                    address: addr,
                });
            }

            self.mem.insert(addr, val);
        }

        pub(crate) fn get_mem(&mut self, addr: u32, step: u32, identity_id: u64) -> u32 {
            let val = *self.mem.get(&addr).unwrap_or(&0);
            if let ExecMode::Trace = self.mode {
                self.submachine_op(
                    MachineInstance::memory,
                    identity_id,
                    &[0.into(), addr.into(), step.into(), val.into()],
                    &[],
                );
                self.trace.mem_ops.push(MemOperation {
                    row: self.trace.len,
                    kind: MemOperationKind::Read,
                    address: addr,
                });
            }
            val
        }

        pub(crate) fn set_reg_mem(&mut self, addr: u32, val: Elem<F>) {
            if addr != 0 {
                self.reg_mem.last.insert(addr, val);
            }
        }

        pub(crate) fn get_reg_mem(&mut self, addr: u32) -> Elem<F> {
            let zero: Elem<F> = 0u32.into();
            if addr == 0 {
                zero
            } else {
                *self.reg_mem.last.get(&addr).unwrap_or(&zero)
            }
        }

        pub(crate) fn backup_reg_mem(&mut self) {
            self.reg_mem.second_last = self.reg_mem.last.clone();
        }

        pub fn finish(
            mut self,
            opt_pil: Option<&Analyzed<F>>,
            program_columns: Vec<(String, Vec<F>)>,
        ) -> Execution<F> {
            if let ExecMode::Fast = self.mode {
                return Execution {
                    trace_len: self.trace.len,
                    memory: self.mem,
                    memory_accesses: Vec::new(),
                    trace: HashMap::new(),
                    register_memory: HashMap::new(),
                };
            }

            let pil = opt_pil.unwrap();

            let main_degree = {
                let range = namespace_degree_range(pil, "main");
                std::cmp::max(
                    self.main_columns_len().next_power_of_two() as u32,
                    range.min as u32,
                )
            };

            // turn register write operations into witness columns
            let start = Instant::now();
            let main_regs = self.trace.generate_registers_trace();
            self.trace.cols.extend(main_regs);

            // sanity check that program columns and main trace have the same length
            assert_eq!(
                self.trace.cols.values().next().unwrap().len(),
                program_columns[0].1.len(),
            );

            // add program columns to main trace
            self.trace.cols.extend(program_columns);

            // fill up main trace to degree
            self.extend_rows(main_degree);
            log::debug!(
                "Finalizing main machine trace took {}s",
                start.elapsed().as_secs_f64(),
            );

            // generate witness for submachines
            // ----------------------------
            let links = pil::links_from_pil(pil);

            let start = Instant::now();
            let cols = self
<<<<<<< HEAD
                .trace
                .submachine_ops
                .into_iter()
                // take each submachine and its operations
                .map(|(m, ops)| {
                    let machine = self.submachines.remove(&m).unwrap().into_inner();
                    (m, machine, ops)
                })
                .par_bridge()
                .flat_map(|(m, mut machine, ops)| {
                    // apply the operation to the submachine
=======
                .submachines
                .into_iter()
                // take each submachine and get its operations
                .map(|(m, machine)| {
                    let ops = self.trace.submachine_ops.remove(&m).unwrap_or_default();
                    (m, machine.into_inner(), ops)
                })
                // handle submachines in parallel
                .par_bridge()
                .flat_map(|(m, mut machine, ops)| {
                    // apply the operations to the submachine
>>>>>>> 9e9fb905
                    ops.into_iter().for_each(|op| {
                        let selector = pil::selector_for_link(&links, op.identity_id);
                        machine.add_operation(selector.as_deref(), &op.lookup_args, &op.extra);
                    });

                    // finalize and extend the submachine traces and add to full trace
                    if machine.len() > 0 {
                        let range = namespace_degree_range(pil, machine.namespace());
                        // extend with dummy blocks up to the required machine degree
                        let machine_degree =
                            std::cmp::max(machine.len().next_power_of_two(), range.min as u32);
                        machine.finish(machine_degree)
                    } else if m == MachineInstance::publics {
                        // for the publics machine, even with no operations being
                        // issued, the declared "publics" force the cells to be
                        // filled. We add operations here to emulate that.
<<<<<<< HEAD
                        for i in 0..8 {
                            machine.add_operation(None, &[i.into(), 0.into()], &[]);
=======
                        if machine.len() == 0 {
                            for i in 0..8 {
                                machine.add_operation(None, &[i.into(), 0.into()], &[]);
                            }
>>>>>>> 9e9fb905
                        }
                        machine.finish(8)
                    } else {
                        // keep machine columns empty
                        machine.finish(0)
                    }
<<<<<<< HEAD
                });
            self.trace.cols.par_extend(cols);
=======
                })
                .collect::<Vec<_>>();
            self.trace.cols.extend(cols);
>>>>>>> 9e9fb905
            log::debug!(
                "Generating submachine traces took {}s",
                start.elapsed().as_secs_f64(),
            );

            Execution {
                trace_len: self.trace.len,
                memory: self.mem,
                memory_accesses: std::mem::take(&mut self.trace.mem_ops),
                trace: self.trace.cols,
                register_memory: self.reg_mem.for_bootloader(),
            }
        }

        /// Should we stop the execution because the maximum number of rows has
        /// been reached?
        fn has_enough_rows(&self) -> bool {
            self.trace.len >= self.max_rows
        }

        /// Optimistically increment PC, but the execution might rewrite it.
        ///
        /// Only do it when running the last statement of a batch.
        fn set_next_pc(&mut self) -> Option<()> {
            let pc = self.curr_pc.u();
            let line_of_next_batch = *self.batch_to_line_map.get(pc as usize + 1)?;

            match self.next_statement_line.cmp(&line_of_next_batch) {
                cmp::Ordering::Less => (),
                cmp::Ordering::Equal => {
                    // Write it directly. We don't want to call set_reg_idx and
                    // trace the natural increment of the PC.
                    self.regs[self.pc_idx as usize] = (pc + 1).into();
                }
                cmp::Ordering::Greater => {
                    if pc < 2 {
                        // end of program, no real batch to execute
                        return None;
                    }
                    panic!(
                        "next_statement_line: {} > line_of_next_batch: {}",
                        self.next_statement_line, line_of_next_batch
                    );
                }
            };

            Some(())
        }
    }
}

pub fn get_main_machine(program: &AnalysisASMFile) -> &Machine {
    program.get_machine(&parse_absolute_path("::Main")).unwrap()
}

struct PreprocessedMain<'a, F: FieldElement> {
    /// list of all statements (batches expanded)
    statements: Vec<&'a FunctionStatement>,
    /// label to batch number
    label_map: HashMap<&'a str, Elem<F>>,
    /// batch number to its first statement idx
    batch_to_line_map: Vec<u32>,
    /// file number to (dir,name)
    debug_files: Vec<(&'a str, &'a str)>,
    /// function label to batch number
    function_starts: BTreeMap<usize, &'a str>,
    /// .debug loc to batch number
    location_starts: BTreeMap<usize, (usize, usize)>,
}

/// Returns the list of instructions, directly indexable by PC, the map from
/// labels to indices into that list, and the list with the start of each batch.
fn preprocess_main_function<F: FieldElement>(machine: &Machine) -> PreprocessedMain<F> {
    let CallableSymbol::Function(main_function) = &machine.callable.0["main"] else {
        panic!("main function missing")
    };

    let orig_statements = &main_function.body.statements;

    let mut statements = Vec::new();
    let mut label_map = HashMap::new();
    let mut batch_to_line_map = vec![0; PC_INITIAL_VAL];
    let mut debug_files = Vec::new();
    let mut function_starts = BTreeMap::new();
    let mut location_starts = BTreeMap::new();

    for (batch_idx, batch) in orig_statements.iter_batches().enumerate() {
        batch_to_line_map.push(statements.len() as u32);
        let mut statement_seen = false;
        for s in batch.statements {
            match s {
                FunctionStatement::Assignment(_)
                | FunctionStatement::Instruction(_)
                | FunctionStatement::Return(_) => {
                    statement_seen = true;
                    statements.push(s)
                }
                FunctionStatement::DebugDirective(d) => {
                    match &d.directive {
                        DebugDirective::File(idx, dir, file) => {
                            // debug files should be densely packed starting
                            // from 1, so the idx should match vec size + 1:
                            assert_eq!(*idx, debug_files.len() + 1);
                            debug_files.push((dir.as_str(), file.as_str()));
                        }
                        DebugDirective::Loc(file, line, _) => {
                            location_starts.insert(batch_idx + PC_INITIAL_VAL, (*file, *line));
                            statements.push(s);
                        }
                        DebugDirective::OriginalInstruction(_) => {
                            // keep debug locs for debugging purposes
                            statements.push(s);
                        }
                    }
                }
                FunctionStatement::Label(LabelStatement { source: _, name }) => {
                    // assert there are no statements in the middle of a block
                    assert!(!statement_seen);
                    label_map.insert(name.as_str(), (batch_idx + PC_INITIAL_VAL).into());
                    // TODO: would looking for "___dot_Lfunc_begin" be less hacky? would require more work to handle ecalls though...
                    if !name.contains("___dot_L") {
                        function_starts.insert(batch_idx + PC_INITIAL_VAL, name.as_str());
                    }
                }
            }
        }
    }
    assert!(statements.len() <= u32::MAX as usize);

    // add a final element to the map so the queries don't overflow:
    batch_to_line_map.push(statements.len() as u32);

    PreprocessedMain {
        statements,
        label_map,
        batch_to_line_map,
        debug_files,
        function_starts,
        location_starts,
    }
}

type Callback<'a, F> = dyn powdr_executor::witgen::QueryCallback<F> + 'a;

struct Executor<'a, 'b, F: FieldElement> {
    proc: TraceBuilder<'b, F>,
    label_map: HashMap<&'a str, Elem<F>>,
    inputs: &'b Callback<'b, F>,
    bootloader_inputs: Vec<Elem<F>>,
    fixed: Arc<Vec<(String, VariablySizedColumn<F>)>>,
    // program columns: maps "ROM" fixed cols to respective witness cols
    program_cols: HashMap<String, String>,
    step: u32,
    mode: ExecMode,

    pil_links: Vec<Identity<F>>,
    pil_instruction_links: HashMap<(&'static str, &'static str), Vec<Identity<F>>>,
}

impl<'a, 'b, F: FieldElement> Executor<'a, 'b, F> {
    fn init(&mut self) {
        self.step = 4;
        for i in 0..2 {
            self.proc.main_op(None, i, vec![]);
            self.proc
                .set_col_idx("main::_operation_id", i as usize, 2.into());
            self.proc
                .set_col_idx("main::pc_update", i as usize, (i + 1).into());
        }
    }

    fn get_fixed(&self, name: &str) -> Option<&Vec<F>> {
        self.fixed
            .iter()
            .find(|(n, _)| n == name)
            // ROM is uniquely sized, which for now is all we looking at
            .map(|(_, v)| v.get_uniquely_sized().expect("not uniquely sized!"))
    }

    fn sink_id(&self) -> u32 {
        // sink_id is the length of the ROM. we find it by looking at the line instr__loop activates
        self.get_fixed("main__rom::p_instr__loop")
            .unwrap()
            .iter()
            .position(|val| val.is_one())
            .map(|pos| pos as u32)
            .expect("could not find sink_id by looking at the p_instr__loop column")
    }

    /// read register value, updating the register memory machine
    fn reg_read(&mut self, step_offset: u32, reg: u32, identity_id: u64) -> Elem<F> {
        let val = self.proc.get_reg_mem(reg);
        self.proc.submachine_op(
            MachineInstance::regs,
            identity_id,
            &[
                0.into(),
                reg.into(),
                (self.step + step_offset).into(),
                val.into_fe(),
            ],
            &[],
        );
        val
    }

    /// write value to register, updating the register memory machine
    fn reg_write(&mut self, step_offset: u32, reg: u32, val: Elem<F>, identity_id: u64) {
        self.proc.submachine_op(
            MachineInstance::regs,
            identity_id,
            &[
                1.into(),
                reg.into(),
                (self.step + step_offset).into(),
                val.into_fe(),
            ],
            &[],
        );
        self.proc.set_reg_mem(reg, val);
    }

    /// Gets the identity id for a link associated with a given instruction.
    /// idx is based on the order link appear in the assembly (assumed to be the same in the optimized pil).
    fn instr_link_id(&mut self, instr: Instruction, target: &'static str, idx: usize) -> u64 {
        if let ExecMode::Fast = self.mode {
            return 0; // we don't care about identity ids in fast mode
        }

        let entries = self
            .pil_instruction_links
            .entry((instr.flag(), target))
            .or_insert_with(|| pil::find_instruction_links(&self.pil_links, instr.flag(), target));
        entries.get(idx).unwrap().id()
    }

    /// Find the identity id of a link.
    fn link_id(&mut self, from: &'static str, target: &'static str, idx: usize) -> u64 {
        if let ExecMode::Fast = self.mode {
            return 0; // we don't care about identity ids in fast mode
        }
        let entries = self
            .pil_instruction_links
            .entry((from, target))
            .or_insert_with(|| pil::find_links(&self.pil_links, from, target));
        entries.get(idx).unwrap().id()
    }

    /// Gets the identity id for a link associated with a given instruction.
    /// idx is based on the order link appear in the assembly (assumed to be the same in the optimized pil).
    fn instr_link_id(&mut self, instr: Instruction, target: &'static str, idx: usize) -> u64 {
        if let ExecMode::Fast = self.mode {
            return 0; // we don't care about identity ids in fast mode
        }

        let entries = self
            .pil_instruction_links
            .entry((instr.flag(), target))
            .or_insert_with(|| pil::find_instruction_links(&self.pil_links, instr.flag(), target));
        entries.get(idx).unwrap().id()
    }

    /// Find the identity id of a link.
    fn link_id(&mut self, from: &'static str, target: &'static str, idx: usize) -> u64 {
        if let ExecMode::Fast = self.mode {
            return 0; // we don't care about identity ids in fast mode
        }
        let entries = self
            .pil_instruction_links
            .entry((from, target))
            .or_insert_with(|| pil::find_links(&self.pil_links, from, target));
        entries.get(idx).unwrap().id()
    }

    fn exec_instruction(&mut self, name: &str, args: &[Expression]) -> Vec<Elem<F>> {
        // shorthand macros for setting/getting main machine witness values in the current row
        macro_rules! set_col {
            ($name:ident, $val:expr) => {
                self.proc
                    .set_col(concat!("main::", stringify!($name)), $val);
            };
        }
        macro_rules! get_col {
            ($name:ident) => {
                self.proc.get_col(concat!("main::", stringify!($name)))
            };
        }

        macro_rules! get_fixed {
            ($name:ident) => {
                Elem::Field(
                    self.get_fixed(concat!("main__rom::p_", stringify!($name)))
                        .unwrap()[self.proc.get_pc().u() as usize],
                )
            };
        }

        macro_rules! main_op {
            ($insn:ident) => {
                self.proc
                    .main_op(Some(Instruction::$insn), self.proc.get_pc().u(), vec![])
            };
            ($insn:ident, $($args:expr),*) => {
                self.proc
                    .main_op(stringify!($insn), self.proc.get_pc().u(), vec![$($args, )*])
            };
        }

        macro_rules! submachine_op {
            ($machine:ident, $selector:expr, $args:expr, $($extra:expr),*) => {
                self.proc.submachine_op(MachineInstance::$machine, $selector, $args, &[$($extra, )*])
            };
        }

        let args = args
            .iter()
            .map(|expr| self.eval_expression(expr)[0])
            .collect::<Vec<_>>();

        self.proc.backup_reg_mem();

        set_col!(X, get_fixed!(X_const));
        set_col!(Y, get_fixed!(Y_const));
        set_col!(Z, get_fixed!(Z_const));
        set_col!(W, get_fixed!(W_const));
        self.proc
            .set_col(&format!("main::instr_{name}"), Elem::from_u32_as_fe(1));

        let instr = Instruction::from_name(name).expect("unknown instruction");

        let r = match instr {
            Instruction::set_reg => {
                let addr = args[0].u();
                let val = args[1];

                let lid = self.instr_link_id(instr, "main_regs", 0);
                self.reg_write(0, addr, val, lid);

                set_col!(Y, val);

                if !get_fixed!(Y_read_free).is_zero() {
                    set_col!(Y_free_value, val);
                }

                main_op!(set_reg);
                Vec::new()
            }
            Instruction::get_reg => {
                let addr = args[0].u();
                let lid = self.instr_link_id(instr, "main_regs", 0);
                let val = self.reg_read(0, addr, lid);

                main_op!(get_reg);
                vec![val]
            }
            Instruction::affine => {
                let read_reg = args[0].u();
                let lid = self.instr_link_id(instr, "main_regs", 0);
                let val1 = self.reg_read(0, read_reg, lid);
                let write_reg = args[1].u();
                let factor = args[2];
                let offset = args[3];

                let res = val1.mul(&factor).add(&offset);

                let lid = self.instr_link_id(instr, "main_regs", 1);
                self.reg_write(1, write_reg, res, lid);
                set_col!(tmp1_col, val1);

                main_op!(affine);
                Vec::new()
            }

            Instruction::mstore | Instruction::mstore_bootloader => {
                let read_reg1 = args[0].u();
                let read_reg2 = args[1].u();
                let lid = self.instr_link_id(instr, "main_regs", 0);
                let addr1 = self.reg_read(0, read_reg1, lid);
                let lid = self.instr_link_id(instr, "main_regs", 1);
                let addr2 = self.reg_read(1, read_reg2, lid);
                let offset = args[2].bin();
                let read_reg3 = args[3].u();
                let lid = self.instr_link_id(instr, "main_regs", 2);
                let value = self.reg_read(2, read_reg3, lid);

                let addr = addr1.bin() - addr2.bin() + offset;
                // assumptions from the asm machine
                assert!(addr >= 0);
                assert_eq!(addr % 4, 0);

                set_col!(
                    wrap_bit,
                    if addr > u32::MAX as i64 {
                        Elem::Field(F::one())
                    } else {
                        Elem::Field(F::zero())
                    }
                );

                let addr = addr as u32;
                let lid = self.instr_link_id(instr, "main_memory", 0);
                self.proc.set_mem(addr, value.u(), self.step + 3, lid);

                set_col!(tmp1_col, addr1);
                set_col!(tmp2_col, addr2);
                set_col!(tmp3_col, value);

                let (b1, b2, b3, b4, _sign) = decompose_lower32(addr.into());
                set_col!(X_b1, Elem::from_u32_as_fe(b1.into()));
                set_col!(X_b2, Elem::from_u32_as_fe(b2.into()));
                set_col!(X_b3, Elem::from_u32_as_fe(b3.into()));
                set_col!(X_b4, Elem::from_u32_as_fe(b4.into()));

                if name == "mstore" {
                    main_op!(mstore);
                } else {
                    main_op!(mstore_bootloader);
                }
                Vec::new()
            }
            Instruction::mload => {
                let read_reg = args[0].u();
                let lid = self.instr_link_id(instr, "main_regs", 0);
                let addr1 = self.reg_read(0, read_reg, lid);
                let offset = args[1].bin();
                let write_addr1 = args[2].u();
                let write_addr2 = args[3].u();

                let addr = addr1.bin() + offset;

                let lid = self.instr_link_id(instr, "main_memory", 0);
                let val = self
                    .proc
                    .get_mem(addr as u32 & 0xfffffffc, self.step + 1, lid);
                let rem = addr % 4;

                let lid = self.instr_link_id(instr, "main_regs", 1);
                self.reg_write(2, write_addr1, val.into(), lid);
                let lid = self.instr_link_id(instr, "main_regs", 2);
                self.reg_write(3, write_addr2, rem.into(), lid);

                set_col!(tmp1_col, addr1);
                set_col!(tmp3_col, Elem::from_u32_as_fe(val));
                set_col!(tmp4_col, Elem::from_u32_as_fe(rem as u32));

                let v = addr1.add(&args[1]).as_i64_from_lower_bytes();
                let (b1, b2, b3, b4, _sign) = decompose_lower32(v);
                set_col!(X_b1, Elem::from_u32_as_fe((b1 / 4).into()));
                set_col!(X_b2, Elem::from_u32_as_fe(b2.into()));
                set_col!(X_b3, Elem::from_u32_as_fe(b3.into()));
                set_col!(X_b4, Elem::from_u32_as_fe(b4.into()));
                set_col!(
                    wrap_bit,
                    Elem::from_u32_as_fe(((v as u64 >> 32) & 1) as u32)
                );

                main_op!(mload);
                Vec::new()
            }
            // TODO: update to witness generation for continuations
            Instruction::load_bootloader_input => {
                let lid = self.instr_link_id(instr, "main_regs", 0);
                let addr = self.reg_read(0, args[0].u(), lid);
                let write_addr = args[1].u();
                let factor = args[2].bin();
                let offset = args[3].bin();

                let addr = addr.bin() * factor + offset;
                let val = self.bootloader_inputs[addr as usize];

                let lid = self.instr_link_id(instr, "main_regs", 1);
                self.reg_write(2, write_addr, val, lid);

                main_op!(load_bootloader_input);
                Vec::new()
            }
            // TODO: update to witness generation for continuations
            Instruction::assert_bootloader_input => {
                let lid = self.instr_link_id(instr, "main_regs", 0);
                let addr = self.reg_read(0, args[0].u(), lid);
                let lid = self.instr_link_id(instr, "main_regs", 1);
                let val = self.reg_read(1, args[1].u(), lid);
                let factor = args[2].bin();
                let offset = args[3].bin();

                let addr = (addr.bin() * factor + offset) as usize;
                let actual_val = self.bootloader_inputs[addr];

                assert_eq!(val, actual_val);

                main_op!(assert_bootloader_input);
                Vec::new()
            }
            Instruction::load_label => {
                let write_reg = args[0].u();
                let label = args[1];
                let lid = self.instr_link_id(instr, "main_regs", 0);
                self.reg_write(0, write_reg, label, lid);

                set_col!(tmp1_col, label);

                self.proc.set_col("main::instr_load_label_param_l", label);

                main_op!(load_label);
                Vec::new()
            }
            Instruction::jump => {
                let label = args[0];
                let next_pc = self.proc.get_pc().u() + 1;
                let write_reg = args[1].u();

                let lid = self.instr_link_id(instr, "main_regs", 0);
                self.reg_write(0, write_reg, next_pc.into(), lid);

                self.proc.set_pc(label);

                self.proc.set_col("main::instr_jump_param_l", label);

                main_op!(jump);
                Vec::new()
            }
            Instruction::jump_dyn => {
                let read_reg = args[0].u();
                let lid = self.instr_link_id(instr, "main_regs", 0);
                let addr = self.reg_read(0, read_reg, lid);
                let next_pc = self.proc.get_pc().u() + 1;
                let write_reg = args[1].u();

                let lid = self.instr_link_id(instr, "main_regs", 1);
                self.reg_write(0, write_reg, next_pc.into(), lid);

                self.proc.set_pc(addr);

                set_col!(tmp1_col, addr);

                main_op!(jump_dyn);
                Vec::new()
            }
            // TODO: update to witness generation for continuations
            Instruction::jump_to_bootloader_input => {
                let bootloader_input_idx = args[0].bin() as usize;
                let addr = self.bootloader_inputs[bootloader_input_idx];
                self.proc.set_pc(addr);

                main_op!(jump_to_bootloader_input);
                Vec::new()
            }
            Instruction::branch_if_diff_nonzero => {
                let read_reg1 = args[0].u();
                let read_reg2 = args[1].u();
                let lid = self.instr_link_id(instr, "main_regs", 0);
                let val1 = self.reg_read(0, read_reg1, lid);
                let lid = self.instr_link_id(instr, "main_regs", 1);
                let val2 = self.reg_read(1, read_reg2, lid);

                let val: Elem<F> = val1.sub(&val2);
                let label = args[2];
                if !val.is_zero() {
                    self.proc.set_pc(label);
                }

                set_col!(tmp1_col, val1);
                set_col!(tmp2_col, val2);
                set_col!(XX, val);
                set_col!(XXIsZero, Elem::from_bool_as_fe(get_col!(XX).is_zero()));
                if !get_col!(XX).is_zero() {
                    set_col!(XX_inv, Elem::Field(F::one() / get_col!(XX).into_fe()));
                }

                self.proc
                    .set_col("main::instr_branch_if_diff_nonzero_param_l", label);

                main_op!(branch_if_diff_nonzero);
                Vec::new()
            }
            Instruction::branch_if_diff_equal => {
                let read_reg1 = args[0].u();
                let read_reg2 = args[1].u();
                let lid = self.instr_link_id(instr, "main_regs", 0);
                let val1 = self.reg_read(0, read_reg1, lid);
                let lid = self.instr_link_id(instr, "main_regs", 1);
                let val2 = self.reg_read(1, read_reg2, lid);
                let offset = args[2];
                let val: Elem<F> = val1.sub(&val2).sub(&offset);
                let label = args[3];

                if val.is_zero() {
                    self.proc.set_pc(label);
                }

                set_col!(tmp1_col, val1);
                set_col!(tmp2_col, val2);
                set_col!(XX, val);
                set_col!(XXIsZero, Elem::from_bool_as_fe(get_col!(XX).is_zero()));
                if !get_col!(XX).is_zero() {
                    set_col!(XX_inv, Elem::Field(F::one() / get_col!(XX).into_fe()));
                }

                self.proc
                    .set_col("main::instr_branch_if_diff_equal_param_l", label);

                main_op!(branch_if_diff_equal);
                Vec::new()
            }
            Instruction::skip_if_equal => {
                let read_reg1 = args[0].u();
                let read_reg2 = args[1].u();
                let lid = self.instr_link_id(instr, "main_regs", 0);
                let val1 = self.reg_read(0, read_reg1, lid);
                let lid = self.instr_link_id(instr, "main_regs", 1);
                let val2 = self.reg_read(1, read_reg2, lid);
                let offset = args[2];
                let cond = args[3];
                let val: Elem<F> = val1.sub(&val2).add(&offset);

                if val.is_zero() {
                    let pc = self.proc.get_pc().s();
                    self.proc.set_pc((pc + cond.s() + 1).into());
                }

                set_col!(tmp1_col, val1);
                set_col!(tmp2_col, val2);
                set_col!(XX, val);
                set_col!(XXIsZero, Elem::from_bool_as_fe(get_col!(XX).is_zero()));
                if !get_col!(XX).is_zero() {
                    set_col!(XX_inv, Elem::Field(F::one() / get_col!(XX).into_fe()));
                }

                main_op!(skip_if_equal);
                Vec::new()
            }
            Instruction::branch_if_diff_greater_than => {
                let read_reg1 = args[0].u();
                let read_reg2 = args[1].u();
                // We can't call u() because input registers may have come from
                // a call to `to_signed`, which stores a signed integer.
                let lid = self.instr_link_id(instr, "main_regs", 0);
                let val1 = self.reg_read(0, read_reg1, lid);
                let lid = self.instr_link_id(instr, "main_regs", 1);
                let val2 = self.reg_read(1, read_reg2, lid);
                let offset = args[2];
                let val: Elem<F> = val1.sub(&val2).sub(&offset);
                let label = args[3];

                if val.bin() > 0 {
                    self.proc.set_pc(label);
                }

                set_col!(tmp1_col, val1);
                set_col!(tmp2_col, val2);

                self.proc
                    .set_col("main::instr_branch_if_diff_greater_than_param_l", label);

                let p = Elem::from_u32_as_fe(u32::MAX);
                let val_p = val.add(&p);

                let v = val_p.as_i64_from_lower_bytes();
                let (b1, b2, b3, b4, _sign) = decompose_lower32(v);
                set_col!(X_b1, Elem::from_u32_as_fe(b1.into()));
                set_col!(X_b2, Elem::from_u32_as_fe(b2.into()));
                set_col!(X_b3, Elem::from_u32_as_fe(b3.into()));
                set_col!(X_b4, Elem::from_u32_as_fe(b4.into()));
                set_col!(
                    wrap_bit,
                    if val.bin() > 0 {
                        Elem::Field(F::one())
                    } else {
                        Elem::Field(F::zero())
                    }
                );

                main_op!(branch_if_diff_greater_than);
                Vec::new()
            }
            Instruction::is_diff_greater_than => {
                let read_reg1 = args[0].u();
                let read_reg2 = args[1].u();
                let lid = self.instr_link_id(instr, "main_regs", 0);
                let val1 = self.reg_read(0, read_reg1, lid);
                let lid = self.instr_link_id(instr, "main_regs", 1);
                let val2 = self.reg_read(1, read_reg2, lid);

                let offset = args[2];
                let write_reg = args[3].u();
                let val = val1.sub(&val2).sub(&offset);

                let r = if val.bin() > 0 { 1 } else { 0 };
                let lid = self.instr_link_id(instr, "main_regs", 2);
                self.reg_write(2, write_reg, r.into(), lid);

                set_col!(tmp1_col, val1);
                set_col!(tmp2_col, val2);

                let p = Elem::from_u32_as_fe(u32::MAX);
                let val = val.add(&p);
                let v = val.as_i64_from_lower_bytes();
                let (b1, b2, b3, b4, _sign) = decompose_lower32(v);
                set_col!(X_b1, Elem::from_u32_as_fe(b1.into()));
                set_col!(X_b2, Elem::from_u32_as_fe(b2.into()));
                set_col!(X_b3, Elem::from_u32_as_fe(b3.into()));
                set_col!(X_b4, Elem::from_u32_as_fe(b4.into()));
                set_col!(wrap_bit, Elem::from_u32_as_fe(r));

                main_op!(is_diff_greater_than);
                Vec::new()
            }
            Instruction::is_equal_zero => {
                let read_reg = args[0].u();
                let lid = self.instr_link_id(instr, "main_regs", 0);
                let val = self.reg_read(0, read_reg, lid);
                let write_reg = args[1].u();

                let r = if val.is_zero() { 1 } else { 0 };
                let lid = self.instr_link_id(instr, "main_regs", 1);
                self.reg_write(2, write_reg, r.into(), lid);

                set_col!(tmp1_col, val);
                set_col!(XX, val);
                set_col!(XXIsZero, Elem::from_bool_as_fe(get_col!(XX).is_zero()));
                if !get_col!(XX).is_zero() {
                    set_col!(XX_inv, Elem::Field(F::one() / get_col!(XX).into_fe()));
                }

                main_op!(is_equal_zero);
                Vec::new()
            }
            Instruction::is_not_equal => {
                let read_reg1 = args[0].u();
                let read_reg2 = args[1].u();
                let lid = self.instr_link_id(instr, "main_regs", 0);
                let val1 = self.reg_read(0, read_reg1, lid);
                let lid = self.instr_link_id(instr, "main_regs", 1);
                let val2 = self.reg_read(1, read_reg2, lid);
                let write_reg = args[2].u();
                let val: Elem<F> = (val1.bin() - val2.bin()).into();

                let r = if !val.is_zero() { 1 } else { 0 };
                let lid = self.instr_link_id(instr, "main_regs", 2);
                self.reg_write(2, write_reg, r.into(), lid);

                set_col!(tmp1_col, val1);
                set_col!(tmp2_col, val2);
                set_col!(tmp3_col, Elem::from_u32_as_fe(r));
                set_col!(XX, val);
                set_col!(XXIsZero, Elem::from_bool_as_fe(get_col!(XX).is_zero()));
                if !get_col!(XX).is_zero() {
                    set_col!(XX_inv, Elem::Field(F::one() / get_col!(XX).into_fe()));
                }

                main_op!(is_not_equal);
                Vec::new()
            }
            Instruction::add_wrap => {
                let read_reg1 = args[0].u();
                let read_reg2 = args[1].u();
                let lid = self.instr_link_id(instr, "main_regs", 0);
                let val1 = self.reg_read(0, read_reg1, lid);
                let lid = self.instr_link_id(instr, "main_regs", 1);
                let val2 = self.reg_read(1, read_reg2, lid);
                set_col!(tmp1_col, val1);
                set_col!(tmp2_col, val2);
                let offset = args[2];
                let write_reg = args[3].u();

                let val = val1.add(&val2).add(&offset);
                // assumptions from the asm machine
                assert!(val.bin() < (2 << 33));
                assert!(val.bin() >= 0);
                // don't use .u() here: we are deliberately discarding the
                // higher bits
                let r = val.bin() as u32;
                let lid = self.instr_link_id(instr, "main_regs", 2);
                self.reg_write(2, write_reg, r.into(), lid);
                set_col!(tmp3_col, Elem::from_u32_as_fe(r));

                let v = val.as_i64_from_lower_bytes();
                let (b1, b2, b3, b4, _sign) = decompose_lower32(v);
                set_col!(X_b1, Elem::from_u32_as_fe(b1.into()));
                set_col!(X_b2, Elem::from_u32_as_fe(b2.into()));
                set_col!(X_b3, Elem::from_u32_as_fe(b3.into()));
                set_col!(X_b4, Elem::from_u32_as_fe(b4.into()));
                set_col!(
                    wrap_bit,
                    if v > 0xffffffff {
                        Elem::Field(F::one())
                    } else {
                        Elem::Field(F::zero())
                    }
                );

                main_op!(add_wrap);
                Vec::new()
            }
            Instruction::wrap16 => {
                let read_reg = args[0].u();
                let lid = self.instr_link_id(instr, "main_regs", 0);
                let val = self.reg_read(0, read_reg, lid);
                let factor = args[1].bin();
                let write_reg = args[2].u();
                let val_offset: Elem<F> = (val.bin() * factor).into();

                // don't use .u() here: we are deliberately discarding the
                // higher bits
                let r = val_offset.bin() as u32;
                let lid = self.instr_link_id(instr, "main_regs", 1);
                self.reg_write(3, write_reg, r.into(), lid);

                set_col!(tmp1_col, val);
                set_col!(tmp3_col, Elem::from_u32_as_fe(r));

                let v = get_col!(tmp3_col).as_i64_from_lower_bytes();
                let (b1, b2, b3, b4, _sign) = decompose_lower32(v);
                set_col!(X_b1, Elem::from_u32_as_fe(b1.into()));
                set_col!(X_b2, Elem::from_u32_as_fe(b2.into()));
                set_col!(X_b3, Elem::from_u32_as_fe(b3.into()));
                set_col!(X_b4, Elem::from_u32_as_fe(b4.into()));

                let (b5, b6, _b7, _b8, _sign) = decompose_lower32(val_offset.bin() >> 32);
                set_col!(Y_b5, Elem::from_u32_as_fe(b5.into()));
                set_col!(Y_b6, Elem::from_u32_as_fe(b6.into()));

                main_op!(wrap16);
                Vec::new()
            }
            Instruction::sub_wrap_with_offset => {
                let read_reg1 = args[0].u();
                let read_reg2 = args[1].u();
                let lid = self.instr_link_id(instr, "main_regs", 0);
                let val1 = self.reg_read(0, read_reg1, lid);
                let lid = self.instr_link_id(instr, "main_regs", 1);
                let val2 = self.reg_read(1, read_reg2, lid);
                let offset = args[2];
                let write_reg = args[3].u();
                let val = val1.sub(&val2).add(&offset);

                let r_i64: i64 = val.bin() + 0x100000000;
                let r = r_i64 as u32;
                let lid = self.instr_link_id(instr, "main_regs", 2);
                self.reg_write(2, write_reg, r.into(), lid);

                set_col!(tmp1_col, val1);
                set_col!(tmp2_col, val2);
                set_col!(tmp3_col, Elem::from_u32_as_fe(r));

                let (b1, b2, b3, b4, _sign) = decompose_lower32(r_i64);
                set_col!(X_b1, Elem::from_u32_as_fe(b1.into()));
                set_col!(X_b2, Elem::from_u32_as_fe(b2.into()));
                set_col!(X_b3, Elem::from_u32_as_fe(b3.into()));
                set_col!(X_b4, Elem::from_u32_as_fe(b4.into()));
                set_col!(
                    wrap_bit,
                    if r_i64 > 0xffffffff {
                        Elem::Field(F::one())
                    } else {
                        Elem::Field(F::zero())
                    }
                );

                main_op!(sub_wrap_with_offset);
                Vec::new()
            }
            Instruction::sign_extend_byte => {
                let read_reg = args[0].u();
                let lid = self.instr_link_id(instr, "main_regs", 0);
                let val = self.reg_read(0, read_reg, lid);
                let write_reg = args[1].u();

                // Sign extend the byte
                let byte_val = (val.u() as u8) as i8;
                let extended_val = byte_val as i32 as u32;
                let lid = self.instr_link_id(instr, "main_regs", 1);
                self.reg_write(3, write_reg, extended_val.into(), lid);

                set_col!(tmp1_col, val);
                set_col!(tmp3_col, Elem::from_u32_as_fe(extended_val));

                let v = get_col!(tmp1_col).as_i64_from_lower_bytes();
                let (b1, b2, b3, b4, _sign) = decompose_lower32(v);
                // first 7bits
                set_col!(Y_7bit, Elem::from_u32_as_fe((b1 & 0x7f).into()));
                // no X_b1 needed here
                set_col!(X_b2, Elem::from_u32_as_fe(b2.into()));
                set_col!(X_b3, Elem::from_u32_as_fe(b3.into()));
                set_col!(X_b4, Elem::from_u32_as_fe(b4.into()));
                set_col!(
                    wrap_bit,
                    if byte_val < 0 {
                        Elem::Field(F::one())
                    } else {
                        Elem::Field(F::zero())
                    }
                );

                main_op!(sign_extend_byte);
                Vec::new()
            }
            Instruction::sign_extend_16_bits => {
                let read_reg = args[0].u();
                let lid = self.instr_link_id(instr, "main_regs", 0);
                let val = self.reg_read(0, read_reg, lid);
                let write_reg = args[1].u();

                // Perform sign extension on the 16-bit value
                let sign_bit = (val.u() & 0x8000) != 0;
                let extended_val = if sign_bit {
                    val.u() | 0xFFFF0000
                } else {
                    val.u() & 0x0000FFFF
                };
                let lid = self.instr_link_id(instr, "main_regs", 1);
                self.reg_write(3, write_reg, extended_val.into(), lid);

                set_col!(tmp1_col, val);
                set_col!(tmp3_col, Elem::from_u32_as_fe(extended_val));

                let v = get_col!(tmp1_col).as_i64_from_lower_bytes();
                let (b1, b2, b3, b4, _) = decompose_lower32(v);

                set_col!(X_b1, Elem::from_u32_as_fe(b1.into()));
                set_col!(X_b3, Elem::from_u32_as_fe(b3.into()));
                set_col!(X_b4, Elem::from_u32_as_fe(b4.into()));
                set_col!(Y_7bit, Elem::from_u32_as_fe((b2 & 0x7f).into()));
                set_col!(Y_15bit, Elem::from_u32_as_fe(val.u() & 0x7fff));
                set_col!(
                    wrap_bit,
                    if sign_bit {
                        Elem::Field(F::one())
                    } else {
                        Elem::Field(F::zero())
                    }
                );

                main_op!(sign_extend_16_bits);
                Vec::new()
            }
            Instruction::to_signed => {
                let read_reg = args[0].u();
                let lid = self.instr_link_id(instr, "main_regs", 0);
                let val = self.reg_read(0, read_reg, lid);
                let write_reg = args[1].u();
                let r = val.u() as i32;

                let lid = self.instr_link_id(instr, "main_regs", 1);
                self.reg_write(1, write_reg, r.into(), lid);

                set_col!(tmp1_col, val);
                set_col!(tmp3_col, Elem::from_i32_as_fe(r));

                let (b1, b2, b3, b4, _sign) = decompose_lower32(val.u().into());
                set_col!(X_b1, Elem::from_u32_as_fe(b1.into()));
                set_col!(X_b2, Elem::from_u32_as_fe(b2.into()));
                set_col!(X_b3, Elem::from_u32_as_fe(b3.into()));
                set_col!(
                    wrap_bit,
                    if b4 & 0x80 != 0 {
                        Elem::Field(F::one())
                    } else {
                        Elem::Field(F::zero())
                    }
                );

                set_col!(Y_7bit, Elem::from_u32_as_fe(b4 as u32 & 0x7f));

                main_op!(to_signed);
                Vec::new()
            }
            Instruction::fail => {
                // TODO: handle it better
                panic!("reached a fail instruction")
            }
            Instruction::divremu => {
                let read_reg1 = args[0].u();
                let read_reg2 = args[1].u();
                let lid = self.instr_link_id(instr, "main_regs", 0);
                let val1 = self.reg_read(0, read_reg1, lid);
                let lid = self.instr_link_id(instr, "main_regs", 1);
                let val2 = self.reg_read(1, read_reg2, lid);
                let write_reg1 = args[2].u();
                let write_reg2 = args[3].u();

                let y = val1.u();
                let x = val2.u();
                let div;
                let rem;
                if x != 0 {
                    div = y / x;
                    rem = y % x;
                } else {
                    div = 0xffffffff;
                    rem = y;
                }

                let lid = self.instr_link_id(instr, "main_regs", 2);
                self.reg_write(2, write_reg1, div.into(), lid);
                let lid = self.instr_link_id(instr, "main_regs", 3);
                self.reg_write(3, write_reg2, rem.into(), lid);

                set_col!(tmp1_col, val1);
                set_col!(tmp2_col, val2);
                set_col!(tmp3_col, Elem::from_u32_as_fe(div));
                set_col!(tmp4_col, Elem::from_u32_as_fe(rem));
                set_col!(XX, val2);
                set_col!(XXIsZero, Elem::from_bool_as_fe(get_col!(XX).is_zero()));
                if !get_col!(XX).is_zero() {
                    set_col!(XX_inv, Elem::Field(F::one() / get_col!(XX).into_fe()));
                }

                let v = get_col!(tmp3_col).as_i64_from_lower_bytes();
                let (b1, b2, b3, b4, _sign) = decompose_lower32(v);
                set_col!(X_b1, Elem::from_u32_as_fe(b1.into()));
                set_col!(X_b2, Elem::from_u32_as_fe(b2.into()));
                set_col!(X_b3, Elem::from_u32_as_fe(b3.into()));
                set_col!(X_b4, Elem::from_u32_as_fe(b4.into()));

                let (rem_b1, rem_b2, rem_b3, rem_b4, _sign) = decompose_lower32(rem.into());
                set_col!(REM_b1, Elem::from_u32_as_fe(rem_b1.into()));
                set_col!(REM_b2, Elem::from_u32_as_fe(rem_b2.into()));
                set_col!(REM_b3, Elem::from_u32_as_fe(rem_b3.into()));
                set_col!(REM_b4, Elem::from_u32_as_fe(rem_b4.into()));

                if x > 0 {
                    let diff = x - rem - 1;
                    let (b5, b6, b7, b8, _sign) = decompose_lower32(diff.into());
                    set_col!(Y_b5, Elem::from_u32_as_fe(b5.into()));
                    set_col!(Y_b6, Elem::from_u32_as_fe(b6.into()));
                    set_col!(Y_b7, Elem::from_u32_as_fe(b7.into()));
                    set_col!(Y_b8, Elem::from_u32_as_fe(b8.into()));
                }

                main_op!(divremu);
                Vec::new()
            }
            Instruction::mul => {
                let read_reg1 = args[0].u();
                let read_reg2 = args[1].u();
                let lid = self.instr_link_id(instr, "main_regs", 0);
                let val1 = self.reg_read(0, read_reg1, lid);
                let lid = self.instr_link_id(instr, "main_regs", 1);
                let val2 = self.reg_read(1, read_reg2, lid);
                let write_reg1 = args[2].u();
                let write_reg2 = args[3].u();

                let r = val1.u() as u64 * val2.u() as u64;
                let lo = r as u32;
                let hi = (r >> 32) as u32;

                let lid = self.instr_link_id(instr, "main_regs", 2);
                self.reg_write(2, write_reg1, lo.into(), lid);
                let lid = self.instr_link_id(instr, "main_regs", 3);
                self.reg_write(3, write_reg2, hi.into(), lid);

                set_col!(tmp1_col, val1);
                set_col!(tmp2_col, val2);
                set_col!(tmp3_col, Elem::from_u32_as_fe(lo));
                set_col!(tmp4_col, Elem::from_u32_as_fe(hi));

                let lid = self.instr_link_id(instr, "main_split_gl", 0);
                submachine_op!(split_gl, lid, &[r.into(), lo.into(), hi.into()],);
                main_op!(mul);
                Vec::new()
            }
            Instruction::and | Instruction::or | Instruction::xor => {
                let read_reg1 = args[0].u();
                let read_reg2 = args[1].u();
                let lid = self.instr_link_id(instr, "main_regs", 0);
                let val1 = self.reg_read(0, read_reg1, lid);
                let lid = self.instr_link_id(instr, "main_regs", 1);
                let val2 = self.reg_read(1, read_reg2, lid);
                let offset = args[2].bin();
                let write_reg = args[3].u();
                let val2_offset: Elem<F> = (val2.bin() + offset).into();

                set_col!(tmp1_col, val1);
                set_col!(tmp2_col, val2);

                let (r, op_id) = match instr {
                    Instruction::and => {
                        main_op!(and);
                        (val1.u() & val2_offset.u(), 0)
                    }
                    Instruction::or => {
                        main_op!(or);
                        (val1.u() | val2_offset.u(), 1)
                    }
                    Instruction::xor => {
                        main_op!(xor);
                        (val1.u() ^ val2_offset.u(), 2)
                    }
                    _ => unreachable!(),
                };

                let lid = self.instr_link_id(instr, "main_binary", 0);
                submachine_op!(
                    binary,
                    lid,
                    &[
                        op_id.into(),
                        val1.into_fe(),
                        val2_offset.into_fe(),
                        r.into()
                    ],
                );

                let lid = self.instr_link_id(instr, "main_regs", 2);
                self.reg_write(3, write_reg, r.into(), lid);

                set_col!(tmp3_col, Elem::from_u32_as_fe(r));

                Vec::new()
            }
            Instruction::shl | Instruction::shr => {
                let read_reg1 = args[0].u();
                let read_reg2 = args[1].u();
                let lid = self.instr_link_id(instr, "main_regs", 0);
                let val1 = self.reg_read(0, read_reg1, lid);
                let lid = self.instr_link_id(instr, "main_regs", 1);
                let val2 = self.reg_read(1, read_reg2, lid);
                let offset = args[2].bin();
                let write_reg = args[3].u();
                let val2_offset: Elem<F> = (val2.bin() + offset).into();

                let (r, op_id) = match instr {
                    Instruction::shl => {
                        main_op!(shl);
                        (val1.u() << val2_offset.u(), 0)
                    }
                    Instruction::shr => {
                        main_op!(shr);
                        (val1.u() >> val2_offset.u(), 1)
                    }
                    _ => unreachable!(),
                };

                let lid = self.instr_link_id(instr, "main_shift", 0);
                submachine_op!(
                    shift,
                    lid,
                    &[
                        op_id.into(),
                        val1.into_fe(),
                        val2_offset.into_fe(),
                        r.into()
                    ],
                );

                let lid = self.instr_link_id(instr, "main_regs", 2);
                self.reg_write(3, write_reg, r.into(), lid);

                set_col!(tmp1_col, val1);
                set_col!(tmp2_col, val2);
                set_col!(tmp3_col, Elem::from_u32_as_fe(r));

                Vec::new()
            }
            Instruction::invert_gl => {
                let low_addr = args[0].u();
                let high_addr = args[1].u();
                let lid = self.instr_link_id(instr, "main_regs", 0);
                let low = self.reg_read(0, low_addr, lid);
                let lid = self.instr_link_id(instr, "main_regs", 1);
                let high = self.reg_read(1, high_addr, lid);
                let inv = F::one() / F::from((high.u() as u64) << 32 | low.u() as u64);
                let inv_u64 = inv.to_integer().try_into_u64().unwrap();
                let (low_inv, high_inv) = (inv_u64 as u32, (inv_u64 >> 32) as u32);
                let lid = self.instr_link_id(instr, "main_regs", 2);
                self.reg_write(2, low_addr, low_inv.into(), lid);
                let lid = self.instr_link_id(instr, "main_regs", 3);
                self.reg_write(3, high_addr, high_inv.into(), lid);

                set_col!(tmp1_col, low);
                set_col!(tmp2_col, high);
                set_col!(tmp3_col, Elem::from_u32_as_fe(low_inv));
                set_col!(tmp4_col, Elem::from_u32_as_fe(high_inv));
                set_col!(XX_inv, Elem::Field(inv));

                let lid = self.instr_link_id(instr, "main_split_gl", 0);
                submachine_op!(split_gl, lid, &[inv, low_inv.into(), high_inv.into()],);
                main_op!(invert_gl);
                Vec::new()
            }
            Instruction::split_gl => {
                let read_reg = args[0].u();
                let lid = self.instr_link_id(instr, "main_regs", 0);
                let val1 = self.reg_read(0, read_reg, lid);
                let write_reg1 = args[1].u();
                let write_reg2 = args[2].u();

                let value_fe = val1.into_fe();
                // This instruction is only for Goldilocks, so the value must
                // fit into a u64.
                let value = value_fe.to_integer().try_into_u64().unwrap();
                let lo = (value & 0xffffffff) as u32;
                let hi = (value >> 32) as u32;

                let lid = self.instr_link_id(instr, "main_regs", 1);
                self.reg_write(2, write_reg1, lo.into(), lid);
                let lid = self.instr_link_id(instr, "main_regs", 2);
                self.reg_write(3, write_reg2, hi.into(), lid);

                set_col!(tmp1_col, val1);
                set_col!(tmp3_col, Elem::from_u32_as_fe(lo));
                set_col!(tmp4_col, Elem::from_u32_as_fe(hi));

                let lid = self.instr_link_id(instr, "main_split_gl", 0);
                submachine_op!(split_gl, lid, &[value.into(), lo.into(), hi.into()],);
                main_op!(split_gl);
                Vec::new()
            }
            Instruction::poseidon_gl => {
                let reg1 = args[0].u();
                let reg2 = args[1].u();
                let lid = self.instr_link_id(instr, "main_regs", 0);
                let input_ptr = self.reg_read(0, reg1, lid);
                assert!(is_multiple_of_4(input_ptr.u()));
                let lid = self.instr_link_id(instr, "main_regs", 1);
                let output_ptr = self.reg_read(1, reg2, lid);
                assert!(is_multiple_of_4(output_ptr.u()));

                set_col!(tmp1_col, input_ptr);
                set_col!(tmp2_col, output_ptr);
                set_col!(tmp3_col, (input_ptr.u() >> 2).into());
                set_col!(tmp4_col, (output_ptr.u() >> 2).into());

                let (b1, b2, b3, b4, _sign) = decompose_lower32(input_ptr.u() as i64 >> 2);
                set_col!(X_b1, Elem::from_u32_as_fe(b1.into()));
                set_col!(X_b2, Elem::from_u32_as_fe(b2.into()));
                set_col!(X_b3, Elem::from_u32_as_fe(b3.into()));
                set_col!(X_b4, Elem::from_u32_as_fe(b4.into()));

                let (b5, b6, b7, b8, _sign) = decompose_lower32(output_ptr.u() as i64 >> 2);
                set_col!(Y_b5, Elem::from_u32_as_fe(b5.into()));
                set_col!(Y_b6, Elem::from_u32_as_fe(b6.into()));
                set_col!(Y_b7, Elem::from_u32_as_fe(b7.into()));
                set_col!(Y_b8, Elem::from_u32_as_fe(b8.into()));

                let inputs = (0..12)
                    .map(|i| {
                        // memory reads from the poseidon machine
                        let lid = self.link_id("main_poseidon_gl", "main_memory", 0);
                        let lo = self.proc.get_mem(input_ptr.u() + 8 * i, self.step, lid);
                        let lid = self.link_id("main_poseidon_gl", "main_memory", 1);
                        let hi = self.proc.get_mem(input_ptr.u() + 8 * i + 4, self.step, lid);
                        F::from(((hi as u64) << 32) | lo as u64)
                    })
                    .collect::<Vec<_>>();

                let outputs = poseidon_gl::poseidon_gl(&inputs);
                outputs.iter().enumerate().rev().for_each(|(i, v)| {
                    // the .rev() is not necessary, but makes the split_gl
                    // operations in the same "order" as automatic witgen
                    let val = v.to_integer().try_into_u64().unwrap();
                    let hi = (val >> 32) as u32;
                    let lo = (val & 0xffffffff) as u32;
                    // memory writes from the poseidon machine
                    let lid = self.link_id("main_poseidon_gl", "main_memory", 2);
                    self.proc
                        .set_mem(output_ptr.u() + 8 * i as u32, lo, self.step + 1, lid);
                    let lid = self.link_id("main_poseidon_gl", "main_memory", 3);
                    self.proc
                        .set_mem(output_ptr.u() + 8 * i as u32 + 4, hi, self.step + 1, lid);
                    let lid = self.link_id("main_poseidon_gl", "main_split_gl", 0);
                    submachine_op!(split_gl, lid, &[*v, lo.into(), hi.into()],);
                });

                let lid = self.instr_link_id(instr, "main_poseidon_gl", 0);
                submachine_op!(
                    poseidon_gl,
                    lid,
                    &[input_ptr.into_fe(), output_ptr.into_fe(), self.step.into()],
                    inputs[0],
                    inputs[1],
                    inputs[2],
                    inputs[3],
                    inputs[4],
                    inputs[5],
                    inputs[6],
                    inputs[7],
                    inputs[8],
                    inputs[9],
                    inputs[10],
                    inputs[11],
                    outputs[0],
                    outputs[1],
                    outputs[2],
                    outputs[3]
                );
                main_op!(poseidon_gl);
                vec![]
            }
            Instruction::poseidon2_gl => {
                let input_ptr = self.proc.get_reg_mem(args[0].u()).u();
                assert!(is_multiple_of_4(input_ptr));

                let inputs: [u64; 8] = (0..16)
                    .map(|i| self.proc.get_mem(input_ptr + i * 4, 0, 0))
                    .chunks(2)
                    .into_iter()
                    .map(|mut chunk| {
                        let low = chunk.next().unwrap() as u64;
                        let high = chunk.next().unwrap() as u64;
                        (high << 32) | low
                    })
                    .collect::<Vec<_>>()
                    .try_into()
                    .unwrap();

                let result = poseidon2_gl::poseidon2_gl(&inputs)
                    .into_iter()
                    .flat_map(|v| vec![(v & 0xffffffff) as u32, (v >> 32) as u32]);

                let output_ptr = self.proc.get_reg_mem(args[1].u()).u();
                assert!(is_multiple_of_4(output_ptr));
                result.enumerate().for_each(|(i, v)| {
                    self.proc.set_mem(output_ptr + i as u32 * 4, v, 0, 0);
                });

                main_op!(poseidon2_gl);
                vec![]
            }
            Instruction::affine_256 => {
                // a * b + c = d
                let input_ptr_a = self.proc.get_reg_mem(args[0].u()).u();
                assert!(is_multiple_of_4(input_ptr_a));
                let input_ptr_b = self.proc.get_reg_mem(args[1].u()).u();
                assert!(is_multiple_of_4(input_ptr_b));
                let input_ptr_c = self.proc.get_reg_mem(args[2].u()).u();
                assert!(is_multiple_of_4(input_ptr_c));
                let output_ptr_d = self.proc.get_reg_mem(args[3].u()).u();
                assert!(is_multiple_of_4(output_ptr_d));

                let a = (0..8)
                    .map(|i| F::from(self.proc.get_mem(input_ptr_a + i * 4, 0, 0)))
                    .collect::<Vec<_>>();
                let b = (0..8)
                    .map(|i| F::from(self.proc.get_mem(input_ptr_b + i * 4, 0, 0)))
                    .collect::<Vec<_>>();
                let c = (0..8)
                    .map(|i| F::from(self.proc.get_mem(input_ptr_c + i * 4, 0, 0)))
                    .collect::<Vec<_>>();
                let result = arith::affine_256(&a, &b, &c);

                result.0.iter().enumerate().for_each(|(i, &v)| {
                    self.proc.set_mem(
                        output_ptr_d + i as u32 * 4,
                        v.to_integer().try_into_u32().unwrap(),
                        1,
                        1,
                    );
                });
                result.1.iter().enumerate().for_each(|(i, &v)| {
                    self.proc.set_mem(
                        output_ptr_d + (result.0.len() as u32 * 4) + (i as u32 * 4),
                        v.to_integer().try_into_u32().unwrap(),
                        1,
                        1,
                    );
                });

                // TODO: main_arith event
                main_op!(affine_256);
                vec![]
            }
            Instruction::mod_256 => {
                // a mod b = c
                let input_ptr_a = self.proc.get_reg_mem(args[0].u()).u();
                assert!(is_multiple_of_4(input_ptr_a));
                let input_ptr_b = self.proc.get_reg_mem(args[1].u()).u();
                assert!(is_multiple_of_4(input_ptr_b));
                let output_ptr_c = self.proc.get_reg_mem(args[2].u()).u();
                assert!(is_multiple_of_4(output_ptr_c));

                let ah = (0..8)
                    .map(|i| F::from(self.proc.get_mem(input_ptr_a + i * 4, 0, 0)))
                    .collect::<Vec<_>>();
                let al = (8..16)
                    .map(|i| F::from(self.proc.get_mem(input_ptr_a + i * 4, 0, 0)))
                    .collect::<Vec<_>>();
                let b = (0..8)
                    .map(|i| F::from(self.proc.get_mem(input_ptr_b + i * 4, 0, 0)))
                    .collect::<Vec<_>>();
                let result = arith::mod_256(&ah, &al, &b);

                result.iter().enumerate().for_each(|(i, &v)| {
                    self.proc.set_mem(
                        output_ptr_c + i as u32 * 4,
                        v.to_integer().try_into_u32().unwrap(),
                        1,
                        1,
                    );
                });

                // TODO: main_arith event
                main_op!(mod_256);
                vec![]
            }
            Instruction::ec_add => {
                // a + b = c
                let input_ptr_a = self.proc.get_reg_mem(args[0].u()).u();
                assert!(is_multiple_of_4(input_ptr_a));
                let input_ptr_b = self.proc.get_reg_mem(args[1].u()).u();
                assert!(is_multiple_of_4(input_ptr_b));
                let output_ptr_c = self.proc.get_reg_mem(args[2].u()).u();
                assert!(is_multiple_of_4(output_ptr_c));

                let ax = (0..8)
                    .map(|i| F::from(self.proc.get_mem(input_ptr_a + i * 4, 0, 0)))
                    .collect::<Vec<_>>();
                let ay = (8..16)
                    .map(|i| F::from(self.proc.get_mem(input_ptr_a + i * 4, 0, 0)))
                    .collect::<Vec<_>>();
                let bx = (0..8)
                    .map(|i| F::from(self.proc.get_mem(input_ptr_b + i * 4, 0, 0)))
                    .collect::<Vec<_>>();
                let by = (8..16)
                    .map(|i| F::from(self.proc.get_mem(input_ptr_b + i * 4, 0, 0)))
                    .collect::<Vec<_>>();

                let result = arith::ec_add(&ax, &ay, &bx, &by);
                result.0.iter().enumerate().for_each(|(i, &v)| {
                    self.proc.set_mem(
                        output_ptr_c + i as u32 * 4,
                        v.to_integer().try_into_u32().unwrap(),
                        1,
                        1,
                    );
                });
                result.1.iter().enumerate().for_each(|(i, &v)| {
                    self.proc.set_mem(
                        output_ptr_c + (result.0.len() as u32 * 4) + (i as u32 * 4),
                        v.to_integer().try_into_u32().unwrap(),
                        1,
                        1,
                    );
                });

                // TODO: main_arith event
                main_op!(ec_add);
                vec![]
            }
            Instruction::ec_double => {
                // a * 2 = b
                let input_ptr_a = self.proc.get_reg_mem(args[0].u()).u();
                assert!(is_multiple_of_4(input_ptr_a));
                let output_ptr_b = self.proc.get_reg_mem(args[1].u()).u();
                assert!(is_multiple_of_4(output_ptr_b));

                let ax = (0..8)
                    .map(|i| F::from(self.proc.get_mem(input_ptr_a + i * 4, 0, 0)))
                    .collect::<Vec<_>>();
                let ay = (8..16)
                    .map(|i| F::from(self.proc.get_mem(input_ptr_a + i * 4, 0, 0)))
                    .collect::<Vec<_>>();

                let result = arith::ec_double(&ax, &ay);
                result.0.iter().enumerate().for_each(|(i, &v)| {
                    self.proc.set_mem(
                        output_ptr_b + i as u32 * 4,
                        v.to_integer().try_into_u32().unwrap(),
                        1,
                        1,
                    );
                });
                result.1.iter().enumerate().for_each(|(i, &v)| {
                    self.proc.set_mem(
                        output_ptr_b + (result.0.len() as u32 * 4) + (i as u32 * 4),
                        v.to_integer().try_into_u32().unwrap(),
                        1,
                        1,
                    );
                });

                // TODO: main_arith event
                main_op!(ec_double);
                vec![]
            }
            Instruction::commit_public => {
                let lid = self.instr_link_id(instr, "main_regs", 0);
                let idx = self.reg_read(0, args[0].u(), lid);
                let lid = self.instr_link_id(instr, "main_regs", 1);
                let limb = self.reg_read(0, args[1].u(), lid);
                set_col!(tmp1_col, idx);
                set_col!(tmp2_col, limb);
                log::debug!("Committing public: idx={idx}, limb={limb}");
                let lid = self.instr_link_id(instr, "main_publics", 0);
                submachine_op!(publics, lid, &[idx.into_fe(), limb.into_fe()],);
                main_op!(commit_public);
                vec![]
            }
        };

        r
    }

    fn eval_expression(&mut self, expression: &Expression) -> Vec<Elem<F>> {
        match expression {
            Expression::Reference(_, r) => {
                // an identifier looks like this:
                let name = r.try_to_identifier().unwrap();

                // labels share the identifier space with registers:
                // try one, then the other
                let val = self
                    .label_map
                    .get(name.as_str())
                    .cloned()
                    .unwrap_or_else(|| self.proc.get_reg(name.as_str()));
                vec![val]
            }
            Expression::PublicReference(_, _) => todo!(),
            Expression::Number(_, Number { value: n, .. }) => {
                let unsigned: u32 = n
                    .try_into()
                    .unwrap_or_else(|_| panic!("Value does not fit in 32 bits."));

                vec![unsigned.into()]
            }
            Expression::String(_, _) => todo!(),
            Expression::Tuple(_, _) => todo!(),
            Expression::LambdaExpression(_, _) => todo!(),
            Expression::ArrayLiteral(_, _) => todo!(),
            Expression::BinaryOperation(
                _,
                BinaryOperation {
                    left: l,
                    op,
                    right: r,
                },
            ) => {
                let l = &self.eval_expression(l)[0];
                let r = &self.eval_expression(r)[0];

                let result = match (l, r) {
                    (Elem::Binary(l), Elem::Binary(r)) => match op {
                        powdr_ast::parsed::BinaryOperator::Add => Elem::Binary(l + r),
                        powdr_ast::parsed::BinaryOperator::Sub => Elem::Binary(l - r),
                        powdr_ast::parsed::BinaryOperator::Mul => match l.checked_mul(*r) {
                            // Multiplication is a special case as the input for
                            // poseidon_gl requires field multiplication. So,
                            // if native multiplication overflows, we use field
                            // multiplication.
                            //
                            // TODO: support types in the zkVM specification, so
                            // that we don't have to guess which kind of
                            // arithmetic we have to use.
                            Some(v) => Elem::Binary(v),
                            None => {
                                let l = F::from(*l);
                                let r = F::from(*r);
                                Elem::Field(l * r)
                            }
                        },
                        powdr_ast::parsed::BinaryOperator::Div => Elem::Binary(l / r),
                        powdr_ast::parsed::BinaryOperator::Mod => Elem::Binary(l % r),
                        powdr_ast::parsed::BinaryOperator::Pow => {
                            Elem::Binary(l.pow(u32::try_from(*r).unwrap()))
                        }
                        _ => todo!(),
                    },
                    (Elem::Field(l), Elem::Field(r)) => {
                        let result = match op {
                            // We need to subtract field elements in the bootloader:
                            powdr_ast::parsed::BinaryOperator::Sub => *l - *r,
                            _ => todo!(),
                        };
                        Elem::Field(result)
                    }
                    (Elem::Binary(l), Elem::Field(r)) => {
                        // We need to add a field element to a binary when calling poseidon_gl:
                        let result = match op {
                            powdr_ast::parsed::BinaryOperator::Add => F::from(*l) + *r,
                            _ => todo!(),
                        };
                        Elem::Field(result)
                    }
                    _ => panic!("tried to operate a binary value with a field value"),
                };

                vec![result]
            }
            Expression::UnaryOperation(_, UnaryOperation { op, expr: arg }) => {
                let arg = self.eval_expression(arg)[0].bin();
                let result = match op {
                    powdr_ast::parsed::UnaryOperator::Minus => -arg,
                    powdr_ast::parsed::UnaryOperator::LogicalNot => todo!(),
                    powdr_ast::parsed::UnaryOperator::Next => unreachable!(),
                };

                vec![Elem::Binary(result)]
            }
            Expression::FunctionCall(
                _,
                FunctionCall {
                    function,
                    arguments,
                },
            ) => match function.as_ref() {
                Expression::Reference(_, f) if f.to_string() == "std::prover::eval" => {
                    self.eval_expression(&arguments[0])
                }
                Expression::Reference(_, f) if f.to_string() == "std::convert::int" => {
                    // whatever. we don't need to convert anything
                    self.eval_expression(&arguments[0])
                }
                Expression::Reference(_, f) => {
                    self.exec_instruction(f.try_to_identifier().unwrap(), arguments)
                }
                _ => {
                    unimplemented!(
                        "Function call not implemented: {function}{}",
                        arguments.iter().format(", ")
                    )
                }
            },
            Expression::FreeInput(_, expr) => {
                let Expression::FunctionCall(
                    _,
                    FunctionCall {
                        function,
                        arguments,
                    },
                ) = expr.as_ref()
                else {
                    panic!("Free input does not match pattern: {expr}");
                };
                let Expression::Reference(_, f) = function.as_ref() else {
                    panic!("Free input does not match pattern: {expr}");
                };
                let variant = f
                    .to_string()
                    .strip_prefix("std::prelude::Query::")
                    .unwrap_or_else(|| panic!("Free input does not match pattern: {expr}"))
                    .to_string();
                let values = arguments
                    .iter()
                    .map(|arg| self.eval_expression(arg)[0].to_string())
                    .collect::<Vec<_>>();
                let query = format!("{variant}({})", values.join(","));
                match (self.inputs)(&query).unwrap() {
                    Some(val) => {
                        let e = Elem::try_from_fe_as_bin(&val)
                            .expect("field value does not fit into u32 or i32");
                        vec![e]
                    }
                    None => {
                        panic!("unknown query command: {query}");
                    }
                }
            }
            Expression::MatchExpression(_, _) => todo!(),
            Expression::IfExpression(_, _) => panic!(),
            Expression::BlockExpression(_, _) => panic!(),
            Expression::IndexAccess(_, _) => todo!(),
            Expression::StructExpression(_, _) => todo!(),
        }
    }

    /// generate witness program columns from the pc values of the execution
    fn generate_program_columns(&mut self) -> Vec<(String, Vec<F>)> {
        let mut cols = vec![];
        for (fcol, pcol) in &self.program_cols {
            let mut values: Vec<F> = vec![];
            let fixed_values = self.get_fixed(fcol).unwrap();
            for op in self.proc.main_ops() {
                values.push(fixed_values[op.pc as usize])
            }
            cols.push((pcol.to_string(), values))
        }
        cols
    }
}

pub type FixedColumns<F> = Arc<Vec<(String, VariablySizedColumn<F>)>>;

/// Result of the execution.
/// If executing in ExecMode::Fast, trace and memory fields will be empty.
pub struct Execution<F: FieldElement> {
    /// number of rows used by the execution (not of the full main columns, which are extended to a power-of-two)
    pub trace_len: usize,
    /// witness columns
    pub trace: HashMap<String, Vec<F>>,
    /// final memory state
    pub memory: MemoryState,
    /// sequence of memory accesses
    pub memory_accesses: Vec<MemOperation>,
    /// final register memory state
    pub register_memory: RegisterMemoryState<F>,
}

#[derive(Clone, Copy)]
enum ExecMode {
    Fast,
    Trace,
}

/// Execute a Powdr/RISCV assembly program, without generating a witness.
/// Returns the execution trace length.
pub fn execute_fast<F: FieldElement>(
    asm: &AnalysisASMFile,
    initial_memory: MemoryState,
    prover_ctx: &Callback<F>,
    bootloader_inputs: &[F],
    profiling: Option<ProfilerOptions>,
) -> usize {
    log::info!("Executing...");
    execute_inner(
        asm,
        None,
        None,
        initial_memory,
        prover_ctx,
        bootloader_inputs,
        usize::MAX,
        ExecMode::Fast,
        profiling,
    )
    .trace_len
}

/// Execute and generate a valid witness for a Powdr/RISCV assembly program.
#[allow(clippy::too_many_arguments)]
pub fn execute<F: FieldElement>(
    asm: &AnalysisASMFile,
    opt_pil: &Analyzed<F>,
    fixed: FixedColumns<F>,
    initial_memory: MemoryState,
    prover_ctx: &Callback<F>,
    bootloader_inputs: &[F],
    max_steps_to_execute: Option<usize>,
    profiling: Option<ProfilerOptions>,
) -> Execution<F> {
    log::info!("Executing (trace generation)...");

    execute_inner(
        asm,
        Some(opt_pil),
        Some(fixed),
        initial_memory,
        prover_ctx,
        bootloader_inputs,
        max_steps_to_execute.unwrap_or(usize::MAX),
        ExecMode::Trace,
        profiling,
    )
}

#[allow(clippy::too_many_arguments)]
fn execute_inner<F: FieldElement>(
    asm: &AnalysisASMFile,
    opt_pil: Option<&Analyzed<F>>,
    fixed: Option<FixedColumns<F>>,
    initial_memory: MemoryState,
    prover_ctx: &Callback<F>,
    bootloader_inputs: &[F],
    max_steps_to_execute: usize,
    mode: ExecMode,
    profiling: Option<ProfilerOptions>,
) -> Execution<F> {
    let start = Instant::now();
    let main_machine = get_main_machine(asm);

    let PreprocessedMain {
        statements,
        label_map,
        batch_to_line_map,
        debug_files,
        function_starts,
        location_starts,
    } = preprocess_main_function(main_machine);

    let witness_cols: Vec<String> = opt_pil
        .map(|pil| {
            pil.committed_polys_in_source_order()
                .flat_map(|(s, _)| s.array_elements().map(|(name, _)| name))
                .collect()
        })
        .unwrap_or_default();

    // program columns to witness columns
    let program_cols: HashMap<_, _> = if let Some(fixed) = &fixed {
        fixed
            .iter()
            .filter_map(|(name, _col)| {
                if !name.starts_with("main__rom::p_") {
                    return None;
                }
                let wit_name = format!("main::{}", name.strip_prefix("main__rom::p_").unwrap());
                if !witness_cols.contains(&wit_name) {
                    return None;
                }
                Some((name.clone(), wit_name))
            })
            .collect()
    } else {
        Default::default()
    };

    let proc = match TraceBuilder::<'_, F>::new(
        main_machine,
        opt_pil,
        witness_cols,
        initial_memory,
        &batch_to_line_map,
        max_steps_to_execute,
        mode,
    ) {
        Ok(proc) => proc,
        Err(ret) => return *ret,
    };

    let bootloader_inputs = bootloader_inputs
        .iter()
        .map(|v| Elem::try_from_fe_as_bin(v).unwrap_or(Elem::Field(*v)))
        .collect();

    let pil_links = opt_pil.map(pil::links_from_pil).unwrap_or_default();

    // We clear the QueryCallback's virtual FS before the execution.
    (prover_ctx)("Clear").unwrap();
    let mut e = Executor {
        proc,
        label_map,
        inputs: prover_ctx,
        bootloader_inputs,
        fixed: fixed.unwrap_or_default(),
        program_cols,
        step: 0,
        mode,
        pil_links,
        pil_instruction_links: Default::default(),
    };

    e.init();

    let mut profiler =
        profiling.map(|opt| Profiler::new(opt, &debug_files[..], function_starts, location_starts));

    let mut curr_pc = 0u32;
    let mut last = Instant::now();
    let mut count = 0;
    loop {
        let stm = statements[curr_pc as usize];

        log::trace!("l {curr_pc}: {stm}",);

        e.step += 4;

        count += 1;
        if count % 10000 == 0 {
            let now = Instant::now();
            let elapsed = now - last;
            if elapsed.as_secs_f64() > 1.0 {
                last = now;
                log::debug!("instructions/s: {}", count as f64 / elapsed.as_secs_f64(),);
                count = 0;
            }
        }

        match stm {
            FunctionStatement::Assignment(a) => {
                e.proc.push_row();
                let pc = e.proc.get_pc().u();
                e.proc.main_op(None, pc, vec![]);
                e.proc.set_col("main::_operation_id", 2.into());
                if let Some(p) = &mut profiler {
                    p.add_instruction_cost(e.proc.get_pc().u() as usize);
                }

                let results = e.eval_expression(a.rhs.as_ref());
                assert_eq!(a.lhs_with_reg.len(), results.len());

                let asgn_reg = a.lhs_with_reg[0].1.clone();
                if let AssignmentRegister::Register(x) = asgn_reg {
                    assert_eq!(x, "X"); // we currently only assign through X
                    let x_const =
                        Elem::Field(e.get_fixed("main__rom::p_X_const").unwrap()[pc as usize]);

                    match a.rhs.as_ref() {
                        Expression::FreeInput(_, _expr) => {
                            // we currently only use X for free inputs
                            assert!(x_const.is_zero());
                            e.proc.set_col("main::X", results[0]);
                            e.proc.set_col("main::X_free_value", results[0]);
                        }
                        _ => {
                            // We're assinging a value or the result of an instruction.
                            // Currently, only X used as the assignment register in this case.
                            let x = results[0];
                            e.proc.set_col("main::X", x);

                            let x_read_free = Elem::Field(
                                e.get_fixed("main__rom::p_X_read_free").unwrap()[pc as usize],
                            );

                            // We need to solve for X_free_value:
                            // X = X_const + X_read_free * X_free_value
                            // X - X_const = X_read_free * X_free_value
                            // X_free_value = (X - X_const) / X_read_free
                            let x_free_value = if x_read_free.is_zero() {
                                Elem::Field(F::zero())
                            } else {
                                x.sub(&x_const).div(&x_read_free)
                            };
                            e.proc.set_col("main::X_free_value", x_free_value);
                        }
                    }
                } else {
                    panic!("should be an assignment register");
                }

                for ((dest, _), val) in a.lhs_with_reg.iter().zip(results) {
                    e.proc.set_reg(dest, val);
                }
            }
            FunctionStatement::Instruction(i) => {
                e.proc.push_row();
                e.proc.set_col("main::_operation_id", 2.into());

                if let Some(p) = &mut profiler {
                    p.add_instruction_cost(e.proc.get_pc().u() as usize);
                }

                if ["jump", "jump_dyn"].contains(&i.instruction.as_str()) {
                    let pc_before = e.proc.get_pc().u();

                    e.exec_instruction(&i.instruction, &i.inputs);

                    // we can't use `get_pc/get_reg`, as its value is only updated when moving to the next row
                    let pc_after = e.proc.get_next_pc().u();

                    let target_reg = e.eval_expression(&i.inputs[1]);
                    assert_eq!(target_reg.len(), 1);
                    let target_reg = target_reg[0].u();

                    if let Some(p) = &mut profiler {
                        let pc_return = e.proc.get_reg_mem(target_reg).u();
                        // in the generated powdr asm, not writing to `x1` means the returning pc is ignored
                        if target_reg != 1 {
                            p.jump(pc_after as usize);
                        } else {
                            p.jump_and_link(
                                pc_before as usize,
                                pc_after as usize,
                                pc_return as usize,
                            );
                        }
                    }
                } else {
                    e.exec_instruction(&i.instruction, &i.inputs);
                }
            }
            FunctionStatement::Return(_) => {
                e.proc.push_row();
                let pc = e.proc.get_pc().u();
                e.proc.main_op(None, pc, vec![]);
                e.proc.set_col("main::_operation_id", 2.into());
                break;
            }
            FunctionStatement::DebugDirective(dd) => {
                e.step -= 4;
                match &dd.directive {
                    DebugDirective::Loc(file, line, column) => {
                        let (dir, file) = debug_files[file - 1];
                        log::trace!("Executed {dir}/{file}:{line}:{column}");
                    }
                    DebugDirective::OriginalInstruction(insn) => {
                        log::trace!("  {insn}");
                    }
                    DebugDirective::File(_, _, _) => unreachable!(),
                };
            }
            FunctionStatement::Label(_) => {
                unreachable!()
            }
        };

        curr_pc = match e.proc.advance() {
            Some(pc) => {
                // We set pc_update=PC here, after the PC has been updated but before "pushing" the next row
                e.proc.set_col("main::pc_update", e.proc.get_pc());
                pc
            }
            None => break,
        };
    }

    if let Some(mut p) = profiler {
        p.finish();
    }

    let mut program_columns = vec![];

    if let ExecMode::Trace = mode {
        let sink_id = e.sink_id();

        // reset
        e.proc.set_col("main::pc_update", 0.into());
        e.proc.set_pc(0.into());
        assert!(e.proc.advance().is_none());
        e.proc.push_row();
        e.proc.main_op(None, 0, vec![]);
        e.proc.set_col("main::_operation_id", sink_id.into());

        // jump_to_operation
        e.proc.set_col("main::pc_update", 1.into());
        e.proc.set_pc(1.into());
        e.proc.set_reg("query_arg_1", 0);
        e.proc.set_reg("query_arg_2", 0);
        assert!(e.proc.advance().is_none());
        e.proc.push_row();
        e.proc.main_op(None, 1, vec![]);
        e.proc.set_col("main::_operation_id", sink_id.into());

        // loop
        e.proc.set_col("main::pc_update", sink_id.into());
        e.proc.set_pc(sink_id.into());
        assert!(e.proc.advance().is_none());
        e.proc.push_row();
        e.proc.main_op(None, sink_id, vec![]);
        e.proc.set_col("main::pc_update", sink_id.into());
        e.proc.set_col("main::_operation_id", sink_id.into());

        program_columns = e.generate_program_columns();
    }

    log::debug!("Program execution took {}s", start.elapsed().as_secs_f64());

<<<<<<< HEAD
    e.proc.finish(opt_pil, program_columns)
=======
    e.proc.finish(opt_pil)
>>>>>>> 9e9fb905
}

/// Utility function for writing the executor witness CSV file.
///
/// If `all_witness_cols` is given, all columns there will also be output, but have empty values when not present in the executor witness
/// (this is useful for debugging, for easy comparison with auto witgen export CSV file).
pub fn write_executor_csv<F: FieldElement, P: AsRef<Path>>(
    file_path: P,
    executor_witness: &[(String, Vec<F>)],
    all_witness_cols: Option<&[String]>,
) {
    let columns: Vec<_> = if let Some(witness_cols) = all_witness_cols {
        witness_cols
            .iter()
            .map(|name| {
                if let Some((_, values)) = executor_witness.iter().find(|(n, _)| n == name) {
                    (name, values.as_ref())
                } else {
                    (name, [].as_ref())
                }
            })
            .collect()
    } else {
        executor_witness
            .iter()
            .map(|(name, values)| (name, values.as_ref()))
            .collect()
    };

    write_polys_csv_file(
        std::fs::File::create(file_path.as_ref()).unwrap(),
        powdr_number::CsvRenderMode::Hex,
        &columns[..],
    );
}

fn is_multiple_of_4(n: u32) -> bool {
    n % 4 == 0
}<|MERGE_RESOLUTION|>--- conflicted
+++ resolved
@@ -510,15 +510,6 @@
         asm_analysis::{Machine, RegisterTy},
     };
     use powdr_number::FieldElement;
-<<<<<<< HEAD
-    use rayon::iter::{ParallelBridge, ParallelExtend, ParallelIterator};
-
-    use crate::{
-        pil, BinaryMachine, Elem, ExecMode, Execution, ExecutionTrace, Instruction,
-        MachineInstance, MainOp, MemOperation, MemOperationKind, MemoryMachine, MemoryState,
-        PoseidonGlMachine, PublicsMachine, RegWrite, RegisterMemory, ShiftMachine, SplitGlMachine,
-        Submachine, SubmachineBoxed, SubmachineOp, PC_INITIAL_VAL,
-=======
     use rayon::iter::{ParallelBridge, ParallelIterator};
 
     use crate::{
@@ -526,7 +517,6 @@
         MemOperation, MemOperationKind, MemoryMachine, MemoryState, PoseidonGlMachine,
         PublicsMachine, RegWrite, RegisterMemory, ShiftMachine, SplitGlMachine, Submachine,
         SubmachineBoxed, SubmachineOp, PC_INITIAL_VAL,
->>>>>>> 9e9fb905
     };
 
     fn namespace_degree_range<F: FieldElement>(
@@ -975,19 +965,6 @@
 
             let start = Instant::now();
             let cols = self
-<<<<<<< HEAD
-                .trace
-                .submachine_ops
-                .into_iter()
-                // take each submachine and its operations
-                .map(|(m, ops)| {
-                    let machine = self.submachines.remove(&m).unwrap().into_inner();
-                    (m, machine, ops)
-                })
-                .par_bridge()
-                .flat_map(|(m, mut machine, ops)| {
-                    // apply the operation to the submachine
-=======
                 .submachines
                 .into_iter()
                 // take each submachine and get its operations
@@ -999,7 +976,6 @@
                 .par_bridge()
                 .flat_map(|(m, mut machine, ops)| {
                     // apply the operations to the submachine
->>>>>>> 9e9fb905
                     ops.into_iter().for_each(|op| {
                         let selector = pil::selector_for_link(&links, op.identity_id);
                         machine.add_operation(selector.as_deref(), &op.lookup_args, &op.extra);
@@ -1016,29 +992,17 @@
                         // for the publics machine, even with no operations being
                         // issued, the declared "publics" force the cells to be
                         // filled. We add operations here to emulate that.
-<<<<<<< HEAD
                         for i in 0..8 {
                             machine.add_operation(None, &[i.into(), 0.into()], &[]);
-=======
-                        if machine.len() == 0 {
-                            for i in 0..8 {
-                                machine.add_operation(None, &[i.into(), 0.into()], &[]);
-                            }
->>>>>>> 9e9fb905
                         }
                         machine.finish(8)
                     } else {
                         // keep machine columns empty
                         machine.finish(0)
                     }
-<<<<<<< HEAD
                 });
             self.trace.cols.par_extend(cols);
-=======
-                })
-                .collect::<Vec<_>>();
-            self.trace.cols.extend(cols);
->>>>>>> 9e9fb905
+
             log::debug!(
                 "Generating submachine traces took {}s",
                 start.elapsed().as_secs_f64(),
@@ -3066,11 +3030,7 @@
 
     log::debug!("Program execution took {}s", start.elapsed().as_secs_f64());
 
-<<<<<<< HEAD
     e.proc.finish(opt_pil, program_columns)
-=======
-    e.proc.finish(opt_pil)
->>>>>>> 9e9fb905
 }
 
 /// Utility function for writing the executor witness CSV file.
