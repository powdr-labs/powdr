use itertools::Itertools;
use powdr_ast::analyzed::{
    AlgebraicExpression as Expression, AlgebraicReference, PolyID, PolynomialType,
};
use powdr_number::{FieldElement, KnownField};

use crate::witgen::{
    data_structures::{
        finalizable_data::{ColumnLayout, CompactDataRef},
        mutable_state::MutableState,
    },
    jit::compiler::compile_effects,
    machines::MachineParts,
    FixedData, QueryCallback,
};

use super::{
    compiler::WitgenFunction,
    effect::Effect,
    processor::Processor,
    variable::{Cell, Variable},
    witgen_inference::{CanProcessCall, FixedEvaluator, WitgenInference},
};

/// This is a tuning value. It is the maximum nesting depth of branches in the JIT code.
const SINGLE_STEP_MACHINE_MAX_BRANCH_DEPTH: usize = 6;

/// A processor for generating JIT code that computes the next row from the previous row.
pub struct SingleStepProcessor<'a, T: FieldElement> {
    fixed_data: &'a FixedData<'a, T>,
    machine_parts: MachineParts<'a, T>,
    column_layout: ColumnLayout,
    single_step_function: Option<Option<WitgenFunction<T>>>,
}

impl<'a, T: FieldElement> SingleStepProcessor<'a, T> {
    pub fn new(
        fixed_data: &'a FixedData<'a, T>,
        machine_parts: MachineParts<'a, T>,
        column_layout: ColumnLayout,
    ) -> Self {
        SingleStepProcessor {
            fixed_data,
            machine_parts,
            column_layout,
            single_step_function: None,
        }
    }

    pub fn try_compile(&mut self, can_process: impl CanProcessCall<T>) -> bool {
        if !matches!(T::known_field(), Some(KnownField::GoldilocksField)) {
            // Currently, we only support the Goldilocks fields
            // We could run the interpreter on other fields, though.
            return false;
        }

        match self.single_step_function {
            Some(None) => return false,
            Some(Some(_)) => return true,
            None => {}
        }
        match self.generate_code(can_process.clone()) {
            Err(e) => {
                // These errors can be pretty verbose and are quite common currently.
                let e = e.to_string().lines().take(5).join("\n");
                log::debug!("=> Error generating JIT code: {e}\n...");
                false
            }
            Ok(code) => {
                log::debug!("Generated code ({} steps)", code.len());
                log::debug!("Compiling effects...");

                let known_inputs = self
                    .machine_parts
                    .witnesses
                    .iter()
                    .map(|&id| self.cell(id, 0))
                    .collect_vec();
                self.single_step_function = Some(Some(
                    compile_effects(
                        self.column_layout.first_column_id,
                        self.column_layout.column_count,
                        &known_inputs,
                        &code,
                    )
                    .unwrap(),
                ));
                log::trace!("Compilation done.");
                true
            }
        }
    }

    /// Computes the next row from the previous row.
    /// Due to fixed columns being evaluated, the caller must ensure that
    /// neither the already known nor the to be computed row are the first or last row.
    /// This means that the two first rows must be fully computed.
    pub fn compute_next_row<'d, Q: QueryCallback<T>>(
        &self,
        mutable_state: &MutableState<'a, T, Q>,
        data: CompactDataRef<'d, T>,
    ) {
        assert!(data.row_offset > 0);
        let Some(Some(f)) = self.single_step_function.as_ref() else {
            panic!("try_compile must be called first")
        };
        f.call(self.fixed_data, mutable_state, &mut [], data);
    }

    fn generate_code(
        &self,
        can_process: impl CanProcessCall<T>,
    ) -> Result<Vec<Effect<T, Variable>>, String> {
        let all_witnesses = self
            .machine_parts
            .witnesses
            .iter()
            .cloned()
            .sorted()
            .collect_vec();
        // All witness columns in row 0 are known.
        let known_variables = all_witnesses.iter().map(|&id| self.cell(id, 0));
        // and we want to know the ones in the next row.
        let requested_known = all_witnesses.iter().map(|&id| self.cell(id, 1));
        // Identities that span two rows are only processed on row 0,
        // the others are processed on both rows.
        let mut complete_identities = vec![];
        let identities = self
            .machine_parts
            .identities
            .iter()
            .flat_map(|&id| {
                if id.contains_next_ref() {
                    vec![(id, 0)]
                } else {
                    // Process it on both rows, but mark it as complete on row 0,
                    // so that we do not produce two submachine calls.
                    complete_identities.push((id.id(), 0));
                    vec![(id, 0), (id, 1)]
                }
            })
            .collect_vec();

        let witgen =
            WitgenInference::new(self.fixed_data, self, known_variables, complete_identities);

        // let prover_assignments = decode_simple_prover_functions(&self.machine_parts)
        //     .into_iter()
        //     .map(|(col_name, value)| (self.column(&col_name), value))
        //     .collect_vec();

        // // TODO we should only do it if other methods fail, because it is "provide_if_unknown"
        // for (col, value) in &prover_assignments {
        //     witgen.assign_constant(col, 1, *value);
        // }

        Processor::new(
            self.fixed_data,
            self,
            identities,
            requested_known,
            SINGLE_STEP_MACHINE_MAX_BRANCH_DEPTH,
        )
        // We use a block size of two since we need two completed submachine calls,
        // and we start out with all submachine calls on the first row already completed.
        .with_block_size(2)
        .generate_code(can_process, witgen)
<<<<<<< HEAD
        .map_err(|e| {
            let err_str = e.to_string();
            log::trace!("\nCode generation faild for main machine:\n  {err_str}");
            let shortened_error = err_str
                .lines()
                .take(10)
                .format("\n  ");
            format!("Code generation failed: {shortened_error}\nRun with RUST_LOG=trace to see the code generated so far.")
        })
=======
        .map_err(|e| e.to_string())
        .map(|r| r.code)
>>>>>>> 070b284f
    }

    fn cell(&self, id: PolyID, row_offset: i32) -> Variable {
        Variable::WitnessCell(Cell {
            column_name: self.fixed_data.column_name(&id).to_string(),
            id: id.id,
            row_offset,
        })
    }

    #[allow(unused)]
    fn column(&self, name: &str) -> Expression<T> {
        Expression::Reference(AlgebraicReference {
            name: name.to_string(),
            poly_id: self.fixed_data.try_column_by_name(name).unwrap(),
            next: false,
        })
    }
}

/// Evaluator for fixed columns which are constant except for the first and last row.
impl<T: FieldElement> FixedEvaluator<T> for &SingleStepProcessor<'_, T> {
    fn evaluate(&self, fixed_cell: &Cell) -> Option<T> {
        let poly_id = PolyID {
            id: fixed_cell.id,
            ptype: PolynomialType::Constant,
        };
        self.fixed_data.fixed_cols[&poly_id].has_constant_inner_value()
    }
}

#[cfg(test)]
mod test {

    use pretty_assertions::assert_eq;
    use test_log::test;

    use powdr_number::GoldilocksField;

    use crate::witgen::{
        data_structures::{finalizable_data::ColumnLayout, mutable_state::MutableState},
        global_constraints,
        jit::effect::{format_code, Effect},
        machines::KnownMachine,
        FixedData,
    };
    use itertools::Itertools;

    use crate::witgen::{
        jit::test_util::read_pil,
        machines::{machine_extractor::MachineExtractor, Machine},
    };

    use super::{SingleStepProcessor, Variable};

    fn generate_single_step(
        input_pil: &str,
        machine_name: &str,
    ) -> Result<Vec<Effect<GoldilocksField, Variable>>, String> {
        let (analyzed, fixed_col_vals) = read_pil(input_pil);

        let fixed_data = FixedData::new(&analyzed, &fixed_col_vals, &[], Default::default(), 0);
        let (fixed_data, retained_identities) =
            global_constraints::set_global_constraints(fixed_data, &analyzed.identities);
        let machines = MachineExtractor::new(&fixed_data).split_out_machines(retained_identities);
        let [KnownMachine::DynamicMachine(machine)] = machines
            .iter()
            .filter(|m| m.name().contains(machine_name))
            .collect_vec()
            .as_slice()
        else {
            panic!("Expected exactly one matching dynamic machine")
        };
        let machine_parts = machine.machine_parts().clone();
        let mutable_state = MutableState::new(machines.into_iter(), &|_| {
            Err("Query not implemented".to_string())
        });
        let layout = ColumnLayout::from_id_list(machine_parts.witnesses.iter());
        SingleStepProcessor::new(&fixed_data, machine_parts, layout)
            .generate_code(&mutable_state)
            .map_err(|e| e.to_string())
    }

    #[test]
    fn fib() {
        let input = "namespace M(256); let X; let Y; X' = Y; Y' = X + Y;";
        let code = generate_single_step(input, "M").unwrap();
        assert_eq!(
            format_code(&code),
            "M::X[1] = M::Y[0];\nM::Y[1] = (M::X[0] + M::Y[0]);"
        );
    }

    #[test]
    fn fib_with_boundary_conditions() {
        let input = "
namespace M(256);
    col fixed FIRST = [1] + [0]*;
    col fixed LAST = [0]* + [1];
    let X;
    let Y;
    FIRST * (X - 1) = 0;
    FIRST * (Y - 1) = 0;
    (X' - Y) * (1 - LAST) = 0;
    (Y' - (X + Y)) * (1 - LAST) = 0;";
        let code = generate_single_step(input, "M").unwrap();
        assert_eq!(
            format_code(&code),
            "M::X[1] = M::Y[0];\nM::Y[1] = (M::X[0] + M::Y[0]);"
        );
    }

    #[test]
    fn no_progress() {
        let input = "namespace M(256); let X; let Y; X' = X;";
        let err = generate_single_step(input, "M").err().unwrap();
        assert_eq!(
            err.to_string(),
            "Code generation failed: Unable to derive algorithm to compute required values: No variable available to branch on.
  The following variables or values are still missing: M::Y[1]
  The following branch decisions were taken:
  
  Generated code so far:
  M::X[1] = M::X[0];
Run with RUST_LOG=trace to see the code generated so far."
        );
    }

    #[test]
    fn branching() {
        let input = "
    namespace VM(256);
        let A: col;
        let B: col;
        let instr_add: col;
        let instr_mul: col;
        let pc: col;

        col fixed LINE = [0, 1] + [2]*;
        col fixed INSTR_ADD = [0, 1] + [0]*;
        col fixed INSTR_MUL = [1, 0] + [1]*;

        pc' = pc + 1;
        [ pc, instr_add, instr_mul ] in [ LINE, INSTR_ADD, INSTR_MUL ];

        instr_add * (A' - (A + B)) + instr_mul * (A' - A * B) + (1 - instr_add - instr_mul) * (A' - A) = 0;
        B' = B;
        ";

        let code = generate_single_step(input, "Main").unwrap();
        assert_eq!(
            format_code(&code),
            "\
VM::pc[1] = (VM::pc[0] + 1);
call_var(1, 0, 0) = VM::pc[0];
call_var(1, 0, 1) = VM::instr_add[0];
call_var(1, 0, 2) = VM::instr_mul[0];
VM::B[1] = VM::B[0];
call_var(1, 1, 0) = VM::pc[1];
machine_call(1, [Known(call_var(1, 1, 0)), Unknown(call_var(1, 1, 1)), Unknown(call_var(1, 1, 2))]);
VM::instr_add[1] = call_var(1, 1, 1);
VM::instr_mul[1] = call_var(1, 1, 2);
if (VM::instr_add[0] == 1) {
    VM::A[1] = (VM::A[0] + VM::B[0]);
} else {
    VM::A[1] = (VM::A[0] * VM::B[0]);
}"
        );
    }

    #[test]
    fn range_constraints_from_lookup() {
        let input = "
    namespace VM(256);
        let instr_add: col;
        let instr_mul: col;
        let pc: col;

        col fixed LINE = [0, 1] + [2]*;
        col fixed INSTR_ADD = [0, 1] + [0]*;
        col fixed INSTR_MUL = [1, 0] + [1]*;

        pc' = pc;
        instr_add = 0;
        [ pc, instr_add, instr_mul ] in [ LINE, INSTR_ADD, INSTR_MUL ];

        ";
        let code = generate_single_step(input, "Main").unwrap();
        // After the machine call, we should have a direct assignment `VM::instr_mul[1] = 1`,
        // instead of just an assignment from the call variable.
        // This is because the fixed lookup machine can already provide a range constraint.
        // For reasons of processing order, the call variable will also be assigned
        // right before the call.
        assert_eq!(
            format_code(&code),
            "\
VM::pc[1] = VM::pc[0];
call_var(2, 0, 0) = VM::pc[0];
call_var(2, 0, 1) = 0;
call_var(2, 0, 2) = VM::instr_mul[0];
VM::instr_add[1] = 0;
call_var(2, 1, 0) = VM::pc[1];
call_var(2, 1, 1) = 0;
call_var(2, 1, 2) = 1;
machine_call(2, [Known(call_var(2, 1, 0)), Known(call_var(2, 1, 1)), Unknown(call_var(2, 1, 2))]);
VM::instr_mul[1] = 1;"
        );
    }

    #[test]
    fn nonconstant_fixed_columns() {
        let input = "
    namespace VM(256);
        let STEP: col = |i| i;
        let w;
        w = STEP;
        ";
        let code = generate_single_step(input, "Main").unwrap();
        assert_eq!(format_code(&code), "VM::w[1] = VM::STEP[1];");
    }

    #[test]
    fn no_progress_with_call() {
        // This mainly tests the error debug formatter.
        let input = "
        namespace Main(256);
            col witness a, b, c;
            col witness is_arith;
            a = 2;
            is_arith $ [a, b, c] is [Arith::X, Arith::Y, Arith::Z];
        namespace Arith(256);
            col witness X, Y, Z;
            Z = X + Y;
        ";
        match generate_single_step(input, "Main") {
            Ok(_) => panic!("Expected error"),
            Err(e) => {
                let expected = "\
  Main::is_arith $ [ Main::a, Main::b, Main::c ]
       ???              2       ???      ???    
                                                
  Main::is_arith        2     Main::b  Main::c  
       ???                      ???      ???";
                assert!(
                    e.contains(expected),
                    "Error did not contain expected substring. Error:\n{e}\nExpected substring:\n{expected}"
                );
            }
        }
    }
}<|MERGE_RESOLUTION|>--- conflicted
+++ resolved
@@ -165,7 +165,6 @@
         // and we start out with all submachine calls on the first row already completed.
         .with_block_size(2)
         .generate_code(can_process, witgen)
-<<<<<<< HEAD
         .map_err(|e| {
             let err_str = e.to_string();
             log::trace!("\nCode generation faild for main machine:\n  {err_str}");
@@ -175,10 +174,7 @@
                 .format("\n  ");
             format!("Code generation failed: {shortened_error}\nRun with RUST_LOG=trace to see the code generated so far.")
         })
-=======
-        .map_err(|e| e.to_string())
         .map(|r| r.code)
->>>>>>> 070b284f
     }
 
     fn cell(&self, id: PolyID, row_offset: i32) -> Variable {
