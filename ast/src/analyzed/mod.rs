mod display;
pub mod visitor;

use std::cmp::max;
use std::collections::{BTreeMap, BTreeSet, HashMap, HashSet};
use std::fmt::Display;
use std::hash::{Hash, Hasher};
use std::iter;
use std::ops::{self, ControlFlow};
use std::sync::Arc;

use powdr_number::{DegreeType, FieldElement};
use powdr_parser_util::SourceRef;
use schemars::JsonSchema;
use serde::{Deserialize, Serialize};

use crate::parsed::asm::SymbolPath;
use crate::parsed::types::{ArrayType, Type, TypeScheme};
use crate::parsed::visitor::{Children, ExpressionVisitable};
pub use crate::parsed::BinaryOperator;
pub use crate::parsed::UnaryOperator;
<<<<<<< HEAD
use crate::parsed::{
    self, EnumDeclaration, EnumVariant, SelectedExpressions, StructDeclaration, StructValue,
};
use std::str::FromStr;
=======
use crate::parsed::{self, ArrayLiteral, EnumDeclaration, EnumVariant};
>>>>>>> 91d41df9

#[derive(Debug, Clone, Serialize, Deserialize, JsonSchema, PartialEq, Eq)]
pub enum StatementIdentifier {
    /// Either an intermediate column or a definition.
    Definition(String),
    PublicDeclaration(String),
    /// Index into the vector of identities.
    Identity(usize),
}

#[derive(Debug, Clone, Default, Serialize, Deserialize, JsonSchema)]
pub struct Analyzed<T> {
    /// The degree of all namespaces, which must match if provided. If no degrees are given, then `None`.
    pub degree: Option<DegreeType>,
    pub definitions: HashMap<String, (Symbol, Option<FunctionValueDefinition>)>,
    pub public_declarations: HashMap<String, PublicDeclaration>,
    pub intermediate_columns: HashMap<String, (Symbol, Vec<AlgebraicExpression<T>>)>,
    pub identities: Vec<Identity<SelectedExpressions<AlgebraicExpression<T>>>>,
    /// The order in which definitions and identities
    /// appear in the source.
    pub source_order: Vec<StatementIdentifier>,
    /// Symbols from the core that were added automatically but will not be printed.
    pub auto_added_symbols: HashSet<String>,
}

impl<T> Analyzed<T> {
    /// @returns the degree if any. Panics if there is none.
    pub fn degree(&self) -> DegreeType {
        self.degree.unwrap()
    }
    /// @returns the number of committed polynomials (with multiplicities for arrays)
    pub fn commitment_count(&self) -> usize {
        self.declaration_type_count(PolynomialType::Committed)
    }
    /// @returns the number of intermediate polynomials (with multiplicities for arrays)
    pub fn intermediate_count(&self) -> usize {
        self.intermediate_columns
            .iter()
            .map(|(_, (sym, _))| sym.length.unwrap_or(1) as usize)
            .sum()
    }
    /// @returns the number of constant polynomials (with multiplicities for arrays)
    pub fn constant_count(&self) -> usize {
        self.declaration_type_count(PolynomialType::Constant)
    }
    /// @returns the number of public inputs
    pub fn publics_count(&self) -> usize {
        self.public_declarations.len()
    }

    pub fn constant_polys_in_source_order(
        &self,
    ) -> Vec<&(Symbol, Option<FunctionValueDefinition>)> {
        self.definitions_in_source_order(PolynomialType::Constant)
    }

    pub fn committed_polys_in_source_order(
        &self,
    ) -> Vec<&(Symbol, Option<FunctionValueDefinition>)> {
        self.definitions_in_source_order(PolynomialType::Committed)
    }

    pub fn intermediate_polys_in_source_order(
        &self,
    ) -> Vec<&(Symbol, Vec<AlgebraicExpression<T>>)> {
        self.source_order
            .iter()
            .filter_map(move |statement| {
                if let StatementIdentifier::Definition(name) = statement {
                    if let Some(definition) = self.intermediate_columns.get(name) {
                        return Some(definition);
                    }
                }
                None
            })
            .collect()
    }

    pub fn definitions_in_source_order(
        &self,
        poly_type: PolynomialType,
    ) -> Vec<&(Symbol, Option<FunctionValueDefinition>)> {
        assert!(
            poly_type != PolynomialType::Intermediate,
            "Use intermediate_polys_in_source_order to get intermediate polys."
        );
        self.source_order
            .iter()
            .filter_map(move |statement| {
                if let StatementIdentifier::Definition(name) = statement {
                    if let Some(definition) = self.definitions.get(name) {
                        match definition.0.kind {
                            SymbolKind::Poly(ptype) if ptype == poly_type => {
                                return Some(definition);
                            }
                            _ => {}
                        }
                    }
                }
                None
            })
            .collect()
    }

    pub fn public_declarations_in_source_order(&self) -> Vec<(&String, &PublicDeclaration)> {
        self.source_order
            .iter()
            .filter_map(move |statement| {
                if let StatementIdentifier::PublicDeclaration(name) = statement {
                    if let Some(public_declaration) = self.public_declarations.get(name) {
                        return Some((name, public_declaration));
                    }
                }
                None
            })
            .collect()
    }

    fn declaration_type_count(&self, poly_type: PolynomialType) -> usize {
        self.definitions
            .iter()
            .filter_map(move |(_name, (symbol, _))| match symbol.kind {
                SymbolKind::Poly(ptype) if ptype == poly_type => {
                    Some(symbol.length.unwrap_or(1) as usize)
                }
                _ => None,
            })
            .sum()
    }

    /// Returns the type (scheme) of a symbol with the given name.
    pub fn type_of_symbol(&self, name: &str) -> TypeScheme {
        let (sym, value) = &self.definitions[name];
        type_from_definition(sym, value).unwrap()
    }

    /// Adds a polynomial identity and returns the ID.
    pub fn append_polynomial_identity(
        &mut self,
        identity: AlgebraicExpression<T>,
        source: SourceRef,
    ) -> u64 {
        let id = self
            .identities
            .iter()
            .map(|identity| identity.id)
            .max()
            .unwrap_or_default()
            + 1;
        self.identities.push(
            Identity::<SelectedExpressions<AlgebraicExpression<T>>>::from_polynomial_identity(
                id, source, identity,
            ),
        );
        self.source_order
            .push(StatementIdentifier::Identity(self.identities.len() - 1));
        id
    }

    /// Remove some identities by their index (not their ID).
    /// Does not re-allocate IDs.
    pub fn remove_identities(&mut self, to_remove: &BTreeSet<usize>) {
        let mut shift = 0;
        self.source_order.retain_mut(|s| {
            if let StatementIdentifier::Identity(index) = s {
                if to_remove.contains(index) {
                    shift += 1;
                    return false;
                }
                *index -= shift;
            }
            true
        });
        let mut index = 0;
        self.identities.retain(|_| {
            let retain = !to_remove.contains(&index);
            index += 1;
            retain
        })
    }

    /// Removes the given definitions and intermediate columns by name. Those must not be referenced
    /// by any remaining definitions, identities or public declarations.
    pub fn remove_definitions(&mut self, to_remove: &BTreeSet<String>) {
        self.definitions.retain(|name, _| !to_remove.contains(name));
        self.intermediate_columns
            .retain(|name, _| !to_remove.contains(name));
        self.source_order.retain_mut(|s| {
            if let StatementIdentifier::Definition(name) = s {
                !to_remove.contains(name)
            } else {
                true
            }
        });

        // Now re-assign the IDs to be contiguous and in source order again.
        let mut replacements: BTreeMap<PolyID, PolyID> = Default::default();

        let mut handle_symbol = |new_id: u64, symbol: &Symbol| -> u64 {
            let length = symbol.length.unwrap_or(1);
            // Empty arrays still need ID replacement
            for i in 0..max(length, 1) {
                let old_poly_id = PolyID {
                    id: symbol.id + i,
                    ..PolyID::from(symbol)
                };
                let new_poly_id = PolyID {
                    id: new_id + i,
                    ..PolyID::from(symbol)
                };
                replacements.insert(old_poly_id, new_poly_id);
            }
            new_id + length
        };

        // Create and update the replacement map for all polys.
        self.committed_polys_in_source_order()
            .iter()
            .fold(0, |new_id, (poly, _def)| handle_symbol(new_id, poly));
        self.constant_polys_in_source_order()
            .iter()
            .fold(0, |new_id, (poly, _def)| handle_symbol(new_id, poly));
        self.intermediate_polys_in_source_order()
            .iter()
            .fold(0, |new_id, (poly, _def)| handle_symbol(new_id, poly));

        self.definitions.values_mut().for_each(|(poly, _def)| {
            if matches!(poly.kind, SymbolKind::Poly(_)) {
                let poly_id = PolyID::from(poly as &Symbol);
                poly.id = replacements[&poly_id].id;
            }
        });
        self.intermediate_columns
            .values_mut()
            .for_each(|(poly, _def)| {
                let poly_id = PolyID::from(poly as &Symbol);
                poly.id = replacements[&poly_id].id;
            });
        let visitor = &mut |expr: &mut Expression| {
            if let Expression::Reference(_, Reference::Poly(poly)) = expr {
                poly.poly_id = poly.poly_id.map(|poly_id| replacements[&poly_id]);
            }
        };
        self.post_visit_expressions_in_definitions_mut(visitor);
        let algebraic_visitor = &mut |expr: &mut AlgebraicExpression<_>| {
            if let AlgebraicExpression::Reference(poly) = expr {
                poly.poly_id = replacements[&poly.poly_id];
            }
        };
        self.post_visit_expressions_in_identities_mut(algebraic_visitor);
        self.public_declarations
            .values_mut()
            .for_each(|public_decl| {
                let poly_id = public_decl.polynomial.poly_id.unwrap();
                public_decl.polynomial.poly_id = Some(replacements[&poly_id]);
            });
    }

    pub fn post_visit_expressions_in_identities_mut<F>(&mut self, f: &mut F)
    where
        F: FnMut(&mut AlgebraicExpression<T>),
    {
        self.identities
            .iter_mut()
            .for_each(|i| i.post_visit_expressions_mut(f));
        self.intermediate_columns
            .values_mut()
            .for_each(|(_sym, value)| {
                value
                    .iter_mut()
                    .for_each(|v| v.post_visit_expressions_mut(f))
            });
    }

    pub fn post_visit_expressions_in_definitions_mut<F>(&mut self, f: &mut F)
    where
        F: FnMut(&mut Expression),
    {
        // TODO add public inputs if we change them to expressions at some point.
        self.definitions
            .values_mut()
            .filter_map(|(_poly, definition)| definition.as_mut())
            .for_each(|definition| definition.post_visit_expressions_mut(f))
    }
}

impl<T: FieldElement> Analyzed<T> {
    /// @returns all identities with intermediate polynomials inlined.
    pub fn identities_with_inlined_intermediate_polynomials(
        &self,
    ) -> Vec<Identity<SelectedExpressions<AlgebraicExpression<T>>>> {
        let intermediates = &self
            .intermediate_polys_in_source_order()
            .iter()
            .flat_map(|(symbol, def)| {
                symbol
                    .array_elements()
                    .zip(def)
                    .map(|((_, poly_id), def)| (poly_id, def))
            })
            .collect();

        substitute_intermediate(self.identities.clone(), intermediates)
    }

    pub fn get_struct_schema() -> schemars::schema::RootSchema {
        schemars::schema_for!(Self)
    }

    pub fn serialize(&self) -> Result<Vec<u8>, String> {
        serde_cbor::to_vec(self).map_err(|e| format!("Failed to serialize analyzed: {e}"))
    }

    pub fn deserialize(bytes: &[u8]) -> Result<Self, String> {
        serde_cbor::from_slice(bytes).map_err(|e| format!("Failed to deserialize analyzed: {e}"))
    }
}

/// Takes identities as values and inlines intermediate polynomials everywhere, returning a vector of the updated identities
/// TODO: this could return an iterator
fn substitute_intermediate<T: Copy + Display>(
    identities: impl IntoIterator<Item = Identity<SelectedExpressions<AlgebraicExpression<T>>>>,
    intermediate_polynomials: &HashMap<PolyID, &AlgebraicExpression<T>>,
) -> Vec<Identity<SelectedExpressions<AlgebraicExpression<T>>>> {
    identities
        .into_iter()
        .scan(HashMap::default(), |cache, mut identity| {
            identity.post_visit_expressions_mut(&mut |e| {
                if let AlgebraicExpression::Reference(poly) = e {
                    match poly.poly_id.ptype {
                        PolynomialType::Committed => {}
                        PolynomialType::Constant => {}
                        PolynomialType::Intermediate => {
                            // recursively inline intermediate polynomials, updating the cache
                            *e = inlined_expression_from_intermediate_poly_id(
                                poly.clone(),
                                intermediate_polynomials,
                                cache,
                            );
                        }
                    }
                }
            });
            Some(identity)
        })
        .collect()
}

/// Recursively inlines intermediate polynomials inside an expression and returns the new expression
/// This uses a cache to avoid resolving an intermediate polynomial twice
///
/// poly_to_replace can be a "next" reference, but then its value cannot contain any next references.
fn inlined_expression_from_intermediate_poly_id<T: Copy + Display>(
    poly_to_replace: AlgebraicReference,
    intermediate_polynomials: &HashMap<PolyID, &AlgebraicExpression<T>>,
    cache: &mut HashMap<AlgebraicReference, AlgebraicExpression<T>>,
) -> AlgebraicExpression<T> {
    assert_eq!(poly_to_replace.poly_id.ptype, PolynomialType::Intermediate);
    if let Some(e) = cache.get(&poly_to_replace) {
        return e.clone();
    }
    let mut expr = intermediate_polynomials[&poly_to_replace.poly_id].clone();
    expr.post_visit_expressions_mut(&mut |e| {
        let AlgebraicExpression::Reference(r) = e else { return; };
        // "forward" the next operator from the polynomial to be replaced.
        if poly_to_replace.next && r.next {
            let value = intermediate_polynomials[&poly_to_replace.poly_id];
            panic!(
                "Error inlining intermediate polynomial {poly_to_replace} = ({value})':\nNext operator already applied to {} and then again to {} - cannot apply it twice!",
                r.name,
                poly_to_replace.name
            );
        }
        r.next = r.next || poly_to_replace.next;
        match r.poly_id.ptype {
            PolynomialType::Committed | PolynomialType::Constant => {}
            PolynomialType::Intermediate => {
                *e = inlined_expression_from_intermediate_poly_id(
                    r.clone(),
                    intermediate_polynomials,
                    cache,
                );
            }
        }
    });
    cache.insert(poly_to_replace, expr.clone());
    expr
}

/// Extracts the declared (or implicit) type from a definition.
pub fn type_from_definition(
    symbol: &Symbol,
    value: &Option<FunctionValueDefinition>,
) -> Option<TypeScheme> {
    if let Some(value) = value {
        match value {
            FunctionValueDefinition::Array(_) => Some(Type::Col.into()),
            FunctionValueDefinition::Expression(TypedExpression { e: _, type_scheme }) => {
                type_scheme.clone()
            }
            FunctionValueDefinition::TypeDeclaration(_) => {
                panic!("Requested type of type declaration.")
            }
            FunctionValueDefinition::TypeConstructor(TypeConstructor::Enum(enum_decl, variant)) => {
                Some(variant.constructor_type(enum_decl))
            }
            FunctionValueDefinition::TypeConstructor(TypeConstructor::Struct(struct_decl, _)) => {
                let name = SymbolPath::from_str(&struct_decl.name).unwrap();
                let vars = struct_decl.type_vars.clone();
                let generic_args = (!vars.is_empty())
                    .then(|| vars.vars().cloned().map(Type::TypeVar).collect::<Vec<_>>());

                let ty = Type::NamedType(name, generic_args);

                Some(TypeScheme { vars, ty })
            }
        }
    } else {
        assert!(
            symbol.kind == SymbolKind::Poly(PolynomialType::Committed)
                || symbol.kind == SymbolKind::Poly(PolynomialType::Constant)
        );
        if symbol.length.is_some() {
            Some(
                Type::Array(ArrayType {
                    base: Box::new(Type::Col),
                    length: None,
                })
                .into(),
            )
        } else {
            Some(Type::Col.into())
        }
    }
}

#[derive(Debug, Clone, Serialize, Deserialize, JsonSchema)]
pub struct Symbol {
    pub id: u64,
    pub source: SourceRef,
    pub absolute_name: String,
    pub stage: Option<u32>,
    pub kind: SymbolKind,
    pub length: Option<DegreeType>,
}

impl Symbol {
    pub fn is_array(&self) -> bool {
        self.length.is_some()
    }
    /// Returns an iterator producing either just the symbol (if it is not an array),
    /// or all the elements of the array with their names in the form `array[index]`.
    pub fn array_elements(&self) -> impl Iterator<Item = (String, PolyID)> + '_ {
        let SymbolKind::Poly(ptype) = self.kind else {
            panic!("Expected polynomial.");
        };
        let length = self.length.unwrap_or(1);
        (0..length).map(move |i| {
            (
                self.array_element_name(i),
                PolyID {
                    id: self.id + i,
                    ptype,
                },
            )
        })
    }

    /// Returns "name[index]" if this is an array or just "name" otherwise.
    /// In the second case, requires index to be zero and otherwise
    /// requires index to be less than length.
    pub fn array_element_name(&self, index: u64) -> String {
        match self.length {
            Some(length) => {
                assert!(index < length);
                format!("{}[{index}]", self.absolute_name)
            }
            None => self.absolute_name.to_string(),
        }
    }

    /// Returns "name[length]" if this is an array or just "name" otherwise.
    pub fn array_name(&self) -> String {
        match self.length {
            Some(length) => {
                format!("{}[{length}]", self.absolute_name)
            }
            None => self.absolute_name.to_string(),
        }
    }
}

/// The "kind" of a symbol. In the future, this will be mostly
/// replaced by its type.
#[derive(
    Debug, Clone, Copy, PartialEq, Eq, PartialOrd, Ord, Serialize, Deserialize, JsonSchema,
)]
pub enum SymbolKind {
    /// Fixed, witness or intermediate polynomial
    Poly(PolynomialType),
    /// A constant value.
    Constant(),
    /// Other symbol, depends on the type.
    /// Examples include functions not of the type "int -> fe".
    Other(),
}

#[derive(Debug, Clone, Serialize, Deserialize, JsonSchema)]
pub enum FunctionValueDefinition {
    Array(Vec<RepeatedArray>),
    Expression(TypedExpression),
    TypeDeclaration(TypeDeclaration),
    TypeConstructor(TypeConstructor),
}

#[derive(Debug, Clone, Serialize, Deserialize, JsonSchema)]
pub enum TypeDeclaration {
    Enum(EnumDeclaration),
    Struct(StructDeclaration),
}

impl Children<Expression> for TypeDeclaration {
    fn children(&self) -> Box<dyn Iterator<Item = &Expression> + '_> {
        match self {
            TypeDeclaration::Enum(enum_decl) => enum_decl.children(),
            TypeDeclaration::Struct(struct_decl) => struct_decl.children(),
        }
    }

    fn children_mut(&mut self) -> Box<dyn Iterator<Item = &mut Expression> + '_> {
        match self {
            TypeDeclaration::Enum(enum_decl) => enum_decl.children_mut(),
            TypeDeclaration::Struct(struct_decl) => struct_decl.children_mut(),
        }
    }
}

#[derive(Debug, Clone, Serialize, Deserialize, JsonSchema)]
pub enum TypeConstructor {
    Enum(Arc<EnumDeclaration>, EnumVariant),
    Struct(Arc<StructDeclaration>, Vec<StructValue<Expression>>),
}

impl Children<Expression> for TypeConstructor {
    fn children(&self) -> Box<dyn Iterator<Item = &Expression> + '_> {
        match self {
            TypeConstructor::Enum(_, variant) => variant.children(),
            TypeConstructor::Struct(_, values) => {
                Box::new(values.iter().flat_map(|v| v.children()))
            }
        }
    }

    fn children_mut(&mut self) -> Box<dyn Iterator<Item = &mut Expression> + '_> {
        match self {
            TypeConstructor::Enum(_, variant) => variant.children_mut(),
            TypeConstructor::Struct(_, values) => {
                Box::new(values.iter_mut().flat_map(|v| v.children_mut()))
            }
        }
    }
}

impl Children<Expression> for FunctionValueDefinition {
    fn children(&self) -> Box<dyn Iterator<Item = &Expression> + '_> {
        match self {
            FunctionValueDefinition::Expression(TypedExpression { e, type_scheme: _ }) => {
                Box::new(iter::once(e))
            }
            FunctionValueDefinition::Array(array) => {
                Box::new(array.iter().flat_map(|i| i.children()))
            }
            FunctionValueDefinition::TypeDeclaration(type_declaration) => {
                type_declaration.children()
            }
            FunctionValueDefinition::TypeConstructor(type_constructor) => {
                type_constructor.children()
            }
        }
    }

    fn children_mut(&mut self) -> Box<dyn Iterator<Item = &mut Expression> + '_> {
        match self {
            FunctionValueDefinition::Expression(TypedExpression { e, type_scheme: _ }) => {
                Box::new(iter::once(e))
            }
            FunctionValueDefinition::Array(array) => {
                Box::new(array.iter_mut().flat_map(|i| i.children_mut()))
            }
            FunctionValueDefinition::TypeDeclaration(type_declaration) => {
                type_declaration.children_mut()
            }
            FunctionValueDefinition::TypeConstructor(type_constructor) => {
                type_constructor.children_mut()
            }
        }
    }
}

/// An array of elements that might be repeated.
#[derive(Debug, Clone, Serialize, Deserialize, JsonSchema)]
pub struct RepeatedArray {
    /// The pattern to be repeated
    pattern: Vec<Expression>,
    /// The number of values to be filled by repeating the pattern, possibly truncating it at the end
    size: DegreeType,
}

impl RepeatedArray {
    pub fn new(pattern: Vec<Expression>, size: DegreeType) -> Self {
        if pattern.is_empty() {
            assert!(
                size == 0,
                "impossible to fill {size} values with an empty pattern"
            )
        }
        Self { pattern, size }
    }

    /// Returns the number of elements in this array (including repetitions).
    pub fn size(&self) -> DegreeType {
        self.size
    }

    /// Returns the pattern to be repeated
    pub fn pattern(&self) -> &[Expression] {
        &self.pattern
    }

    /// Returns the pattern to be repeated
    pub fn pattern_mut(&mut self) -> &mut [Expression] {
        &mut self.pattern
    }

    /// Returns true iff this array is empty.
    pub fn is_empty(&self) -> bool {
        self.size == 0
    }

    /// Returns whether pattern needs to be repeated (or truncated) in order to match the size.
    pub fn is_repeated(&self) -> bool {
        self.size != self.pattern.len() as DegreeType
    }
}

impl Children<Expression> for RepeatedArray {
    fn children(&self) -> Box<dyn Iterator<Item = &Expression> + '_> {
        Box::new(self.pattern.iter())
    }

    fn children_mut(&mut self) -> Box<dyn Iterator<Item = &mut Expression> + '_> {
        Box::new(self.pattern.iter_mut())
    }
}

#[derive(Debug, Clone, Serialize, Deserialize, JsonSchema)]
pub struct PublicDeclaration {
    pub id: u64,
    pub source: SourceRef,
    pub name: String,
    pub polynomial: PolynomialReference,
    pub array_index: Option<usize>,
    /// The evaluation point of the polynomial, not the array index.
    pub index: DegreeType,
}

impl PublicDeclaration {
    pub fn referenced_poly_name(&self) -> String {
        match self.array_index {
            Some(index) => format!("{}[{}]", self.polynomial.name, index),
            None => self.polynomial.name.clone(),
        }
    }
}

#[derive(Debug, PartialEq, Eq, PartialOrd, Ord, Clone, Serialize, Deserialize, JsonSchema)]
pub struct SelectedExpressions<Expr> {
    pub selector: Option<Expr>,
    pub expressions: Vec<Expr>,
}

impl<Expr> Default for SelectedExpressions<Expr> {
    fn default() -> Self {
        Self {
            selector: Default::default(),
            expressions: vec![],
        }
    }
}

impl<Expr> Children<Expr> for SelectedExpressions<Expr> {
    /// Returns an iterator over all (top-level) expressions in this SelectedExpressions.
    fn children(&self) -> Box<dyn Iterator<Item = &Expr> + '_> {
        Box::new(self.selector.iter().chain(self.expressions.iter()))
    }
    /// Returns an iterator over all (top-level) expressions in this SelectedExpressions.
    fn children_mut(&mut self) -> Box<dyn Iterator<Item = &mut Expr> + '_> {
        Box::new(self.selector.iter_mut().chain(self.expressions.iter_mut()))
    }
}

#[derive(Debug, PartialEq, Eq, Clone, Serialize, Deserialize, JsonSchema)]
pub struct Identity<SelectedExpressions> {
    /// The ID is globally unique among identities.
    pub id: u64,
    pub kind: IdentityKind,
    pub source: SourceRef,
    /// For a simple polynomial identity, the selector contains
    /// the actual expression (see expression_for_poly_id).
    pub left: SelectedExpressions,
    pub right: SelectedExpressions,
}

impl<T> Identity<SelectedExpressions<AlgebraicExpression<T>>> {
    /// Constructs an Identity from a polynomial identity (expression assumed to be identical zero).
    pub fn from_polynomial_identity(
        id: u64,
        source: SourceRef,
        identity: AlgebraicExpression<T>,
    ) -> Self {
        Identity {
            id,
            kind: IdentityKind::Polynomial,
            source,
            left: SelectedExpressions {
                selector: Some(identity),
                expressions: vec![],
            },
            right: SelectedExpressions {
                selector: Default::default(),
                expressions: vec![],
            },
        }
    }
    /// Returns the expression in case this is a polynomial identity.
    pub fn expression_for_poly_id(&self) -> &AlgebraicExpression<T> {
        assert_eq!(self.kind, IdentityKind::Polynomial);
        self.left.selector.as_ref().unwrap()
    }

    /// Returns the expression in case this is a polynomial identity.
    pub fn expression_for_poly_id_mut(&mut self) -> &mut AlgebraicExpression<T> {
        assert_eq!(self.kind, IdentityKind::Polynomial);
        self.left.selector.as_mut().unwrap()
    }

    pub fn contains_next_ref(&self) -> bool {
        self.left.contains_next_ref() || self.right.contains_next_ref()
    }

    /// Either returns (a, Some(b)) if this is a - b or (a, None)
    /// if it is a polynomial identity of a different structure.
    /// Panics if it is a different kind of constraint.
    pub fn as_polynomial_identity(
        &self,
    ) -> (&AlgebraicExpression<T>, Option<&AlgebraicExpression<T>>) {
        assert_eq!(self.kind, IdentityKind::Polynomial);
        match self.expression_for_poly_id() {
            AlgebraicExpression::BinaryOperation(AlgebraicBinaryOperation {
                left: a,
                op: AlgebraicBinaryOperator::Sub,
                right: b,
            }) => (a.as_ref(), Some(b.as_ref())),
            a => (a, None),
        }
    }
}

impl<R> Identity<parsed::SelectedExpressions<parsed::Expression<R>>> {
    /// Constructs an Identity from a polynomial identity (expression assumed to be identical zero).
    pub fn from_polynomial_identity(
        id: u64,
        source: SourceRef,
        identity: parsed::Expression<R>,
    ) -> Self {
        Identity {
            id,
            kind: IdentityKind::Polynomial,
            source,
            left: parsed::SelectedExpressions {
                selector: Some(identity),
                expressions: Box::new(ArrayLiteral { items: vec![] }.into()),
            },
            right: Default::default(),
        }
    }
    /// Returns the expression in case this is a polynomial identity.
    pub fn expression_for_poly_id(&self) -> &parsed::Expression<R> {
        assert_eq!(self.kind, IdentityKind::Polynomial);
        self.left.selector.as_ref().unwrap()
    }

    /// Returns the expression in case this is a polynomial identity.
    pub fn expression_for_poly_id_mut(&mut self) -> &mut parsed::Expression<R> {
        assert_eq!(self.kind, IdentityKind::Polynomial);
        self.left.selector.as_mut().unwrap()
    }
    /// Either returns (a, Some(b)) if this is a - b or (a, None)
    /// if it is a polynomial identity of a different structure.
    /// Panics if it is a different kind of constraint.
    pub fn as_polynomial_identity(
        &self,
    ) -> (&parsed::Expression<R>, Option<&parsed::Expression<R>>) {
        assert_eq!(self.kind, IdentityKind::Polynomial);
        match self.expression_for_poly_id() {
            parsed::Expression::BinaryOperation(
                _,
                parsed::BinaryOperation {
                    left,
                    op: BinaryOperator::Sub,
                    right,
                },
            ) => (left.as_ref(), Some(right.as_ref())),
            a => (a, None),
        }
    }
}

impl<T> Children<AlgebraicExpression<T>> for Identity<SelectedExpressions<AlgebraicExpression<T>>> {
    fn children_mut(&mut self) -> Box<dyn Iterator<Item = &mut AlgebraicExpression<T>> + '_> {
        Box::new(self.left.children_mut().chain(self.right.children_mut()))
    }

    fn children(&self) -> Box<dyn Iterator<Item = &AlgebraicExpression<T>> + '_> {
        Box::new(self.left.children().chain(self.right.children()))
    }
}

impl<R> Children<parsed::Expression<R>>
    for Identity<parsed::SelectedExpressions<parsed::Expression<R>>>
{
    fn children_mut(&mut self) -> Box<dyn Iterator<Item = &mut parsed::Expression<R>> + '_> {
        Box::new(self.left.children_mut().chain(self.right.children_mut()))
    }

    fn children(&self) -> Box<dyn Iterator<Item = &parsed::Expression<R>> + '_> {
        Box::new(self.left.children().chain(self.right.children()))
    }
}

#[derive(
    Debug, PartialEq, Eq, PartialOrd, Ord, Clone, Copy, Hash, Serialize, Deserialize, JsonSchema,
)]
pub enum IdentityKind {
    Polynomial,
    Plookup,
    Permutation,
    Connect,
}

impl<T> SelectedExpressions<AlgebraicExpression<T>> {
    /// @returns true if the expression contains a reference to a next value of a
    /// (witness or fixed) column
    pub fn contains_next_ref(&self) -> bool {
        self.selector
            .iter()
            .chain(self.expressions.iter())
            .any(|e| e.contains_next_ref())
    }
}

pub type Expression = parsed::Expression<Reference>;
pub type TypedExpression = crate::parsed::TypedExpression<Reference, u64>;

#[derive(Debug, Clone, Serialize, Deserialize, JsonSchema)]
pub enum Reference {
    LocalVar(u64, String),
    Poly(PolynomialReference),
}

#[derive(Debug, Clone, Eq, Serialize, Deserialize, JsonSchema)]
pub struct AlgebraicReference {
    /// Name of the polynomial - just for informational purposes.
    /// Comparisons are based on polynomial ID.
    /// In case of an array element, this ends in `[i]`.
    pub name: String,
    /// Identifier for a polynomial reference, already contains
    /// the element offset in case of an array element.
    pub poly_id: PolyID,
    pub next: bool,
}

impl AlgebraicReference {
    #[inline]
    pub fn is_witness(&self) -> bool {
        self.poly_id.ptype == PolynomialType::Committed
    }
    #[inline]
    pub fn is_fixed(&self) -> bool {
        self.poly_id.ptype == PolynomialType::Constant
    }
}

impl PartialOrd for AlgebraicReference {
    fn partial_cmp(&self, other: &Self) -> Option<std::cmp::Ordering> {
        Some(self.cmp(other))
    }
}

impl Ord for AlgebraicReference {
    fn cmp(&self, other: &Self) -> std::cmp::Ordering {
        (&self.poly_id, &self.next).cmp(&(&other.poly_id, &other.next))
    }
}

impl PartialEq for AlgebraicReference {
    fn eq(&self, other: &Self) -> bool {
        self.poly_id == other.poly_id && self.next == other.next
    }
}

impl Hash for AlgebraicReference {
    fn hash<H: std::hash::Hasher>(&self, state: &mut H) {
        self.poly_id.hash(state);
        self.next.hash(state);
    }
}

#[derive(Debug, PartialEq, Eq, PartialOrd, Ord, Clone, Serialize, Deserialize, JsonSchema)]
pub enum AlgebraicExpression<T> {
    Reference(AlgebraicReference),
    PublicReference(String),
    Challenge(Challenge),
    Number(T),
    BinaryOperation(AlgebraicBinaryOperation<T>),
    UnaryOperation(AlgebraicUnaryOperation<T>),
}

#[derive(Debug, PartialEq, Eq, PartialOrd, Ord, Clone, Serialize, Deserialize, JsonSchema)]
pub struct AlgebraicBinaryOperation<T> {
    pub left: Box<AlgebraicExpression<T>>,
    pub op: AlgebraicBinaryOperator,
    pub right: Box<AlgebraicExpression<T>>,
}
impl<T> AlgebraicBinaryOperation<T> {
    fn new(
        left: AlgebraicExpression<T>,
        op: AlgebraicBinaryOperator,
        right: AlgebraicExpression<T>,
    ) -> Self {
        Self {
            left: Box::new(left),
            op,
            right: Box::new(right),
        }
    }
}

impl<T> From<AlgebraicBinaryOperation<T>> for AlgebraicExpression<T> {
    fn from(value: AlgebraicBinaryOperation<T>) -> Self {
        Self::BinaryOperation(value)
    }
}

#[derive(Debug, PartialEq, Eq, PartialOrd, Ord, Clone, Serialize, Deserialize, JsonSchema)]
pub struct AlgebraicUnaryOperation<T> {
    pub op: AlgebraicUnaryOperator,
    pub expr: Box<AlgebraicExpression<T>>,
}
impl<T> AlgebraicUnaryOperation<T> {
    fn new(op: AlgebraicUnaryOperator, expr: AlgebraicExpression<T>) -> Self {
        Self {
            op,
            expr: Box::new(expr),
        }
    }
}

impl<T> From<AlgebraicUnaryOperation<T>> for AlgebraicExpression<T> {
    fn from(value: AlgebraicUnaryOperation<T>) -> Self {
        Self::UnaryOperation(value)
    }
}

pub type ExpressionPrecedence = u64;
trait Precedence {
    fn precedence(&self) -> Option<ExpressionPrecedence>;
}

impl Precedence for AlgebraicUnaryOperator {
    fn precedence(&self) -> Option<ExpressionPrecedence> {
        use AlgebraicUnaryOperator::*;
        let precedence = match self {
            // NOTE: Any modification must be done with care to not overlap with BinaryOperator's precedence
            Minus => 1,
        };

        Some(precedence)
    }
}

impl Precedence for AlgebraicBinaryOperator {
    fn precedence(&self) -> Option<ExpressionPrecedence> {
        use AlgebraicBinaryOperator::*;
        let precedence = match self {
            // NOTE: Any modification must be done with care to not overlap with LambdaExpression's precedence
            // Unary Oprators
            // **
            Pow => 2,
            // * / %
            Mul => 3,
            // + -
            Add | Sub => 4,
        };

        Some(precedence)
    }
}

impl<E> Precedence for AlgebraicExpression<E> {
    fn precedence(&self) -> Option<ExpressionPrecedence> {
        match self {
            AlgebraicExpression::UnaryOperation(operation) => operation.op.precedence(),
            AlgebraicExpression::BinaryOperation(operation) => operation.op.precedence(),
            _ => None,
        }
    }
}

#[derive(Debug, PartialEq, Eq)]
pub enum AlgebraicBinaryOperatorAssociativity {
    Left,
    Right,
    RequireParentheses,
}

impl AlgebraicBinaryOperator {
    pub fn associativity(&self) -> AlgebraicBinaryOperatorAssociativity {
        use AlgebraicBinaryOperator::*;
        use AlgebraicBinaryOperatorAssociativity::*;
        match self {
            Pow => Right,

            // .. ..= => RequireParentheses,
            _ => Left,
        }
    }
}

impl<T> AlgebraicExpression<T> {
    /// Returns an iterator over all (top-level) expressions in this expression.
    /// This specifically does not implement Children because otherwise it would
    /// have a wrong implementation of ExpressionVisitable (which is implemented
    /// generically for all types that implement Children<Expr>).
    fn children(&self) -> Box<dyn Iterator<Item = &AlgebraicExpression<T>> + '_> {
        match self {
            AlgebraicExpression::Reference(_)
            | AlgebraicExpression::PublicReference(_)
            | AlgebraicExpression::Challenge(_)
            | AlgebraicExpression::Number(_) => Box::new(iter::empty()),
            AlgebraicExpression::BinaryOperation(AlgebraicBinaryOperation {
                left, right, ..
            }) => Box::new([left.as_ref(), right.as_ref()].into_iter()),
            AlgebraicExpression::UnaryOperation(AlgebraicUnaryOperation { expr: e, .. }) => {
                Box::new([e.as_ref()].into_iter())
            }
        }
    }
    /// Returns an iterator over all (top-level) expressions in this expression.
    /// This specifically does not implement Children because otherwise it would
    /// have a wrong implementation of ExpressionVisitable (which is implemented
    /// generically for all types that implement Children<Expr>).
    fn children_mut(&mut self) -> Box<dyn Iterator<Item = &mut AlgebraicExpression<T>> + '_> {
        match self {
            AlgebraicExpression::Reference(_)
            | AlgebraicExpression::PublicReference(_)
            | AlgebraicExpression::Challenge(_)
            | AlgebraicExpression::Number(_) => Box::new(iter::empty()),
            AlgebraicExpression::BinaryOperation(AlgebraicBinaryOperation {
                left, right, ..
            }) => Box::new([left.as_mut(), right.as_mut()].into_iter()),
            AlgebraicExpression::UnaryOperation(AlgebraicUnaryOperation { expr: e, .. }) => {
                Box::new([e.as_mut()].into_iter())
            }
        }
    }

    /// Apply `'` to the expression, returning a new expression
    /// For example, `x + 1` becomes `x' + 1`
    ///
    /// # Errors
    ///
    /// If the `next` flag is already active on an `AlgebraicReference`, it is returned as an error
    pub fn next(self) -> Result<Self, AlgebraicReference> {
        use AlgebraicExpression::*;

        match self {
            Reference(r) => {
                if r.next {
                    Err(r)
                } else {
                    Ok(Self::Reference(AlgebraicReference { next: true, ..r }))
                }
            }
            e @ PublicReference(..) | e @ Challenge(..) | e @ Number(..) => Ok(e),
            BinaryOperation(AlgebraicBinaryOperation { left, op, right }) => {
                Ok(Self::new_binary(left.next()?, op, right.next()?))
            }
            UnaryOperation(AlgebraicUnaryOperation { op, expr }) => {
                Ok(Self::new_unary(op, expr.next()?))
            }
        }
    }
}

#[derive(Debug, PartialEq, Eq, PartialOrd, Ord, Clone, Serialize, Deserialize, JsonSchema)]
pub struct Challenge {
    /// Challenge ID
    pub id: u64,
    pub stage: u32,
}

#[derive(
    Debug, PartialEq, Eq, PartialOrd, Ord, Clone, Copy, Serialize, Deserialize, JsonSchema,
)]
pub enum AlgebraicBinaryOperator {
    Add,
    Sub,
    Mul,
    /// Exponentiation, but only by constants.
    Pow,
}

impl From<AlgebraicBinaryOperator> for BinaryOperator {
    fn from(op: AlgebraicBinaryOperator) -> BinaryOperator {
        match op {
            AlgebraicBinaryOperator::Add => BinaryOperator::Add,
            AlgebraicBinaryOperator::Sub => BinaryOperator::Sub,
            AlgebraicBinaryOperator::Mul => BinaryOperator::Mul,
            AlgebraicBinaryOperator::Pow => BinaryOperator::Pow,
        }
    }
}

impl TryFrom<BinaryOperator> for AlgebraicBinaryOperator {
    type Error = String;

    fn try_from(op: BinaryOperator) -> Result<Self, Self::Error> {
        match op {
            BinaryOperator::Add => Ok(AlgebraicBinaryOperator::Add),
            BinaryOperator::Sub => Ok(AlgebraicBinaryOperator::Sub),
            BinaryOperator::Mul => Ok(AlgebraicBinaryOperator::Mul),
            BinaryOperator::Pow => Ok(AlgebraicBinaryOperator::Pow),
            _ => Err(format!(
                "Binary operator {op} not allowed in algebraic expression."
            )),
        }
    }
}

#[derive(
    Debug, PartialEq, Eq, PartialOrd, Ord, Clone, Copy, Serialize, Deserialize, JsonSchema,
)]
pub enum AlgebraicUnaryOperator {
    Minus,
}

impl AlgebraicUnaryOperator {
    /// Returns true if the operator is a prefix-operator and false if it is a postfix operator.
    pub fn is_prefix(&self) -> bool {
        match self {
            AlgebraicUnaryOperator::Minus => true,
        }
    }
}

impl From<AlgebraicUnaryOperator> for UnaryOperator {
    fn from(op: AlgebraicUnaryOperator) -> UnaryOperator {
        match op {
            AlgebraicUnaryOperator::Minus => UnaryOperator::Minus,
        }
    }
}

impl TryFrom<UnaryOperator> for AlgebraicUnaryOperator {
    type Error = String;

    fn try_from(op: UnaryOperator) -> Result<Self, Self::Error> {
        match op {
            UnaryOperator::Minus => Ok(AlgebraicUnaryOperator::Minus),
            _ => Err(format!(
                "Unary operator {op} not allowed in algebraic expression."
            )),
        }
    }
}

impl<T> AlgebraicExpression<T> {
    pub fn new_binary(left: Self, op: AlgebraicBinaryOperator, right: Self) -> Self {
        AlgebraicBinaryOperation::new(left, op, right).into()
    }

    pub fn new_unary(op: AlgebraicUnaryOperator, expr: Self) -> Self {
        AlgebraicUnaryOperation::new(op, expr).into()
    }

    /// @returns true if the expression contains a reference to a next value of a
    /// (witness or fixed) column
    pub fn contains_next_ref(&self) -> bool {
        self.expr_any(|e| match e {
            AlgebraicExpression::Reference(poly) => poly.next,
            _ => false,
        })
    }

    /// @returns true if the expression contains a reference to a next value of a witness column.
    pub fn contains_next_witness_ref(&self) -> bool {
        self.expr_any(|e| match e {
            AlgebraicExpression::Reference(poly) => poly.next && poly.is_witness(),
            _ => false,
        })
    }

    /// @returns true if the expression contains a reference to a witness column.
    pub fn contains_witness_ref(&self) -> bool {
        self.expr_any(|e| match e {
            AlgebraicExpression::Reference(poly) => poly.is_witness(),
            _ => false,
        })
    }
}

impl<T> ops::Add for AlgebraicExpression<T> {
    type Output = Self;

    fn add(self, rhs: Self) -> Self::Output {
        Self::new_binary(self, AlgebraicBinaryOperator::Add, rhs)
    }
}

impl<T> ops::Sub for AlgebraicExpression<T> {
    type Output = Self;

    fn sub(self, rhs: Self) -> Self::Output {
        Self::new_binary(self, AlgebraicBinaryOperator::Sub, rhs)
    }
}

impl<T> ops::Mul for AlgebraicExpression<T> {
    type Output = Self;

    fn mul(self, rhs: Self) -> Self::Output {
        Self::new_binary(self, AlgebraicBinaryOperator::Mul, rhs)
    }
}

impl<T> From<T> for AlgebraicExpression<T> {
    fn from(value: T) -> Self {
        AlgebraicExpression::Number(value)
    }
}

#[derive(Debug, Clone, Serialize, Deserialize, JsonSchema)]
pub struct PolynomialReference {
    /// Name of the polynomial - just for informational purposes.
    /// Comparisons are based on polynomial ID.
    pub name: String,
    /// Identifier for a polynomial reference.
    /// Optional because it is filled in in a second stage of analysis.
    /// TODO make this non-optional
    pub poly_id: Option<PolyID>,
    /// The type arguments if the symbol is generic.
    /// Guaranteed to be Some(_) after type checking is completed.
    pub type_args: Option<Vec<Type>>,
}

#[derive(
    Debug, Copy, Clone, PartialOrd, Ord, PartialEq, Eq, Serialize, Deserialize, JsonSchema,
)]
pub struct PolyID {
    pub id: u64,
    pub ptype: PolynomialType,
}

impl From<&Symbol> for PolyID {
    fn from(symbol: &Symbol) -> Self {
        let SymbolKind::Poly(ptype) = symbol.kind else {
            panic!()
        };
        PolyID {
            id: symbol.id,
            ptype,
        }
    }
}

impl Hash for PolyID {
    fn hash<H: Hasher>(&self, state: &mut H) {
        // single call to hash is faster
        ((self.id << 2) + self.ptype as u64).hash(state);
    }
}

#[derive(
    Debug, Copy, Clone, PartialEq, Eq, PartialOrd, Ord, Hash, Serialize, Deserialize, JsonSchema,
)]
pub enum PolynomialType {
    Committed = 0,
    Constant,
    Intermediate,
}

impl Display for PolynomialType {
    fn fmt(&self, f: &mut std::fmt::Formatter<'_>) -> std::fmt::Result {
        write!(
            f,
            "{}",
            match self {
                PolynomialType::Committed => "witness",
                PolynomialType::Constant => "fixed",
                PolynomialType::Intermediate => "intermediate",
            }
        )
    }
}

#[cfg(test)]
mod tests {
    use powdr_parser_util::SourceRef;

    use super::{AlgebraicExpression, Analyzed};

    #[test]
    fn insert_remove_identities() {
        let mut pil = Analyzed::default();
        pil.append_polynomial_identity(AlgebraicExpression::Number(0), SourceRef::unknown());
        pil.append_polynomial_identity(AlgebraicExpression::Number(1), SourceRef::unknown());
        pil.append_polynomial_identity(AlgebraicExpression::Number(2), SourceRef::unknown());
        pil.append_polynomial_identity(AlgebraicExpression::Number(3), SourceRef::unknown());
        assert_eq!(pil.identities.len(), 4);
        assert_eq!(pil.source_order.len(), 4);

        let to_remove = [4].into_iter().collect();
        pil.remove_identities(&to_remove);
        assert_eq!(pil.identities.len(), 4);
        assert_eq!(pil.source_order.len(), 4);

        let to_remove = [1, 2].into_iter().collect();
        pil.remove_identities(&to_remove);
        assert_eq!(pil.identities.len(), 2);
        assert_eq!(pil.source_order.len(), 2);

        pil.append_polynomial_identity(AlgebraicExpression::Number(4), SourceRef::unknown());
        pil.append_polynomial_identity(AlgebraicExpression::Number(5), SourceRef::unknown());
        assert_eq!(pil.identities.len(), 4);
        assert_eq!(pil.source_order.len(), 4);

        let to_remove = [1, 2].into_iter().collect();
        pil.remove_identities(&to_remove);
        assert_eq!(pil.identities.len(), 2);
        assert_eq!(pil.source_order.len(), 2);

        let mut pil_result = Analyzed::default();
        pil_result.append_polynomial_identity(AlgebraicExpression::Number(0), SourceRef::unknown());
        pil_result.append_polynomial_identity(AlgebraicExpression::Number(5), SourceRef::unknown());
        pil_result.identities[1].id = 6;
        assert_eq!(pil.identities, pil_result.identities);
        assert_eq!(pil.source_order, pil_result.source_order);
    }
}<|MERGE_RESOLUTION|>--- conflicted
+++ resolved
@@ -19,14 +19,9 @@
 use crate::parsed::visitor::{Children, ExpressionVisitable};
 pub use crate::parsed::BinaryOperator;
 pub use crate::parsed::UnaryOperator;
-<<<<<<< HEAD
 use crate::parsed::{
-    self, EnumDeclaration, EnumVariant, SelectedExpressions, StructDeclaration, StructValue,
+    self, ArrayLiteral, EnumDeclaration, EnumVariant, StructDeclaration, StructValue,
 };
-use std::str::FromStr;
-=======
-use crate::parsed::{self, ArrayLiteral, EnumDeclaration, EnumVariant};
->>>>>>> 91d41df9
 
 #[derive(Debug, Clone, Serialize, Deserialize, JsonSchema, PartialEq, Eq)]
 pub enum StatementIdentifier {
@@ -434,7 +429,7 @@
                 Some(variant.constructor_type(enum_decl))
             }
             FunctionValueDefinition::TypeConstructor(TypeConstructor::Struct(struct_decl, _)) => {
-                let name = SymbolPath::from_str(&struct_decl.name).unwrap();
+                let name = SymbolPath::from_identifier(struct_decl.name.clone());
                 let vars = struct_decl.type_vars.clone();
                 let generic_args = (!vars.is_empty())
                     .then(|| vars.vars().cloned().map(Type::TypeVar).collect::<Vec<_>>());
