--- conflicted
+++ resolved
@@ -453,44 +453,6 @@
         .is_err());
 }
 
-<<<<<<< HEAD
-#[cfg(feature = "estark-starky")]
-pub fn assert_proofs_fail_for_invalid_witnesses_pilcom(
-    file_name: &str,
-    witness: &[(String, Vec<u64>)],
-    publics: &BTreeMap<String, u64>,
-) {
-    let pipeline = Pipeline::<GoldilocksField>::default()
-        .with_tmp_output()
-        .from_file(resolve_test_file(file_name));
-
-    assert!(run_pilcom_with_backend_variant(
-        pipeline
-            .clone()
-            .with_backend(powdr_backend::BackendType::EStarkDump, None)
-            .set_witness_and_publics(convert_witness(witness), convert_publics(publics)),
-        BackendVariant::Monolithic
-    )
-    .is_err());
-    assert!(run_pilcom_with_backend_variant(
-        pipeline
-            .with_backend(powdr_backend::BackendType::EStarkDumpComposite, None)
-            .set_witness_and_publics(convert_witness(witness), convert_publics(publics)),
-        BackendVariant::Composite
-    )
-    .is_err());
-}
-
-#[cfg(not(feature = "estark-starky"))]
-pub fn assert_proofs_fail_for_invalid_witnesses_pilcom(
-    _file_name: &str,
-    _witness: &[(String, Vec<u64>)],
-    _publics: &BTreeMap<String, u64>,
-) {
-}
-
-=======
->>>>>>> 3fc99105
 #[cfg(not(feature = "estark-starky"))]
 pub fn assert_proofs_fail_for_invalid_witnesses_estark(
     _file_name: &str,
@@ -544,20 +506,9 @@
 ) {
 }
 
-<<<<<<< HEAD
-pub fn assert_proofs_fail_for_invalid_witnesses(
-    file_name: &str,
-    witness: &[(String, Vec<u64>)],
-    publics: &BTreeMap<String, u64>,
-) {
-    assert_proofs_fail_for_invalid_witnesses_mock(file_name, witness, publics);
-    assert_proofs_fail_for_invalid_witnesses_pilcom(file_name, witness, publics);
-    assert_proofs_fail_for_invalid_witnesses_estark(file_name, witness, publics);
-=======
 pub fn assert_proofs_fail_for_invalid_witnesses(file_name: &str, witness: &[(String, Vec<u64>)]) {
     assert_proofs_fail_for_invalid_witnesses_mock(file_name, witness);
     assert_proofs_fail_for_invalid_witnesses_estark(file_name, witness);
->>>>>>> 3fc99105
     #[cfg(feature = "halo2")]
     assert_proofs_fail_for_invalid_witnesses_halo2(file_name, witness, publics);
     #[cfg(feature = "stwo")]
