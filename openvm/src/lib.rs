--- conflicted
+++ resolved
@@ -1056,16 +1056,10 @@
             .powdr_airs_metrics();
         assert_eq!(machines.len(), 1);
         let m = &machines[0];
-<<<<<<< HEAD
         assert_eq!(
             [m.width, m.constraints, m.bus_interactions],
-            [1997, 161, 1775]
+            [2011, 166, 1783]
         );
-=======
-        assert_eq!(m.width, 2011);
-        assert_eq!(m.constraints, 166);
-        assert_eq!(m.bus_interactions, 1783);
->>>>>>> e2f5bda3
     }
 
     #[test]
