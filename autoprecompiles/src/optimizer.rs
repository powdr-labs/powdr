use std::collections::BTreeMap;

use itertools::Itertools;
use powdr_ast::analyzed::AlgebraicExpression;
use powdr_constraint_solver::{
    constraint_system::{BusInteraction, BusInteractionHandler, ConstraintSystem},
    quadratic_symbolic_expression::QuadraticSymbolicExpression,
    symbolic_expression::SymbolicExpression,
};
use powdr_number::FieldElement;
use powdr_pilopt::{
    qse_opt::{
        algebraic_to_quadratic_symbolic_expression, quadratic_symbolic_expression_to_algebraic,
        Variable,
    },
    simplify_expression,
};

use crate::{
    bitwise_lookup_optimizer::optimize_bitwise_lookup,
    constraint_optimizer::{optimize_constraints, IsBusStateful},
    memory_optimizer::{check_register_operation_consistency, optimize_memory},
    powdr::{self},
    stats_logger::StatsLogger,
    SymbolicBusInteraction, SymbolicConstraint, SymbolicMachine, EXECUTION_BUS_ID,
    PC_LOOKUP_BUS_ID,
};

pub fn optimize<T: FieldElement>(
    machine: SymbolicMachine<T>,
    bus_interaction_handler: impl BusInteractionHandler<T> + IsBusStateful<T> + Clone,
    opcode: Option<u32>,
    degree_bound: usize,
) -> Result<SymbolicMachine<T>, crate::constraint_optimizer::Error> {
    let mut stats_logger = StatsLogger::start(&machine);
    let machine = if let Some(opcode) = opcode {
        let machine = optimize_pc_lookup(machine, opcode);
        stats_logger.log("PC lookup optimization", &machine);
        machine
    } else {
        machine
    };
    let machine = optimize_exec_bus(machine);
    stats_logger.log("exec bus optimization", &machine);

    let mut constraint_system = symbolic_machine_to_constraint_system(machine);

    loop {
        let size = system_size(&constraint_system);
        constraint_system = optimization_loop_iteration(
            constraint_system,
            bus_interaction_handler.clone(),
            degree_bound,
            &mut stats_logger,
        )?;
        if system_size(&constraint_system) == size {
            return Ok(constraint_system_to_symbolic_machine(constraint_system));
        }
    }
}

fn optimization_loop_iteration<T: FieldElement>(
    constraint_system: ConstraintSystem<T, Variable>,
    bus_interaction_handler: impl BusInteractionHandler<T> + IsBusStateful<T> + Clone,
    degree_bound: usize,
    stats_logger: &mut StatsLogger,
) -> Result<ConstraintSystem<T, Variable>, crate::constraint_optimizer::Error> {
    let constraint_system = optimize_constraints(
        constraint_system,
        bus_interaction_handler.clone(),
        degree_bound,
        stats_logger,
    )?;
<<<<<<< HEAD
    // TODO avoid these conversions.
    let machine = constraint_system_to_symbolic_machine(constraint_system);
=======
    // TODO avoid conversions
    let machine =
        optimize_register_operations(constraint_system_to_symbolic_machine(constraint_system));
    assert!(check_register_operation_consistency(&machine));
    stats_logger.log("register optimization", &machine);
>>>>>>> 53ec1878
    let machine = optimize_memory(machine);
    assert!(check_register_operation_consistency(&machine));
    stats_logger.log("memory optimization", &machine);

    let machine = optimize_bitwise_lookup(machine);
    stats_logger.log("optimizing bitwise lookup", &machine);

    Ok(symbolic_machine_to_constraint_system(machine))
}

fn system_size<T: FieldElement>(constraint_system: &ConstraintSystem<T, Variable>) -> [usize; 3] {
    [
        constraint_system.algebraic_constraints.len(),
        constraint_system.bus_interactions.len(),
        constraint_system
            .expressions()
            .flat_map(|expr| expr.referenced_variables())
            .unique()
            .count(),
    ]
}

pub fn optimize_pc_lookup<T: FieldElement>(
    mut machine: SymbolicMachine<T>,
    opcode: u32,
) -> SymbolicMachine<T> {
    let mut first_pc = None;
    machine.bus_interactions.retain(|bus_int| {
        if bus_int.id == PC_LOOKUP_BUS_ID {
            if first_pc.is_none() {
                first_pc = Some(bus_int.clone());
            }
            return false;
        }
        true
    });
    let mut first_pc = first_pc.unwrap();
    assert_eq!(first_pc.args.len(), 9);
    first_pc.args[1] = AlgebraicExpression::Number(T::from(opcode));
    first_pc.args[2] = AlgebraicExpression::Number(T::from(0u32));
    first_pc.args[3] = AlgebraicExpression::Number(T::from(0u32));
    first_pc.args[4] = AlgebraicExpression::Number(T::from(0u32));
    first_pc.args[5] = AlgebraicExpression::Number(T::from(0u32));
    first_pc.args[6] = AlgebraicExpression::Number(T::from(0u32));
    first_pc.args[7] = AlgebraicExpression::Number(T::from(0u32));
    first_pc.args[8] = AlgebraicExpression::Number(T::from(0u32));

    machine.bus_interactions.push(first_pc);

    machine
}

pub fn optimize_exec_bus<T: FieldElement>(mut machine: SymbolicMachine<T>) -> SymbolicMachine<T> {
    let mut first_seen = false;
    let mut receive = true;
    let mut latest_send = None;
    let mut subs_pc: BTreeMap<AlgebraicExpression<T>, AlgebraicExpression<T>> = Default::default();
    let mut subs_ts: BTreeMap<AlgebraicExpression<T>, AlgebraicExpression<T>> = Default::default();
    machine.bus_interactions.retain(|bus_int| {
        if bus_int.id != EXECUTION_BUS_ID {
            return true;
        }

        if receive {
            // TODO assert that mult matches -expr
        }

        // Keep the first receive
        let keep = if !first_seen {
            first_seen = true;
            true
        } else if !receive {
            // Save the latest send and remove the bus interaction
            let mut pc_expr = bus_int.args[0].clone();
            powdr::substitute_algebraic_algebraic(&mut pc_expr, &subs_pc);
            pc_expr = simplify_expression(pc_expr);

            let mut ts_expr = bus_int.args[1].clone();
            powdr::substitute_algebraic_algebraic(&mut ts_expr, &subs_ts);
            ts_expr = simplify_expression(ts_expr);

            let mut send = bus_int.clone();
            send.args[0] = pc_expr;
            send.args[1] = ts_expr;

            latest_send = Some(send);
            false
        } else {
            // Equate the latest send to the new receive and remove the bus interaction
            subs_pc.insert(
                bus_int.args[0].clone(),
                latest_send.clone().unwrap().args[0].clone(),
            );
            subs_ts.insert(
                bus_int.args[1].clone(),
                latest_send.clone().unwrap().args[1].clone(),
            );
            false
        };

        receive = !receive;

        keep
    });

    // Re-add the last send
    machine.bus_interactions.push(latest_send.unwrap());

    for c in &mut machine.constraints {
        powdr::substitute_algebraic_algebraic(&mut c.expr, &subs_pc);
        powdr::substitute_algebraic_algebraic(&mut c.expr, &subs_ts);
        c.expr = simplify_expression(c.expr.clone());
    }
    for b in &mut machine.bus_interactions {
        powdr::substitute_algebraic_algebraic(&mut b.mult, &subs_pc);
        powdr::substitute_algebraic_algebraic(&mut b.mult, &subs_ts);
        b.mult = simplify_expression(b.mult.clone());
        for a in &mut b.args {
            powdr::substitute_algebraic_algebraic(a, &subs_pc);
            powdr::substitute_algebraic_algebraic(a, &subs_ts);
            *a = simplify_expression(a.clone());
        }
    }

    machine
}

fn symbolic_machine_to_constraint_system<P: FieldElement>(
    symbolic_machine: SymbolicMachine<P>,
) -> ConstraintSystem<P, Variable> {
    ConstraintSystem {
        algebraic_constraints: symbolic_machine
            .constraints
            .iter()
            .map(|constraint| algebraic_to_quadratic_symbolic_expression(&constraint.expr))
            .collect(),
        bus_interactions: symbolic_machine
            .bus_interactions
            .iter()
            .map(symbolic_bus_interaction_to_bus_interaction)
            .collect(),
    }
}

fn constraint_system_to_symbolic_machine<P: FieldElement>(
    constraint_system: ConstraintSystem<P, Variable>,
) -> SymbolicMachine<P> {
    SymbolicMachine {
        constraints: constraint_system
            .algebraic_constraints
            .iter()
            .map(|constraint| SymbolicConstraint {
                expr: simplify_expression(quadratic_symbolic_expression_to_algebraic(constraint)),
            })
            .collect(),
        bus_interactions: constraint_system
            .bus_interactions
            .into_iter()
            .map(bus_interaction_to_symbolic_bus_interaction)
            .collect(),
    }
}

fn symbolic_bus_interaction_to_bus_interaction<P: FieldElement>(
    bus_interaction: &SymbolicBusInteraction<P>,
) -> BusInteraction<QuadraticSymbolicExpression<P, Variable>> {
    BusInteraction {
        bus_id: SymbolicExpression::Concrete(P::from(bus_interaction.id)).into(),
        payload: bus_interaction
            .args
            .iter()
            .map(|arg| algebraic_to_quadratic_symbolic_expression(arg))
            .collect(),
        multiplicity: algebraic_to_quadratic_symbolic_expression(&bus_interaction.mult),
    }
}

fn bus_interaction_to_symbolic_bus_interaction<P: FieldElement>(
    bus_interaction: BusInteraction<QuadraticSymbolicExpression<P, Variable>>,
) -> SymbolicBusInteraction<P> {
    // We set the bus_id to a constant in `bus_interaction_to_symbolic_bus_interaction`,
    // so this should always succeed.
    let id = bus_interaction
        .bus_id
        .try_to_number()
        .unwrap()
        .to_arbitrary_integer()
        .try_into()
        .unwrap();
    SymbolicBusInteraction {
        id,
        args: bus_interaction
            .payload
            .into_iter()
            .map(|arg| simplify_expression(quadratic_symbolic_expression_to_algebraic(&arg)))
            .collect(),
        mult: simplify_expression(quadratic_symbolic_expression_to_algebraic(
            &bus_interaction.multiplicity,
        )),
    }
}<|MERGE_RESOLUTION|>--- conflicted
+++ resolved
@@ -71,16 +71,8 @@
         degree_bound,
         stats_logger,
     )?;
-<<<<<<< HEAD
     // TODO avoid these conversions.
     let machine = constraint_system_to_symbolic_machine(constraint_system);
-=======
-    // TODO avoid conversions
-    let machine =
-        optimize_register_operations(constraint_system_to_symbolic_machine(constraint_system));
-    assert!(check_register_operation_consistency(&machine));
-    stats_logger.log("register optimization", &machine);
->>>>>>> 53ec1878
     let machine = optimize_memory(machine);
     assert!(check_register_operation_consistency(&machine));
     stats_logger.log("memory optimization", &machine);
