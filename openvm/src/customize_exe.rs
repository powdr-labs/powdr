--- conflicted
+++ resolved
@@ -51,40 +51,6 @@
     }
 }
 
-<<<<<<< HEAD
-fn generate_apcs_with_pgo(
-    blocks: Vec<BasicBlock<BabyBearField>>,
-    config: &PowdrConfig,
-    original_config: &OriginalVmConfig,
-    pgo_config: PgoConfig,
-    vm_config: VmConfig<OriginalAirs<BabyBearField>, OpenVmBusInteractionHandler<BabyBearField>>,
-) -> Vec<(Apc<BabyBearField>, Option<ApcStats>)> {
-    // sort basic blocks by:
-    // 1. if PgoConfig::Cell, cost = frequency * cells_saved_per_row
-    // 2. if PgoConfig::Instruction, cost = frequency * number_of_instructions
-    // 3. if PgoConfig::None, cost = number_of_instructions
-    let res = match pgo_config {
-        PgoConfig::Cell(pgo_program_idx_count, max_total_columns) => create_apcs_with_cell_pgo(
-            blocks,
-            pgo_program_idx_count,
-            max_total_columns,
-            config,
-            original_config,
-            vm_config,
-        ),
-        PgoConfig::Instruction(pgo_program_idx_count) => {
-            create_apcs_with_instruction_pgo(blocks, pgo_program_idx_count, config, vm_config)
-        }
-        PgoConfig::None => create_apcs_with_no_pgo(blocks, config, vm_config),
-    };
-
-    assert!(res.len() <= config.autoprecompiles as usize);
-
-    res
-}
-
-=======
->>>>>>> 314da343
 pub fn customize(
     OriginalCompiledProgram {
         mut exe,
@@ -314,53 +280,6 @@
     labels
 }
 
-<<<<<<< HEAD
-// Only used for PgoConfig::Instruction and PgoConfig::None,
-// because PgoConfig::Cell caches all APCs in sorting stage.
-fn create_apcs_for_all_blocks<P: FieldElement>(
-    blocks: Vec<BasicBlock<P>>,
-    powdr_config: &PowdrConfig,
-    vm_config: VmConfig<OriginalAirs<P>, OpenVmBusInteractionHandler<P>>,
-) -> Vec<(Apc<P>, Option<ApcStats>)> {
-    let n_acc = powdr_config.autoprecompiles as usize;
-    tracing::info!("Generating {n_acc} autoprecompiles in parallel");
-
-    blocks
-        .into_par_iter()
-        .skip(powdr_config.skip_autoprecompiles as usize)
-        .take(n_acc)
-        .enumerate()
-        .map(|(index, block)| {
-            tracing::debug!(
-                "Accelerating block of length {} and start idx {}",
-                block.statements.len(),
-                block.start_idx
-            );
-
-            tracing::debug!(
-                "Acc block: {}",
-                block.pretty_print(openvm_instruction_formatter)
-            );
-
-            let apc_opcode = POWDR_OPCODE + index;
-
-            (
-                powdr_autoprecompiles::build(
-                    block,
-                    vm_config.clone(),
-                    powdr_config.degree_bound,
-                    apc_opcode as u32,
-                    powdr_config.apc_candidates_dir_path.as_deref(),
-                )
-                .unwrap(),
-                None,
-            )
-        })
-        .collect()
-}
-
-=======
->>>>>>> 314da343
 pub fn openvm_bus_interaction_to_powdr<F: PrimeField32, P: FieldElement>(
     interaction: &SymbolicInteraction<F>,
     columns: &[Arc<String>],
@@ -500,160 +419,4 @@
     fn tie_breaker(&self) -> usize {
         self.apc.opcode as usize
     }
-<<<<<<< HEAD
-}
-
-// Note: This function can lead to OOM since it generates the apc for many blocks.
-fn create_apcs_with_cell_pgo(
-    mut blocks: Vec<BasicBlock<BabyBearField>>,
-    pgo_program_idx_count: HashMap<u32, u32>,
-    max_total_columns: Option<usize>,
-    config: &PowdrConfig,
-    original_config: &OriginalVmConfig,
-    vm_config: VmConfig<OriginalAirs<BabyBearField>, OpenVmBusInteractionHandler<BabyBearField>>,
-) -> Vec<(Apc<BabyBearField>, Option<ApcStats>)> {
-    // drop any block whose start index cannot be found in pc_idx_count,
-    // because a basic block might not be executed at all.
-    // Also only keep basic blocks with more than one original instruction.
-    blocks.retain(|b| {
-        pgo_program_idx_count.contains_key(&(b.start_idx as u32)) && b.statements.len() > 1
-    });
-
-    tracing::debug!(
-        "Retained {} basic blocks after filtering by pc_idx_count",
-        blocks.len()
-    );
-
-    // generate apc for all basic blocks and only cache the ones we eventually use
-    // calculate number of trace cells saved per row for each basic block to sort them by descending cost
-    let max_cache = (config.autoprecompiles + config.skip_autoprecompiles) as usize;
-    tracing::info!(
-        "Generating autoprecompiles for all ({}) basic blocks in parallel and caching costliest {}",
-        blocks.len(),
-        max_cache,
-    );
-
-    let max_total_apc_columns: Option<usize> = max_total_columns.map(|max_total_columns| {
-        let total_non_apc_columns = original_config
-            .chip_inventory_air_metrics()
-            .values()
-            .map(|m| m.total_width())
-            .sum::<usize>();
-        max_total_columns - total_non_apc_columns
-    });
-
-    let apc_candidates = Arc::new(Mutex::new(vec![]));
-
-    // map–reduce over blocks into a single BinaryHeap<ApcCandidate<P>> capped at max_cache
-    let res = fractional_knapsack(
-        blocks.into_par_iter().enumerate().filter_map(|(i, block)| {
-            ApcCandidate::try_create(
-                block,
-        POWDR_OPCODE + i,
-                config.degree_bound,
-                &pgo_program_idx_count,
-                &config.apc_candidates_dir_path,
-                vm_config.clone(),
-            ).inspect(|candidate| {
-                if let Some(apc_candidates_dir_path) = &config.apc_candidates_dir_path {
-                    let json_export = candidate.to_json_export(apc_candidates_dir_path);
-                    apc_candidates.lock().unwrap().push(json_export);
-                }
-            })
-        }),
-        max_cache,
-        max_total_apc_columns,
-    )
-    .skip(config.skip_autoprecompiles as usize)
-    .map(|c| {
-        tracing::debug!(
-            "Basic block start_idx: {}, cost adjusted value: {}, frequency: {}, cells_saved_per_row: {}",
-            c.apc.block.start_idx,
-            c.value() / c.cost(),
-            c.execution_frequency,
-            c.cells_saved_per_row(),
-        );
-
-        println!("width_before: {:?}", c.width_before);
-        println!("width_after: {:?}", c.width_after);
-        let columns_saved = c.width_before - c.width_after;
-
-        (c.apc, Some(ApcStats::new(columns_saved)))
-    })
-    .collect();
-
-    // Write the APC candidates JSON to disk if the directory is specified.
-    if let Some(apc_candidates_dir_path) = &config.apc_candidates_dir_path {
-        let apc_candidates_json_file = apc_candidates.lock().unwrap();
-        let json_path = apc_candidates_dir_path.join("apc_candidates.json");
-        let file = std::fs::File::create(&json_path)
-            .expect("Failed to create file for APC candidates JSON");
-        serde_json::to_writer(BufWriter::new(file), &*apc_candidates_json_file)
-            .expect("Failed to write APC candidates JSON to file");
-    }
-
-    res
-}
-
-fn create_apcs_with_instruction_pgo<P: FieldElement>(
-    mut blocks: Vec<BasicBlock<P>>,
-    pgo_program_idx_count: HashMap<u32, u32>,
-    config: &PowdrConfig,
-    vm_config: VmConfig<OriginalAirs<P>, OpenVmBusInteractionHandler<P>>,
-) -> Vec<(Apc<P>, Option<ApcStats>)> {
-    // drop any block whose start index cannot be found in pc_idx_count,
-    // because a basic block might not be executed at all.
-    // Also only keep basic blocks with more than one original instruction.
-    blocks.retain(|b| {
-        pgo_program_idx_count.contains_key(&(b.start_idx as u32)) && b.statements.len() > 1
-    });
-
-    tracing::debug!(
-        "Retained {} basic blocks after filtering by pc_idx_count",
-        blocks.len()
-    );
-
-    // cost = cells_saved_per_row
-    blocks.sort_by(|a, b| {
-        let a_cnt = pgo_program_idx_count[&(a.start_idx as u32)];
-        let b_cnt = pgo_program_idx_count[&(b.start_idx as u32)];
-        (b_cnt * (b.statements.len() as u32)).cmp(&(a_cnt * (a.statements.len() as u32)))
-    });
-
-    // Debug print blocks by descending cost
-    for block in &blocks {
-        let start_idx = block.start_idx;
-        let frequency = pgo_program_idx_count[&(start_idx as u32)];
-        let number_of_instructions = block.statements.len();
-        let value = frequency * number_of_instructions as u32;
-
-        tracing::debug!(
-            "Basic block start_idx: {start_idx}, value: {value}, frequency: {frequency}, number_of_instructions: {number_of_instructions}",
-        );
-    }
-
-    create_apcs_for_all_blocks(blocks, config, vm_config)
-}
-
-fn create_apcs_with_no_pgo<P: IntoOpenVm>(
-    mut blocks: Vec<BasicBlock<P>>,
-    config: &PowdrConfig,
-    vm_config: VmConfig<OriginalAirs<P>, OpenVmBusInteractionHandler<P>>,
-) -> Vec<(Apc<P>, Option<ApcStats>)> {
-    // cost = number_of_original_instructions
-    blocks.sort_by(|a, b| b.statements.len().cmp(&a.statements.len()));
-
-    // Debug print blocks by descending cost
-    for block in &blocks {
-        let start_idx = block.start_idx;
-        tracing::debug!(
-            "Basic block start_idx: {}, number_of_instructions: {}",
-            start_idx,
-            block.statements.len(),
-        );
-    }
-
-    create_apcs_for_all_blocks(blocks, config, vm_config)
-=======
->>>>>>> 314da343
 }