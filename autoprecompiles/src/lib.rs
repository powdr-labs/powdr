use constraint_optimizer::IsBusStateful;
use itertools::Itertools;
use powdr::UniqueColumns;
use powdr_ast::analyzed::{
    AlgebraicBinaryOperation, AlgebraicBinaryOperator, AlgebraicExpression, AlgebraicReference,
    AlgebraicUnaryOperation, AlgebraicUnaryOperator,
};
use powdr_ast::analyzed::{PolyID, PolynomialType};
use powdr_ast::parsed::visitor::Children;
use powdr_constraint_solver::constraint_system::BusInteractionHandler;
use serde::{Deserialize, Serialize};
use std::collections::BTreeMap;
use std::fmt::Display;
use std::iter::once;
use symbolic_machine_generator::statements_to_symbolic_machine;

use powdr_number::{FieldElement, LargeInt};
use powdr_pilopt::simplify_expression;

pub mod constraint_optimizer;
pub mod optimizer;
pub mod powdr;
pub mod register_optimizer;
pub mod symbolic_machine_generator;

#[derive(Debug, Clone, PartialEq, Eq, Serialize, Deserialize)]
pub struct SymbolicInstructionStatement<T> {
    pub name: String,
    pub opcode: usize,
    pub args: Vec<T>,
}

#[derive(Debug, Clone, Serialize, Deserialize)]
pub struct SymbolicConstraint<T> {
    pub expr: AlgebraicExpression<T>,
}

impl<T: Display> Display for SymbolicConstraint<T> {
    fn fmt(&self, f: &mut std::fmt::Formatter<'_>) -> std::fmt::Result {
        write!(f, "{}", self.expr)
    }
}

impl<T> From<AlgebraicExpression<T>> for SymbolicConstraint<T> {
    fn from(expr: AlgebraicExpression<T>) -> Self {
        SymbolicConstraint { expr }
    }
}

impl<T: Clone + Ord + std::fmt::Display> Children<AlgebraicExpression<T>>
    for SymbolicConstraint<T>
{
    fn children(&self) -> Box<dyn Iterator<Item = &AlgebraicExpression<T>> + '_> {
        Box::new(once(&self.expr))
    }

    fn children_mut(&mut self) -> Box<dyn Iterator<Item = &mut AlgebraicExpression<T>> + '_> {
        Box::new(once(&mut self.expr))
    }
}

#[derive(Debug, Clone, Serialize, Deserialize, Eq, PartialEq, Hash)]
pub struct SymbolicBusInteraction<T> {
    pub id: u64,
    pub mult: AlgebraicExpression<T>,
    pub args: Vec<AlgebraicExpression<T>>,
}

impl<T: Display> Display for SymbolicBusInteraction<T> {
    fn fmt(&self, f: &mut std::fmt::Formatter<'_>) -> std::fmt::Result {
        write!(
            f,
            "(id={}, mult={}, args=[{}])",
            self.id,
            self.mult,
            self.args.iter().join(", ")
        )
    }
}

impl<T: Copy> SymbolicBusInteraction<T> {
    pub fn try_multiplicity_to_number(&self) -> Option<T> {
        match self.mult {
            AlgebraicExpression::Number(n) => Some(n),
            _ => None,
        }
    }
}

impl<T: Clone + Ord + std::fmt::Display> Children<AlgebraicExpression<T>>
    for SymbolicBusInteraction<T>
{
    fn children(&self) -> Box<dyn Iterator<Item = &AlgebraicExpression<T>> + '_> {
        Box::new(once(&self.mult).chain(&self.args))
    }

    fn children_mut(&mut self) -> Box<dyn Iterator<Item = &mut AlgebraicExpression<T>> + '_> {
        Box::new(once(&mut self.mult).chain(&mut self.args))
    }
}

#[derive(Debug, Clone, Serialize, Deserialize, Ord, PartialOrd, Eq, PartialEq, Hash)]
pub enum BusInteractionKind {
    Send,
    Receive,
}

#[derive(Debug, Clone, Serialize, Deserialize)]
pub struct SymbolicMachine<T> {
    pub constraints: Vec<SymbolicConstraint<T>>,
    pub bus_interactions: Vec<SymbolicBusInteraction<T>>,
}

impl<T: Display> Display for SymbolicMachine<T> {
    fn fmt(&self, f: &mut std::fmt::Formatter<'_>) -> std::fmt::Result {
        for constraint in &self.constraints {
            writeln!(f, "{constraint}")?;
        }
        for bus_interaction in &self.bus_interactions {
            writeln!(f, "{bus_interaction}")?;
        }
        Ok(())
    }
}

impl<T: Clone + Ord + std::fmt::Display> SymbolicMachine<T> {
    pub fn degree(&self) -> usize {
        let mut cache = Default::default();
        let ints = Default::default();
        self.children()
            .map(|e| e.degree_with_cache(&ints, &mut cache))
            .max()
            .unwrap_or(0)
    }
}

impl<T: Clone + Ord + std::fmt::Display> Children<AlgebraicExpression<T>> for SymbolicMachine<T> {
    fn children(&self) -> Box<dyn Iterator<Item = &AlgebraicExpression<T>> + '_> {
        Box::new(
            self.constraints
                .iter()
                .flat_map(|c| c.children())
                .chain(self.bus_interactions.iter().flat_map(|i| i.children())),
        )
    }

    fn children_mut(&mut self) -> Box<dyn Iterator<Item = &mut AlgebraicExpression<T>> + '_> {
        Box::new(
            self.constraints
                .iter_mut()
                .flat_map(|c| c.children_mut())
                .chain(
                    self.bus_interactions
                        .iter_mut()
                        .flat_map(|i| i.children_mut()),
                ),
        )
    }
}

#[derive(Debug, Clone)]
pub enum InstructionKind {
    Normal,
    ConditionalBranch,
    UnconditionalBranch,
    Terminal,
}

#[derive(Clone, Debug, PartialEq, Eq, Hash, PartialOrd, Ord)]
pub enum MemoryType {
    Constant,
    Register,
    Memory,
    Native,
}

impl<T: FieldElement> From<AlgebraicExpression<T>> for MemoryType {
    fn from(expr: AlgebraicExpression<T>) -> Self {
        match expr {
            AlgebraicExpression::Number(n) => {
                let n_u32 = n.to_integer().try_into_u32().unwrap();
                match n_u32 {
                    0 => MemoryType::Constant,
                    1 => MemoryType::Register,
                    2 => MemoryType::Memory,
                    3 => MemoryType::Native,
                    _ => unreachable!("Expected 0, 1, 2 or 3 but got {n}"),
                }
            }
            _ => unreachable!("Expected number"),
        }
    }
}

impl<T: FieldElement> From<MemoryType> for AlgebraicExpression<T> {
    fn from(ty: MemoryType) -> Self {
        match ty {
            MemoryType::Constant => AlgebraicExpression::Number(T::from(0u32)),
            MemoryType::Register => AlgebraicExpression::Number(T::from(1u32)),
            MemoryType::Memory => AlgebraicExpression::Number(T::from(2u32)),
            MemoryType::Native => AlgebraicExpression::Number(T::from(3u32)),
        }
    }
}

#[derive(Clone, Debug)]
pub enum MemoryOp {
    Send,
    Receive,
}

#[derive(Clone, Debug)]
pub struct MemoryBusInteraction<T> {
    pub ty: MemoryType,
    pub op: MemoryOp,
    pub addr: AlgebraicExpression<T>,
    pub data: Vec<AlgebraicExpression<T>>,
}

impl<T: FieldElement> MemoryBusInteraction<T> {
    pub fn try_addr_u32(&self) -> Option<u32> {
        match self.addr {
            AlgebraicExpression::Number(n) => n.to_integer().try_into_u32(),
            _ => None,
        }
    }
}

impl<T: FieldElement> MemoryBusInteraction<T> {
    /// Tries to convert a `SymbolicBusInteraction` to a `MemoryBusInteraction` of the given memory type.
    ///
    /// Returns `Ok(None)` if we know that the bus interaction is not a memory bus interaction of the given type.
    /// Returns `Err(_)` if the bus interaction is a memory bus interaction of the given type but could not be converted properly
    /// (usually because the multiplicity is not -1 or 1).
    /// Otherwise returns `Ok(Some(memory_bus_interaction))`
    fn try_from_symbolic_bus_interaction_with_memory_kind(
        bus_interaction: &SymbolicBusInteraction<T>,
        memory_type: MemoryType,
    ) -> Result<Option<Self>, ()> {
        if bus_interaction.id != MEMORY_BUS_ID {
            return Ok(None);
        }
        // TODO: Timestamp is ignored, we could use it to assert that the bus interactions
        // are in the right order.
        let ty = bus_interaction.args[0].clone().into();
        if ty != memory_type {
            return Ok(None);
        }
        let op = match bus_interaction.try_multiplicity_to_number() {
            Some(n) if n == 1.into() => MemoryOp::Send,
            Some(n) if n == (-1).into() => MemoryOp::Receive,
            _ => return Err(()),
        };
        let addr = bus_interaction.args[1].clone();
        let data = bus_interaction.args[2..bus_interaction.args.len() - 1].to_vec();
        Ok(Some(MemoryBusInteraction { ty, op, addr, data }))
    }
}

#[derive(Clone, Debug, Eq, PartialEq, Hash)]
pub struct PcLookupBusInteraction<T> {
    pub from_pc: AlgebraicExpression<T>,
    pub op: AlgebraicExpression<T>,
    pub args: Vec<AlgebraicExpression<T>>,
    pub bus_interaction: SymbolicBusInteraction<T>,
}

impl<T: FieldElement> TryFrom<SymbolicBusInteraction<T>> for PcLookupBusInteraction<T> {
    type Error = ();

    fn try_from(bus_interaction: SymbolicBusInteraction<T>) -> Result<Self, ()> {
        (bus_interaction.id == PC_LOOKUP_BUS_ID)
            .then(|| {
                let from_pc = bus_interaction.args[0].clone();
                let op = bus_interaction.args[1].clone();
                let args = bus_interaction.args[2..].to_vec();
                PcLookupBusInteraction {
                    from_pc,
                    op,
                    args,
                    bus_interaction,
                }
            })
            .ok_or(())
    }
}

pub enum VMBusInteraction<T> {
    Memory(MemoryBusInteraction<T>),
}

pub const EXECUTION_BUS_ID: u64 = 0;
pub const MEMORY_BUS_ID: u64 = 1;
pub const PC_LOOKUP_BUS_ID: u64 = 2;

pub fn build<T: FieldElement>(
    program: Vec<SymbolicInstructionStatement<T>>,
    instruction_kind: BTreeMap<String, InstructionKind>,
    instruction_machines: BTreeMap<String, SymbolicMachine<T>>,
    bus_interaction_handler: impl BusInteractionHandler<T> + IsBusStateful<T> + Clone,
    degree_bound: usize,
    opcode: u32,
) -> (SymbolicMachine<T>, Vec<Vec<u64>>) {
    let (machine, subs) =
        statements_to_symbolic_machine(&program, &instruction_kind, &instruction_machines);

    let machine = optimizer::optimize(machine, bus_interaction_handler, Some(opcode), degree_bound);

    // add guards to constraints that are not satisfied by zeroes
    let pre_degree = machine.degree();
    let machine = add_guards(machine);
    assert_eq!(
        pre_degree,
        machine.degree(),
        "Degree should not change after adding guards"
    );

    (machine, subs)
}

fn satisfies_zero_witness<T: FieldElement>(expr: &AlgebraicExpression<T>) -> bool {
    let mut zeroed_expr = expr.clone();
    powdr::make_refs_zero(&mut zeroed_expr);
    let zeroed_expr = simplify_expression(zeroed_expr);
    powdr::is_zero(&zeroed_expr)
}

/// Adds `is_valid` guards to constraints without increasing its degree.
/// This implementation always guards the LHS of multiplications.
/// In the future this could be changed to minimize the number of guards added.
/// Assumption:
/// - `expr` is already simplified, i.e., expressions like (3 + 4) and (x * 1) do not appear.
fn add_guards_constraint<T: FieldElement>(
    expr: AlgebraicExpression<T>,
    is_valid: &AlgebraicExpression<T>,
) -> AlgebraicExpression<T> {
    if satisfies_zero_witness(&expr) {
        return expr;
    }

    match expr {
        AlgebraicExpression::BinaryOperation(AlgebraicBinaryOperation { left, op, right }) => {
            let left = add_guards_constraint(*left, is_valid);
            let right = match op {
                AlgebraicBinaryOperator::Add | AlgebraicBinaryOperator::Sub => {
                    Box::new(add_guards_constraint(*right, is_valid))
                }
                AlgebraicBinaryOperator::Mul => right,
                AlgebraicBinaryOperator::Pow => unimplemented!(),
            };
            AlgebraicExpression::new_binary(left, op, *right)
        }
        AlgebraicExpression::UnaryOperation(AlgebraicUnaryOperation { op, expr }) => {
            let inner = add_guards_constraint(*expr, is_valid);
            AlgebraicExpression::new_unary(op, inner)
        }
        AlgebraicExpression::Number(..) => expr * is_valid.clone(),
        _ => expr,
    }
}

/// Adds an `is_valid` guard to all constraints and bus interactions.
/// Assumptions:
/// - There are exactly one execution bus receive and one execution bus send, in this order.
/// - There is exactly one program bus send.
fn add_guards<T: FieldElement>(mut machine: SymbolicMachine<T>) -> SymbolicMachine<T> {
    let max_id = machine
        .unique_columns()
        .map(|c| {
            assert_eq!(c.id.ptype, PolynomialType::Committed);
            c.id.id
        })
        .max()
        .unwrap()
        + 1;

    let is_valid = AlgebraicExpression::Reference(AlgebraicReference {
        name: "is_valid".to_string(),
        poly_id: PolyID {
            ptype: PolynomialType::Committed,
            id: max_id,
        },
        next: false,
    });

<<<<<<< HEAD
    for c in &mut machine.constraints {
        c.expr = is_valid.clone() * c.expr.clone();
    }
=======
    machine.constraints = machine
        .constraints
        .into_iter()
        .map(|c| add_guards_constraint(c.expr, &is_valid).into())
        .collect();
>>>>>>> 350e7def

    let [execution_bus_receive, execution_bus_send] = machine
        .bus_interactions
        .iter_mut()
        .filter_map(|bus_int| match bus_int.id {
            EXECUTION_BUS_ID => Some(bus_int),
            _ => None,
        })
        .collect::<Vec<_>>()
        .try_into()
        .unwrap();

    execution_bus_receive.mult =
        AlgebraicExpression::new_unary(AlgebraicUnaryOperator::Minus, is_valid.clone());
    execution_bus_send.mult = is_valid.clone();

    let [program_bus_send] = machine
        .bus_interactions
        .iter_mut()
        .filter_map(|bus_int| match bus_int.id {
            PC_LOOKUP_BUS_ID => Some(bus_int),
            _ => None,
        })
        .collect::<Vec<_>>()
        .try_into()
        .unwrap();
    program_bus_send.mult = is_valid.clone();

    for b in &mut machine.bus_interactions {
        match b.id {
            EXECUTION_BUS_ID => {
                // already handled
            }
            PC_LOOKUP_BUS_ID => {
                // already handled
            }
            _ => {
<<<<<<< HEAD
                b.mult = is_valid.clone() * b.mult.clone();
=======
                if !satisfies_zero_witness(&b.mult) {
                    // guard the multiplicity by `is_valid`
                    b.mult = is_valid.clone() * b.mult.clone();
                    // TODO this would not have to be cloned if we had *=
                    //c.expr *= guard.clone();
                } else {
                    // if it's zero, then we do not have to change the multiplicity, but we need to force it to be zero on non-valid rows with a constraint
                    let one = AlgebraicExpression::Number(1u64.into());
                    let e = ((one - is_valid.clone()) * b.mult.clone()).into();
                    is_valid_mults.push(e);
                }
>>>>>>> 350e7def
            }
        }
    }

    machine
}<|MERGE_RESOLUTION|>--- conflicted
+++ resolved
@@ -309,11 +309,11 @@
     // add guards to constraints that are not satisfied by zeroes
     let pre_degree = machine.degree();
     let machine = add_guards(machine);
-    assert_eq!(
-        pre_degree,
-        machine.degree(),
-        "Degree should not change after adding guards"
-    );
+    // assert_eq!(
+    //     pre_degree,
+    //     machine.degree(),
+    //     "Degree should not change after adding guards"
+    // );
 
     (machine, subs)
 }
@@ -383,17 +383,14 @@
         next: false,
     });
 
-<<<<<<< HEAD
     for c in &mut machine.constraints {
         c.expr = is_valid.clone() * c.expr.clone();
     }
-=======
-    machine.constraints = machine
-        .constraints
-        .into_iter()
-        .map(|c| add_guards_constraint(c.expr, &is_valid).into())
-        .collect();
->>>>>>> 350e7def
+    // machine.constraints = machine
+    //     .constraints
+    //     .into_iter()
+    //     .map(|c| add_guards_constraint(c.expr, &is_valid).into())
+    //     .collect();
 
     let [execution_bus_receive, execution_bus_send] = machine
         .bus_interactions
@@ -431,21 +428,18 @@
                 // already handled
             }
             _ => {
-<<<<<<< HEAD
                 b.mult = is_valid.clone() * b.mult.clone();
-=======
-                if !satisfies_zero_witness(&b.mult) {
-                    // guard the multiplicity by `is_valid`
-                    b.mult = is_valid.clone() * b.mult.clone();
-                    // TODO this would not have to be cloned if we had *=
-                    //c.expr *= guard.clone();
-                } else {
-                    // if it's zero, then we do not have to change the multiplicity, but we need to force it to be zero on non-valid rows with a constraint
-                    let one = AlgebraicExpression::Number(1u64.into());
-                    let e = ((one - is_valid.clone()) * b.mult.clone()).into();
-                    is_valid_mults.push(e);
-                }
->>>>>>> 350e7def
+                // if !satisfies_zero_witness(&b.mult) {
+                //     // guard the multiplicity by `is_valid`
+                //     b.mult = is_valid.clone() * b.mult.clone();
+                //     // TODO this would not have to be cloned if we had *=
+                //     //c.expr *= guard.clone();
+                // } else {
+                //     // if it's zero, then we do not have to change the multiplicity, but we need to force it to be zero on non-valid rows with a constraint
+                //     let one = AlgebraicExpression::Number(1u64.into());
+                //     let e = ((one - is_valid.clone()) * b.mult.clone()).into();
+                //     is_valid_mults.push(e);
+                // }
             }
         }
     }
