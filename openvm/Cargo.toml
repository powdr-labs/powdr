--- conflicted
+++ resolved
@@ -7,40 +7,6 @@
 repository.workspace = true
 
 [dependencies]
-<<<<<<< HEAD
-openvm = { git = "https://github.com/powdr-labs/openvm.git", rev = "1dfd9ef" }
-openvm-build = { git = "https://github.com/powdr-labs/openvm.git", rev = "1dfd9ef" }
-openvm-rv32im-circuit = { git = "https://github.com/powdr-labs/openvm.git", rev = "1dfd9ef" }
-openvm-rv32im-transpiler = { git = "https://github.com/powdr-labs/openvm.git", rev = "1dfd9ef" }
-openvm-rv32im-guest = { git = "https://github.com/powdr-labs/openvm.git", rev = "1dfd9ef", default-features = false }
-openvm-transpiler = { git = "https://github.com/powdr-labs/openvm.git", rev = "1dfd9ef" }
-openvm-circuit = { git = "https://github.com/powdr-labs/openvm.git", rev = "1dfd9ef" }
-openvm-circuit-derive = { git = "https://github.com/powdr-labs/openvm.git", rev = "1dfd9ef" }
-openvm-circuit-primitives = { git = "https://github.com/powdr-labs/openvm.git", rev = "1dfd9ef" }
-openvm-circuit-primitives-derive = { git = "https://github.com/powdr-labs/openvm.git", rev = "1dfd9ef" }
-openvm-instructions = { git = "https://github.com/powdr-labs/openvm.git", rev = "1dfd9ef" }
-openvm-instructions-derive = { git = "https://github.com/powdr-labs/openvm.git", rev = "1dfd9ef" }
-openvm-sdk = { git = "https://github.com/powdr-labs/openvm.git", rev = "1dfd9ef", default-features = false, features = [
-  "parallel",
-  "jemalloc",
-  "nightly-features",
-  "bench-metrics",
-] }
-openvm-ecc-circuit = { git = "https://github.com/powdr-labs/openvm.git", rev = "1dfd9ef" }
-openvm-ecc-transpiler = { git = "https://github.com/powdr-labs/openvm.git", rev = "1dfd9ef" }
-openvm-keccak256-circuit = { git = "https://github.com/powdr-labs/openvm.git", rev = "1dfd9ef" }
-openvm-keccak256-transpiler = { git = "https://github.com/powdr-labs/openvm.git", rev = "1dfd9ef" }
-openvm-sha256-circuit = { git = "https://github.com/powdr-labs/openvm.git", rev = "1dfd9ef" }
-openvm-sha256-transpiler = { git = "https://github.com/powdr-labs/openvm.git", rev = "1dfd9ef" }
-openvm-algebra-circuit = { git = "https://github.com/powdr-labs/openvm.git", rev = "1dfd9ef" }
-openvm-algebra-transpiler = { git = "https://github.com/powdr-labs/openvm.git", rev = "1dfd9ef" }
-openvm-bigint-circuit = { git = "https://github.com/powdr-labs/openvm.git", rev = "1dfd9ef" }
-openvm-bigint-transpiler = { git = "https://github.com/powdr-labs/openvm.git", rev = "1dfd9ef" }
-openvm-pairing-circuit = { git = "https://github.com/powdr-labs/openvm.git", rev = "1dfd9ef" }
-openvm-pairing-transpiler = { git = "https://github.com/powdr-labs/openvm.git", rev = "1dfd9ef" }
-openvm-native-circuit = { git = "https://github.com/powdr-labs/openvm.git", rev = "1dfd9ef", default-features = false }
-openvm-native-recursion = { git = "https://github.com/powdr-labs/openvm.git", rev = "1dfd9ef", default-features = false }
-=======
 openvm.workspace = true
 openvm-build.workspace = true
 openvm-rv32im-circuit.workspace = true
@@ -54,16 +20,20 @@
 openvm-instructions.workspace = true
 openvm-instructions-derive.workspace = true
 openvm-sdk.workspace = true
+openvm-ecc-circuit.workspace = true
 openvm-ecc-transpiler.workspace = true
 openvm-keccak256-circuit.workspace = true
 openvm-keccak256-transpiler.workspace = true
 openvm-sha256-circuit.workspace = true
 openvm-sha256-transpiler.workspace = true
+openvm-algebra-circuit.workspace = true
 openvm-algebra-transpiler.workspace = true
+openvm-bigint-circuit.workspace = true
 openvm-bigint-transpiler.workspace = true
+openvm-pairing-circuit.workspace = true
+openvm-pairing-transpiler.workspace = true
 openvm-native-circuit.workspace = true
 openvm-native-recursion.workspace = true
->>>>>>> 033080c8
 
 openvm-stark-sdk.workspace = true
 openvm-stark-backend.workspace = true
