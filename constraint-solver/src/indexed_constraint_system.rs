use std::{
    collections::{BTreeMap, HashMap},
    fmt::Display,
    hash::Hash,
};

use itertools::Itertools;
use powdr_number::FieldElement;

use crate::{
    constraint_system::{BusInteraction, BusInteractionHandler, ConstraintRef, ConstraintSystem},
    quadratic_symbolic_expression::{QuadraticSymbolicExpression, RangeConstraintProvider},
    symbolic_expression::SymbolicExpression,
};

/// Applies multiple substitutions to a ConstraintSystem in an efficient manner.
pub fn apply_substitutions<T: FieldElement, V: Hash + Eq + Clone + Ord>(
    constraint_system: ConstraintSystem<T, V>,
    substitutions: impl IntoIterator<Item = (V, QuadraticSymbolicExpression<T, V>)>,
) -> ConstraintSystem<T, V> {
    let mut indexed_constraint_system = IndexedConstraintSystem::from(constraint_system);
    for (variable, substitution) in substitutions {
        indexed_constraint_system.substitute_by_unknown(&variable, &substitution);
    }
    indexed_constraint_system.into()
}

/// Structure on top of a [`ConstraintSystem`] that stores indices
/// to more efficiently update the constraints.
#[derive(Clone, Default)]
pub struct IndexedConstraintSystem<T: FieldElement, V> {
    /// The constraint system.
    constraint_system: ConstraintSystem<T, V>,
    /// Stores where each unknown variable appears.
    variable_occurrences: HashMap<V, Vec<ConstraintSystemItem>>,
}

#[derive(Debug, Clone, Copy, PartialEq, Eq, Ord, PartialOrd, Hash)]
enum ConstraintSystemItem {
    AlgebraicConstraint(usize),
    BusInteraction(usize),
}

impl<T: FieldElement, V: Hash + Eq + Clone + Ord> From<ConstraintSystem<T, V>>
    for IndexedConstraintSystem<T, V>
{
    fn from(constraint_system: ConstraintSystem<T, V>) -> Self {
        let variable_occurrences = variable_occurrences(&constraint_system);
        IndexedConstraintSystem {
            constraint_system,
            variable_occurrences,
        }
    }
}

impl<T: FieldElement, V> From<IndexedConstraintSystem<T, V>> for ConstraintSystem<T, V> {
    fn from(indexed_constraint_system: IndexedConstraintSystem<T, V>) -> Self {
        indexed_constraint_system.constraint_system
    }
}

impl<T: FieldElement, V> IndexedConstraintSystem<T, V> {
    pub fn system(&self) -> &ConstraintSystem<T, V> {
        &self.constraint_system
    }

    pub fn algebraic_constraints(&self) -> &[QuadraticSymbolicExpression<T, V>] {
        &self.constraint_system.algebraic_constraints
    }

    pub fn bus_interactions(&self) -> &[BusInteraction<QuadraticSymbolicExpression<T, V>>] {
        &self.constraint_system.bus_interactions
    }

    /// Returns all expressions that appear in the constraint system, i.e. all algebraic
    /// constraints and all expressions in bus interactions.
    pub fn expressions(&self) -> impl Iterator<Item = &QuadraticSymbolicExpression<T, V>> {
        self.constraint_system.expressions()
    }

    /// Removes all constraints that do not fulfill the predicate.
    pub fn retain_algebraic_constraints(
        &mut self,
        mut f: impl FnMut(&QuadraticSymbolicExpression<T, V>) -> bool,
    ) {
        retain(
            &mut self.constraint_system.algebraic_constraints,
            &mut self.variable_occurrences,
            &mut f,
            ConstraintSystemItem::AlgebraicConstraint,
        );
    }

    /// Removes all bus interactions that do not fulfill the predicate.
    pub fn retain_bus_interactions(
        &mut self,
        mut f: impl FnMut(&BusInteraction<QuadraticSymbolicExpression<T, V>>) -> bool,
    ) {
        retain(
            &mut self.constraint_system.bus_interactions,
            &mut self.variable_occurrences,
            &mut f,
            ConstraintSystemItem::BusInteraction,
        );
    }
}

<<<<<<< HEAD
impl<T: FieldElement, V: Hash + Eq + Clone + Ord> IndexedConstraintSystem<T, V> {
    /// Adds new algebraic constraints to the system.
    pub fn add_algebraic_constraints(
        &mut self,
        constraints: impl IntoIterator<Item = QuadraticSymbolicExpression<T, V>>,
    ) {
        self.extend(ConstraintSystem {
            algebraic_constraints: constraints.into_iter().collect(),
            bus_interactions: Vec::new(),
        });
    }

    /// Adds new bus interactions to the system.
    pub fn add_bus_interactions(
        &mut self,
        bus_interactions: impl IntoIterator<Item = BusInteraction<QuadraticSymbolicExpression<T, V>>>,
    ) {
        self.extend(ConstraintSystem {
            algebraic_constraints: Vec::new(),
            bus_interactions: bus_interactions.into_iter().collect(),
        });
    }

    /// Extends the constraint system by the constraints of another system.
    pub fn extend(&mut self, system: ConstraintSystem<T, V>) {
        // TODO track
        let algebraic_constraint_count = self.constraint_system.algebraic_constraints.len();
        let bus_interactions_count = self.constraint_system.bus_interactions.len();
        // Compute the occurrences of the variables in the new constraints,
        // but update their indices.
        // Iterating over hash map here is fine because we are just extending another hash map.
        #[allow(clippy::iter_over_hash_type)]
        for (variable, occurrences) in variable_occurrences(&system) {
            let occurrences = occurrences.into_iter().map(|item| match item {
                ConstraintSystemItem::AlgebraicConstraint(i) => {
                    ConstraintSystemItem::AlgebraicConstraint(i + algebraic_constraint_count)
                }
                ConstraintSystemItem::BusInteraction(i) => {
                    ConstraintSystemItem::BusInteraction(i + bus_interactions_count)
                }
            });
            self.variable_occurrences
                .entry(variable)
                .or_default()
                .extend(occurrences);
        }
        self.constraint_system
            .algebraic_constraints
            .extend(system.algebraic_constraints);
        self.constraint_system
            .bus_interactions
            .extend(system.bus_interactions);
    }
=======
/// Behaves like `list.retain(f)` but also updates the variable occurrences
/// in `occurrences`. Note that `constraint_kind_constructor` is used to
/// create the `ConstraintSystemItem` for the occurrences, so it should
/// match the type of the items in `list`.
fn retain<V, Item>(
    list: &mut Vec<Item>,
    occurrences: &mut HashMap<V, Vec<ConstraintSystemItem>>,
    mut f: impl FnMut(&Item) -> bool,
    constraint_kind_constructor: impl Fn(usize) -> ConstraintSystemItem + Copy,
) {
    let mut counter = 0usize;
    let mut replacement_map = vec![];
    list.retain(|c| {
        let retain = f(c);
        if retain {
            replacement_map.push(Some(counter));
            counter += 1;
        } else {
            replacement_map.push(None);
        }
        retain
    });
    assert_eq!(counter, list.len());
    // We call it once on zero just to find out which type it returns
    // so we know which one to use in the match below.
    let is_algebraic_constraint = matches!(
        constraint_kind_constructor(0),
        ConstraintSystemItem::AlgebraicConstraint(_)
    );
    occurrences.values_mut().for_each(|occurrences| {
        *occurrences = occurrences
            .iter_mut()
            .filter_map(|item| match item {
                ConstraintSystemItem::AlgebraicConstraint(i) if is_algebraic_constraint => {
                    replacement_map[*i].map(constraint_kind_constructor)
                }
                ConstraintSystemItem::BusInteraction(i) if !is_algebraic_constraint => {
                    replacement_map[*i].map(constraint_kind_constructor)
                }
                ConstraintSystemItem::AlgebraicConstraint(_)
                | ConstraintSystemItem::BusInteraction(_) => Some(*item),
            })
            .collect();
    });
>>>>>>> 770559cb
}

impl<T: FieldElement, V: Clone + Hash + Ord + Eq> IndexedConstraintSystem<T, V> {
    /// Returns a list of all constraints that contain at least one of the given variables.
    pub fn constraints_referencing_variables<'a>(
        &'a self,
        variables: impl Iterator<Item = V> + 'a,
    ) -> impl Iterator<Item = ConstraintRef<'a, T, V>> + 'a {
        variables
            .filter_map(|v| self.variable_occurrences.get(&v))
            .flatten()
            .unique()
            .map(|&item| match item {
                ConstraintSystemItem::AlgebraicConstraint(i) => ConstraintRef::AlgebraicConstraint(
                    &self.constraint_system.algebraic_constraints[i],
                ),
                ConstraintSystemItem::BusInteraction(i) => {
                    ConstraintRef::BusInteraction(&self.constraint_system.bus_interactions[i])
                }
            })
    }

    /// Substitutes a variable with a symbolic expression in the whole system
    pub fn substitute_by_known(&mut self, variable: &V, substitution: &SymbolicExpression<T, V>) {
        // Since we substitute by a known value, we do not need to update variable_occurrences.
        for item in self
            .variable_occurrences
            .get(variable)
            .unwrap_or(&Vec::new())
        {
            substitute_by_known_in_item(&mut self.constraint_system, *item, variable, substitution);
        }
    }

    /// Substitute an unknown variable by a QuadraticSymbolicExpression in the whole system.
    ///
    /// Note this does NOT work properly if the variable is used inside a
    /// known SymbolicExpression.
    pub fn substitute_by_unknown(
        &mut self,
        variable: &V,
        substitution: &QuadraticSymbolicExpression<T, V>,
    ) {
        let items = self
            .variable_occurrences
            .get(variable)
            .cloned()
            .unwrap_or(Vec::new());
        for item in &items {
            substitute_by_unknown_in_item(
                &mut self.constraint_system,
                *item,
                variable,
                substitution,
            );
        }

        // We just add all variables in the substitution to the items.
        // It might be that cancellations occur, but we assume it is not worth the overhead.
        for var in substitution.referenced_unknown_variables().unique() {
            self.variable_occurrences
                .entry(var.clone())
                .or_default()
                .extend(items.iter().cloned());
        }
    }
}

impl<T: FieldElement, V: Clone + Hash + Ord + Eq + Display> IndexedConstraintSystem<T, V> {
    /// Given a set of variable assignments, checks if they violate any constraint.
    /// Note that this might return false negatives, because it does not propagate any values.
    pub fn is_assignment_conflicting(
        &self,
        assignments: &BTreeMap<V, T>,
        range_constraints: &impl RangeConstraintProvider<T, V>,
        bus_interaction_handler: &impl BusInteractionHandler<T>,
    ) -> bool {
        self.constraints_referencing_variables(assignments.keys().cloned())
            .any(|constraint| match constraint {
                ConstraintRef::AlgebraicConstraint(identity) => {
                    let mut identity = identity.clone();
                    for (variable, value) in assignments.iter() {
                        identity
                            .substitute_by_known(variable, &SymbolicExpression::Concrete(*value));
                    }
                    identity.solve(range_constraints).is_err()
                }
                ConstraintRef::BusInteraction(bus_interaction) => {
                    let mut bus_interaction = bus_interaction.clone();
                    for (variable, value) in assignments.iter() {
                        bus_interaction.fields_mut().for_each(|expr| {
                            expr.substitute_by_known(
                                variable,
                                &SymbolicExpression::Concrete(*value),
                            )
                        })
                    }
                    bus_interaction
                        .solve(bus_interaction_handler, range_constraints)
                        .is_err()
                }
            })
    }
}

/// Returns a hash map mapping all unknown variables in the constraint system
/// to the items they occur in.
fn variable_occurrences<T: FieldElement, V: Hash + Eq + Clone + Ord>(
    constraint_system: &ConstraintSystem<T, V>,
) -> HashMap<V, Vec<ConstraintSystemItem>> {
    let occurrences_in_algebraic_constraints = constraint_system
        .algebraic_constraints
        .iter()
        .enumerate()
        .flat_map(|(i, constraint)| {
            constraint
                .referenced_unknown_variables()
                .unique()
                .map(move |v| (v.clone(), ConstraintSystemItem::AlgebraicConstraint(i)))
        });
    let occurrences_in_bus_interactions = constraint_system
        .bus_interactions
        .iter()
        .enumerate()
        .flat_map(|(i, bus_interaction)| {
            bus_interaction
                .fields()
                .flat_map(|c| c.referenced_unknown_variables())
                .unique()
                .map(move |v| (v.clone(), ConstraintSystemItem::BusInteraction(i)))
        });
    occurrences_in_algebraic_constraints
        .chain(occurrences_in_bus_interactions)
        .into_group_map()
}

fn substitute_by_known_in_item<T: FieldElement, V: Ord + Clone + Hash + Eq>(
    constraint_system: &mut ConstraintSystem<T, V>,
    item: ConstraintSystemItem,
    variable: &V,
    substitution: &SymbolicExpression<T, V>,
) {
    match item {
        ConstraintSystemItem::AlgebraicConstraint(i) => {
            constraint_system.algebraic_constraints[i].substitute_by_known(variable, substitution);
        }
        ConstraintSystemItem::BusInteraction(i) => {
            constraint_system.bus_interactions[i]
                .fields_mut()
                .for_each(|expr| expr.substitute_by_known(variable, substitution));
        }
    }
}

fn substitute_by_unknown_in_item<T: FieldElement, V: Ord + Clone + Hash + Eq>(
    constraint_system: &mut ConstraintSystem<T, V>,
    item: ConstraintSystemItem,
    variable: &V,
    substitution: &QuadraticSymbolicExpression<T, V>,
) {
    match item {
        ConstraintSystemItem::AlgebraicConstraint(i) => {
            constraint_system.algebraic_constraints[i]
                .substitute_by_unknown(variable, substitution);
        }
        ConstraintSystemItem::BusInteraction(i) => {
            constraint_system.bus_interactions[i]
                .fields_mut()
                .for_each(|expr| expr.substitute_by_unknown(variable, substitution));
        }
    }
}

impl<T: FieldElement, V: Clone + Ord + Display> Display for IndexedConstraintSystem<T, V> {
    fn fmt(&self, f: &mut std::fmt::Formatter<'_>) -> std::fmt::Result {
        write!(f, "{}", self.constraint_system)
    }
}

#[cfg(test)]
mod tests {
    use powdr_number::GoldilocksField;

    use super::*;

    fn format_system(s: &IndexedConstraintSystem<GoldilocksField, &'static str>) -> String {
        format!(
            "{}  |  {}",
            s.algebraic_constraints().iter().format("  |  "),
            s.bus_interactions()
                .iter()
                .map(
                    |BusInteraction {
                         bus_id,
                         payload,
                         multiplicity,
                     }| format!(
                        "{bus_id}: {multiplicity} * [{}]",
                        payload.iter().format(", ")
                    )
                )
                .format("  |  ")
        )
    }

    #[test]
    fn substitute_by_unknown() {
        type Qse = QuadraticSymbolicExpression<GoldilocksField, &'static str>;
        let x = Qse::from_unknown_variable("x");
        let y = Qse::from_unknown_variable("y");
        let z = Qse::from_unknown_variable("z");
        let mut s: IndexedConstraintSystem<_, _> = ConstraintSystem {
            algebraic_constraints: vec![
                x.clone() + y.clone(),
                x.clone() - z.clone(),
                y.clone() - z.clone(),
            ],
            bus_interactions: vec![BusInteraction {
                bus_id: x,
                payload: vec![y.clone(), z],
                multiplicity: y,
            }],
        }
        .into();

        s.substitute_by_unknown(&"x", &Qse::from_unknown_variable("z"));

        assert_eq!(
            format_system(&s),
            "y + z  |  0  |  y + -z  |  z: y * [y, z]"
        );

        s.substitute_by_unknown(
            &"z",
            &(Qse::from_unknown_variable("x")
                + Qse::from(SymbolicExpression::from(GoldilocksField::from(7)))),
        );

        assert_eq!(
            format_system(&s),
            "x + y + 7  |  0  |  -x + y + -7  |  x + 7: y * [y, x + 7]"
        );
    }

    #[test]
    fn retain_update_index() {
        type Qse = QuadraticSymbolicExpression<GoldilocksField, &'static str>;
        let x = Qse::from_unknown_variable("x");
        let y = Qse::from_unknown_variable("y");
        let z = Qse::from_unknown_variable("z");
        let mut s: IndexedConstraintSystem<_, _> = ConstraintSystem {
            algebraic_constraints: vec![
                x.clone() + y.clone(),
                x.clone() - z.clone(),
                y.clone() - z.clone(),
            ],
            bus_interactions: vec![
                BusInteraction {
                    bus_id: x.clone(),
                    payload: vec![y.clone(), z],
                    multiplicity: y,
                },
                BusInteraction {
                    bus_id: x.clone(),
                    payload: vec![x.clone(), x.clone()],
                    multiplicity: x,
                },
            ],
        }
        .into();

        s.retain_algebraic_constraints(|c| !c.referenced_unknown_variables().any(|v| *v == "y"));
        s.retain_bus_interactions(|b| {
            !b.fields()
                .any(|e| e.referenced_unknown_variables().any(|v| *v == "y"))
        });

        assert_eq!(
            s.constraints_referencing_variables(["y"].into_iter())
                .count(),
            0
        );
        let items_with_x = s
            .constraints_referencing_variables(["x"].into_iter())
            .map(|c| match c {
                ConstraintRef::AlgebraicConstraint(expr) => expr.to_string(),
                ConstraintRef::BusInteraction(bus_interaction) => {
                    format!(
                        "{}: {} * [{}]",
                        bus_interaction.bus_id,
                        bus_interaction.multiplicity,
                        bus_interaction.payload.iter().format(", ")
                    )
                }
            })
            .format(", ")
            .to_string();
        assert_eq!(items_with_x, "x + -z, x: x * [x, x]");

        let items_with_z = s
            .constraints_referencing_variables(["z"].into_iter())
            .map(|c| match c {
                ConstraintRef::AlgebraicConstraint(expr) => expr.to_string(),
                ConstraintRef::BusInteraction(bus_interaction) => {
                    format!(
                        "{}: {} * [{}]",
                        bus_interaction.bus_id,
                        bus_interaction.multiplicity,
                        bus_interaction.payload.iter().format(", ")
                    )
                }
            })
            .format(", ")
            .to_string();
        assert_eq!(items_with_z, "x + -z");
    }
}<|MERGE_RESOLUTION|>--- conflicted
+++ resolved
@@ -105,61 +105,6 @@
     }
 }
 
-<<<<<<< HEAD
-impl<T: FieldElement, V: Hash + Eq + Clone + Ord> IndexedConstraintSystem<T, V> {
-    /// Adds new algebraic constraints to the system.
-    pub fn add_algebraic_constraints(
-        &mut self,
-        constraints: impl IntoIterator<Item = QuadraticSymbolicExpression<T, V>>,
-    ) {
-        self.extend(ConstraintSystem {
-            algebraic_constraints: constraints.into_iter().collect(),
-            bus_interactions: Vec::new(),
-        });
-    }
-
-    /// Adds new bus interactions to the system.
-    pub fn add_bus_interactions(
-        &mut self,
-        bus_interactions: impl IntoIterator<Item = BusInteraction<QuadraticSymbolicExpression<T, V>>>,
-    ) {
-        self.extend(ConstraintSystem {
-            algebraic_constraints: Vec::new(),
-            bus_interactions: bus_interactions.into_iter().collect(),
-        });
-    }
-
-    /// Extends the constraint system by the constraints of another system.
-    pub fn extend(&mut self, system: ConstraintSystem<T, V>) {
-        // TODO track
-        let algebraic_constraint_count = self.constraint_system.algebraic_constraints.len();
-        let bus_interactions_count = self.constraint_system.bus_interactions.len();
-        // Compute the occurrences of the variables in the new constraints,
-        // but update their indices.
-        // Iterating over hash map here is fine because we are just extending another hash map.
-        #[allow(clippy::iter_over_hash_type)]
-        for (variable, occurrences) in variable_occurrences(&system) {
-            let occurrences = occurrences.into_iter().map(|item| match item {
-                ConstraintSystemItem::AlgebraicConstraint(i) => {
-                    ConstraintSystemItem::AlgebraicConstraint(i + algebraic_constraint_count)
-                }
-                ConstraintSystemItem::BusInteraction(i) => {
-                    ConstraintSystemItem::BusInteraction(i + bus_interactions_count)
-                }
-            });
-            self.variable_occurrences
-                .entry(variable)
-                .or_default()
-                .extend(occurrences);
-        }
-        self.constraint_system
-            .algebraic_constraints
-            .extend(system.algebraic_constraints);
-        self.constraint_system
-            .bus_interactions
-            .extend(system.bus_interactions);
-    }
-=======
 /// Behaves like `list.retain(f)` but also updates the variable occurrences
 /// in `occurrences`. Note that `constraint_kind_constructor` is used to
 /// create the `ConstraintSystemItem` for the occurrences, so it should
@@ -204,7 +149,61 @@
             })
             .collect();
     });
->>>>>>> 770559cb
+}
+
+impl<T: FieldElement, V: Hash + Eq + Clone + Ord> IndexedConstraintSystem<T, V> {
+    /// Adds new algebraic constraints to the system.
+    pub fn add_algebraic_constraints(
+        &mut self,
+        constraints: impl IntoIterator<Item = QuadraticSymbolicExpression<T, V>>,
+    ) {
+        self.extend(ConstraintSystem {
+            algebraic_constraints: constraints.into_iter().collect(),
+            bus_interactions: Vec::new(),
+        });
+    }
+
+    /// Adds new bus interactions to the system.
+    pub fn add_bus_interactions(
+        &mut self,
+        bus_interactions: impl IntoIterator<Item = BusInteraction<QuadraticSymbolicExpression<T, V>>>,
+    ) {
+        self.extend(ConstraintSystem {
+            algebraic_constraints: Vec::new(),
+            bus_interactions: bus_interactions.into_iter().collect(),
+        });
+    }
+
+    /// Extends the constraint system by the constraints of another system.
+    pub fn extend(&mut self, system: ConstraintSystem<T, V>) {
+        // TODO track
+        let algebraic_constraint_count = self.constraint_system.algebraic_constraints.len();
+        let bus_interactions_count = self.constraint_system.bus_interactions.len();
+        // Compute the occurrences of the variables in the new constraints,
+        // but update their indices.
+        // Iterating over hash map here is fine because we are just extending another hash map.
+        #[allow(clippy::iter_over_hash_type)]
+        for (variable, occurrences) in variable_occurrences(&system) {
+            let occurrences = occurrences.into_iter().map(|item| match item {
+                ConstraintSystemItem::AlgebraicConstraint(i) => {
+                    ConstraintSystemItem::AlgebraicConstraint(i + algebraic_constraint_count)
+                }
+                ConstraintSystemItem::BusInteraction(i) => {
+                    ConstraintSystemItem::BusInteraction(i + bus_interactions_count)
+                }
+            });
+            self.variable_occurrences
+                .entry(variable)
+                .or_default()
+                .extend(occurrences);
+        }
+        self.constraint_system
+            .algebraic_constraints
+            .extend(system.algebraic_constraints);
+        self.constraint_system
+            .bus_interactions
+            .extend(system.bus_interactions);
+    }
 }
 
 impl<T: FieldElement, V: Clone + Hash + Ord + Eq> IndexedConstraintSystem<T, V> {
