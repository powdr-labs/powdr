use std::{collections::BTreeMap, convert::TryFrom};

use powdr_riscv_syscalls::Syscall;

use powdr_ast::parsed::asm::{FunctionStatement, MachineStatement, SymbolPath};

use itertools::Itertools;
use powdr_parser::ParserContext;

use crate::code_gen::Register;

static EXTRA_REG_PREFIX: &str = "xtra";

lazy_static::lazy_static! {
    static ref INSTRUCTION_DECLARATION_PARSER: powdr_parser::powdr::InstructionDeclarationParser
        = powdr_parser::powdr::InstructionDeclarationParser::new();
    static ref FUNCTION_STATEMENT_PARSER: powdr_parser::powdr::FunctionStatementParser
        = powdr_parser::powdr::FunctionStatementParser::new();
}

pub fn parse_instruction_declaration(input: &str) -> MachineStatement {
    let ctx = ParserContext::new(None, input);
    INSTRUCTION_DECLARATION_PARSER
        .parse(&ctx, input)
        .expect("invalid instruction declaration")
}

pub fn parse_function_statement(input: &str) -> FunctionStatement {
    let ctx = ParserContext::new(None, input);
    FUNCTION_STATEMENT_PARSER
        .parse(&ctx, input)
        .expect("invalid function statement")
}

struct SubMachine {
    /// Full path to machine (e.g, `path::to::Machine`)
    path: SymbolPath,
    /// Optional alias (`use path::to::Machine as TheAlias;`)
    alias: Option<String>,
    /// Instance declaration name,
    instance_name: String,
    /// Arguments
    arguments: Vec<String>,
    /// Instruction declarations
    instructions: Vec<MachineStatement>,
    /// Number of registers needed by this machine's instruction declarations if > 4.
    extra_registers: u8,
    /// TODO: only needed because of witgen requiring that each machine be called at least once
    init_call: Vec<FunctionStatement>,
}

impl SubMachine {
    fn import(&self) -> String {
        format!(
            "use {}{}{};",
            self.path,
            self.alias.as_deref().map(|_| " as ").unwrap_or_default(),
            self.alias.as_deref().unwrap_or_default()
        )
    }

    fn declaration(&self) -> String {
        let ty = self.alias.as_deref().unwrap_or(self.path.name());
        let args = if self.arguments.is_empty() {
            "".to_string()
        } else {
            format!("({})", self.arguments.join(", "))
        };
        format!("{} {}{};", ty, self.instance_name, args)
    }
}

/// Sequence of asm function statements.
/// Any of the registers used as input/output to the syscall should be usable without issue.
/// Other registers should be saved/restored from memory, as LLVM doesn't know about their usage here.
struct SyscallImpl(Vec<FunctionStatement>);

/// RISCV powdr assembly runtime.
/// Determines submachines, instructions and syscalls available to the main machine.
pub struct Runtime {
    submachines: BTreeMap<String, SubMachine>,
    syscalls: BTreeMap<Syscall, SyscallImpl>,
}

impl Runtime {
    pub fn base() -> Self {
        let mut r = Runtime {
            submachines: Default::default(),
            syscalls: Default::default(),
        };

        // Base submachines
        // TODO: can/should the memory machine be part of the runtime also?
        r.add_submachine(
            "std::machines::binary_bb::Binary16",
            None,
            "binary",
            vec!["byte_binary"],
            [
                r#"instr and XL, YL, ZH, ZL, WL
                            link ~> (tmp1_h, tmp1_l) = regs.mload(XL, STEP)
                            link ~> (tmp2_h, tmp2_l) = regs.mload(YL, STEP + 1)
                            link ~> (tmp3_h, tmp3_l) = arith_bb.add(tmp2_h, tmp2_l, ZH, ZL)
                            link ~> (tmp4_h, tmp4_l) = binary.and(tmp1_h, tmp1_l, tmp3_h, tmp3_l)
                            link ~> regs.mstore(WL, STEP + 3, tmp4_h, tmp4_l);"#,
                r#"instr or XL, YL, ZH, ZL, WL
                            link ~> (tmp1_h, tmp1_l) = regs.mload(XL, STEP)
                            link ~> (tmp2_h, tmp2_l) = regs.mload(YL, STEP + 1)
                            link ~> (tmp3_h, tmp3_l) = arith_bb.add(tmp2_h, tmp2_l, ZH, ZL)
                            link ~> (tmp4_h, tmp4_l) = binary.or(tmp1_h, tmp1_l, tmp3_h, tmp3_l)
                            link ~> regs.mstore(WL, STEP + 3, tmp4_h, tmp4_l);"#,
                r#"instr xor XL, YL, ZH, ZL, WL
                            link ~> (tmp1_h, tmp1_l) = regs.mload(XL, STEP)
                            link ~> (tmp2_h, tmp2_l) = regs.mload(YL, STEP + 1)
                            link ~> (tmp3_h, tmp3_l) = arith_bb.add(tmp2_h, tmp2_l, ZH, ZL)
                            link ~> (tmp4_h, tmp4_l) = binary.xor(tmp1_h, tmp1_l, tmp3_h, tmp3_l)
                            link ~> regs.mstore(WL, STEP + 3, tmp4_h, tmp4_l);"#,
            ],
            0,
            ["and 0, 0, 0, 0, 0;"],
        );

        r.add_submachine(
            "std::machines::shift16::Shift16",
            None,
            "shift",
            vec!["byte_shift_16"],
            [
                r#"instr shl XL, YL, ZH, ZL, WL
                    link ~> (tmp1_h, tmp1_l) = regs.mload(XL, STEP)
                    link ~> (tmp2_h, tmp2_l) = regs.mload(YL, STEP)
                    link ~> (tmp3_h, tmp3_l) = arith_bb.add(tmp2_h, tmp2_l, ZH, ZL)
                    link ~> (tmp4_l, tmp4_h) = shift.shl(tmp1_l, tmp1_h, tmp3_l)
                    link ~> regs.mstore(WL, STEP + 3, tmp4_h, tmp4_l);
"#,
                r#"instr shr XL, YL, ZH, ZL, WL
                    link ~> (tmp1_h, tmp1_l) = regs.mload(XL, STEP)
                    link ~> (tmp2_h, tmp2_l) = regs.mload(YL, STEP)
                    link ~> (tmp3_h, tmp3_l) = arith_bb.add(tmp2_h, tmp2_l, ZH, ZL)
                    link ~> (tmp4_l, tmp4_h) = shift.shr(tmp1_l, tmp1_h, tmp3_l)
                    link ~> regs.mstore(WL, STEP + 3, tmp4_h, tmp4_l);
"#,
            ],
            0,
            ["shl 0, 0, 0, 0, 0;"],
        );

        /*
        r.add_submachine(
            "std::machines::split::split_gl::SplitGL",
            None,
            "split_gl",
            vec!["byte_compare"],
        [r#" /*instr split_gl X, Z, W
             link ~> tmp1_col = regs.mload(X, STEP)
             link ~> (tmp3_col, tmp4_col) = split_gl.split(tmp1_col)
             link ~> regs.mstore(Z, STEP + 2, tmp3_col)
             link ~> regs.mstore(W, STEP + 3, tmp4_col);*/
"#],
            0,
        [" //split_gl 0, 0, 0;"],
        );
        */

        r.add_submachine::<&str, _, _>(
            "std::machines::range::Bit2",
            None,
            "bit2",
            vec![],
            [],
            0,
            [],
        );

        r.add_submachine::<&str, _, _>(
            "std::machines::range::Bit6",
            None,
            "bit6",
            vec![],
            [],
            0,
            [],
        );

        r.add_submachine::<&str, _, _>(
            "std::machines::range::Bit7",
            None,
            "bit7",
            vec![],
            [],
            0,
            [],
        );

        r.add_submachine::<&str, _, _>(
            "std::machines::range::Byte",
            None,
            "byte",
            vec![],
            [],
            0,
            [],
        );

        r.add_submachine::<&str, _, _>(
            "std::machines::range::Byte2",
            None,
            "byte2",
            vec![],
            [],
            0,
            [],
        );

        r.add_submachine::<&str, _, _>(
            "std::machines::binary::ByteBinary",
            None,
            "byte_binary",
            vec![],
            [],
            0,
            [],
        );

        r.add_submachine::<&str, _, _>(
            "std::machines::shift16::ByteShift16",
            None,
            "byte_shift_16",
            vec![],
            [],
            0,
            [],
        );

        r.add_submachine::<&str, _, _>(
            "std::machines::split::ByteCompare",
            None,
            "byte_compare",
            vec![],
            [],
            0,
            [],
        );

        // Base syscalls
        r.add_syscall(
            // TODO this is a quite inefficient way of getting prover inputs.
            // We need to be able to access the register memory within PIL functions.
            Syscall::Input,
            [
<<<<<<< HEAD
                // TODO this is a quite inefficient way of getting prover inputs.
                // We need to be able to access the register memory within PIL functions.
                "query_arg_1_h, query_arg_1_l <== get_reg(10);",
                // TODO fix for BabyBear
                "set_reg 10, 0, ${ std::prelude::Query::Input(std::convert::int(std::prover::eval(query_arg_1_l))) };",
            ],
        );

        r.add_syscall(
            Syscall::DataIdentifier,
            [
                "query_arg_1_h, query_arg_1_l <== get_reg(10);",
                "query_arg_2_h, query_arg_2_l <== get_reg(11);",
                // TODO fix for BabyBear
                "set_reg 10, 0, ${ std::prelude::Query::DataIdentifier(std::convert::int(std::prover::eval(query_arg_2_l)), std::convert::int(std::prover::eval(query_arg_1_l))) };",
=======
                "query_arg_1 <== get_reg(10);",
                "query_arg_2 <== get_reg(11);",
                "set_reg 10, ${ std::prelude::Query::Input(std::convert::int(std::prover::eval(query_arg_1)), std::convert::int(std::prover::eval(query_arg_2))) };",
>>>>>>> 718c333f
            ]
        );

        r.add_syscall(
            Syscall::Output,
            // This is using x0 on purpose, because we do not want to introduce
            // nondeterminism with this.
            [
<<<<<<< HEAD
                "query_arg_1_h, query_arg_1_l <== get_reg(10);",
                "query_arg_2_h, query_arg_2_l <== get_reg(11);",
                "set_reg 0, 0, ${ std::prelude::Query::Output(std::convert::int(std::prover::eval(query_arg_1_l)), std::convert::int(std::prover::eval(query_arg_2_l))) };"
=======
                "query_arg_1 <== get_reg(10);",
                "query_arg_2 <== get_reg(11);",
                "set_reg 0, ${ std::prelude::Query::Output(std::convert::int(std::prover::eval(query_arg_1)), std::prover::eval(query_arg_2)) };"
>>>>>>> 718c333f
            ]
        );

        r.add_syscall(Syscall::Halt, ["return;"]);

        r
    }

    pub fn has_submachine(&self, name: &str) -> bool {
        self.submachines.contains_key(name)
    }

    pub fn has_syscall(&self, s: Syscall) -> bool {
        self.syscalls.contains_key(&s)
    }

    pub fn with_keccak(mut self) -> Self {
        self.add_submachine(
            "std::machines::hash::keccakf::KeccakF",
            None,
            "keccakf",
            vec!["memory"],
            [r#"instr keccakf X, Y
                    link ~> tmp1_col = regs.mload(X, STEP),
                    link ~> tmp2_col = regs.mload(Y, STEP + 1)
                    link ~> keccakf.keccakf(tmp1_col, tmp2_col, STEP)
                {
                    // make sure tmp1_col and tmp2_col are aligned memory addresses
                    tmp3_col * 4 = tmp1_col,
                    tmp4_col * 4 = tmp2_col,
                    // make sure the factors fit in 32 bits
                    tmp3_col = X_b1 + X_b2 * 0x100 + X_b3 * 0x10000 + X_b4 * 0x1000000,
                    tmp4_col = Y_b5 + Y_b6 * 0x100 + Y_b7 * 0x10000 + Y_b8 * 0x1000000
                }
            "#
            .to_string()],
            0,
            std::iter::once("set_reg 10, 0x100;".to_string()) // filler value for input pointer
                .chain(std::iter::once("set_reg 11, 0x300;".to_string())) // filler value for output pointer (at least 200 bytes away)
                .chain(std::iter::once("keccakf 10, 11;".to_string())) // must be called at least once
                .chain((0..50).flat_map(|i| store_word(11, i as u32 * 4, "x0"))), // zero out 200 bytes following output pointer
        );

        // The keccakf syscall has a two arguments passed on x10 and x11,
        // the memory address of the 25 field element input array
        // and the memory address of the 25 field element output array to store results to.
        let implementation = std::iter::once("keccakf 10, 11;".to_string());

        self.add_syscall(Syscall::KeccakF, implementation);
        self
    }

    fn with_poseidon(mut self, continuations: bool) -> Self {
        let init_call = if continuations {
            vec![
                "mstore_bootloader 0, 0, 0, 0;",
                "mstore_bootloader 0, 0, 4, 0;",
                "mstore_bootloader 0, 0, 8, 0;",
                "mstore_bootloader 0, 0, 12, 0;",
                "mstore_bootloader 0, 0, 16, 0;",
                "mstore_bootloader 0, 0, 20, 0;",
                "mstore_bootloader 0, 0, 24, 0;",
                "mstore_bootloader 0, 0, 28, 0;",
                "mstore_bootloader 0, 0, 32, 0;",
                "mstore_bootloader 0, 0, 36, 0;",
                "mstore_bootloader 0, 0, 40, 0;",
                "mstore_bootloader 0, 0, 44, 0;",
                "mstore_bootloader 0, 0, 48, 0;",
                "mstore_bootloader 0, 0, 52, 0;",
                "mstore_bootloader 0, 0, 56, 0;",
                "mstore_bootloader 0, 0, 60, 0;",
                "mstore_bootloader 0, 0, 64, 0;",
                "mstore_bootloader 0, 0, 68, 0;",
                "mstore_bootloader 0, 0, 72, 0;",
                "mstore_bootloader 0, 0, 76, 0;",
                "mstore_bootloader 0, 0, 80, 0;",
                "mstore_bootloader 0, 0, 84, 0;",
                "mstore_bootloader 0, 0, 88, 0;",
                "mstore_bootloader 0, 0, 92, 0;",
                "poseidon_gl 0, 0;",
            ]
        } else {
            vec!["poseidon_gl 0, 0;"]
        };
        self.add_submachine(
            "std::machines::hash::poseidon_gl_memory::PoseidonGLMemory",
            None,
            "poseidon_gl",
            vec!["memory", "split_gl"],
            [r#"instr poseidon_gl X, Y
                    link ~> tmp1_col = regs.mload(X, STEP)
                    link ~> tmp2_col = regs.mload(Y, STEP + 1)
                    link ~> poseidon_gl.poseidon_permutation(tmp1_col, tmp2_col, STEP)
                {
                    // make sure tmp1_col and tmp2_col are aligned memory addresses
                    tmp3_col * 4 = tmp1_col,
                    tmp4_col * 4 = tmp2_col,
                    // make sure the factors fit in 32 bits
                    tmp3_col = X_b1 + X_b2 * 0x100 + X_b3 * 0x10000 + X_b4 * 0x1000000,
                    tmp4_col = Y_b5 + Y_b6 * 0x100 + Y_b7 * 0x10000 + Y_b8 * 0x1000000
                }
            "#],
            0,
            init_call,
        );

        // The poseidon syscall has a single argument passed on x10, the
        // memory address of the 12 field element input array. Since the memory
        // offset is chosen by LLVM, we assume it's properly aligned.
        let implementation = std::iter::once("poseidon_gl 10, 10;".to_string());

        self.add_syscall(Syscall::PoseidonGL, implementation);
        self
    }

    pub fn with_poseidon_no_continuations(self) -> Self {
        self.with_poseidon(false)
    }

    pub fn with_poseidon_for_continuations(self) -> Self {
        self.with_poseidon(true)
    }
    pub fn with_arith(mut self) -> Self {
        self.add_submachine(
            "std::machines::arith::Arith",
            None,
            "arith",
            vec![],
            [
                format!(
                    "instr affine_256 link ~> {};",
                    instr_link("arith.affine_256", 24, 16)
                ),
                format!(
                    "instr ec_add link ~> {};",
                    instr_link("arith.ec_add", 32, 16)
                ),
                format!(
                    "instr ec_double link ~> {};",
                    instr_link("arith.ec_double", 16, 16)
                ),
                format!(
                    "instr mod_256 link ~> {};",
                    instr_link("arith.mod_256", 24, 8)
                ),
            ],
            32,
            // calling ec_double for machine initialization.
            // store x in registers 0..8
            [
                0x60297556u32,
                0x2f057a14,
                0x8568a18b,
                0x82f6472f,
                0x355235d3,
                0x20453a14,
                0x755eeea4,
                0xfff97bd5,
            ]
            .into_iter()
            .enumerate()
            .map(|(i, fe)| format!("{} <=X= {fe};", reg(i)))
            // store y in registers 8..16
            .chain(
                [
                    0xb075f297u32,
                    0x3c870c36,
                    0x518fe4a0,
                    0xde80f0f6,
                    0x7f45c560,
                    0xf3be9601,
                    0xacfbb620,
                    0xae12777a,
                ]
                .into_iter()
                .enumerate()
                .map(|(i, fe)| format!("{} <=X= {fe};", reg(i + 8))),
            )
            // call machine instruction
            .chain(std::iter::once("ec_double;".to_string()))
            // set output registers to zero
            .chain((0..16).map(|i| format!("{} <=X= 0;", reg(i)))),
        );

        // The affine_256 syscall takes as input the addresses of x1, y1 and x2.
        let affine256 =
            // Load x1 in 0..8
            (0..8).flat_map(|i| load_word(10, i as u32 *4 , &reg(i)))
            // Load y1 in 8..16
            .chain((0..8).flat_map(|i| load_word(11, i as u32 *4 , &reg(i + 8))))
            // Load x2 in 16..24
            .chain((0..8).flat_map(|i| load_word(12, i as u32 *4 , &reg(i + 16))))
            // Call instruction
            .chain(std::iter::once("affine_256;".to_string()))
            // Store result y2 in x1's memory
            .chain((0..8).flat_map(|i| store_word(10, i as u32 *4 , &reg(i))))
            // Store result y3 in y1's memory
            .chain((0..8).flat_map(|i| store_word(11, i as u32 *4 , &reg(i + 8))));

        self.add_syscall(Syscall::Affine256, affine256);

        // The mod_256 syscall takes as input the addresses of y2, y3, and x1.
        let mod256 =
            // Load y2 in 0..8
            (0..8).flat_map(|i| load_word(10, i as u32 *4 , &reg(i)))
            // Load y3 in 8..16
            .chain((0..8).flat_map(|i| load_word(11, i as u32 *4 , &reg(i + 8))))
            // Load x1 in 16..24
            .chain((0..8).flat_map(|i| load_word(12, i as u32 *4 , &reg(i + 16))))
            // Call instruction
            .chain(std::iter::once("mod_256;".to_string()))
            // Store result x2 in y2's memory
            .chain((0..8).flat_map(|i| store_word(10, i as u32 *4 , &reg(i))));

        self.add_syscall(Syscall::Mod256, mod256);

        // The ec_add syscall takes as input the four addresses of x1, y1, x2, y2.
        let ec_add =
            // Load x1 in 0..8
            (0..8).flat_map(|i| load_word(10, i as u32 * 4, &reg(i)))
            // Load y1 in 8..16
            .chain((0..8).flat_map(|i| load_word(11, i as u32 * 4, &reg(i + 8))))
            // Load x2 in 16..24
            .chain((0..8).flat_map(|i| load_word(12, i as u32 * 4, &reg(i + 16))))
            // Load y2 in 24..32
            .chain((0..8).flat_map(|i| load_word(13, i as u32 * 4, &reg(i + 24))))
            // Call instruction
            .chain(std::iter::once("ec_add;".to_string()))
            // Save result x3 in x1
            .chain((0..8).flat_map(|i| store_word(10, i as u32 * 4, &reg(i))))
            // Save result y3 in y1
            .chain((0..8).flat_map(|i| store_word(11, i as u32 * 4, &reg(i + 8))));

        self.add_syscall(Syscall::EcAdd, ec_add);

        // The ec_double syscall takes as input the addresses of x and y in x10 and x11 respectively.
        // We load x and y from memory into registers 0..8 and registers 8..16 respectively.
        // We then store the result from those registers into the same addresses (x10 and x11).
        let ec_double =
            // Load x in 0..8
            (0..8).flat_map(|i| load_word(10, i as u32 * 4, &reg(i)))
            // Load y in 8..16
            .chain((0..8).flat_map(|i| load_word(11, i as u32 * 4, &reg(i + 8))))
            // Call instruction
            .chain(std::iter::once("ec_double;".to_string()))
            // Store result in x
            .chain((0..8).flat_map(|i| store_word(10, i as u32 * 4, &reg(i))))
            // Store result in y
            .chain((0..8).flat_map(|i| store_word(11, i as u32 * 4, &reg(i + 8))));

        self.add_syscall(Syscall::EcDouble, ec_double);

        self
    }

    #[allow(clippy::too_many_arguments)]
    pub fn add_submachine<S: AsRef<str>, I1: IntoIterator<Item = S>, I2: IntoIterator<Item = S>>(
        &mut self,
        path: &str,
        alias: Option<&str>,
        instance_name: &str,
        arguments: Vec<&str>,
        instructions: I1,
        extra_registers: u8,
        init_call: I2,
    ) {
        let subm = SubMachine {
            path: str::parse(path).expect("invalid submachine path"),
            alias: alias.map(|s| s.to_string()),
            instance_name: instance_name.to_string(),
            arguments: arguments.into_iter().map(|s| s.to_string()).collect(),
            instructions: instructions
                .into_iter()
                .map(|s| parse_instruction_declaration(s.as_ref()))
                .collect(),
            extra_registers,
            init_call: init_call
                .into_iter()
                .map(|s| parse_function_statement(s.as_ref()))
                .collect(),
        };
        assert!(
            self.submachines
                .insert(instance_name.to_string(), subm)
                .is_none(),
            "submachine {instance_name} already present"
        );
    }

    pub fn add_syscall<S: AsRef<str>, I: IntoIterator<Item = S>>(
        &mut self,
        syscall: Syscall,
        implementation: I,
    ) {
        let implementation = SyscallImpl(
            implementation
                .into_iter()
                .map(|s| parse_function_statement(s.as_ref()))
                .collect(),
        );

        if self.syscalls.insert(syscall, implementation).is_some() {
            panic!("duplicate syscall {syscall}");
        }
    }

    pub fn submachines_init(&self) -> Vec<String> {
        self.submachines
            .values()
            .flat_map(|m| m.init_call.iter())
            .map(|s| s.to_string())
            .collect()
    }

    pub fn submachines_import(&self) -> String {
        self.submachines.values().map(|m| m.import()).join("\n")
    }

    pub fn submachines_declare(&self) -> String {
        self.submachines
            .values()
            .map(|m| m.declaration())
            .join("\n")
    }

    pub fn submachines_instructions(&self) -> Vec<String> {
        self.submachines
            .values()
            .flat_map(|m| m.instructions.iter())
            .map(|s| s.to_string())
            .collect()
    }

    pub fn submachines_extra_registers(&self) -> Vec<String> {
        let count = self
            .submachines
            .values()
            .map(|m| m.extra_registers)
            .max()
            .unwrap_or(0);

        (0..count)
            .map(|i| format!("reg {EXTRA_REG_PREFIX}{i};"))
            .collect()
    }

    pub fn ecall_handler(&self) -> Vec<String> {
        let ecall = [
            "// ecall handler".to_string(),
            "__ecall_handler:".to_string(),
        ]
        .into_iter();

        let jump_table = self.syscalls.keys().map(|s| {
            let s32_h = ((*s as u32) >> 16) as u16;
            let s32_l = ((*s as u32) & 0xffff) as u16;
            format!("branch_if_diff_equal 5, 0, {s32_h}, {s32_l}, __ecall_handler_{s};",)
        });

        let invalid_handler = ["__invalid_syscall:".to_string(), "fail;".to_string()].into_iter();

        let handlers = self.syscalls.iter().flat_map(|(syscall, implementation)| {
            std::iter::once(format!("__ecall_handler_{syscall}:"))
                .chain(implementation.0.iter().map(|i| i.to_string()))
                .chain([format!("jump_dyn 1, {};", Register::from("tmp1").addr())])
        });

        ecall
            .chain(jump_table)
            .chain(invalid_handler)
            .chain(handlers)
            .chain(std::iter::once("// end of ecall handler".to_string()))
            .collect()
    }

    pub fn submachine_names(&self) -> String {
        self.submachines.keys().join("\n")
    }
}

impl TryFrom<&[&str]> for Runtime {
    type Error = String;

    fn try_from(names: &[&str]) -> Result<Self, Self::Error> {
        let mut runtime = Runtime::base();
        for name in names {
            if runtime.has_submachine(name) {
                continue;
            }
            match *name {
                "poseidon_gl" => runtime = runtime.with_poseidon_no_continuations(),
                "keccakf" => runtime = runtime.with_keccak(),
                "arith" => runtime = runtime.with_arith(),
                _ => return Err(format!("Invalid co-processor specified: {name}")),
            }
        }
        Ok(runtime)
    }
}

/// Helper function for register names used in instruction params
fn reg(idx: usize) -> String {
    format!("{EXTRA_REG_PREFIX}{idx}")
}

/// Helper function to generate instr link for large number input/output registers
fn instr_link(call: &str, inputs: usize, outputs: usize) -> String {
    format!(
        "{}{}({})",
        if outputs > 0 {
            format!(
                "({}) = ",
                (0..outputs).map(|i| format!("{}'", reg(i))).join(", ")
            )
        } else {
            "".to_string()
        },
        call,
        (0..inputs).map(reg).join(", ")
    )
}

/// Load word from addr+offset into register
fn load_word(addr_reg_id: u32, offset: u32, reg: &str) -> [String; 2] {
    let tmp1 = Register::from("tmp1");
    let tmp2 = Register::from("tmp2");
    [
        format!(
            "mload {addr_reg_id}, {offset}, {}, {};",
            tmp1.addr(),
            tmp2.addr()
        ),
        format!("{reg} <=X= get_reg({});", tmp1.addr()),
    ]
}

/// Store word from register into addr+offset
fn store_word(addr_reg_id: u32, offset: u32, reg: &str) -> [String; 3] {
    let tmp1 = Register::from("tmp1");
    let tmp2 = Register::from("tmp2");
    [
        // split_gl ensures we store a 32-bit value
        format!("set_reg {}, {reg};", tmp1.addr()),
        format!(
            "split_gl {}, {}, {};",
            tmp1.addr(),
            tmp1.addr(),
            tmp2.addr()
        ),
        format!("mstore {addr_reg_id}, 0, {offset}, {};", tmp1.addr()),
    ]
}<|MERGE_RESOLUTION|>--- conflicted
+++ resolved
@@ -248,27 +248,10 @@
             // We need to be able to access the register memory within PIL functions.
             Syscall::Input,
             [
-<<<<<<< HEAD
-                // TODO this is a quite inefficient way of getting prover inputs.
-                // We need to be able to access the register memory within PIL functions.
-                "query_arg_1_h, query_arg_1_l <== get_reg(10);",
-                // TODO fix for BabyBear
-                "set_reg 10, 0, ${ std::prelude::Query::Input(std::convert::int(std::prover::eval(query_arg_1_l))) };",
-            ],
-        );
-
-        r.add_syscall(
-            Syscall::DataIdentifier,
-            [
                 "query_arg_1_h, query_arg_1_l <== get_reg(10);",
                 "query_arg_2_h, query_arg_2_l <== get_reg(11);",
                 // TODO fix for BabyBear
-                "set_reg 10, 0, ${ std::prelude::Query::DataIdentifier(std::convert::int(std::prover::eval(query_arg_2_l)), std::convert::int(std::prover::eval(query_arg_1_l))) };",
-=======
-                "query_arg_1 <== get_reg(10);",
-                "query_arg_2 <== get_reg(11);",
-                "set_reg 10, ${ std::prelude::Query::Input(std::convert::int(std::prover::eval(query_arg_1)), std::convert::int(std::prover::eval(query_arg_2))) };",
->>>>>>> 718c333f
+                "set_reg 10, 0, ${ std::prelude::Query::Input(std::convert::int(std::prover::eval(query_arg_1_l)), std::convert::int(std::prover::eval(query_arg_2_l))) };",
             ]
         );
 
@@ -277,15 +260,9 @@
             // This is using x0 on purpose, because we do not want to introduce
             // nondeterminism with this.
             [
-<<<<<<< HEAD
                 "query_arg_1_h, query_arg_1_l <== get_reg(10);",
                 "query_arg_2_h, query_arg_2_l <== get_reg(11);",
-                "set_reg 0, 0, ${ std::prelude::Query::Output(std::convert::int(std::prover::eval(query_arg_1_l)), std::convert::int(std::prover::eval(query_arg_2_l))) };"
-=======
-                "query_arg_1 <== get_reg(10);",
-                "query_arg_2 <== get_reg(11);",
-                "set_reg 0, ${ std::prelude::Query::Output(std::convert::int(std::prover::eval(query_arg_1)), std::prover::eval(query_arg_2)) };"
->>>>>>> 718c333f
+                "set_reg 0, 0, ${ std::prelude::Query::Output(std::convert::int(std::prover::eval(query_arg_1_l)), std::prover::eval(query_arg_2_l)) };"
             ]
         );
 
