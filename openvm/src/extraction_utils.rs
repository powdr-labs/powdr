--- conflicted
+++ resolved
@@ -380,17 +380,10 @@
     air_keygen_builder.get_symbolic_builder(max_constraint_degree)
 }
 
-<<<<<<< HEAD
-#[derive(Default)]
-pub struct AirWidth {
-    pub base_width: usize,
-    pub log_up_width: usize,
-=======
 pub struct AirWidths {
     pub preprocess: usize,
     pub base: usize,
     pub log_up: usize,
->>>>>>> 8e590821
 }
 
 impl std::fmt::Display for AirWidths {
