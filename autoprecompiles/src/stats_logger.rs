--- conflicted
+++ resolved
@@ -2,15 +2,11 @@
 use std::{fmt::Display, time::Instant};
 
 use itertools::Itertools;
-<<<<<<< HEAD
-=======
-use powdr_ast::analyzed::PolynomialType;
->>>>>>> effcd9e7
 use powdr_constraint_solver::constraint_system::ConstraintSystem;
 use powdr_number::FieldElement;
 
 use crate::{
-    legacy_expression::{AlgebraicReference, PolyID, PolynomialType},
+    legacy_expression::{AlgebraicReference, PolynomialType},
     powdr::UniqueColumns,
     SymbolicMachine,
 };
@@ -66,40 +62,17 @@
     }
 }
 
-<<<<<<< HEAD
-impl<P: FieldElement> From<&ConstraintSystem<P, AlgebraicReference>> for Stats {
-    fn from(constraint_system: &ConstraintSystem<P, AlgebraicReference>) -> Self {
-=======
 impl<P: FieldElement, V: Ord + Clone + Hash + Eq + IsWitnessColumn> From<&ConstraintSystem<P, V>>
     for Stats
 {
     fn from(constraint_system: &ConstraintSystem<P, V>) -> Self {
->>>>>>> effcd9e7
         Stats {
             num_constraints: constraint_system.algebraic_constraints.len(),
             num_bus_interactions: constraint_system.bus_interactions.len(),
             num_witness_columns: constraint_system
                 .expressions()
                 .flat_map(|e| e.referenced_variables())
-<<<<<<< HEAD
-                .filter_map(|expr| {
-                    if let AlgebraicReference {
-                        poly_id:
-                            PolyID {
-                                ptype: PolynomialType::Committed,
-                                id,
-                            },
-                        ..
-                    } = expr
-                    {
-                        Some(id)
-                    } else {
-                        None
-                    }
-                })
-=======
                 .filter(|var| var.is_witness_column())
->>>>>>> effcd9e7
                 .unique()
                 .count(),
         }
@@ -111,11 +84,8 @@
     fn is_witness_column(&self) -> bool;
 }
 
-impl IsWitnessColumn for Variable {
+impl IsWitnessColumn for AlgebraicReference {
     fn is_witness_column(&self) -> bool {
-        match self {
-            Variable::Reference(poly) => poly.is_witness(),
-            _ => false,
-        }
+        self.poly_id.ptype == PolynomialType::Committed
     }
 }