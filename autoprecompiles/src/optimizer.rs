use std::collections::BTreeMap;

use powdr_constraint_solver::{
    constraint_system::{BusInteraction, BusInteractionHandler, ConstraintSystemGeneric},
    grouped_expression::{GroupedExpression, NoRangeConstraints},
    journaling_constraint_system::JournalingConstraintSystemGeneric,
};
use powdr_number::FieldElement;

use crate::{
    bitwise_lookup_optimizer::optimize_bitwise_lookup,
    constraint_optimizer::{optimize_constraints, IsBusStateful},
    expression::{AlgebraicExpression, AlgebraicReference},
    expression_conversion::{algebraic_to_grouped_expression, grouped_expression_to_algebraic},
    memory_optimizer::{check_register_operation_consistency, optimize_memory},
    powdr::{self},
    stats_logger::{self, StatsLogger},
    BusMap, BusType, DegreeBound, SymbolicBusInteraction, SymbolicConstraint, SymbolicMachine,
};

pub fn optimize<T: FieldElement>(
    machine: SymbolicMachine<T>,
    bus_interaction_handler: impl BusInteractionHandler<T> + IsBusStateful<T> + Clone,
    opcode: u32,
    degree_bound: DegreeBound,
    bus_map: &BusMap,
) -> Result<SymbolicMachine<T>, crate::constraint_optimizer::Error> {
    let mut stats_logger = StatsLogger::start(&machine);
    let mut machine = if let Some(pc_lookup_bus_id) = bus_map.get_bus_id(&BusType::PcLookup) {
        let machine = optimize_pc_lookup(machine, opcode, pc_lookup_bus_id);
        stats_logger.log("PC lookup optimization", &machine);
        machine
    } else {
        machine
    };

    if let Some(exec_bus_id) = bus_map.get_bus_id(&BusType::ExecutionBridge) {
        machine = optimize_exec_bus(machine, exec_bus_id);
        stats_logger.log("exec bus optimization", &machine);
    }

    let mut constraint_system = symbolic_machine_to_constraint_system(machine);

    loop {
        let stats = stats_logger::Stats::from(&constraint_system);
        constraint_system = optimization_loop_iteration(
            constraint_system,
            bus_interaction_handler.clone(),
            degree_bound,
            &mut stats_logger,
            bus_map,
        )?;
        if stats == stats_logger::Stats::from(&constraint_system) {
            return Ok(constraint_system_to_symbolic_machine(constraint_system));
        }
    }
}

fn optimization_loop_iteration<T: FieldElement>(
    constraint_system: ConstraintSystemGeneric<T, AlgebraicReference>,
    bus_interaction_handler: impl BusInteractionHandler<T> + IsBusStateful<T> + Clone,
    degree_bound: DegreeBound,
    stats_logger: &mut StatsLogger,
    bus_map: &BusMap,
) -> Result<ConstraintSystemGeneric<T, AlgebraicReference>, crate::constraint_optimizer::Error> {
    let constraint_system = JournalingConstraintSystemGeneric::from(constraint_system);
    let constraint_system = optimize_constraints(
        constraint_system,
        bus_interaction_handler.clone(),
        degree_bound,
        stats_logger,
    )?;
    let constraint_system = constraint_system.system().clone();
    let constraint_system = if let Some(memory_bus_id) = bus_map.get_bus_id(&BusType::Memory) {
        let constraint_system =
            optimize_memory(constraint_system, memory_bus_id, NoRangeConstraints);
        assert!(check_register_operation_consistency(
            &constraint_system,
            memory_bus_id
        ));
        stats_logger.log("memory optimization", &constraint_system);
        constraint_system
    } else {
        constraint_system
    };

    let system = if let Some(bitwise_bus_id) = bus_map.get_bus_id(&BusType::BitwiseLookup) {
        let system = optimize_bitwise_lookup(constraint_system, bitwise_bus_id);
        stats_logger.log("optimizing bitwise lookup", &system);
        system
    } else {
        constraint_system
    };

    Ok(system)
}

pub fn optimize_pc_lookup<T: FieldElement>(
    mut machine: SymbolicMachine<T>,
    opcode: u32,
    pc_lookup_bus_id: u64,
) -> SymbolicMachine<T> {
    let mut first_pc = None;
    machine.bus_interactions.retain(|bus_int| {
        if bus_int.id == pc_lookup_bus_id {
            if first_pc.is_none() {
                first_pc = Some(bus_int.clone());
            }
            return false;
        }
        true
    });
    let mut first_pc = first_pc.unwrap();
    assert_eq!(first_pc.args.len(), 9);
    first_pc.args[1] = AlgebraicExpression::Number(T::from(opcode));
    first_pc.args[2] = AlgebraicExpression::Number(T::from(0u32));
    first_pc.args[3] = AlgebraicExpression::Number(T::from(0u32));
    first_pc.args[4] = AlgebraicExpression::Number(T::from(0u32));
    first_pc.args[5] = AlgebraicExpression::Number(T::from(0u32));
    first_pc.args[6] = AlgebraicExpression::Number(T::from(0u32));
    first_pc.args[7] = AlgebraicExpression::Number(T::from(0u32));
    first_pc.args[8] = AlgebraicExpression::Number(T::from(0u32));

    machine.bus_interactions.push(first_pc);

    machine
}

pub fn optimize_exec_bus<T: FieldElement>(
    mut machine: SymbolicMachine<T>,
    exec_bus_id: u64,
) -> SymbolicMachine<T> {
    let mut first_seen = false;
    let mut receive = true;
    let mut latest_send = None;
    let mut subs_pc: BTreeMap<AlgebraicExpression<T>, AlgebraicExpression<T>> = Default::default();
    let mut subs_ts: BTreeMap<AlgebraicExpression<T>, AlgebraicExpression<T>> = Default::default();
    machine.bus_interactions.retain(|bus_int| {
        if bus_int.id != exec_bus_id {
            return true;
        }

        if receive {
            // TODO assert that mult matches -expr
        }

        // Keep the first receive
        let keep = if !first_seen {
            first_seen = true;
            true
        } else if !receive {
            // Save the latest send and remove the bus interaction
            let mut pc_expr = bus_int.args[0].clone();
            powdr::substitute_algebraic_algebraic(&mut pc_expr, &subs_pc);
            pc_expr = simplify_expression(pc_expr);

            let mut ts_expr = bus_int.args[1].clone();
            powdr::substitute_algebraic_algebraic(&mut ts_expr, &subs_ts);
            ts_expr = simplify_expression(ts_expr);

            let mut send = bus_int.clone();
            send.args[0] = pc_expr;
            send.args[1] = ts_expr;

            latest_send = Some(send);
            false
        } else {
            // Equate the latest send to the new receive and remove the bus interaction
            subs_pc.insert(
                bus_int.args[0].clone(),
                latest_send.clone().unwrap().args[0].clone(),
            );
            subs_ts.insert(
                bus_int.args[1].clone(),
                latest_send.clone().unwrap().args[1].clone(),
            );
            false
        };

        receive = !receive;

        keep
    });

    // Re-add the last send
    machine.bus_interactions.push(latest_send.unwrap());

    for c in &mut machine.constraints {
        powdr::substitute_algebraic_algebraic(&mut c.expr, &subs_pc);
        powdr::substitute_algebraic_algebraic(&mut c.expr, &subs_ts);
        c.expr = simplify_expression(c.expr.clone());
    }
    for b in &mut machine.bus_interactions {
        powdr::substitute_algebraic_algebraic(&mut b.mult, &subs_pc);
        powdr::substitute_algebraic_algebraic(&mut b.mult, &subs_ts);
        b.mult = simplify_expression(b.mult.clone());
        for a in &mut b.args {
            powdr::substitute_algebraic_algebraic(a, &subs_pc);
            powdr::substitute_algebraic_algebraic(a, &subs_ts);
            *a = simplify_expression(a.clone());
        }
    }

    machine
}

fn symbolic_machine_to_constraint_system<P: FieldElement>(
    symbolic_machine: SymbolicMachine<P>,
) -> ConstraintSystemGeneric<P, AlgebraicReference> {
    ConstraintSystemGeneric {
        algebraic_constraints: symbolic_machine
            .constraints
            .iter()
            .map(|constraint| algebraic_to_grouped_expression(&constraint.expr))
            .collect(),
        bus_interactions: symbolic_machine
            .bus_interactions
            .iter()
            .map(symbolic_bus_interaction_to_bus_interaction)
            .collect(),
    }
}

fn constraint_system_to_symbolic_machine<P: FieldElement>(
    constraint_system: ConstraintSystemGeneric<P, AlgebraicReference>,
) -> SymbolicMachine<P> {
    SymbolicMachine {
        constraints: constraint_system
            .algebraic_constraints
            .iter()
            .map(|constraint| SymbolicConstraint {
<<<<<<< HEAD
                expr: simplify_expression(grouped_expression_to_algebraic(constraint)),
=======
                expr: quadratic_symbolic_expression_to_algebraic(constraint),
>>>>>>> fe958ce4
            })
            .collect(),
        bus_interactions: constraint_system
            .bus_interactions
            .into_iter()
            .map(bus_interaction_to_symbolic_bus_interaction)
            .collect(),
    }
}

fn symbolic_bus_interaction_to_bus_interaction<P: FieldElement>(
    bus_interaction: &SymbolicBusInteraction<P>,
) -> BusInteraction<GroupedExpression<P, AlgebraicReference>> {
    BusInteraction {
        bus_id: GroupedExpression::from_number(P::from(bus_interaction.id)),
        payload: bus_interaction
            .args
            .iter()
            .map(|arg| algebraic_to_grouped_expression(arg))
            .collect(),
        multiplicity: algebraic_to_grouped_expression(&bus_interaction.mult),
    }
}

fn bus_interaction_to_symbolic_bus_interaction<P: FieldElement>(
    bus_interaction: BusInteraction<GroupedExpression<P, AlgebraicReference>>,
) -> SymbolicBusInteraction<P> {
    // We set the bus_id to a constant in `bus_interaction_to_symbolic_bus_interaction`,
    // so this should always succeed.
    let id = bus_interaction
        .bus_id
        .try_to_number()
        .unwrap()
        .to_arbitrary_integer()
        .try_into()
        .unwrap();
    SymbolicBusInteraction {
        id,
        args: bus_interaction
            .payload
            .into_iter()
<<<<<<< HEAD
            .map(|arg| simplify_expression(grouped_expression_to_algebraic(&arg)))
            .collect(),
        mult: simplify_expression(grouped_expression_to_algebraic(
            &bus_interaction.multiplicity,
        )),
=======
            .map(|arg| quadratic_symbolic_expression_to_algebraic(&arg))
            .collect(),
        mult: quadratic_symbolic_expression_to_algebraic(&bus_interaction.multiplicity),
>>>>>>> fe958ce4
    }
}

pub fn simplify_expression<T: FieldElement>(e: AlgebraicExpression<T>) -> AlgebraicExpression<T> {
    grouped_expression_to_algebraic(&algebraic_to_grouped_expression(&e))
}<|MERGE_RESOLUTION|>--- conflicted
+++ resolved
@@ -229,11 +229,7 @@
             .algebraic_constraints
             .iter()
             .map(|constraint| SymbolicConstraint {
-<<<<<<< HEAD
-                expr: simplify_expression(grouped_expression_to_algebraic(constraint)),
-=======
-                expr: quadratic_symbolic_expression_to_algebraic(constraint),
->>>>>>> fe958ce4
+                expr: grouped_expression_to_algebraic(constraint),
             })
             .collect(),
         bus_interactions: constraint_system
@@ -275,17 +271,9 @@
         args: bus_interaction
             .payload
             .into_iter()
-<<<<<<< HEAD
-            .map(|arg| simplify_expression(grouped_expression_to_algebraic(&arg)))
-            .collect(),
-        mult: simplify_expression(grouped_expression_to_algebraic(
-            &bus_interaction.multiplicity,
-        )),
-=======
-            .map(|arg| quadratic_symbolic_expression_to_algebraic(&arg))
-            .collect(),
-        mult: quadratic_symbolic_expression_to_algebraic(&bus_interaction.multiplicity),
->>>>>>> fe958ce4
+            .map(|arg| grouped_expression_to_algebraic(&arg))
+            .collect(),
+        mult: grouped_expression_to_algebraic(&bus_interaction.multiplicity),
     }
 }
 
