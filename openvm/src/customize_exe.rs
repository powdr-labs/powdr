use std::collections::{BTreeMap, BTreeSet, HashMap};

use crate::IntoOpenVm;
use crate::OpenVmField;
use itertools::Itertools;
use openvm_algebra_transpiler::{Fp2Opcode, Rv32ModularArithmeticOpcode};
use openvm_bigint_transpiler::{Rv32BranchEqual256Opcode, Rv32BranchLessThan256Opcode};
use openvm_ecc_transpiler::Rv32WeierstrassOpcode;
use openvm_instructions::{exe::VmExe, instruction::Instruction, program::Program, VmOpcode};
use openvm_instructions::{LocalOpcode, SystemOpcode};
use openvm_keccak256_transpiler::Rv32KeccakOpcode;
use openvm_rv32im_transpiler::{Rv32HintStoreOpcode, Rv32LoadStoreOpcode};
use openvm_sdk::config::SdkVmConfig;
use openvm_sha256_transpiler::Rv32Sha256Opcode;
use openvm_stark_backend::{
    interaction::SymbolicInteraction,
    p3_field::{FieldAlgebra, PrimeField32},
};
use powdr_autoprecompiles::powdr::UniqueColumns;
use powdr_autoprecompiles::VmConfig;
use powdr_autoprecompiles::{
    InstructionKind, SymbolicBusInteraction, SymbolicInstructionStatement, SymbolicMachine,
};
use powdr_number::FieldElement;

use crate::bus_interaction_handler::{BusMap, OpenVmBusInteractionHandler};
use crate::instruction_formatter::openvm_instruction_formatter;
use crate::{
    powdr_extension::{OriginalInstruction, PowdrExtension, PowdrOpcode, PowdrPrecompile},
    utils::symbolic_to_algebraic,
};

pub const OPENVM_DEGREE_BOUND: usize = 5;

// TODO: read this from program
const OPENVM_INIT_PC: u32 = 0x0020_0800;

const POWDR_OPCODE: usize = 0x10ff;

type CachedAutoPrecompile<F> = (
    usize,              // powdr opcode
    SymbolicMachine<F>, // autoprecompile
    Vec<Vec<u64>>,      // poly id substitution of original columns
);

use crate::{PgoConfig, PowdrConfig};

#[derive(Debug)]
pub enum Error {
    AutoPrecompileError,
}

impl From<powdr_autoprecompiles::constraint_optimizer::Error> for Error {
    fn from(_e: powdr_autoprecompiles::constraint_optimizer::Error) -> Self {
        Error::AutoPrecompileError
    }
}

pub fn customize<P: IntoOpenVm>(
    mut exe: VmExe<OpenVmField<P>>,
    base_config: SdkVmConfig,
    labels: &BTreeSet<u32>,
    airs: &BTreeMap<usize, SymbolicMachine<P>>,
    config: PowdrConfig,
    pgo_config: PgoConfig,
) -> (VmExe<OpenVmField<P>>, PowdrExtension<P>) {
    // If we use PgoConfig::Cell, which creates APC for all eligible basic blocks,
    // `apc_cache` will be populated to be used later when we select which basic blocks to accelerate.
    // Otherwise, `apc_cache` will remain empty, and we will generate APC on the fly when we select which basic blocks to accelerate.
    let mut apc_cache = HashMap::new();

    // The following opcodes shall never be accelerated and therefore always put in its own basic block.
    // Currently this contains OpenVm opcodes: Rv32HintStoreOpcode::HINT_STOREW (0x260) and Rv32HintStoreOpcode::HINT_BUFFER (0x261)
    // which are the only two opcodes from the Rv32HintStore, the air responsible for reading host states via stdin.
    // We don't want these opcodes because they create air constraints with next references, which powdr-openvm does not support yet.
    let opcodes_no_apc = vec![
        Rv32HintStoreOpcode::HINT_STOREW.global_opcode().as_usize(), // contain next references that don't work with apc
        Rv32HintStoreOpcode::HINT_BUFFER.global_opcode().as_usize(), // contain next references that don't work with apc
        Rv32LoadStoreOpcode::LOADB.global_opcode().as_usize(),
        Rv32LoadStoreOpcode::LOADH.global_opcode().as_usize(),
        Rv32WeierstrassOpcode::EC_ADD_NE.global_opcode().as_usize(),
        Rv32WeierstrassOpcode::SETUP_EC_ADD_NE
            .global_opcode()
            .as_usize(),
        Rv32WeierstrassOpcode::EC_DOUBLE.global_opcode().as_usize(),
        Rv32WeierstrassOpcode::SETUP_EC_DOUBLE
            .global_opcode()
            .as_usize(),
        Rv32WeierstrassOpcode::EC_ADD_NE.global_opcode().as_usize() + 4,
        Rv32WeierstrassOpcode::SETUP_EC_ADD_NE
            .global_opcode()
            .as_usize()
            + 4,
        Rv32WeierstrassOpcode::EC_DOUBLE.global_opcode().as_usize() + 4,
        Rv32WeierstrassOpcode::SETUP_EC_DOUBLE
            .global_opcode()
            .as_usize()
            + 4,
        Rv32KeccakOpcode::KECCAK256.global_opcode().as_usize(),
        Rv32Sha256Opcode::SHA256.global_opcode().as_usize(),
        Rv32ModularArithmeticOpcode::ADD.global_opcode().as_usize(),
        Rv32ModularArithmeticOpcode::SUB.global_opcode().as_usize(),
        Rv32ModularArithmeticOpcode::SETUP_ADDSUB
            .global_opcode()
            .as_usize(),
        Rv32ModularArithmeticOpcode::MUL.global_opcode().as_usize(),
        Rv32ModularArithmeticOpcode::DIV.global_opcode().as_usize(),
        Rv32ModularArithmeticOpcode::SETUP_MULDIV
            .global_opcode()
            .as_usize(),
        Rv32ModularArithmeticOpcode::IS_EQ
            .global_opcode()
            .as_usize(),
        Rv32ModularArithmeticOpcode::SETUP_ISEQ
            .global_opcode()
            .as_usize(),
        Fp2Opcode::ADD.global_opcode().as_usize(),
        Fp2Opcode::SUB.global_opcode().as_usize(),
        Fp2Opcode::SETUP_ADDSUB.global_opcode().as_usize(),
        Fp2Opcode::MUL.global_opcode().as_usize(),
        Fp2Opcode::DIV.global_opcode().as_usize(),
        Fp2Opcode::SETUP_MULDIV.global_opcode().as_usize(),
        SystemOpcode::PHANTOM.global_opcode().as_usize(),
        SystemOpcode::TERMINATE.global_opcode().as_usize(),
        // TODO clean this up
        0x510, // not sure yet what this is
        0x513, // not sure yet what this is
        0x516, // not sure yet what this is
        0x51c, // not sure yet what this is
        0x523, // not sure yet what this is
        0x526, // not sure yet what this is
        1024,
        1025,
        1028,
        1033,
        1104,
        1030,
        1033,
        1027,
        1029,
    ];

    let labels = add_extra_targets(&exe.program, labels.clone());
    let branch_opcodes_set = branch_opcodes_set();

    let mut blocks =
        collect_basic_blocks(&exe.program, &labels, &opcodes_no_apc, &branch_opcodes_set);
    tracing::info!(
        "Got {} basic blocks from `collect_basic_blocks`",
        blocks.len()
    );

    // print start index of all retained blocks
    blocks.iter().enumerate().for_each(|(i, block)| {
        tracing::info!("Block {}: start_idx {}", i, block.start_idx);
    });

    // sort basic blocks by:
    // 1. if PgoConfig::Cell, cost = frequency * cells_saved_per_row
    // 2. if PgoConfig::Instruction, cost = frequency * number_of_instructions
    // 3. if PgoConfig::None, cost = number_of_instructions
    match pgo_config {
        PgoConfig::Cell(pgo_program_idx_count) => {
            sort_blocks_by_pgo_cell_cost(
                &mut blocks,
                &mut apc_cache,
                pgo_program_idx_count,
                airs,
                config.clone(),
                &opcodes_no_apc,
                &branch_opcodes_set,
            );
        }
        PgoConfig::Instruction(pgo_program_idx_count) => {
            sort_blocks_by_pgo_instruction_cost(&mut blocks, pgo_program_idx_count);
        }
        PgoConfig::None => {
            sort_blocks_by_length(&mut blocks);
        }
    };

    let program = &mut exe.program.instructions_and_debug_infos;

    let noop = Instruction {
        opcode: VmOpcode::from_usize(0xdeadaf),
        a: OpenVmField::<P>::ZERO,
        b: OpenVmField::<P>::ZERO,
        c: OpenVmField::<P>::ZERO,
        d: OpenVmField::<P>::ZERO,
        e: OpenVmField::<P>::ZERO,
        f: OpenVmField::<P>::ZERO,
        g: OpenVmField::<P>::ZERO,
    };

    let mut extensions = Vec::new();
    let n_acc = config.autoprecompiles as usize;
    let n_skip = config.skip_autoprecompiles as usize;
    tracing::info!("Generating {n_acc} autoprecompiles");

    // now the blocks have been sorted by cost
    for (i, acc_block) in blocks.iter().skip(n_skip).take(n_acc).enumerate() {
        tracing::debug!(
            "Accelerating block {i} of length {} and start idx {}",
            acc_block.statements.len(),
            acc_block.start_idx
        );

        tracing::debug!(
            "Acc block: {}",
            acc_block.pretty_print(openvm_instruction_formatter)
        );

        // Lookup if an APC is already cached by PgoConfig::Cell and generate the APC if not
        let (apc_opcode, autoprecompile, subs) =
            apc_cache.remove(&acc_block.start_idx).unwrap_or_else(|| {
                generate_apc_cache(
                    acc_block,
                    airs,
                    POWDR_OPCODE + i,
                    config.bus_map.clone(),
                    config.degree_bound,
                    &branch_opcodes_set,
                )
                .expect("Failed to generate autoprecompile")
            });

        let new_instr = Instruction {
            opcode: VmOpcode::from_usize(apc_opcode),
            a: OpenVmField::<P>::ZERO,
            b: OpenVmField::<P>::ZERO,
            c: OpenVmField::<P>::ZERO,
            d: OpenVmField::<P>::ZERO,
            e: OpenVmField::<P>::ZERO,
            f: OpenVmField::<P>::ZERO,
            g: OpenVmField::<P>::ZERO,
        };

        let pc = acc_block.start_idx;
        let n_acc = acc_block.statements.len();
        let (acc, new_instrs): (Vec<_>, Vec<_>) = program[pc..pc + n_acc]
            .iter()
            .enumerate()
            .map(|(i, x)| {
                let instr = x.as_ref().unwrap();
                let instr = instr.0.clone();
                if i == 0 {
                    (instr, new_instr.clone())
                } else {
                    (instr, noop.clone())
                }
            })
            .collect();

        let new_instrs = new_instrs.into_iter().map(|x| Some((x, None)));

        let len_before = program.len();
        program.splice(pc..pc + n_acc, new_instrs);
        assert_eq!(program.len(), len_before);

        let is_valid_column = autoprecompile
            .unique_columns()
            .find(|c| c.name == "is_valid")
            .unwrap();

        let opcodes_in_acc = acc
            .iter()
            .map(|x| x.opcode.as_usize())
            .unique()
            .collect_vec();

        extensions.push(PowdrPrecompile::new(
            format!("PowdrAutoprecompile_{i}"),
            PowdrOpcode {
                class_offset: apc_opcode,
            },
            autoprecompile,
            acc.into_iter()
                .zip_eq(subs)
                .map(|(instruction, subs)| OriginalInstruction::new(instruction, subs))
                .collect(),
            airs.iter()
                .filter(|(i, _)| opcodes_in_acc.contains(*i))
                .map(|(i, air)| (*i, air.clone()))
                .collect(),
            is_valid_column,
        ));
    }

    (
        exe,
        PowdrExtension::new(extensions, base_config, config.implementation),
    )
}

fn branch_opcodes() -> Vec<usize> {
    let mut opcodes = vec![
        openvm_rv32im_transpiler::BranchEqualOpcode::BEQ
            .global_opcode()
            .as_usize(),
        openvm_rv32im_transpiler::BranchEqualOpcode::BNE
            .global_opcode()
            .as_usize(),
        openvm_rv32im_transpiler::BranchLessThanOpcode::BLT
            .global_opcode()
            .as_usize(),
        openvm_rv32im_transpiler::BranchLessThanOpcode::BLTU
            .global_opcode()
            .as_usize(),
        openvm_rv32im_transpiler::BranchLessThanOpcode::BGE
            .global_opcode()
            .as_usize(),
        openvm_rv32im_transpiler::BranchLessThanOpcode::BGEU
            .global_opcode()
            .as_usize(),
        openvm_rv32im_transpiler::Rv32JalLuiOpcode::JAL
            .global_opcode()
            .as_usize(),
        openvm_rv32im_transpiler::Rv32JalLuiOpcode::LUI
            .global_opcode()
            .as_usize(),
        openvm_rv32im_transpiler::Rv32JalrOpcode::JALR
            .global_opcode()
            .as_usize(),
    ];

    opcodes.extend(branch_opcodes_bigint());

    opcodes
}

fn branch_opcodes_bigint() -> Vec<usize> {
    vec![
        // The instructions below are structs so we cannot call `global_opcode()` on them without
        // an instnace, so we manually build the global opcodes.
        Rv32BranchEqual256Opcode::CLASS_OFFSET
            + openvm_rv32im_transpiler::BranchEqualOpcode::BEQ.local_usize(),
        Rv32BranchEqual256Opcode::CLASS_OFFSET
            + openvm_rv32im_transpiler::BranchEqualOpcode::BNE.local_usize(),
        Rv32BranchLessThan256Opcode::CLASS_OFFSET
            + openvm_rv32im_transpiler::BranchLessThanOpcode::BLT.local_usize(),
        Rv32BranchLessThan256Opcode::CLASS_OFFSET
            + openvm_rv32im_transpiler::BranchLessThanOpcode::BLTU.local_usize(),
        Rv32BranchLessThan256Opcode::CLASS_OFFSET
            + openvm_rv32im_transpiler::BranchLessThanOpcode::BGE.local_usize(),
        Rv32BranchLessThan256Opcode::CLASS_OFFSET
            + openvm_rv32im_transpiler::BranchLessThanOpcode::BGEU.local_usize(),
    ]
}

fn branch_opcodes_set() -> BTreeSet<usize> {
    branch_opcodes().into_iter().collect()
}

fn branch_opcodes_bigint_set() -> BTreeSet<usize> {
    branch_opcodes_bigint().into_iter().collect()
}

#[derive(Debug, Clone)]
pub struct BasicBlock<F> {
    pub start_idx: usize,
    pub statements: Vec<Instruction<F>>,
}

impl<F: PrimeField32> BasicBlock<F> {
    fn pretty_print(&self, instr_formatter: impl Fn(&Instruction<F>) -> String) -> String {
        format!("BasicBlock(start_idx: {}, statements: [\n", self.start_idx)
            + &self
                .statements
                .iter()
                .enumerate()
                .map(|(i, instr)| format!("   instr {i:>3}:   {}", instr_formatter(instr)))
                .collect::<Vec<_>>()
                .join("\n")
            + "\n])"
    }
}

pub fn collect_basic_blocks<F: PrimeField32>(
    program: &Program<F>,
    labels: &BTreeSet<u32>,
    opcodes_no_apc: &[usize],
    branch_opcodes: &BTreeSet<usize>,
) -> Vec<BasicBlock<F>> {
    let mut blocks = Vec::new();
    let mut curr_block = BasicBlock {
        start_idx: 0,
        statements: Vec::new(),
    };
    for (i, instr) in program.instructions_and_debug_infos.iter().enumerate() {
        let instr = instr.as_ref().unwrap().0.clone();
        let adjusted_pc = OPENVM_INIT_PC + (i as u32) * 4;
        let is_target = labels.contains(&adjusted_pc);
        let is_branch = branch_opcodes.contains(&instr.opcode.as_usize());

        // If this opcode cannot be in an apc, we make sure it's alone in a BB.
        if opcodes_no_apc.contains(&instr.opcode.as_usize()) {
            // If not empty, push the current block.
            if !curr_block.statements.is_empty() {
                blocks.push(curr_block);
            }
            // Skip the instrucion and start a new block from the next instruction.
            curr_block = BasicBlock {
                start_idx: i + 1,
                statements: Vec::new(),
            };
        } else {
            // If the instruction is a target, we need to close the previous block
            // as is if not empty and start a new block from this instruction.
            if is_target {
                if !curr_block.statements.is_empty() {
                    blocks.push(curr_block);
                }
                curr_block = BasicBlock {
                    start_idx: i,
                    statements: Vec::new(),
                };
            }
            curr_block.statements.push(instr.clone());
            // If the instruction is a branch, we need to close this block
            // with this instruction and start a new block from the next one.
            if is_branch {
                blocks.push(curr_block); // guaranteed to be non-empty because an instruction was just pushed
                curr_block = BasicBlock {
                    start_idx: i + 1,
                    statements: Vec::new(),
                };
            }
        }
    }

    if !curr_block.statements.is_empty() {
        blocks.push(curr_block);
    }

    blocks
}

/// Besides the base RISCV-V branching instructions, the bigint extension adds two more branching
/// instruction classes over BranchEqual and BranchLessThan.
/// Those instructions have the form <INSTR rs0 rs1 target_offset ...>, where target_offset is the
/// relative jump we're interested in.
/// This means that for a given program address A containing the instruction above,
/// we add A + target_offset as a target as well.
fn add_extra_targets<F: PrimeField32>(
    program: &Program<F>,
    mut labels: BTreeSet<u32>,
) -> BTreeSet<u32> {
    let branch_opcodes_bigint = branch_opcodes_bigint_set();
    let new_labels = program
        .instructions_and_debug_infos
        .iter()
        .enumerate()
        .filter_map(|(i, instr)| {
            let instr = instr.as_ref().unwrap().0.clone();
            let adjusted_pc = OPENVM_INIT_PC + (i as u32) * 4;
            let op = instr.opcode.as_usize();
            branch_opcodes_bigint
                .contains(&op)
                .then_some(adjusted_pc + instr.c.as_canonical_u32())
        });
    labels.extend(new_labels);

    labels
}

fn generate_apc_cache<P: IntoOpenVm>(
    block: &BasicBlock<OpenVmField<P>>,
    airs: &BTreeMap<usize, SymbolicMachine<P>>,
    apc_opcode: usize,
    bus_map: BusMap,
    degree_bound: usize,
    branch_opcodes: &BTreeSet<usize>,
) -> Result<CachedAutoPrecompile<P>, Error> {
    let (autoprecompile, subs) = generate_autoprecompile(
        block,
        airs,
        apc_opcode,
        bus_map,
        degree_bound,
        branch_opcodes,
    )?;

    Ok((apc_opcode, autoprecompile, subs))
}

// OpenVM relevant bus ids:
// 0: execution bridge -> [pc, timestamp]
// 1: memory -> [address space, pointer, data, timestamp, 1]
// 2: pc lookup -> [...]
// 3: range tuple -> [col, bits]
// 5: bitwise xor ->
//    [a, b, 0, 0] byte range checks for a and b
//    [a, b, c, 1] c = xor(a, b)
fn generate_autoprecompile<P: IntoOpenVm>(
    block: &BasicBlock<OpenVmField<P>>,
    airs: &BTreeMap<usize, SymbolicMachine<P>>,
    apc_opcode: usize,
    bus_map: BusMap,
    degree_bound: usize,
    branch_opcodes: &BTreeSet<usize>,
) -> Result<(SymbolicMachine<P>, Vec<Vec<u64>>), Error> {
    tracing::debug!(
        "Generating autoprecompile for block at index {}",
        block.start_idx
    );
    let instruction_kind = airs
        .keys()
        .map(|opcode| {
            (
                *opcode,
                if branch_opcodes.contains(opcode) {
                    InstructionKind::ConditionalBranch
                } else {
                    InstructionKind::Normal
                },
            )
        })
        .collect();
    let program = block
        .statements
        .iter()
        .map(|instr| SymbolicInstructionStatement {
            opcode: instr.opcode.as_usize(),
            args: [
                instr.a, instr.b, instr.c, instr.d, instr.e, instr.f, instr.g,
            ]
            .iter()
            .map(|f| P::from_openvm_field(*f))
            .collect(),
        })
        .collect();

    let vm_config = VmConfig {
        instruction_kind,
<<<<<<< HEAD
        instruction_machines: airs,
        bus_interaction_handler: OpenVmBusInteractionHandler::new(bus_map),
    };

    let (precompile, subs) =
        powdr_autoprecompiles::build(program, vm_config, degree_bound, apc_opcode as u32);
=======
        instruction_machines,
        OpenVmBusInteractionHandler::new(bus_map),
        degree_bound,
        apc_opcode as u32,
    )?;
>>>>>>> 75ab5126

    // Check that substitution values are unique over all instructions
    assert!(subs.iter().flatten().all_unique());

    tracing::debug!(
        "Done generating autoprecompile for block at index {}",
        block.start_idx
    );

    Ok((precompile, subs))
}

pub fn openvm_bus_interaction_to_powdr<F: PrimeField32, P: FieldElement>(
    interaction: &SymbolicInteraction<F>,
    columns: &[String],
) -> SymbolicBusInteraction<P> {
    let id = interaction.bus_index as u64;

    let mult = symbolic_to_algebraic(&interaction.count, columns);
    let args = interaction
        .message
        .iter()
        .map(|e| symbolic_to_algebraic(e, columns))
        .collect();

    SymbolicBusInteraction { id, mult, args }
}

fn sort_blocks_by_pgo_cell_cost<P: IntoOpenVm>(
    blocks: &mut Vec<BasicBlock<OpenVmField<P>>>,
    apc_cache: &mut HashMap<usize, CachedAutoPrecompile<P>>,
    pgo_program_idx_count: HashMap<u32, u32>,
    airs: &BTreeMap<usize, SymbolicMachine<P>>,
    config: PowdrConfig,
    opcodes_no_apc: &[usize],
    branch_opcodes_set: &BTreeSet<usize>,
) {
    // drop any block whose start index cannot be found in pc_idx_count,
    // because a basic block might not be executed at all.
    // Also only keep basic blocks with more than one original instruction.
    blocks.retain(|b| {
        pgo_program_idx_count.contains_key(&(b.start_idx as u32)) && b.statements.len() > 1
    });

    tracing::info!(
        "Retained {} basic blocks after filtering by pc_idx_count",
        blocks.len()
    );

    // store air width by opcode, so that we don't repetitively calculate them later
    // filter out opcodes that contain next references in their air, because they are not supported yet in apc
    let air_width_by_opcode = airs
        .iter()
        .filter(|&(i, _)| (!opcodes_no_apc.contains(i)))
        .map(|(i, air)| (*i, air.unique_columns().count()))
        .collect::<HashMap<_, _>>();

    // generate apc and cache it for all basic blocks
    // calculate number of trace cells saved per row for each basic block to sort them by descending cost
    let cells_saved_per_row_by_bb: HashMap<_, _> = blocks
        .iter()
        .enumerate()
        .filter_map(|(i, acc_block)| {
            let apc_cache_entry = generate_apc_cache(
                acc_block,
                airs,
                POWDR_OPCODE + i,
                config.bus_map.clone(),
                config.degree_bound,
                branch_opcodes_set,
            )
            .ok()?;
            apc_cache.insert(acc_block.start_idx, apc_cache_entry.clone());

            // calculate cells saved per row
            let apc_cells_per_row = apc_cache_entry.1.unique_columns().count();
            let original_cells_per_row: usize = acc_block
                .statements
                .iter()
                .map(|instruction| {
                    air_width_by_opcode
                        .get(&instruction.opcode.as_usize())
                        .unwrap()
                })
                .sum();
            let cells_saved_per_row = original_cells_per_row - apc_cells_per_row;
            assert!(cells_saved_per_row > 0);
            tracing::info!(
                "Basic block start_idx: {}, cells saved per row: {}",
                acc_block.start_idx,
                cells_saved_per_row
            );

            Some((acc_block.start_idx, cells_saved_per_row))
        })
        .collect();

    // filter out the basic blocks where the apc generation errored out
    blocks.retain(|b| cells_saved_per_row_by_bb.contains_key(&b.start_idx));

    // cost = frequency * cells_saved_per_row
    blocks.sort_by(|a, b| {
        let a_cells_saved = cells_saved_per_row_by_bb[&a.start_idx];
        let b_cells_saved = cells_saved_per_row_by_bb[&b.start_idx];

        let a_cnt = pgo_program_idx_count[&(a.start_idx as u32)];
        let b_cnt = pgo_program_idx_count[&(b.start_idx as u32)];

        (b_cells_saved * b_cnt as usize).cmp(&(a_cells_saved * a_cnt as usize))
    });

    // Debug print blocks by descending cost
    for block in blocks {
        let start_idx = block.start_idx;
        let cells_saved = cells_saved_per_row_by_bb[&start_idx];
        let count = pgo_program_idx_count[&(start_idx as u32)];
        let cost = count * cells_saved as u32;

        tracing::info!(
            "Basic block start_idx: {}, cost: {}, frequency: {}, cells_saved_per_row: {}",
            start_idx,
            cost,
            count,
            cells_saved,
        );
    }
}

fn sort_blocks_by_pgo_instruction_cost<F: PrimeField32>(
    blocks: &mut Vec<BasicBlock<F>>,
    pgo_program_idx_count: HashMap<u32, u32>,
) {
    // drop any block whose start index cannot be found in pc_idx_count,
    // because a basic block might not be executed at all.
    // Also only keep basic blocks with more than one original instruction.
    blocks.retain(|b| {
        pgo_program_idx_count.contains_key(&(b.start_idx as u32)) && b.statements.len() > 1
    });

    tracing::info!(
        "Retained {} basic blocks after filtering by pc_idx_count",
        blocks.len()
    );

    // cost = cells_saved_per_row
    blocks.sort_by(|a, b| {
        let a_cnt = pgo_program_idx_count[&(a.start_idx as u32)];
        let b_cnt = pgo_program_idx_count[&(b.start_idx as u32)];
        (b_cnt * (b.statements.len() as u32)).cmp(&(a_cnt * (a.statements.len() as u32)))
    });

    // Debug print blocks by descending cost
    for block in blocks {
        let start_idx = block.start_idx;
        let count = pgo_program_idx_count[&(start_idx as u32)];
        let cost = count * (block.statements.len() as u32);

        tracing::info!(
            "Basic block start_idx: {}, cost: {}, frequency: {}, number_of_instructions: {}",
            start_idx,
            cost,
            count,
            block.statements.len(),
        );
    }
}

fn sort_blocks_by_length<F: PrimeField32>(blocks: &mut Vec<BasicBlock<F>>) {
    // cost = number_of_original_instructions
    blocks.sort_by(|a, b| b.statements.len().cmp(&a.statements.len()));

    // Debug print blocks by descending cost
    for block in blocks {
        let start_idx = block.start_idx;
        tracing::info!(
            "Basic block start_idx: {}, number_of_instructions: {}",
            start_idx,
            block.statements.len(),
        );
    }
}<|MERGE_RESOLUTION|>--- conflicted
+++ resolved
@@ -532,20 +532,12 @@
 
     let vm_config = VmConfig {
         instruction_kind,
-<<<<<<< HEAD
         instruction_machines: airs,
         bus_interaction_handler: OpenVmBusInteractionHandler::new(bus_map),
     };
 
     let (precompile, subs) =
-        powdr_autoprecompiles::build(program, vm_config, degree_bound, apc_opcode as u32);
-=======
-        instruction_machines,
-        OpenVmBusInteractionHandler::new(bus_map),
-        degree_bound,
-        apc_opcode as u32,
-    )?;
->>>>>>> 75ab5126
+        powdr_autoprecompiles::build(program, vm_config, degree_bound, apc_opcode as u32)?;
 
     // Check that substitution values are unique over all instructions
     assert!(subs.iter().flatten().all_unique());
