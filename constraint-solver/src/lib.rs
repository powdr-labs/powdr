--- conflicted
+++ resolved
@@ -4,11 +4,8 @@
 pub mod constraint_system;
 pub mod effect;
 pub mod indexed_constraint_system;
-<<<<<<< HEAD
+pub mod inliner;
 pub mod journalled_constraint_system;
-=======
-pub mod inliner;
->>>>>>> 90313a06
 pub mod quadratic_symbolic_expression;
 pub mod range_constraint;
 pub mod solver;
