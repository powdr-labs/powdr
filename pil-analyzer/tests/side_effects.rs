--- conflicted
+++ resolved
@@ -182,10 +182,7 @@
     }
     let result: int = Impure::f(5);
     "#;
-<<<<<<< HEAD
     analyze_string(input);
-=======
-    analyze_string::<GoldilocksField>(input);
 }
 
 #[test]
@@ -195,6 +192,5 @@
     let f = constr || { query |i| { } };
     f();
     "#;
-    analyze_string::<GoldilocksField>(input);
->>>>>>> b2a06c2b
+    analyze_string(input);
 }