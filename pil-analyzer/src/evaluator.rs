use std::{
    collections::HashMap,
    fmt::{self, Display},
    sync::Arc,
};

use itertools::Itertools;
use num_traits::Signed;

use powdr_ast::{
    analyzed::{
        AlgebraicBinaryOperation, AlgebraicBinaryOperator, AlgebraicExpression, AlgebraicReference,
        AlgebraicUnaryOperation, AlgebraicUnaryOperator, Challenge, Expression,
        FunctionValueDefinition, Reference, Symbol, SymbolKind, TypedExpression,
    },
    parsed::{
        display::quote,
        types::{ArrayType, Type, TypeScheme},
        ArrayLiteral, BinaryOperation, BinaryOperator, BlockExpression, FunctionCall, IfExpression,
        IndexAccess, LambdaExpression, LetStatementInsideBlock, MatchArm, MatchExpression, Number,
        Pattern, StatementInsideBlock, UnaryOperation, UnaryOperator,
    },
};
use powdr_number::{BigInt, BigUint, FieldElement, LargeInt};
use powdr_parser_util::SourceRef;

/// Evaluates an expression given a hash map of definitions.
pub fn evaluate_expression<'a, T: FieldElement>(
    expr: &'a Expression,
    definitions: &'a HashMap<String, (Symbol, Option<FunctionValueDefinition>)>,
    solved_impls: &'a HashMap<String, HashMap<Vec<Type>, Arc<Expression>>>,
) -> Result<Arc<Value<'a, T>>, EvalError> {
    evaluate(
        expr,
        &mut Definitions {
            definitions,
            solved_impls,
        },
    )
}

/// Evaluates an expression given a symbol lookup implementation
pub fn evaluate<'a, T: FieldElement>(
    expr: &'a Expression,
    symbols: &mut impl SymbolLookup<'a, T>,
) -> Result<Arc<Value<'a, T>>, EvalError> {
    evaluate_generic(expr, &Default::default(), symbols)
}

/// Evaluates a generic expression given a symbol lookup implementation
/// and values for the generic type parameters.
pub fn evaluate_generic<'a, 'b, T: FieldElement>(
    expr: &'a Expression,
    type_args: &'b HashMap<String, Type>,
    symbols: &mut impl SymbolLookup<'a, T>,
) -> Result<Arc<Value<'a, T>>, EvalError> {
    Evaluator::evaluate_expression(symbols, expr, type_args.clone())
}

/// Evaluates a function call.
pub fn evaluate_function_call<'a, T: FieldElement>(
    function: Arc<Value<'a, T>>,
    arguments: Vec<Arc<Value<'a, T>>>,
    symbols: &mut impl SymbolLookup<'a, T>,
) -> Result<Arc<Value<'a, T>>, EvalError> {
    Evaluator::evaluate_function_call(symbols, function, arguments, Default::default())
}

/// Turns an optional type scheme and a list of generic type arguments into a mapping
/// from type name to type.
pub fn type_arg_mapping(
    type_scheme: &Option<TypeScheme>,
    args: &Option<Vec<Type>>,
) -> HashMap<String, Type> {
    let Some(type_scheme) = type_scheme else {
        return Default::default();
    };
    let Some(args) = args else {
        assert!(
            type_scheme.vars.is_empty(),
            "Tried to call a generic function without properly set type parameters."
        );
        return Default::default();
    };
    assert_eq!(
        type_scheme.vars.len(),
        args.len(),
        "Invalid number of generic arguments:\ngiven: {}\nexpected: {}.\nThis might happen if you call generic functions for array length type expressions.",
        args.iter().format(", "),
        type_scheme.vars.vars().format(", ")
    );
    type_scheme
        .vars
        .vars()
        .cloned()
        .zip(args.iter().cloned())
        .collect()
}

/// Evaluation errors.
/// TODO Most of these errors should be converted to panics as soon as we have a proper type checker.
#[derive(Debug)]
pub enum EvalError {
    /// Type error, for example non-number used as array index.
    TypeError(String),
    /// Fundamentally unsupported operation (regardless of type), e.g. access to public variables.
    Unsupported(String),
    /// Array index access out of bounds.
    OutOfBounds(String),
    /// Unable to match pattern. TODO As soon as we have "Option", patterns should be exhaustive
    /// This error occurs quite often and thus should not require allocation.
    NoMatch(),
    /// Reference to an undefined symbol
    SymbolNotFound(String),
    /// Data not (yet) available
    DataNotAvailable,
    /// Failed assertion, with reason.
    FailedAssertion(String),
}

impl Display for EvalError {
    fn fmt(&self, f: &mut fmt::Formatter<'_>) -> fmt::Result {
        match self {
            EvalError::TypeError(msg) => write!(f, "Type error: {msg}"),
            EvalError::Unsupported(msg) => write!(f, "Operation unsupported: {msg}"),
            EvalError::OutOfBounds(msg) => write!(f, "Out of bounds access: {msg}"),
            EvalError::NoMatch() => write!(f, "Unable to match pattern."),
            EvalError::SymbolNotFound(msg) => write!(f, "Symbol not found: {msg}"),
            EvalError::DataNotAvailable => write!(f, "Data not (yet) available."),
            EvalError::FailedAssertion(msg) => write!(f, "Assertion failed: {msg}"),
        }
    }
}

#[derive(Clone, Debug)]
pub enum Value<'a, T> {
    Bool(bool),
    Integer(BigInt),
    FieldElement(T),
    String(String),
    Tuple(Vec<Arc<Self>>),
    Array(Vec<Arc<Self>>),
    Closure(Closure<'a, T>),
    TypeConstructor(&'a str),
    Enum(&'a str, Option<Vec<Arc<Self>>>),
    BuiltinFunction(BuiltinFunction),
    Expression(AlgebraicExpression<T>),
}

impl<'a, T: FieldElement> From<T> for Value<'a, T> {
    fn from(value: T) -> Self {
        Value::FieldElement(value)
    }
}

impl<'a, T: FieldElement> From<AlgebraicExpression<T>> for Value<'a, T> {
    fn from(value: AlgebraicExpression<T>) -> Self {
        Value::Expression(value)
    }
}

impl<'a, T: FieldElement> Value<'a, T> {
    /// Tries to convert the value to a field element. For integers, this only works
    /// if the integer is non-negative and less than the modulus.
    pub fn try_to_field_element(&self) -> Result<T, EvalError> {
        match self {
            Value::FieldElement(x) => Ok(*x),
            Value::Integer(x) => {
                if let Ok(x) = BigUint::try_from(x.clone()) {
                    if x < T::modulus().to_arbitrary_integer() {
                        Ok(T::from(x))
                    } else {
                        Err(EvalError::TypeError(format!(
                            "Expected field element but got integer outside field range: {x}"
                        )))
                    }
                } else {
                    Err(EvalError::TypeError(format!(
                        "Expected field element but got negative integer: {x}"
                    )))
                }
            }
            v => Err(EvalError::TypeError(format!(
                "Expected field element but got {v}"
            ))),
        }
    }

    /// Tries to convert the result into a integer.
    /// Everything else than Value::Integer results in an error.
    pub fn try_to_integer(&self) -> Result<BigInt, EvalError> {
        match self {
            Value::Integer(x) => Ok(x.clone()),
            Value::FieldElement(x) => Ok(x.to_arbitrary_integer().into()),
            v => Err(EvalError::TypeError(format!(
                "Expected integer but got {v}: {}",
                v.type_formatted()
            ))),
        }
    }

    pub fn type_formatted(&self) -> String {
        match self {
            Value::Bool(_) => "bool".to_string(),
            Value::Integer(_) => "int".to_string(),
            Value::FieldElement(_) => "fe".to_string(),
            Value::String(_) => "string".to_string(),
            Value::Tuple(elements) => {
                format!(
                    "({})",
                    elements.iter().map(|e| e.type_formatted()).format(", ")
                )
            }
            Value::Array(elements) => {
                format!(
                    "[{}]",
                    elements.iter().map(|e| e.type_formatted()).format(", ")
                )
            }
            Value::Closure(c) => c.type_formatted(),
            Value::TypeConstructor(name) => format!("{name}_constructor"),
            Value::Enum(name, _) => name.to_string(),
            Value::BuiltinFunction(b) => format!("builtin_{b:?}"),
            Value::Expression(_) => "expr".to_string(),
        }
    }

    /// Tries to match this value against the given pattern.
    /// Returns local variable bindings on success.
    pub fn try_match_pattern<'b>(
        v: &Arc<Value<'b, T>>,
        pattern: &Pattern,
    ) -> Option<Vec<Arc<Value<'b, T>>>> {
        match pattern {
            Pattern::Ellipsis(_) => unreachable!("Should be handled higher up"),
            Pattern::CatchAll(_) => Some(vec![]),
            Pattern::Number(_, n) => match v.as_ref() {
                Value::Integer(x) if x == n => Some(vec![]),
                Value::FieldElement(x) if BigInt::from(x.to_arbitrary_integer()) == *n => {
                    Some(vec![])
                }
                _ => None,
            },
            Pattern::String(_, s) => match v.as_ref() {
                Value::String(x) if x == s => Some(vec![]),
                _ => None,
            },
            Pattern::Tuple(_, items) => match v.as_ref() {
                Value::Tuple(values) => Value::try_match_pattern_list(values, items),
                _ => unreachable!(),
            },
            Pattern::Array(_, items) => {
                let Value::Array(values) = v.as_ref() else {
                    panic!("Type error")
                };
                // Index of ".."
                let ellipsis_pos = items.iter().position(|i| matches!(i, Pattern::Ellipsis(_)));
                // Check if the value is too short.
                let length_matches = match ellipsis_pos {
                    Some(_) => values.len() >= items.len() - 1,
                    None => values.len() == items.len(),
                };
                if !length_matches {
                    return None;
                }
                // Split value into "left" and "right" part.
                let left_len = ellipsis_pos.unwrap_or(values.len());
                let right_len = ellipsis_pos.map(|p| items.len() - p - 1).unwrap_or(0);
                let left = values.iter().take(left_len);
                let right = values.iter().skip(values.len() - right_len);
                assert_eq!(
                    left.len() + right.len(),
                    items.len() - ellipsis_pos.map(|_| 1).unwrap_or_default()
                );
                left.chain(right)
                    .zip(items.iter().filter(|&i| !matches!(i, Pattern::Ellipsis(_))))
                    .try_fold(vec![], |mut vars, (e, p)| {
                        Value::try_match_pattern(e, p).map(|v| {
                            vars.extend(v);
                            vars
                        })
                    })
            }
            Pattern::Variable(_, _) => Some(vec![v.clone()]),
            Pattern::Enum(_, name, fields_pattern) => {
                let Value::Enum(n, data) = v.as_ref() else {
                    panic!()
                };
                if name.name() != n {
                    return None;
                }
                if let Some(fields) = fields_pattern {
                    Value::try_match_pattern_list(data.as_ref().unwrap(), fields)
                } else {
                    Some(vec![])
                }
            }
        }
    }

    fn try_match_pattern_list<'b>(
        values: &[Arc<Value<'b, T>>],
        patterns: &[Pattern],
    ) -> Option<Vec<Arc<Value<'b, T>>>> {
        assert_eq!(values.len(), patterns.len());
        patterns
            .iter()
            .zip(values.iter())
            .try_fold(vec![], |mut vars, (p, e)| {
                Value::try_match_pattern(e, p).map(|v| {
                    vars.extend(v);
                    vars
                })
            })
    }
}

const BUILTINS: [(&str, BuiltinFunction); 13] = [
    ("std::array::len", BuiltinFunction::ArrayLen),
    ("std::check::panic", BuiltinFunction::Panic),
    ("std::convert::expr", BuiltinFunction::ToExpr),
    ("std::convert::fe", BuiltinFunction::ToFe),
    ("std::convert::int", BuiltinFunction::ToInt),
    ("std::debug::print", BuiltinFunction::Print),
    ("std::field::modulus", BuiltinFunction::Modulus),
    ("std::prelude::challenge", BuiltinFunction::Challenge),
    ("std::prelude::set_hint", BuiltinFunction::SetHint),
    ("std::prover::min_degree", BuiltinFunction::MinDegree),
    ("std::prover::max_degree", BuiltinFunction::MaxDegree),
    ("std::prover::degree", BuiltinFunction::Degree),
    ("std::prover::eval", BuiltinFunction::Eval),
];

#[derive(Clone, Copy, Debug)]
pub enum BuiltinFunction {
    /// std::array::len: _[] -> int, returns the length of an array
    ArrayLen,
    /// std::field::modulus: -> int, returns the field modulus as int
    Modulus,
    /// std::check::panic: string -> !, fails evaluation and uses its parameter for error reporting.
    /// Does not return.
    Panic,
    /// std::debug::print: string -> [], prints its argument on stdout.
    /// Returns an empty array.
    Print,
    /// std::convert::expr: fe/int -> expr, converts fe to expr
    ToExpr,
    /// std::convert::int: fe/int -> int, converts fe to int
    ToInt,
    /// std::convert::fe: int/fe -> fe, converts int to fe
    ToFe,
    /// std::prover::challenge: int, int -> expr, constructs a challenge with a given stage and ID.
    Challenge,
    /// std::prelude::set_hint: expr, (int -> std::prelude::Query) -> (), adds a hint to a witness column.
    SetHint,
    /// std::prover::min_degree: -> int, returns the minimum column length / degree.
    MinDegree,
    /// std::prover::max_degree: -> int, returns the maximum column length / degree.
    MaxDegree,
    /// std::prover::degree: -> int, returns the column length / degree, if the minimum and maximum are equal.
    Degree,
    /// std::prover::eval: expr -> fe, evaluates an expression on the current row
    Eval,
}

impl<'a, T: Display> Display for Value<'a, T> {
    fn fmt(&self, f: &mut std::fmt::Formatter<'_>) -> std::fmt::Result {
        match self {
            Value::Bool(b) => write!(f, "{b}"),
            Value::Integer(x) => write!(f, "{x}"),
            Value::FieldElement(x) => write!(f, "{x}"),
            Value::String(s) => write!(f, "{}", quote(s)),
            Value::Tuple(items) => write!(f, "({})", items.iter().format(", ")),
            Value::Array(elements) => write!(f, "[{}]", elements.iter().format(", ")),
            Value::Closure(closure) => write!(f, "{closure}"),
            Value::TypeConstructor(name) => write!(f, "{name}_constructor"),
            Value::Enum(name, data) => {
                write!(f, "{name}")?;
                if let Some(data) = data {
                    write!(f, "({})", data.iter().format(", "))?;
                }
                Ok(())
            }
            Value::BuiltinFunction(b) => write!(f, "{b:?}"),
            Value::Expression(e) => write!(f, "{e}"),
        }
    }
}

#[derive(Clone, Debug)]
pub struct Closure<'a, T> {
    pub lambda: &'a LambdaExpression<Expression>,
    pub environment: Vec<Arc<Value<'a, T>>>,
    pub type_args: HashMap<String, Type>,
}

impl<'a, T: Display> Display for Closure<'a, T> {
    fn fmt(&self, f: &mut std::fmt::Formatter<'_>) -> std::fmt::Result {
        write!(f, "{}", self.lambda)
    }
}

impl<'a, T> From<Closure<'a, T>> for Value<'a, T> {
    fn from(value: Closure<'a, T>) -> Self {
        Value::Closure(value)
    }
}

impl<'a, T> Closure<'a, T> {
    pub fn type_formatted(&self) -> String {
        // TODO should use proper types as soon as we have them
        "closure".to_string()
    }
}

pub struct Definitions<'a> {
    pub definitions: &'a HashMap<String, (Symbol, Option<FunctionValueDefinition>)>,
    pub solved_impls: &'a HashMap<String, HashMap<Vec<Type>, Arc<Expression>>>,
}

impl<'a> Definitions<'a> {
    /// Implementation of `lookup` that allows to provide a different implementation
    /// of SymbolLookup for the recursive call.
    pub fn lookup_with_symbols<T: FieldElement>(
        definitions: &'a HashMap<String, (Symbol, Option<FunctionValueDefinition>)>,
        solved_impls: &'a HashMap<String, HashMap<Vec<Type>, Arc<Expression>>>,
        name: &str,
        type_args: &Option<Vec<Type>>,
        symbols: &mut impl SymbolLookup<'a, T>,
    ) -> Result<Arc<Value<'a, T>>, EvalError> {
        let name = name.to_string();
        let (symbol, value) = definitions
            .get(&name)
            .ok_or_else(|| EvalError::SymbolNotFound(format!("Symbol {name} not found.")))?;

        Ok(if matches!(symbol.kind, SymbolKind::Poly(_)) {
            if symbol.is_array() {
                let items = symbol
                    .array_elements()
                    .map(|(name, poly_id)| {
                        Value::from(AlgebraicExpression::Reference(AlgebraicReference {
                            name,
                            poly_id,
                            next: false,
                        }))
                        .into()
                    })
                    .collect();
                Value::Array(items).into()
            } else {
                Value::from(AlgebraicExpression::Reference(AlgebraicReference {
                    name,
                    poly_id: symbol.into(),
                    next: false,
                }))
                .into()
            }
        } else {
            match value {
                Some(FunctionValueDefinition::Expression(TypedExpression {
                    e: value,
                    type_scheme,
                })) => {
                    let type_args = type_arg_mapping(type_scheme, type_args);
                    evaluate_generic(value, &type_args, symbols)?
                }
                Some(FunctionValueDefinition::TypeConstructor(_type_name, variant)) => {
                    if variant.fields.is_none() {
                        Value::Enum(&variant.name, None).into()
                    } else {
                        Value::TypeConstructor(&variant.name).into()
                    }
                }
                Some(FunctionValueDefinition::TraitFunction(_, _)) => {
                    let type_arg = type_args.as_ref().unwrap();
                    let Expression::LambdaExpression(_, lambda) =
                        solved_impls[&name][type_arg].as_ref()
                    else {
                        unreachable!()
                    };
                    let closure = Closure {
                        lambda,
                        environment: vec![],
                        type_args: HashMap::new(),
                    };
                    Value::Closure(closure).into()
                }
                _ => Err(EvalError::Unsupported(
                    "Cannot evaluate arrays and queries.".to_string(),
                ))?,
            }
        })
    }
}

impl<'a, T: FieldElement> SymbolLookup<'a, T> for Definitions<'a> {
    fn lookup(
        &mut self,
        name: &str,
        type_args: &Option<Vec<Type>>,
    ) -> Result<Arc<Value<'a, T>>, EvalError> {
        Self::lookup_with_symbols(self.definitions, self.solved_impls, name, type_args, self)
    }

    fn lookup_public_reference(&self, name: &str) -> Result<Arc<Value<'a, T>>, EvalError> {
        Ok(Value::from(AlgebraicExpression::PublicReference(name.to_string())).into())
    }
}

pub trait SymbolLookup<'a, T: FieldElement> {
    fn lookup(
        &mut self,
        name: &'a str,
        type_args: &Option<Vec<Type>>,
    ) -> Result<Arc<Value<'a, T>>, EvalError>;

    fn lookup_public_reference(&self, name: &str) -> Result<Arc<Value<'a, T>>, EvalError> {
        Err(EvalError::Unsupported(format!(
            "Cannot evaluate public reference: {name}"
        )))
    }

    fn eval_expr(&self, expr: &AlgebraicExpression<T>) -> Result<Arc<Value<'a, T>>, EvalError> {
        Ok(match expr {
            AlgebraicExpression::Reference(reference) => self.eval_reference(reference)?,
            AlgebraicExpression::PublicReference(_) => unimplemented!(),
            AlgebraicExpression::Challenge(challenge) => self.eval_challenge(challenge)?,
            AlgebraicExpression::Number(n) => Value::FieldElement(*n).into(),
            AlgebraicExpression::BinaryOperation(AlgebraicBinaryOperation { left, op, right }) => {
                let left = self.eval_expr(left)?;
                let right = self.eval_expr(right)?;
                match (left.as_ref(), right.as_ref()) {
                    (Value::FieldElement(left), Value::FieldElement(right)) => {
                        evaluate_binary_operation_field(*left, (*op).into(), *right)?
                    }
                    _ => panic!("Expected field elements"),
                }
            }
            AlgebraicExpression::UnaryOperation(AlgebraicUnaryOperation { op, expr: operand }) => {
                match op {
                    AlgebraicUnaryOperator::Minus => {
                        let operand = self.eval_expr(operand)?;
                        match operand.as_ref() {
                            Value::FieldElement(fe) => Value::FieldElement(-*fe).into(),
                            _ => panic!("Expected field element"),
                        }
                    }
                }
            }
        })
    }

    fn eval_challenge(&self, _challenge: &Challenge) -> Result<Arc<Value<'a, T>>, EvalError> {
        Err(EvalError::DataNotAvailable)
    }

    fn eval_reference(
        &self,
        _reference: &AlgebraicReference,
    ) -> Result<Arc<Value<'a, T>>, EvalError> {
        Err(EvalError::DataNotAvailable)
    }

    fn min_degree(&self) -> Result<Arc<Value<'a, T>>, EvalError> {
        Err(EvalError::Unsupported(
            "Cannot evaluate min degree.".to_string(),
        ))
    }

    fn max_degree(&self) -> Result<Arc<Value<'a, T>>, EvalError> {
        Err(EvalError::Unsupported(
            "Cannot evaluate max degree.".to_string(),
        ))
    }

    fn degree(&self) -> Result<Arc<Value<'a, T>>, EvalError> {
        Err(EvalError::Unsupported(
            "Cannot evaluate degree.".to_string(),
        ))
    }

    fn new_column(
        &mut self,
        name: &str,
        _type: Option<&Type>,
        _value: Option<Arc<Value<'a, T>>>,
        _source: SourceRef,
    ) -> Result<Arc<Value<'a, T>>, EvalError> {
        Err(EvalError::Unsupported(format!(
            "Tried to create column outside of statement context: {name}"
        )))
    }

    fn set_hint(
        &mut self,
        _col: Arc<Value<'a, T>>,
        _expr: Arc<Value<'a, T>>,
    ) -> Result<(), EvalError> {
        Err(EvalError::Unsupported(
            "Tried to add hint to column outside of statement context.".to_string(),
        ))
    }

    fn add_constraints(
        &mut self,
        _constraints: Arc<Value<'a, T>>,
        _source: SourceRef,
    ) -> Result<(), EvalError> {
        Err(EvalError::Unsupported(
            "Tried to add constraints outside of statement context.".to_string(),
        ))
    }
}

/// Operations to be performed by the evaluator.
enum Operation<'a, T> {
    /// Expand a complex expression or evaluate a leaf expression.
    Expand(&'a Expression),
    /// Evaluate an expanded non-leaf expression once all its
    /// sub-expressions have been evaluated.
    Combine(&'a Expression),
    /// Truncate the local variables to a given length
    TruncateLocals(usize),
    /// Replace the environment (local variables and type args).
    SetEnvironment(Vec<Arc<Value<'a, T>>>, HashMap<String, Type>),
    /// Evaluate a let statement, adding matched pattern variables to the local variables.
    LetStatement(&'a LetStatementInsideBlock<Expression>),
    /// Add a constraint to the constraint set.
    AddConstraint,
}

/// We use a non-recursive algorithm to evaluate potentially recursive expressions.
/// This allows arbitrarily deep recursion in PIL on a physical machine with limited stack.
/// SymbolLookup might still do regular recursive calls into the evaluator,
/// but this is very limited.
struct Evaluator<'a, 'b, T: FieldElement, S: SymbolLookup<'a, T>> {
    symbols: &'b mut S,
    local_vars: Vec<Arc<Value<'a, T>>>,
    type_args: HashMap<String, Type>,
    op_stack: Vec<Operation<'a, T>>,
    value_stack: Vec<Arc<Value<'a, T>>>,
}

impl<'a, 'b, T: FieldElement, S: SymbolLookup<'a, T>> Evaluator<'a, 'b, T, S> {
    fn new(symbols: &'b mut S, type_args: HashMap<String, Type>) -> Self {
        Self {
            symbols,
            local_vars: vec![],
            type_args,
            op_stack: vec![],
            value_stack: vec![],
        }
    }

    pub fn evaluate_expression(
        symbols: &'b mut S,
        expr: &'a Expression,
        type_args: HashMap<String, Type>,
    ) -> Result<Arc<Value<'a, T>>, EvalError> {
        let mut ev = Self::new(symbols, type_args);
        ev.expand(expr)?;
        ev.evaluate()
    }

    pub fn evaluate_function_call(
        symbols: &'b mut S,
        function: Arc<Value<'a, T>>,
        arguments: Vec<Arc<Value<'a, T>>>,
        type_args: HashMap<String, Type>,
    ) -> Result<Arc<Value<'a, T>>, EvalError> {
        let mut ev = Self::new(symbols, type_args);
        ev.combine_function_call(function, arguments)?;
        ev.evaluate()
    }

    /// The main evaluation loop. Repeatedly takes the topmost element from the
    /// operation stack and performs the operation until the operation stack is empty.
    fn evaluate(&mut self) -> Result<Arc<Value<'a, T>>, EvalError> {
        while let Some(op) = self.op_stack.pop() {
            match op {
                Operation::Expand(expr) => self.expand(expr)?,
                Operation::Combine(expr) => self.combine(expr)?,
                Operation::TruncateLocals(len) => self.local_vars.truncate(len),
                Operation::SetEnvironment(new_locals, new_type_args) => {
                    self.local_vars = new_locals;
                    self.type_args = new_type_args;
                }
                Operation::LetStatement(s) => self.evaluate_let_statement(s)?,
                Operation::AddConstraint => {
                    let result = self.value_stack.pop().unwrap();
                    match result.as_ref() {
                        Value::Tuple(t) if t.is_empty() => {}
                        _ => self.symbols.add_constraints(result, SourceRef::unknown())?,
                    }
                }
            };
        }
        assert_eq!(self.value_stack.len(), 1);
        Ok(self.value_stack.pop().unwrap())
    }

    /// Evaluates a leaf expression or expands a complex expression.
    /// Modifies the operation and value stack.
    fn expand(&mut self, expr: &'a Expression) -> Result<(), EvalError> {
        match expr {
            Expression::Reference(_, reference) => {
                let v = self.evaluate_reference(reference)?;
                self.value_stack.push(v)
            }
            Expression::PublicReference(_, name) => self
                .value_stack
                .push(self.symbols.lookup_public_reference(name)?),
            Expression::Number(
                _,
                Number {
                    value: n,
                    type_: ty,
                },
            ) => self
                .value_stack
                .push(evaluate_literal(n.clone(), ty, &self.type_args)?),
            Expression::String(_, s) => self.value_stack.push(Value::String(s.clone()).into()),
            Expression::Tuple(_, items) => {
                self.op_stack.push(Operation::Combine(expr));
                if !items.is_empty() {
                    self.op_stack
                        .extend(items.iter().skip(1).rev().map(Operation::Expand));
                    self.expand(&items[0])?;
                }
            }
            Expression::ArrayLiteral(_, ArrayLiteral { items }) => {
                self.op_stack.push(Operation::Combine(expr));
                if !items.is_empty() {
                    self.op_stack
                        .extend(items.iter().skip(1).rev().map(Operation::Expand));
                    self.expand(&items[0])?;
                }
            }
            Expression::BinaryOperation(_, BinaryOperation { left, right, .. }) => {
                self.op_stack.push(Operation::Combine(expr));
                self.op_stack.push(Operation::Expand(right));
                self.expand(left)?;
            }
            Expression::UnaryOperation(_, UnaryOperation { expr: inner, .. }) => {
                self.op_stack.push(Operation::Combine(expr));
                self.expand(inner)?;
            }
            Expression::LambdaExpression(_, lambda) => {
                // TODO only copy the part of the environment that is actually referenced?
                self.value_stack.push(
                    Value::from(Closure {
                        lambda,
                        environment: self.local_vars.to_vec(),
                        type_args: self.type_args.clone(),
                    })
                    .into(),
                )
            }
            Expression::IndexAccess(_, IndexAccess { array, index }) => {
                self.op_stack.push(Operation::Combine(expr));
                self.op_stack.push(Operation::Expand(index));
                self.expand(array)?;
            }
            Expression::FunctionCall(
                _,
                FunctionCall {
                    function,
                    arguments,
                },
            ) => {
                self.op_stack.push(Operation::Combine(expr));
                self.op_stack
                    .extend(arguments.iter().rev().map(Operation::Expand));
                self.expand(function)?;
            }
            Expression::MatchExpression(
                _,
                MatchExpression {
                    scrutinee: condition,
                    ..
                },
            )
            | Expression::IfExpression(_, IfExpression { condition, .. }) => {
                // Only handle the scrutinee / condition for now, we do not want to evaluate all arms.
                self.op_stack.push(Operation::Combine(expr));
                self.expand(condition)?;
            }
            Expression::BlockExpression(_, BlockExpression { statements, expr }) => {
                self.op_stack
                    .push(Operation::TruncateLocals(self.local_vars.len()));
                match expr {
                    Some(expr) => self.op_stack.push(Operation::Expand(expr)),
                    None => self.value_stack.push(Value::Tuple(vec![]).into()),
                }
                for s in statements.iter().rev() {
                    match s {
                        StatementInsideBlock::LetStatement(s) => {
                            self.op_stack.push(Operation::LetStatement(s));
                            if let Some(v) = &s.value {
                                self.op_stack.push(Operation::Expand(v));
                            }
                        }
                        StatementInsideBlock::Expression(expr) => {
                            self.op_stack.push(Operation::AddConstraint);
                            self.op_stack.push(Operation::Expand(expr));
                        }
                    }
                }
            }
            Expression::FreeInput(_, _) => Err(EvalError::Unsupported(
                "Cannot evaluate free input.".to_string(),
            ))?,
        };
        Ok(())
    }

    fn evaluate_let_statement(
        &mut self,
        s: &'a LetStatementInsideBlock<Expression>,
    ) -> Result<(), EvalError> {
        let value = if s.value.is_none()
            || matches!(&s.ty, Some(Type::Col) | Some(Type::Inter))
            || matches!(&s.ty, Some(Type::Array(ArrayType { base, .. })) if matches!(base.as_ref(), Type::Col | Type::Inter))
        {
            // Dynamic column creation
            let Pattern::Variable(_, name) = &s.pattern else {
                unreachable!()
            };
            let value = s.value.as_ref().map(|_| self.value_stack.pop().unwrap());
            self.symbols
                .new_column(name, s.ty.as_ref(), value, SourceRef::unknown())?
        } else {
            // Regular local variable declaration.
            self.value_stack.pop().unwrap()
        };
        self.local_vars.extend(
            Value::try_match_pattern(&value, &s.pattern).unwrap_or_else(|| {
                panic!("Irrefutable pattern did not match: {} = {value}", s.pattern)
            }),
        );
        Ok(())
    }

    fn evaluate_reference(
        &mut self,
        reference: &'a Reference,
    ) -> Result<Arc<Value<'a, T>>, EvalError> {
        Ok(match reference {
            Reference::LocalVar(i, _name) => self.local_vars[*i as usize].clone(),
            Reference::Poly(poly) => {
                if let Some((_, b)) = BUILTINS.iter().find(|(n, _)| (n == &poly.name)) {
                    Value::BuiltinFunction(*b).into()
                } else {
                    let type_args = poly.type_args.clone().map(|mut ta| {
                        for ty in &mut ta {
                            ty.substitute_type_vars(&self.type_args);
                        }
                        ta
                    });
                    self.symbols.lookup(&poly.name, &type_args)?
                }
            }
        })
    }

    /// Evaluate a complex expression given the values for all sub-expressions.
    fn combine(&mut self, expr: &'a Expression) -> Result<(), EvalError> {
        let value = match expr {
            Expression::Tuple(_, items) => {
                let inner_values = self
                    .value_stack
                    .split_off(self.value_stack.len() - items.len());
                Value::Tuple(inner_values).into()
            }
            Expression::ArrayLiteral(_, ArrayLiteral { items }) => {
                let inner_values = self
                    .value_stack
                    .split_off(self.value_stack.len() - items.len());
                Value::Array(inner_values).into()
            }
            Expression::BinaryOperation(_, BinaryOperation { op, .. }) => {
                let right = self.value_stack.pop().unwrap();
                let left = self.value_stack.pop().unwrap();
                evaluate_binary_operation(&left, *op, &right)?
            }
            Expression::UnaryOperation(_, UnaryOperation { op, .. }) => {
                let inner = self.value_stack.pop().unwrap();
                match (op, inner.as_ref()) {
                    (UnaryOperator::Minus, Value::FieldElement(e)) => {
                        Value::FieldElement(-*e).into()
                    }
                    (UnaryOperator::LogicalNot, Value::Bool(b)) => Value::Bool(!b).into(),
                    (UnaryOperator::Minus, Value::Integer(n)) => Value::Integer(-n).into(),
                    (UnaryOperator::Next, Value::Expression(e)) => e
                        .clone()
                        .next()
                        .map(|next| Value::from(next).into())
                        // a reference already had its `next` flag on
                        .map_err(|reference| {
                            EvalError::TypeError(format!(
                                "Double application of \"'\" on: {}",
                                reference.name
                            ))
                        })?,
                    (op, Value::Expression(e)) => Value::from(AlgebraicExpression::new_unary(
                        (*op).try_into().unwrap(),
                        e.clone(),
                    ))
                    .into(),
                    (_, inner) => Err(EvalError::TypeError(format!(
                        "Operator {op} not supported on types: {inner}: {}",
                        inner.type_formatted()
                    )))?,
                }
            }
            Expression::IndexAccess(_, _) => {
                let index = self.value_stack.pop().unwrap();
                let array = self.value_stack.pop().unwrap();
                let Value::Array(elements) = array.as_ref() else {
                    panic!()
                };
                match index.as_ref() {
                    Value::Integer(index)
                        if index.is_negative()
                            || *index >= (elements.len() as u64).into() =>
                    {
                        Err(EvalError::OutOfBounds(format!(
                            "Index access out of bounds: Tried to access element {index} of array of size {} in: {expr}.",
                            elements.len()
                        )))?
                    }
                    Value::Integer(index) => {
                        elements[usize::try_from(index).unwrap()].clone()
                    }
                    index => Err(EvalError::TypeError(format!(
                            "Expected integer for array index access but got {index}: {}",
                            index.type_formatted()
                    )))?,
                }
            }
            Expression::FunctionCall(_, FunctionCall { arguments, .. }) => {
                let arguments = self
                    .value_stack
                    .split_off(self.value_stack.len() - arguments.len());
                let function = self.value_stack.pop().unwrap();
                return self.combine_function_call(function, arguments);
            }
            Expression::MatchExpression(_, MatchExpression { arms, .. }) => {
                let v = self.value_stack.pop().unwrap();
                let (vars, body) = arms
                    .iter()
                    .find_map(|MatchArm { pattern, value }| {
                        Value::try_match_pattern(&v, pattern).map(|vars| (vars, value))
                    })
                    .ok_or_else(EvalError::NoMatch)?;
                if !vars.is_empty() {
                    self.op_stack
                        .push(Operation::TruncateLocals(self.local_vars.len()));
                    self.local_vars.extend(vars);
                }
                return self.expand(body);
            }
            Expression::IfExpression(
                _,
                IfExpression {
                    body, else_body, ..
                },
            ) => {
                let v = self.value_stack.pop().unwrap();
                let condition = match v.as_ref() {
                    Value::Bool(b) => Ok(b),
                    x => Err(EvalError::TypeError(format!(
                        "Expected boolean value but got {x}"
                    ))),
                }?;
                let body = if *condition { body } else { else_body };
                return self.expand(body);
            }

            _ => unreachable!(),
        };
        self.value_stack.push(value);
        Ok(())
    }

    fn combine_function_call(
        &mut self,
        function: Arc<Value<'a, T>>,
        arguments: Vec<Arc<Value<'a, T>>>,
    ) -> Result<(), EvalError> {
        match function.as_ref() {
            Value::BuiltinFunction(b) => {
                self.value_stack
                    .push(evaluate_builtin_function(*b, arguments, self.symbols)?)
            }
            Value::TypeConstructor(name) => self
                .value_stack
                .push(Value::Enum(name, Some(arguments)).into()),
            Value::Closure(Closure {
                lambda,
                environment,
                type_args,
            }) => {
                assert_eq!(lambda.params.len(), arguments.len());
                let matched_arguments =
                    arguments
                        .iter()
                        .zip(&lambda.params)
                        .flat_map(|(arg, pattern)| {
                            Value::try_match_pattern(arg, pattern).unwrap_or_else(|| {
                                panic!("Irrefutable pattern did not match: {pattern} = {arg}")
                            })
                        });

                let local_vars = environment
                    .iter()
                    .cloned()
                    .chain(matched_arguments)
                    .collect::<Vec<_>>();

                self.op_stack.push(Operation::SetEnvironment(
                    std::mem::take(&mut self.local_vars),
                    std::mem::take(&mut self.type_args),
                ));
                self.local_vars = local_vars;
                self.type_args = type_args.clone();
                self.expand(&lambda.body)?;
            }
            e => panic!("Expected function but got {e}"),
        };
        Ok(())
    }
}

fn evaluate_literal<'a, T: FieldElement>(
    n: BigUint,
    ty: &Option<Type<u64>>,
    type_args: &HashMap<String, Type>,
) -> Result<Arc<Value<'a, T>>, EvalError> {
    let ty = if let Some(Type::TypeVar(tv)) = ty {
        match &type_args[tv] {
            Type::Fe => Type::Fe,
            Type::Int => Type::Int,
            Type::Expr => Type::Expr,
            t => Err(EvalError::TypeError(format!(
                "Invalid type name for number literal: {t}"
            )))?,
        }
    } else {
        ty.as_ref().cloned().unwrap_or_else(|| Type::Int)
    };
    if ty == Type::Int {
        return Ok(Value::Integer(n.into()).into());
    }
    let fe = T::checked_from(n.clone()).ok_or_else(|| {
        EvalError::TypeError(format!(
            "Number literal {n} is too large for field element."
        ))
    })?;
    Ok((if ty == Type::Fe {
        Value::FieldElement(fe)
    } else if ty == Type::Expr {
        AlgebraicExpression::Number(fe).into()
    } else {
        unreachable!();
    })
    .into())
}

fn evaluate_binary_operation<'a, T: FieldElement>(
    left: &Value<'a, T>,
    op: BinaryOperator,
    right: &Value<'a, T>,
) -> Result<Arc<Value<'a, T>>, EvalError> {
    Ok(match (left, op, right) {
        (Value::Array(l), BinaryOperator::Add, Value::Array(r)) => {
            Value::Array(l.iter().chain(r).cloned().collect::<Vec<_>>()).into()
        }
        (Value::String(l), BinaryOperator::Add, Value::String(r)) => {
            Value::String(l.clone() + r).into()
        }
        (Value::String(l), BinaryOperator::Equal, Value::String(r)) => Value::Bool(l == r).into(),
        (Value::String(l), BinaryOperator::NotEqual, Value::String(r)) => {
            Value::Bool(l != r).into()
        }
        (Value::Bool(l), BinaryOperator::LogicalOr, Value::Bool(r)) => Value::Bool(*l || *r).into(),
        (Value::Bool(l), BinaryOperator::LogicalAnd, Value::Bool(r)) => {
            Value::Bool(*l && *r).into()
        }
        (Value::Integer(l), _, Value::Integer(r)) => evaluate_binary_operation_integer(l, op, r)?,
        (Value::FieldElement(l), _, Value::FieldElement(r)) => {
            evaluate_binary_operation_field(*l, op, *r)?
        }
        (Value::FieldElement(l), BinaryOperator::Pow, Value::Integer(r)) => {
            let exp: u64 = r
                .clone()
                .try_into()
                .map_err(|_| EvalError::TypeError(format!("Exponent in {l}**{r} is too large.")))?;
            Value::FieldElement(l.pow(exp.into())).into()
        }
        (Value::Expression(l), BinaryOperator::Pow, Value::Integer(r)) => {
            let exp: u64 = r
                .clone()
                .try_into()
                .map_err(|_| EvalError::TypeError(format!("Exponent in {l}**{r} is too large.")))?;
            match l {
                AlgebraicExpression::Number(l) => {
                    Value::Expression(AlgebraicExpression::Number(l.pow(exp.into()))).into()
                }
                l => {
                    assert!(
                        BigUint::from(exp) < T::modulus().to_arbitrary_integer(),
                        "Exponent too large: {exp}"
                    );
                    Value::from(AlgebraicExpression::new_binary(
                        l.clone(),
                        AlgebraicBinaryOperator::Pow,
                        T::from(exp).into(),
                    ))
                    .into()
                }
            }
        }
        (l @ Value::Expression(_), BinaryOperator::Identity, r @ Value::Expression(_)) => {
            Value::Enum("Identity", Some(vec![l.clone().into(), r.clone().into()])).into()
        }
        (Value::Expression(l), op, Value::Expression(r)) => match (l, r) {
            (AlgebraicExpression::Number(l), AlgebraicExpression::Number(r)) => {
                let res = evaluate_binary_operation_field::<'a, T>(*l, op, *r)?;
                let Value::FieldElement(result) = res.as_ref() else {
                    panic!()
                };
                Value::from(AlgebraicExpression::Number(*result)).into()
            }
            (l, r) => Value::from(AlgebraicExpression::new_binary(
                l.clone(),
                op.try_into().unwrap(),
                r.clone(),
            ))
            .into(),
        },
        (l, op, r) => Err(EvalError::TypeError(format!(
            "Operator {op} not supported on types: {l}: {}, {r}: {}",
            l.type_formatted(),
            r.type_formatted()
        )))?,
    })
}

#[allow(clippy::print_stdout)]
fn evaluate_builtin_function<'a, T: FieldElement>(
    b: BuiltinFunction,
    mut arguments: Vec<Arc<Value<'a, T>>>,
    symbols: &mut impl SymbolLookup<'a, T>,
) -> Result<Arc<Value<'a, T>>, EvalError> {
    let params = match b {
        BuiltinFunction::ArrayLen => 1,
        BuiltinFunction::Modulus => 0,
        BuiltinFunction::Panic => 1,
        BuiltinFunction::Print => 1,
        BuiltinFunction::ToExpr => 1,
        BuiltinFunction::ToFe => 1,
        BuiltinFunction::ToInt => 1,
        BuiltinFunction::Challenge => 2,
        BuiltinFunction::SetHint => 2,
        BuiltinFunction::MinDegree => 0,
        BuiltinFunction::MaxDegree => 0,
        BuiltinFunction::Degree => 0,
        BuiltinFunction::Eval => 1,
    };

    if arguments.len() != params {
        Err(EvalError::TypeError(format!(
                "Invalid function call: Supplied {} arguments to function that takes {params} parameters.",
                arguments.len(),
            )))?
    }
    Ok(match b {
        BuiltinFunction::ArrayLen => match arguments.pop().unwrap().as_ref() {
            Value::Array(arr) => Value::Integer((arr.len() as u64).into()).into(),
            v => panic!(
                "Expected array for std::array::len, but got {v}: {}",
                v.type_formatted()
            ),
        },
        BuiltinFunction::Panic => {
            let msg = match arguments.pop().unwrap().as_ref() {
                Value::String(msg) => msg.clone(),
                v => panic!(
                    "Expected string for std::check::panic, but got {v}: {}",
                    v.type_formatted()
                ),
            };
            Err(EvalError::FailedAssertion(msg))?
        }
        BuiltinFunction::Print => {
            let msg = arguments.pop().unwrap();
            if let Value::String(s) = msg.as_ref() {
                print!("{s}");
            } else {
                print!("{msg}");
            }
            Value::Tuple(vec![]).into()
        }
        BuiltinFunction::ToExpr => {
            let arg = arguments.pop().unwrap();
            Value::from(AlgebraicExpression::Number(arg.try_to_field_element()?)).into()
        }
        BuiltinFunction::ToInt => {
            let arg = arguments.pop().unwrap();
            Value::Integer(arg.try_to_integer()?).into()
        }
        BuiltinFunction::ToFe => {
            let arg = arguments.pop().unwrap();
            Value::FieldElement(arg.try_to_field_element()?).into()
        }
        BuiltinFunction::Modulus => {
            Value::Integer(T::modulus().to_arbitrary_integer().into()).into()
        }
        BuiltinFunction::Challenge => {
            let [stage, index] = &arguments[..] else {
                panic!()
            };
            let Value::Integer(stage) = (**stage).clone() else {
                panic!()
            };
            let Value::Integer(id) = (**index).clone() else {
                panic!()
            };
            Value::Expression(AlgebraicExpression::Challenge(Challenge {
                id: u64::try_from(id).unwrap(),
                stage: u32::try_from(stage).unwrap(),
            }))
            .into()
        }
        BuiltinFunction::SetHint => {
            let expr = arguments.pop().unwrap();
            let col = arguments.pop().unwrap();
            symbols.set_hint(col, expr)?;
            Value::Tuple(vec![]).into()
        }
        BuiltinFunction::MaxDegree => symbols.max_degree()?,
        BuiltinFunction::MinDegree => symbols.min_degree()?,
        BuiltinFunction::Degree => symbols.degree()?,
        BuiltinFunction::Eval => {
            let arg = arguments.pop().unwrap();
            match arg.as_ref() {
                Value::Expression(e) => symbols.eval_expr(e)?,
                v => panic!(
                    "Expected expression for std::prover::eval, but got {v}: {}",
                    v.type_formatted()
                ),
            }
        }
    })
}

pub fn evaluate_binary_operation_field<'a, T: FieldElement>(
    left: T,
    op: BinaryOperator,
    right: T,
) -> Result<Arc<Value<'a, T>>, EvalError> {
    Ok(match op {
        BinaryOperator::Add => Value::FieldElement(left + right),
        BinaryOperator::Sub => Value::FieldElement(left - right),
        BinaryOperator::Mul => Value::FieldElement(left * right),
        BinaryOperator::Equal => Value::Bool(left == right),
        BinaryOperator::NotEqual => Value::Bool(left != right),
        _ => Err(EvalError::TypeError(format!(
            "Invalid operator {op} on field elements: {left} {op} {right}"
        )))?,
    }
    .into())
}

pub fn evaluate_binary_operation_integer<'a, T>(
    left: &BigInt,
    op: BinaryOperator,
    right: &BigInt,
) -> Result<Arc<Value<'a, T>>, EvalError> {
    Ok(match op {
        BinaryOperator::Add => Value::Integer(left + right),
        BinaryOperator::Sub => Value::Integer(left - right),
        BinaryOperator::Mul => Value::Integer(left * right),
        BinaryOperator::Div => Value::Integer(left / right),
        BinaryOperator::Pow => Value::Integer(left.pow(usize::try_from(right).unwrap())),
        BinaryOperator::Mod => Value::Integer(left % right),
        BinaryOperator::BinaryAnd => Value::Integer(left & right),
        BinaryOperator::BinaryXor => Value::Integer(left ^ right),
        BinaryOperator::BinaryOr => Value::Integer(left | right),
        BinaryOperator::ShiftLeft => Value::Integer(left << usize::try_from(right).unwrap()),
        BinaryOperator::ShiftRight => Value::Integer(left >> usize::try_from(right).unwrap()),
        BinaryOperator::Less => Value::Bool(left < right),
        BinaryOperator::LessEqual => Value::Bool(left <= right),
        BinaryOperator::Equal => Value::Bool(left == right),
        BinaryOperator::NotEqual => Value::Bool(left != right),
        BinaryOperator::GreaterEqual => Value::Bool(left >= right),
        BinaryOperator::Greater => Value::Bool(left > right),
        _ => Err(EvalError::TypeError(format!(
            "Invalid operator {op} on integers: {left} {op} {right}"
        )))?,
    }
    .into())
<<<<<<< HEAD
}

#[cfg(test)]
mod test {
    use crate::evaluator;
    use powdr_number::GoldilocksField;
    use pretty_assertions::assert_eq;

    use crate::analyze_string;

    use super::*;

    fn parse_and_evaluate_symbol(input: &str, symbol: &str) -> String {
        let analyzed = analyze_string::<GoldilocksField>(input).unwrap();
        let Some(FunctionValueDefinition::Expression(TypedExpression {
            e: symbol,
            type_scheme: _,
        })) = &analyzed.definitions[symbol].1
        else {
            panic!()
        };
        evaluate::<GoldilocksField>(
            symbol,
            &mut Definitions {
                definitions: &analyzed.definitions,
                solved_impls: &analyzed.solved_impls,
            },
        )
        .unwrap()
        .to_string()
    }

    pub fn evaluate_function<T: FieldElement>(input: &str, function: &str) -> T {
        let analyzed = analyze_string::<GoldilocksField>(input).unwrap();
        let mut symbols = evaluator::Definitions {
            definitions: &analyzed.definitions,
            solved_impls: &analyzed.solved_impls,
        };
        let function = symbols.lookup(function, &None).unwrap();
        let result = evaluator::evaluate_function_call(function, vec![], &mut symbols)
            .unwrap()
            .as_ref()
            .clone();
        match result {
            Value::FieldElement(fe) => fe,
            _ => panic!("Expected field element but got {result}"),
        }
    }

    #[test]
    fn trivial() {
        let src = r#"namespace Main(16);
            let x: int = 1 + 20;
        "#;
        let result = parse_and_evaluate_symbol(src, "Main::x");
        assert_eq!(result, r#"21"#);
    }

    #[test]
    fn recursion() {
        let src = r#"namespace Main(16);
            let x: int -> int = |i| match i { 0 => 0, _ => x(i - 1) + 1 };
            let y = x(4);
        "#;
        let result = parse_and_evaluate_symbol(src, "Main::y");
        assert_eq!(result, r#"4"#);
    }

    #[test]
    fn arrays_and_strings() {
        let src = r#"namespace Main(16);
            let words = ["the", "quick", "brown", "fox"];
            let translate = |w| match w {
                "the" => "franz",
                "quick" => "jagt",
                "brown" => "mit",
                "fox" => "dem",
                _ => "?",
            };
            let map_array = |arr, f| [f(arr[0]), f(arr[1]), f(arr[2]), f(arr[3])];
            let translated = map_array(words, translate);
        "#;
        let result = parse_and_evaluate_symbol(src, "Main::translated");
        assert_eq!(result, r#"["franz", "jagt", "mit", "dem"]"#);
    }

    #[test]
    fn fibonacci() {
        let src = r#"namespace Main(16);
            let fib: int -> int = |i| match i {
                0 => 0,
                1 => 1,
                _ => fib(i - 1) + fib(i - 2),
            };
            let result = fib(20);
        "#;
        assert_eq!(
            parse_and_evaluate_symbol(src, "Main::result"),
            "6765".to_string()
        );
    }

    #[test]
    fn capturing() {
        let src = r#"namespace Main(16);
            let f: int, (int -> int) -> (int -> int) = |n, g| match n { 99 => |i| n, 1 => g };
            let result = f(1, f(99, |x| x + 3000))(0);
        "#;
        // If the lambda function returned by the expression f(99, ...) does not
        // properly capture the value of n in a closure, then f(1, ...) would return 1.
        assert_eq!(
            parse_and_evaluate_symbol(src, "Main::result"),
            "99".to_string()
        );
    }

    #[test]
    fn array_len() {
        let src = r#"
            let N: int = 2;
            namespace std::array(N);
            let len = 123;
            namespace F(N);
            let x = std::array::len([1, N, 3]);
            let empty: int[] = [];
            let y = std::array::len(empty);
        "#;
        assert_eq!(parse_and_evaluate_symbol(src, "F::x"), "3".to_string());
        assert_eq!(parse_and_evaluate_symbol(src, "F::y"), "0".to_string());
    }

    #[test]
    #[should_panic = r#"FailedAssertion("this text")"#]
    fn panic_complex() {
        let src = r#"
            let N: int = 2;
            namespace std::check(N);
            let panic = 123;
            namespace F(N);
            let concat = |a, b| a + b;
            let arg: int = 1;
            let x: int[] = (|i| if i == 1 { std::check::panic(concat("this ", "text")) } else { [9] })(arg);
        "#;
        parse_and_evaluate_symbol(src, "F::x");
    }

    #[test]
    #[should_panic = r#"FailedAssertion("text")"#]
    fn panic_string() {
        let src = r#"
            let N: int = 2;
            namespace std::check(N);
            let panic = 123;
            namespace F(N);
            let x: int = std::check::panic("text");
        "#;
        parse_and_evaluate_symbol(src, "F::x");
    }

    #[test]
    fn hex_number_outside_field() {
        // This tests that the parser does not lose precision when parsing large integers.
        let src = r#"
            let N: int = 0x9999999999999999999999999999999;
        "#;
        parse_and_evaluate_symbol(src, "N");
    }

    #[test]
    fn decimal_number_outside_field() {
        // This tests that the parser does not lose precision when parsing large integers.
        let src = r#"
            let N: int = 9999999999999999999999999999999;
        "#;
        parse_and_evaluate_symbol(src, "N");
    }

    #[test]
    #[should_panic = "Number literal 9999999999999999999999999999999 is too large for field element."]
    fn decimal_number_outside_field_for_fe() {
        let src = r#"
            let N: fe = 9999999999999999999999999999999;
        "#;
        parse_and_evaluate_symbol(src, "N");
    }

    #[test]
    fn zero_power_zero() {
        let src = r#"
        let zpz_int: int = 0**0;
        let zpz_fe: fe = 0**0;
        "#;
        assert_eq!(parse_and_evaluate_symbol(src, "zpz_int"), "1".to_string());
        assert_eq!(parse_and_evaluate_symbol(src, "zpz_fe"), "1".to_string());
    }

    #[test]
    fn debug_print() {
        let src = r#"
            namespace std::debug(8);
            let print = 2;
            let N = std::debug::print("test output\n");
        "#;
        parse_and_evaluate_symbol(src, "std::debug::N");
    }

    #[test]
    fn debug_print_complex() {
        let src = r#"
            namespace std::debug(8);
            let print = 2;
            let t: fe = 9;
            let x: int = 2;
            let N = {
                let _ = std::debug::print((t, [x, 3], "test output\n"));
                std::debug::print("\n")
            };
        "#;
        parse_and_evaluate_symbol(src, "std::debug::N");
    }

    #[test]
    fn local_vars() {
        let src = r#"
            let f: int -> int = |i| {
                let x = i + 1;
                let y = x - 1;
                let z = y - i;
                z
            };
            let t = f(8);
        "#;
        assert_eq!(parse_and_evaluate_symbol(src, "t"), "0".to_string());
    }

    #[test]
    fn match_pattern() {
        let src = r#"
            let f: int[] -> int = |arr| match arr {
                [] => 0,
                [x] => x,
                [_, x] => x + 9,
                [_, x, y] => x + y,
                _ => 99,
            };
            let t = [
                f([]), f([1]), f([1, 2]), f([1, 2, 3]), f([1, 2, 3, 4])
            ];
        "#;
        assert_eq!(
            parse_and_evaluate_symbol(src, "t"),
            "[0, 1, 11, 5, 99]".to_string()
        );
    }

    #[test]
    fn match_pattern_complex() {
        let src = r#"
            let f: ((int, int), int[]) -> int = |q| match q {
                ((1, _), [x, 4]) => 1 + x,
                ((1, 2), [y]) => 2 + y,
                ((_, 2), [y, z]) => 3 + y + z,
                ((x, 3), _) => x,
                ((x, -1), _) => x,
                (t, [_, r]) => r
            };
            let res = [
                f(((1, 9), [20, 4])),
                f(((1, 2), [3])),
                f(((9, 2), [300, 4])),
                f(((9, 3), [900, 8])),
                f(((90, 3), [900, 8, 7])),
                f(((99, -1), [900, 8, 7])),
                f(((1, 1), [-3, -1]))
            ];
        "#;
        assert_eq!(
            parse_and_evaluate_symbol(src, "res"),
            "[21, 5, 307, 9, 90, 99, -1]".to_string()
        );
    }

    #[test]
    fn match_skip_array() {
        let src = r#"
            let f: int[] -> int = |arr| match arr {
                [x, .., y] => x + y,
                [] => 19,
                _ => 99,
            };
            let t = [f([]), f([1]), f([1, 2]), f([1, 2, 3]), f([1, 2, 3, 4])];
        "#;
        assert_eq!(
            parse_and_evaluate_symbol(src, "t"),
            "[19, 99, 3, 4, 5]".to_string()
        );
    }

    #[test]
    fn match_skip_array_2() {
        let src = r#"
            let f: int[] -> int = |arr| match arr {
                [.., y] => y,
                _ => 99,
            };
            let t = [f([]), f([1]), f([1, 2]), f([1, 2, 3]), f([1, 2, 3, 4])];
        "#;
        assert_eq!(
            parse_and_evaluate_symbol(src, "t"),
            "[99, 1, 2, 3, 4]".to_string()
        );
    }

    #[test]
    fn match_skip_array_3() {
        let src = r#"
            let f: int[] -> int = |arr| match arr {
                [.., x, y] => x,
                [..] => 99,
            };
            let t = [f([]), f([1]), f([1, 2]), f([1, 2, 3]), f([1, 2, 3, 4])];
        "#;
        assert_eq!(
            parse_and_evaluate_symbol(src, "t"),
            "[99, 99, 1, 2, 3]".to_string()
        );
    }

    #[test]
    fn match_skip_array_4() {
        let src = r#"
            let f: int[] -> int = |arr| match arr {
                [x, y, ..] => y,
                [..] => 99,
            };
            let t = [f([]), f([1]), f([1, 2]), f([1, 2, 3]), f([1, 2, 3, 4])];
        "#;
        assert_eq!(
            parse_and_evaluate_symbol(src, "t"),
            "[99, 99, 2, 2, 2]".to_string()
        );
    }

    #[test]
    fn unpack_fun() {
        let src = r#"
            let t: (int, fe, int), int -> int[] = |(x, _, y), z| [x, y, z];
            let x: int[] = t((1, 2, 3), 4);
        "#;
        assert_eq!(parse_and_evaluate_symbol(src, "x"), "[1, 3, 4]".to_string());
    }

    #[test]
    fn unpack_let() {
        let src = r#"
            let x: int[] = {
                let (a, (_, b), (c, _, _, d, _)) = (1, ((), 3), (4, (), (), 7, ()));
                [a, b, c, d]
            };
        "#;
        assert_eq!(
            parse_and_evaluate_symbol(src, "x"),
            "[1, 3, 4, 7]".to_string()
        );
    }

    #[test]
    pub fn match_enum() {
        let src = r#"
            enum X {
                A,
                B(),
                C(int, int),
                D(int, X)
            }
            let f = |x| match x {
                X::A => 1,
                X::B() => 2,
                X::C(a, b) => a + b,
                X::D(0, X::A) => 10001,
                X::D(c, y) => c + f(y),
            };
            let t = [f(X::A), f(X::B()), f(X::C(3, 4)), f(X::D(0, X::A)), f(X::D(0, X::B())), f(X::D(100, X::C(4, 5)))];
        "#;
        assert_eq!(
            parse_and_evaluate_symbol(src, "t"),
            "[1, 2, 7, 10001, 2, 109]".to_string()
        );
    }

    #[test]
    pub fn gigantic_stack() {
        let src = r#"
            let arr_new: int, (int -> int) -> int[] = |n, f| if n == 0 { [] } else { arr_new(n - 1, f) + [f(n - 1)] };
            let arr_rev: int[], int, int -> int[] = |a, i, n| if i >= n { [] } else { arr_rev(a, i + 1, n) + [a[i]] };
            let l = 10000;
            let t = arr_new(l, |i| i);
            let r = arr_rev(t, 0, l);
            let x = r[7];
        "#;
        assert_eq!(parse_and_evaluate_symbol(src, "x"), "9992".to_string());
    }

    #[test]
    pub fn string_eq() {
        let src = r#"
            let yes = "abc" != "def";
            let no = "abc" == "def";
            let yes2 = "abc" == "abc";
            let no2 = "abc" != "abc";
            let yes3 = "ab" != "abc";
            let no3 = "ab" == "abc";
        "#;
        assert_eq!(parse_and_evaluate_symbol(src, "yes"), "true".to_string());
        assert_eq!(parse_and_evaluate_symbol(src, "yes2"), "true".to_string());
        assert_eq!(parse_and_evaluate_symbol(src, "yes3"), "true".to_string());
        assert_eq!(parse_and_evaluate_symbol(src, "no"), "false".to_string());
        assert_eq!(parse_and_evaluate_symbol(src, "no2"), "false".to_string());
        assert_eq!(parse_and_evaluate_symbol(src, "no3"), "false".to_string());
    }

    #[test]
    pub fn eval_complex_expression() {
        let src = r#"
            namespace std::prover;
                let eval: expr -> fe = [];
            namespace main;
                // Put into query function, so we're allowed to use eval()
                let test = query || std::prover::eval(2 * (1 + 1 + 1) + 1);
        "#;
        assert_eq!(
            evaluate_function::<GoldilocksField>(src, "main::test"),
            7u64.into()
        );
    }

    #[test]
    fn no_stmts_in_block() {
        let input = "
    let f: int -> () = |i| ();
    let g: int -> () = |i| {
        f(1)
    };
    
    let h: () = g(1);
    ";

        assert_eq!(parse_and_evaluate_symbol(input, "h"), "()".to_string());
    }

    #[test]
    fn called_with_empty_block() {
        let input = "
    let<T1, T2: FromLiteral> f: T1 -> T2 = |_| 7;
    let g: int = f({ });
    ";

        assert_eq!(parse_and_evaluate_symbol(input, "g"), "7".to_string());
    }

    #[test]
    fn traits_and_refs() {
        let input = "
        namespace std::convert(4);
            let fe = || fe();
        namespace F(4);
            trait Add<T> {
                add: T, T -> T,
            }

            impl Add<int> {
                add: |a, b| a + b,
            }

            trait Cast<T, U> {
                add: T -> U, // This name is wrong on purpose
            }

            impl Cast<int, fe> {
                add: |a| std::convert::fe(a), 
            }

            let x: int -> fe = |q| match Add::add(q, 2) {
                     v => std::convert::fe(v),
            };

            let y: int -> fe = |q| match Add::add(q, 4) {
                    v => x(v) + Cast::add(v),
            };

            let r: fe = y(2);
        ";

        assert_eq!(parse_and_evaluate_symbol(input, "F::r"), "14".to_string());
    }

    #[test]
    fn traits_multiple_fns() {
        let input = "
        namespace std::convert(4);
            let fe = || fe();
        namespace F(4);
            trait Do<T, Q> {
                add: T, T -> Q,
                sub: T, T -> Q,
                cast: T -> Q,
            }

            impl Do<int, fe> {
                add: |a, b| std::convert::fe(a + b),
                sub: |a, b| std::convert::fe(a - b),
                cast: |a| std::convert::fe(a),
            }

            let x: int -> fe = |q| match Do::sub(q, q) {
                v => {
                    let one: int = 1;
                    let two: int = 2 * 1;
                    v + Do::add(one, two)
                },
            };

            let y: int -> fe = |q| match Do::cast(q) {
                v => { 
                    let two: int = 2;
                    x(two) + v
                },
            };

            let r: fe = y(2);
        ";

        assert_eq!(parse_and_evaluate_symbol(input, "F::r"), "5".to_string());
    }

    #[test]
    fn traits_multiple_impls() {
        let input = "
        namespace std::convert(4);
            let fe = || fe();
        namespace F(4);
            trait Do<T, Q> {
                add: T, T -> Q,
                sub: T, T -> Q,
                cast: T -> Q,
            }

            impl Do<int, fe> {
                add: |a, b| std::convert::fe(a + b),
                sub: |a, b| std::convert::fe(a - b),
                cast: |a| std::convert::fe(a),
            }

            impl Do<int, int> {
                add: |a, b| a + b + 1,
                sub: |a, b| a - b + 1,
            }

            impl Do<fe, fe> {
                add: |a, b| a + b,
                sub: |a, b| a - b,
            }

            let x: int -> fe = |q| match Do::sub::<int, int>(q, q) {
                v => {
                    let p1: fe = 3;
                    let p2: fe = 2 * 1;
                    Do::add(p1, p2)
                },
            };

            let y: int -> int = |q| match q {
                v => {
                    let p1: int = 5 - v;
                    let p2: int = 2 * 1;
                    Do::add(p1, p2)
                },
            };

            let z: int = y(2); 
            let r: fe = x(2);
            ";

        assert_eq!(parse_and_evaluate_symbol(input, "F::r"), "5".to_string());
        assert_eq!(parse_and_evaluate_symbol(input, "F::z"), "6".to_string());
    }

    #[test]
    fn test_trait_function_call_in_impl() {
        let input = "
        namespace std::convert(4);
            let fe = || fe();
        namespace F(4);
            trait Do<T, Q> {
                op1: T, T -> Q,
                cast: T -> Q,
            }
            impl Do<int, fe> {
                op1: |a, b| Do::cast(a + b),
                cast: |a| std::convert::fe(a),
            }

            let one: int = 1;
            let two: int = 2;
            let r: fe = Do::op1(one, two);

        ";

        assert_eq!(parse_and_evaluate_symbol(input, "F::r"), "3".to_string());
    }

    #[test]
    fn test_trait_function_call_cross_impl() {
        let input = "
        namespace std::convert(4);
            let fe = || fe();
        namespace F(4);
            trait Do1<T, Q> {
                op1: T, T -> Q,
            }

            trait Cast<T, Q> {
                cast: T -> Q,
            }

            impl Do1<int, fe> {
                op1: |a, b| Cast::cast(a + b),
            }

            impl Cast<int, fe> {
                cast: |a| std::convert::fe(a),
            }

            let four: int = 4;
            let two: int = 2;
            let r: fe = Do1::op1(four, two);

        ";

        assert_eq!(parse_and_evaluate_symbol(input, "F::r"), "6".to_string());
    }
=======
>>>>>>> c6a64977
}<|MERGE_RESOLUTION|>--- conflicted
+++ resolved
@@ -1301,648 +1301,4 @@
         )))?,
     }
     .into())
-<<<<<<< HEAD
-}
-
-#[cfg(test)]
-mod test {
-    use crate::evaluator;
-    use powdr_number::GoldilocksField;
-    use pretty_assertions::assert_eq;
-
-    use crate::analyze_string;
-
-    use super::*;
-
-    fn parse_and_evaluate_symbol(input: &str, symbol: &str) -> String {
-        let analyzed = analyze_string::<GoldilocksField>(input).unwrap();
-        let Some(FunctionValueDefinition::Expression(TypedExpression {
-            e: symbol,
-            type_scheme: _,
-        })) = &analyzed.definitions[symbol].1
-        else {
-            panic!()
-        };
-        evaluate::<GoldilocksField>(
-            symbol,
-            &mut Definitions {
-                definitions: &analyzed.definitions,
-                solved_impls: &analyzed.solved_impls,
-            },
-        )
-        .unwrap()
-        .to_string()
-    }
-
-    pub fn evaluate_function<T: FieldElement>(input: &str, function: &str) -> T {
-        let analyzed = analyze_string::<GoldilocksField>(input).unwrap();
-        let mut symbols = evaluator::Definitions {
-            definitions: &analyzed.definitions,
-            solved_impls: &analyzed.solved_impls,
-        };
-        let function = symbols.lookup(function, &None).unwrap();
-        let result = evaluator::evaluate_function_call(function, vec![], &mut symbols)
-            .unwrap()
-            .as_ref()
-            .clone();
-        match result {
-            Value::FieldElement(fe) => fe,
-            _ => panic!("Expected field element but got {result}"),
-        }
-    }
-
-    #[test]
-    fn trivial() {
-        let src = r#"namespace Main(16);
-            let x: int = 1 + 20;
-        "#;
-        let result = parse_and_evaluate_symbol(src, "Main::x");
-        assert_eq!(result, r#"21"#);
-    }
-
-    #[test]
-    fn recursion() {
-        let src = r#"namespace Main(16);
-            let x: int -> int = |i| match i { 0 => 0, _ => x(i - 1) + 1 };
-            let y = x(4);
-        "#;
-        let result = parse_and_evaluate_symbol(src, "Main::y");
-        assert_eq!(result, r#"4"#);
-    }
-
-    #[test]
-    fn arrays_and_strings() {
-        let src = r#"namespace Main(16);
-            let words = ["the", "quick", "brown", "fox"];
-            let translate = |w| match w {
-                "the" => "franz",
-                "quick" => "jagt",
-                "brown" => "mit",
-                "fox" => "dem",
-                _ => "?",
-            };
-            let map_array = |arr, f| [f(arr[0]), f(arr[1]), f(arr[2]), f(arr[3])];
-            let translated = map_array(words, translate);
-        "#;
-        let result = parse_and_evaluate_symbol(src, "Main::translated");
-        assert_eq!(result, r#"["franz", "jagt", "mit", "dem"]"#);
-    }
-
-    #[test]
-    fn fibonacci() {
-        let src = r#"namespace Main(16);
-            let fib: int -> int = |i| match i {
-                0 => 0,
-                1 => 1,
-                _ => fib(i - 1) + fib(i - 2),
-            };
-            let result = fib(20);
-        "#;
-        assert_eq!(
-            parse_and_evaluate_symbol(src, "Main::result"),
-            "6765".to_string()
-        );
-    }
-
-    #[test]
-    fn capturing() {
-        let src = r#"namespace Main(16);
-            let f: int, (int -> int) -> (int -> int) = |n, g| match n { 99 => |i| n, 1 => g };
-            let result = f(1, f(99, |x| x + 3000))(0);
-        "#;
-        // If the lambda function returned by the expression f(99, ...) does not
-        // properly capture the value of n in a closure, then f(1, ...) would return 1.
-        assert_eq!(
-            parse_and_evaluate_symbol(src, "Main::result"),
-            "99".to_string()
-        );
-    }
-
-    #[test]
-    fn array_len() {
-        let src = r#"
-            let N: int = 2;
-            namespace std::array(N);
-            let len = 123;
-            namespace F(N);
-            let x = std::array::len([1, N, 3]);
-            let empty: int[] = [];
-            let y = std::array::len(empty);
-        "#;
-        assert_eq!(parse_and_evaluate_symbol(src, "F::x"), "3".to_string());
-        assert_eq!(parse_and_evaluate_symbol(src, "F::y"), "0".to_string());
-    }
-
-    #[test]
-    #[should_panic = r#"FailedAssertion("this text")"#]
-    fn panic_complex() {
-        let src = r#"
-            let N: int = 2;
-            namespace std::check(N);
-            let panic = 123;
-            namespace F(N);
-            let concat = |a, b| a + b;
-            let arg: int = 1;
-            let x: int[] = (|i| if i == 1 { std::check::panic(concat("this ", "text")) } else { [9] })(arg);
-        "#;
-        parse_and_evaluate_symbol(src, "F::x");
-    }
-
-    #[test]
-    #[should_panic = r#"FailedAssertion("text")"#]
-    fn panic_string() {
-        let src = r#"
-            let N: int = 2;
-            namespace std::check(N);
-            let panic = 123;
-            namespace F(N);
-            let x: int = std::check::panic("text");
-        "#;
-        parse_and_evaluate_symbol(src, "F::x");
-    }
-
-    #[test]
-    fn hex_number_outside_field() {
-        // This tests that the parser does not lose precision when parsing large integers.
-        let src = r#"
-            let N: int = 0x9999999999999999999999999999999;
-        "#;
-        parse_and_evaluate_symbol(src, "N");
-    }
-
-    #[test]
-    fn decimal_number_outside_field() {
-        // This tests that the parser does not lose precision when parsing large integers.
-        let src = r#"
-            let N: int = 9999999999999999999999999999999;
-        "#;
-        parse_and_evaluate_symbol(src, "N");
-    }
-
-    #[test]
-    #[should_panic = "Number literal 9999999999999999999999999999999 is too large for field element."]
-    fn decimal_number_outside_field_for_fe() {
-        let src = r#"
-            let N: fe = 9999999999999999999999999999999;
-        "#;
-        parse_and_evaluate_symbol(src, "N");
-    }
-
-    #[test]
-    fn zero_power_zero() {
-        let src = r#"
-        let zpz_int: int = 0**0;
-        let zpz_fe: fe = 0**0;
-        "#;
-        assert_eq!(parse_and_evaluate_symbol(src, "zpz_int"), "1".to_string());
-        assert_eq!(parse_and_evaluate_symbol(src, "zpz_fe"), "1".to_string());
-    }
-
-    #[test]
-    fn debug_print() {
-        let src = r#"
-            namespace std::debug(8);
-            let print = 2;
-            let N = std::debug::print("test output\n");
-        "#;
-        parse_and_evaluate_symbol(src, "std::debug::N");
-    }
-
-    #[test]
-    fn debug_print_complex() {
-        let src = r#"
-            namespace std::debug(8);
-            let print = 2;
-            let t: fe = 9;
-            let x: int = 2;
-            let N = {
-                let _ = std::debug::print((t, [x, 3], "test output\n"));
-                std::debug::print("\n")
-            };
-        "#;
-        parse_and_evaluate_symbol(src, "std::debug::N");
-    }
-
-    #[test]
-    fn local_vars() {
-        let src = r#"
-            let f: int -> int = |i| {
-                let x = i + 1;
-                let y = x - 1;
-                let z = y - i;
-                z
-            };
-            let t = f(8);
-        "#;
-        assert_eq!(parse_and_evaluate_symbol(src, "t"), "0".to_string());
-    }
-
-    #[test]
-    fn match_pattern() {
-        let src = r#"
-            let f: int[] -> int = |arr| match arr {
-                [] => 0,
-                [x] => x,
-                [_, x] => x + 9,
-                [_, x, y] => x + y,
-                _ => 99,
-            };
-            let t = [
-                f([]), f([1]), f([1, 2]), f([1, 2, 3]), f([1, 2, 3, 4])
-            ];
-        "#;
-        assert_eq!(
-            parse_and_evaluate_symbol(src, "t"),
-            "[0, 1, 11, 5, 99]".to_string()
-        );
-    }
-
-    #[test]
-    fn match_pattern_complex() {
-        let src = r#"
-            let f: ((int, int), int[]) -> int = |q| match q {
-                ((1, _), [x, 4]) => 1 + x,
-                ((1, 2), [y]) => 2 + y,
-                ((_, 2), [y, z]) => 3 + y + z,
-                ((x, 3), _) => x,
-                ((x, -1), _) => x,
-                (t, [_, r]) => r
-            };
-            let res = [
-                f(((1, 9), [20, 4])),
-                f(((1, 2), [3])),
-                f(((9, 2), [300, 4])),
-                f(((9, 3), [900, 8])),
-                f(((90, 3), [900, 8, 7])),
-                f(((99, -1), [900, 8, 7])),
-                f(((1, 1), [-3, -1]))
-            ];
-        "#;
-        assert_eq!(
-            parse_and_evaluate_symbol(src, "res"),
-            "[21, 5, 307, 9, 90, 99, -1]".to_string()
-        );
-    }
-
-    #[test]
-    fn match_skip_array() {
-        let src = r#"
-            let f: int[] -> int = |arr| match arr {
-                [x, .., y] => x + y,
-                [] => 19,
-                _ => 99,
-            };
-            let t = [f([]), f([1]), f([1, 2]), f([1, 2, 3]), f([1, 2, 3, 4])];
-        "#;
-        assert_eq!(
-            parse_and_evaluate_symbol(src, "t"),
-            "[19, 99, 3, 4, 5]".to_string()
-        );
-    }
-
-    #[test]
-    fn match_skip_array_2() {
-        let src = r#"
-            let f: int[] -> int = |arr| match arr {
-                [.., y] => y,
-                _ => 99,
-            };
-            let t = [f([]), f([1]), f([1, 2]), f([1, 2, 3]), f([1, 2, 3, 4])];
-        "#;
-        assert_eq!(
-            parse_and_evaluate_symbol(src, "t"),
-            "[99, 1, 2, 3, 4]".to_string()
-        );
-    }
-
-    #[test]
-    fn match_skip_array_3() {
-        let src = r#"
-            let f: int[] -> int = |arr| match arr {
-                [.., x, y] => x,
-                [..] => 99,
-            };
-            let t = [f([]), f([1]), f([1, 2]), f([1, 2, 3]), f([1, 2, 3, 4])];
-        "#;
-        assert_eq!(
-            parse_and_evaluate_symbol(src, "t"),
-            "[99, 99, 1, 2, 3]".to_string()
-        );
-    }
-
-    #[test]
-    fn match_skip_array_4() {
-        let src = r#"
-            let f: int[] -> int = |arr| match arr {
-                [x, y, ..] => y,
-                [..] => 99,
-            };
-            let t = [f([]), f([1]), f([1, 2]), f([1, 2, 3]), f([1, 2, 3, 4])];
-        "#;
-        assert_eq!(
-            parse_and_evaluate_symbol(src, "t"),
-            "[99, 99, 2, 2, 2]".to_string()
-        );
-    }
-
-    #[test]
-    fn unpack_fun() {
-        let src = r#"
-            let t: (int, fe, int), int -> int[] = |(x, _, y), z| [x, y, z];
-            let x: int[] = t((1, 2, 3), 4);
-        "#;
-        assert_eq!(parse_and_evaluate_symbol(src, "x"), "[1, 3, 4]".to_string());
-    }
-
-    #[test]
-    fn unpack_let() {
-        let src = r#"
-            let x: int[] = {
-                let (a, (_, b), (c, _, _, d, _)) = (1, ((), 3), (4, (), (), 7, ()));
-                [a, b, c, d]
-            };
-        "#;
-        assert_eq!(
-            parse_and_evaluate_symbol(src, "x"),
-            "[1, 3, 4, 7]".to_string()
-        );
-    }
-
-    #[test]
-    pub fn match_enum() {
-        let src = r#"
-            enum X {
-                A,
-                B(),
-                C(int, int),
-                D(int, X)
-            }
-            let f = |x| match x {
-                X::A => 1,
-                X::B() => 2,
-                X::C(a, b) => a + b,
-                X::D(0, X::A) => 10001,
-                X::D(c, y) => c + f(y),
-            };
-            let t = [f(X::A), f(X::B()), f(X::C(3, 4)), f(X::D(0, X::A)), f(X::D(0, X::B())), f(X::D(100, X::C(4, 5)))];
-        "#;
-        assert_eq!(
-            parse_and_evaluate_symbol(src, "t"),
-            "[1, 2, 7, 10001, 2, 109]".to_string()
-        );
-    }
-
-    #[test]
-    pub fn gigantic_stack() {
-        let src = r#"
-            let arr_new: int, (int -> int) -> int[] = |n, f| if n == 0 { [] } else { arr_new(n - 1, f) + [f(n - 1)] };
-            let arr_rev: int[], int, int -> int[] = |a, i, n| if i >= n { [] } else { arr_rev(a, i + 1, n) + [a[i]] };
-            let l = 10000;
-            let t = arr_new(l, |i| i);
-            let r = arr_rev(t, 0, l);
-            let x = r[7];
-        "#;
-        assert_eq!(parse_and_evaluate_symbol(src, "x"), "9992".to_string());
-    }
-
-    #[test]
-    pub fn string_eq() {
-        let src = r#"
-            let yes = "abc" != "def";
-            let no = "abc" == "def";
-            let yes2 = "abc" == "abc";
-            let no2 = "abc" != "abc";
-            let yes3 = "ab" != "abc";
-            let no3 = "ab" == "abc";
-        "#;
-        assert_eq!(parse_and_evaluate_symbol(src, "yes"), "true".to_string());
-        assert_eq!(parse_and_evaluate_symbol(src, "yes2"), "true".to_string());
-        assert_eq!(parse_and_evaluate_symbol(src, "yes3"), "true".to_string());
-        assert_eq!(parse_and_evaluate_symbol(src, "no"), "false".to_string());
-        assert_eq!(parse_and_evaluate_symbol(src, "no2"), "false".to_string());
-        assert_eq!(parse_and_evaluate_symbol(src, "no3"), "false".to_string());
-    }
-
-    #[test]
-    pub fn eval_complex_expression() {
-        let src = r#"
-            namespace std::prover;
-                let eval: expr -> fe = [];
-            namespace main;
-                // Put into query function, so we're allowed to use eval()
-                let test = query || std::prover::eval(2 * (1 + 1 + 1) + 1);
-        "#;
-        assert_eq!(
-            evaluate_function::<GoldilocksField>(src, "main::test"),
-            7u64.into()
-        );
-    }
-
-    #[test]
-    fn no_stmts_in_block() {
-        let input = "
-    let f: int -> () = |i| ();
-    let g: int -> () = |i| {
-        f(1)
-    };
-    
-    let h: () = g(1);
-    ";
-
-        assert_eq!(parse_and_evaluate_symbol(input, "h"), "()".to_string());
-    }
-
-    #[test]
-    fn called_with_empty_block() {
-        let input = "
-    let<T1, T2: FromLiteral> f: T1 -> T2 = |_| 7;
-    let g: int = f({ });
-    ";
-
-        assert_eq!(parse_and_evaluate_symbol(input, "g"), "7".to_string());
-    }
-
-    #[test]
-    fn traits_and_refs() {
-        let input = "
-        namespace std::convert(4);
-            let fe = || fe();
-        namespace F(4);
-            trait Add<T> {
-                add: T, T -> T,
-            }
-
-            impl Add<int> {
-                add: |a, b| a + b,
-            }
-
-            trait Cast<T, U> {
-                add: T -> U, // This name is wrong on purpose
-            }
-
-            impl Cast<int, fe> {
-                add: |a| std::convert::fe(a), 
-            }
-
-            let x: int -> fe = |q| match Add::add(q, 2) {
-                     v => std::convert::fe(v),
-            };
-
-            let y: int -> fe = |q| match Add::add(q, 4) {
-                    v => x(v) + Cast::add(v),
-            };
-
-            let r: fe = y(2);
-        ";
-
-        assert_eq!(parse_and_evaluate_symbol(input, "F::r"), "14".to_string());
-    }
-
-    #[test]
-    fn traits_multiple_fns() {
-        let input = "
-        namespace std::convert(4);
-            let fe = || fe();
-        namespace F(4);
-            trait Do<T, Q> {
-                add: T, T -> Q,
-                sub: T, T -> Q,
-                cast: T -> Q,
-            }
-
-            impl Do<int, fe> {
-                add: |a, b| std::convert::fe(a + b),
-                sub: |a, b| std::convert::fe(a - b),
-                cast: |a| std::convert::fe(a),
-            }
-
-            let x: int -> fe = |q| match Do::sub(q, q) {
-                v => {
-                    let one: int = 1;
-                    let two: int = 2 * 1;
-                    v + Do::add(one, two)
-                },
-            };
-
-            let y: int -> fe = |q| match Do::cast(q) {
-                v => { 
-                    let two: int = 2;
-                    x(two) + v
-                },
-            };
-
-            let r: fe = y(2);
-        ";
-
-        assert_eq!(parse_and_evaluate_symbol(input, "F::r"), "5".to_string());
-    }
-
-    #[test]
-    fn traits_multiple_impls() {
-        let input = "
-        namespace std::convert(4);
-            let fe = || fe();
-        namespace F(4);
-            trait Do<T, Q> {
-                add: T, T -> Q,
-                sub: T, T -> Q,
-                cast: T -> Q,
-            }
-
-            impl Do<int, fe> {
-                add: |a, b| std::convert::fe(a + b),
-                sub: |a, b| std::convert::fe(a - b),
-                cast: |a| std::convert::fe(a),
-            }
-
-            impl Do<int, int> {
-                add: |a, b| a + b + 1,
-                sub: |a, b| a - b + 1,
-            }
-
-            impl Do<fe, fe> {
-                add: |a, b| a + b,
-                sub: |a, b| a - b,
-            }
-
-            let x: int -> fe = |q| match Do::sub::<int, int>(q, q) {
-                v => {
-                    let p1: fe = 3;
-                    let p2: fe = 2 * 1;
-                    Do::add(p1, p2)
-                },
-            };
-
-            let y: int -> int = |q| match q {
-                v => {
-                    let p1: int = 5 - v;
-                    let p2: int = 2 * 1;
-                    Do::add(p1, p2)
-                },
-            };
-
-            let z: int = y(2); 
-            let r: fe = x(2);
-            ";
-
-        assert_eq!(parse_and_evaluate_symbol(input, "F::r"), "5".to_string());
-        assert_eq!(parse_and_evaluate_symbol(input, "F::z"), "6".to_string());
-    }
-
-    #[test]
-    fn test_trait_function_call_in_impl() {
-        let input = "
-        namespace std::convert(4);
-            let fe = || fe();
-        namespace F(4);
-            trait Do<T, Q> {
-                op1: T, T -> Q,
-                cast: T -> Q,
-            }
-            impl Do<int, fe> {
-                op1: |a, b| Do::cast(a + b),
-                cast: |a| std::convert::fe(a),
-            }
-
-            let one: int = 1;
-            let two: int = 2;
-            let r: fe = Do::op1(one, two);
-
-        ";
-
-        assert_eq!(parse_and_evaluate_symbol(input, "F::r"), "3".to_string());
-    }
-
-    #[test]
-    fn test_trait_function_call_cross_impl() {
-        let input = "
-        namespace std::convert(4);
-            let fe = || fe();
-        namespace F(4);
-            trait Do1<T, Q> {
-                op1: T, T -> Q,
-            }
-
-            trait Cast<T, Q> {
-                cast: T -> Q,
-            }
-
-            impl Do1<int, fe> {
-                op1: |a, b| Cast::cast(a + b),
-            }
-
-            impl Cast<int, fe> {
-                cast: |a| std::convert::fe(a),
-            }
-
-            let four: int = 4;
-            let two: int = 2;
-            let r: fe = Do1::op1(four, two);
-
-        ";
-
-        assert_eq!(parse_and_evaluate_symbol(input, "F::r"), "6".to_string());
-    }
-=======
->>>>>>> c6a64977
 }