use std::collections::BTreeMap;
use std::{
    collections::{HashMap, HashSet},
    path::{Path, PathBuf},
    sync::{Arc, Mutex},
};

use air_builder::AirKeygenBuilder;
use derive_more::From;
use eyre::Result;
use itertools::{multiunzip, Itertools};
use openvm_build::{build_guest_package, find_unique_executable, get_package, TargetFilter};
use openvm_circuit::arch::{
    instructions::exe::VmExe, segment::DefaultSegmentationStrategy, InstructionExecutor, Streams,
    SystemConfig, VirtualMachine, VmChipComplex, VmConfig, VmInventoryError,
};
<<<<<<< HEAD
use openvm_instructions::VmOpcode;
use openvm_stark_backend::{
    air_builders::symbolic::SymbolicConstraints, engine::StarkEngine, rap::AnyRap,
};
use openvm_stark_sdk::{
    config::fri_params::SecurityParameters, engine::StarkFriEngine, p3_baby_bear,
};
use powdr_autoprecompiles::{
    openvm::default_openvm_bus_map, openvm::openvm_base_with_copy_constraint, DegreeBound,
    SymbolicMachine,
};
use powdr_number::{BabyBearField, FieldElement, LargeInt};
use std::{
    collections::{HashMap, HashSet},
    path::{Path, PathBuf},
    sync::{Arc, Mutex},
};
use utils::get_pil;

use crate::customize_exe::openvm_bus_interaction_to_powdr;
use crate::utils::symbolic_to_algebraic;
=======
use openvm_circuit::{circuit_derive::Chip, derive::AnyEnum};
>>>>>>> e2f5bda3
use openvm_circuit_primitives_derive::ChipUsageGetter;
use openvm_instructions::VmOpcode;
use openvm_sdk::{
    config::{AggStarkConfig, AppConfig, SdkVmConfig, SdkVmConfigExecutor, SdkVmConfigPeriphery},
    keygen::AggStarkProvingKey,
    prover::AggStarkProver,
    Sdk, StdIn,
};
use openvm_stark_backend::{
    air_builders::symbolic::SymbolicConstraints, config::StarkGenericConfig, engine::StarkEngine,
    rap::AnyRap, Chip,
};
use openvm_stark_sdk::config::{
    baby_bear_poseidon2::{
        config_from_perm, default_perm, BabyBearPoseidon2Config, BabyBearPoseidon2Engine,
    },
    fri_params::SecurityParameters,
    FriParameters,
};
use openvm_stark_sdk::engine::StarkFriEngine;
use openvm_stark_sdk::openvm_stark_backend::{
    config::Val,
    p3_field::{Field, PrimeField32},
};
use openvm_stark_sdk::p3_baby_bear;
use powdr_autoprecompiles::{openvm::default_openvm_bus_map, SymbolicMachine};
use powdr_extension::{PowdrExecutor, PowdrExtension, PowdrPeriphery};
use powdr_number::{BabyBearField, FieldElement, LargeInt};
use serde::{Deserialize, Serialize};

use tracing::dispatcher::Dispatch;
use tracing::field::Field as TracingField;
use tracing::{Event, Subscriber};
use tracing_subscriber::{
    layer::Context,
    prelude::*,
    registry::{LookupSpan, Registry},
    Layer,
};

use utils::get_pil;

use crate::customize_exe::openvm_bus_interaction_to_powdr;
use crate::traits::OpenVmField;
use crate::utils::symbolic_to_algebraic;

mod air_builder;
mod utils;

type BabyBearSC = BabyBearPoseidon2Config;
type PowdrBB = powdr_number::BabyBearField;

pub use powdr_autoprecompiles::DegreeBound;
pub use traits::IntoOpenVm;

impl IntoOpenVm for PowdrBB {
    type Field = openvm_stark_sdk::p3_baby_bear::BabyBear;

    fn into_openvm_field(self) -> Self::Field {
        use openvm_stark_backend::p3_field::FieldAlgebra;
        openvm_stark_sdk::p3_baby_bear::BabyBear::from_canonical_u32(
            self.to_integer().try_into_u32().unwrap(),
        )
    }

    fn from_openvm_field(field: Self::Field) -> Self {
        BabyBearField::from(
            <Self::Field as openvm_stark_backend::p3_field::PrimeField32>::as_canonical_u32(&field),
        )
    }
}

pub use openvm_build::GuestOptions;
pub use powdr_autoprecompiles::bus_map::{BusMap, BusType};

/// We do not use the transpiler, instead we customize an already transpiled program
mod customize_exe;

pub use customize_exe::customize;

// A module for our extension
mod powdr_extension;

pub mod bus_interaction_handler;
mod instruction_formatter;
mod traits;

mod plonk;

/// Three modes for profiler guided optimization with different cost functions to sort the basic blocks by descending cost and select the most costly ones to accelerate.
/// The inner HashMap contains number of time a pc is executed.
#[derive(Default)]
pub enum PgoConfig {
    /// cost = cells saved per apc * times executed
    Cell(HashMap<u32, u32>),
    /// cost = instruction per apc * times executed
    Instruction(HashMap<u32, u32>),
    /// disable PGO
    #[default]
    None,
}

/// A custom VmConfig that wraps the SdkVmConfig, adding our custom extension.
#[derive(Serialize, Deserialize, Clone)]
#[serde(bound = "P::Field: Field")]
pub struct SpecializedConfig<P: IntoOpenVm> {
    pub sdk_config: SdkVmConfig,
    powdr: PowdrExtension<P>,
}

#[allow(clippy::large_enum_variant)]
#[derive(ChipUsageGetter, From, AnyEnum)]
pub enum SpecializedExecutor<P: IntoOpenVm> {
    #[any_enum]
    SdkExecutor(SdkVmConfigExecutor<OpenVmField<P>>),
    #[any_enum]
    PowdrExecutor(PowdrExecutor<P>),
}

// These implementations could normally be derived by the `InstructionExecutorDerive` and `Chip` macros,
// but they don't work with the field types above.
impl<SC: StarkGenericConfig, P: IntoOpenVm<Field = Val<SC>>> Chip<SC> for SpecializedExecutor<P>
where
    Val<SC>: PrimeField32,
{
    fn generate_air_proof_input(self) -> openvm_stark_backend::prover::types::AirProofInput<SC> {
        match self {
            SpecializedExecutor::SdkExecutor(executor) => executor.generate_air_proof_input(),
            SpecializedExecutor::PowdrExecutor(executor) => executor.generate_air_proof_input(),
        }
    }

    fn air(&self) -> std::sync::Arc<dyn AnyRap<SC>> {
        match self {
            SpecializedExecutor::SdkExecutor(executor) => executor.air(),
            SpecializedExecutor::PowdrExecutor(executor) => executor.air(),
        }
    }
}

impl<P: IntoOpenVm> InstructionExecutor<OpenVmField<P>> for SpecializedExecutor<P> {
    fn execute(
        &mut self,
        memory: &mut openvm_circuit::system::memory::MemoryController<OpenVmField<P>>,
        instruction: &openvm_instructions::instruction::Instruction<OpenVmField<P>>,
        from_state: openvm_circuit::arch::ExecutionState<u32>,
    ) -> openvm_circuit::arch::Result<openvm_circuit::arch::ExecutionState<u32>> {
        match self {
            SpecializedExecutor::SdkExecutor(executor) => {
                executor.execute(memory, instruction, from_state)
            }
            SpecializedExecutor::PowdrExecutor(executor) => {
                executor.execute(memory, instruction, from_state)
            }
        }
    }

    fn get_opcode_name(&self, opcode: usize) -> String {
        match self {
            SpecializedExecutor::SdkExecutor(executor) => executor.get_opcode_name(opcode),
            SpecializedExecutor::PowdrExecutor(executor) => executor.get_opcode_name(opcode),
        }
    }
}

#[derive(From, ChipUsageGetter, Chip, AnyEnum)]
pub enum MyPeriphery<F: PrimeField32> {
    #[any_enum]
    SdkPeriphery(SdkVmConfigPeriphery<F>),
    #[any_enum]
    PowdrPeriphery(PowdrPeriphery<F>),
}

impl<P: IntoOpenVm> VmConfig<OpenVmField<P>> for SpecializedConfig<P> {
    type Executor = SpecializedExecutor<P>;
    type Periphery = MyPeriphery<OpenVmField<P>>;

    fn system(&self) -> &SystemConfig {
        VmConfig::<OpenVmField<P>>::system(&self.sdk_config)
    }

    fn system_mut(&mut self) -> &mut SystemConfig {
        VmConfig::<OpenVmField<P>>::system_mut(&mut self.sdk_config)
    }

    fn create_chip_complex(
        &self,
    ) -> Result<VmChipComplex<OpenVmField<P>, Self::Executor, Self::Periphery>, VmInventoryError>
    {
        let chip = self.sdk_config.create_chip_complex()?;
        let chip = chip.extend(&self.powdr)?;

        Ok(chip)
    }
}

impl<P: IntoOpenVm> SpecializedConfig<P> {
    pub fn from_base_and_extension(sdk_config: SdkVmConfig, powdr: PowdrExtension<P>) -> Self {
        Self { sdk_config, powdr }
    }
}

pub fn build_elf_path<P: AsRef<Path>>(
    guest_opts: GuestOptions,
    pkg_dir: P,
    target_filter: &Option<TargetFilter>,
) -> Result<PathBuf> {
    let pkg = get_package(pkg_dir.as_ref());
    let target_dir = match build_guest_package(&pkg, &guest_opts, None, target_filter) {
        Ok(target_dir) => target_dir,
        Err(Some(code)) => {
            return Err(eyre::eyre!("Failed to build guest: code = {}", code));
        }
        Err(None) => {
            return Err(eyre::eyre!(
                "Failed to build guest (OPENVM_SKIP_BUILD is set)"
            ));
        }
    };

    find_unique_executable(pkg_dir, target_dir, target_filter)
}

// compile the original openvm program without powdr extension
pub fn compile_openvm(
    guest: &str,
    guest_opts: GuestOptions,
) -> Result<OriginalCompiledProgram<BabyBearField>, Box<dyn std::error::Error>> {
    // wrap the sdk config (with the standard extensions) in our custom config (with our custom extension)
    let sdk_vm_config = SdkVmConfig::builder()
        .system(Default::default())
        .rv32i(Default::default())
        .rv32m(Default::default())
        .io(Default::default())
        .keccak(Default::default())
        .build();

    let sdk = Sdk::default();

    // Build the ELF with guest options and a target filter.
    // We need these extra Rust flags to get the labels.
    let guest_opts = guest_opts.with_rustc_flags(vec!["-C", "link-arg=--emit-relocs"]);

    // Point to our local guest
    use std::path::PathBuf;
    let mut path = PathBuf::from(env!("CARGO_MANIFEST_DIR")).to_path_buf();
    path.push(guest);
    let target_path = path.to_str().unwrap();

    let elf = sdk.build(guest_opts, target_path, &Default::default())?;

    // Transpile the ELF into a VmExe. Note that this happens using the sdk transpiler only, our extension does not use a transpiler.
    let exe = sdk.transpile(elf, sdk_vm_config.transpiler())?;

    Ok(OriginalCompiledProgram { exe, sdk_vm_config })
}

/// Determines how the precompile (a circuit with algebraic gates and bus interactions)
/// is implemented as a RAP.
#[derive(Default, Clone, Deserialize, Serialize)]
pub enum PrecompileImplementation {
    /// Allocate a column for each variable and process a call in a single row.
    #[default]
    SingleRowChip,
    /// Compile the circuit to a PlonK circuit.
    PlonkChip,
}

#[derive(Clone)]
pub struct PowdrConfig {
    /// Number of autoprecompiles to generate.
    pub autoprecompiles: u64,
    /// Number of basic blocks to skip for autoprecompiles.
    /// This is either the largest N if no PGO, or the costliest N with PGO.
    pub skip_autoprecompiles: u64,
    /// Max degree of constraints.
    pub degree_bound: DegreeBound,
    /// Implementation of the precompile, i.e., how to compile it to a RAP.
    pub implementation: PrecompileImplementation,
}

impl PowdrConfig {
    pub fn new(autoprecompiles: u64, skip_autoprecompiles: u64) -> Self {
        Self {
            autoprecompiles,
            skip_autoprecompiles,
            degree_bound: DegreeBound {
                identities: customize_exe::OPENVM_DEGREE_BOUND,
                bus_interactions: customize_exe::OPENVM_DEGREE_BOUND - 1,
            },
            implementation: PrecompileImplementation::default(),
        }
    }

    pub fn new_plonk(autoprecompiles: u64, skip_autoprecompiles: u64) -> Self {
        Self {
            autoprecompiles,
            skip_autoprecompiles,
            bus_map: openvm_base_with_copy_constraint(),
            degree_bound: DegreeBound {
                identities: customize_exe::OPENVM_DEGREE_BOUND,
                bus_interactions: customize_exe::OPENVM_DEGREE_BOUND - 1,
            },
            implementation: PrecompileImplementation::default(),
        }
    }

    pub fn with_autoprecompiles(self, autoprecompiles: u64) -> Self {
        Self {
            autoprecompiles,
            ..self
        }
    }

    pub fn with_degree_bound(self, degree_bound: DegreeBound) -> Self {
        Self {
            degree_bound,
            ..self
        }
    }

    pub fn with_precompile_implementation(
        self,
        precompile_implementation: PrecompileImplementation,
    ) -> Self {
        Self {
            implementation: precompile_implementation,
            ..self
        }
    }
}

pub fn compile_guest(
    guest: &str,
    guest_opts: GuestOptions,
    config: PowdrConfig,
    pgo_config: PgoConfig,
) -> Result<CompiledProgram<BabyBearField>, Box<dyn std::error::Error>> {
    let original_program = compile_openvm(guest, guest_opts.clone())?;
    compile_exe(guest, guest_opts, original_program, config, pgo_config)
}

pub fn compile_exe(
    guest: &str,
    guest_opts: GuestOptions,
    original_program: OriginalCompiledProgram<BabyBearField>,
    config: PowdrConfig,
    pgo_config: PgoConfig,
) -> Result<CompiledProgram<BabyBearField>, Box<dyn std::error::Error>> {
    // Build the ELF with guest options and a target filter.
    // We need these extra Rust flags to get the labels.
    let guest_opts = guest_opts.with_rustc_flags(vec!["-C", "link-arg=--emit-relocs"]);

    // Point to our local guest
    use std::path::PathBuf;
    let mut path = PathBuf::from(env!("CARGO_MANIFEST_DIR")).to_path_buf();
    path.push(guest);
    let target_path = path.to_str().unwrap();

    let elf_binary = build_elf_path(guest_opts.clone(), target_path, &Default::default())?;
    let elf_powdr = powdr_riscv_elf::load_elf(&elf_binary);

    let used_instructions = original_program
        .exe
        .program
        .instructions_and_debug_infos
        .iter()
        .map(|instr| instr.as_ref().unwrap().0.opcode)
        .collect();
    let (airs, bus_map) =
        get_airs_and_bus_map(original_program.sdk_vm_config.clone(), &used_instructions);

    let sdk_vm_config = original_program.sdk_vm_config.clone();

    let (exe, extension) = customize_exe::customize(
        original_program,
        &elf_powdr.text_labels,
        &airs,
        config.clone(),
        bus_map.clone(),
        pgo_config,
    );
    // Generate the custom config based on the generated instructions
    let vm_config = SpecializedConfig::from_base_and_extension(sdk_vm_config, extension);
    export_pil(vm_config.clone(), "debug.pil", 1000, &bus_map);

    Ok(CompiledProgram { exe, vm_config })
}

#[derive(Serialize, Deserialize, Clone)]
#[serde(bound = "P::Field: Field")]
pub struct CompiledProgram<P: IntoOpenVm> {
    pub exe: VmExe<OpenVmField<P>>,
    pub vm_config: SpecializedConfig<P>,
}

// the original openvm program and config without powdr extension
pub struct OriginalCompiledProgram<P: IntoOpenVm> {
    pub exe: VmExe<OpenVmField<P>>,
    pub sdk_vm_config: SdkVmConfig,
}

pub struct AirMetrics {
    pub name: String,
    pub width: usize,
    pub constraints: usize,
    pub bus_interactions: usize,
}

impl CompiledProgram<PowdrBB> {
    pub fn powdr_airs_metrics(&self) -> Vec<AirMetrics> {
        let chip_complex: VmChipComplex<_, _, _> = self.vm_config.create_chip_complex().unwrap();

        chip_complex
            .inventory
            .executors()
            .iter()
            .filter_map(|executor| {
                let air = executor.air();
                let width = air.width();
                let name = air.name();

                // We actually give name "powdr_air_for_opcode_<opcode>" to the AIRs,
                // but OpenVM uses the actual Rust type (PowdrAir) as the name in this method.
                // TODO this is hacky but not sure how to do it better rn.
                if name.starts_with("PowdrAir") || name.starts_with("PlonkAir") {
                    let constraints = get_constraints(air);
                    Some(AirMetrics {
                        name: name.to_string(),
                        width,
                        constraints: constraints.constraints.len(),
                        bus_interactions: constraints.interactions.len(),
                    })
                } else {
                    None
                }
            })
            .collect()
    }
}

pub fn execute(
    program: CompiledProgram<PowdrBB>,
    inputs: StdIn,
) -> Result<(), Box<dyn std::error::Error>> {
    let CompiledProgram { exe, vm_config } = program;

    let sdk = Sdk::default();

    let output = sdk.execute(exe.clone(), vm_config.clone(), inputs)?;
    tracing::info!("Public values output: {:?}", output);

    Ok(())
}

pub fn pgo(
    program: OriginalCompiledProgram<BabyBearField>,
    inputs: StdIn,
) -> Result<HashMap<u32, u32>, Box<dyn std::error::Error>> {
    // in memory collector storage
    let collected = Arc::new(Mutex::new(Vec::new()));
    let collector_layer = PgoCollector {
        pc: collected.clone(),
    };

    // build subscriber
    let subscriber = Registry::default().with(collector_layer);

    // prepare for execute
    let OriginalCompiledProgram { exe, sdk_vm_config } = program;
    let sdk = Sdk::default();

    // dispatch constructs a local subscriber at trace level that is invoked during pgo but doesn't override the global one at info level
    let dispatch = Dispatch::new(subscriber);
    tracing::dispatcher::with_default(&dispatch, || {
        sdk.execute(exe.clone(), sdk_vm_config.clone(), inputs)
            .unwrap();
    });

    // collect the pc's during execution
    let pc = collected.lock().unwrap().clone();

    // create pc_index map to times executed, where pc_index = (pc - pc_base) / step
    let pc_base = exe.program.pc_base;
    let step = exe.program.step;
    let pc_index_count = pc
        .iter()
        .fold(std::collections::HashMap::new(), |mut acc, pc| {
            let pc_index = (*pc as u32 - pc_base) / step;
            *acc.entry(pc_index).or_insert(0u32) += 1;
            acc
        });

    // the smallest pc is the same as the base_pc if there's no stdin
    let pc_min = pc.iter().min().unwrap();
    tracing::info!("pc_min: {}; pc_base: {}", pc_min, pc_base);

    // print the total and by pc counts at the warn level (default level in powdr-openvm)
    tracing::warn!("Pgo captured {} pc's", pc.len());

    // print pc_index map in descending order of pc_index count
    let mut pc_index_count_sorted: Vec<_> = pc_index_count.iter().collect();
    pc_index_count_sorted.sort_by(|a, b| b.1.cmp(a.1));
    pc_index_count_sorted.iter().for_each(|(pc, count)| {
        tracing::warn!("pc_index {}: {}", pc, count);
    });

    Ok(pc_index_count)
}

pub fn prove(
    program: &CompiledProgram<PowdrBB>,
    mock: bool,
    recursion: bool,
    inputs: StdIn,
    segment_height: Option<usize>, // uses the default height if None
) -> Result<(), Box<dyn std::error::Error>> {
    let exe = &program.exe;
    let mut vm_config = program.vm_config.clone();

    // DefaultSegmentationStrategy { max_segment_len: 4194204, max_cells_per_chip_in_segment: 503304480 }
    if let Some(segment_height) = segment_height {
        vm_config.sdk_config.system.config.segmentation_strategy = Arc::new(
            DefaultSegmentationStrategy::new_with_max_segment_len(segment_height),
        );
        tracing::debug!("Setting max segment len to {}", segment_height);
    }

    let sdk = Sdk::default();

    // Set app configuration
    let app_log_blowup = 2;
    let app_fri_params = FriParameters::standard_with_100_bits_conjectured_security(app_log_blowup);
    let app_config = AppConfig::new(app_fri_params, vm_config.clone());

    // Commit the exe
    let app_committed_exe = sdk.commit_app_exe(app_fri_params, exe.clone())?;

    // Generate an AppProvingKey
    let app_pk = Arc::new(sdk.app_keygen(app_config)?);

    if mock {
        tracing::info!("Checking constraints and witness in Mock prover...");
        let engine = BabyBearPoseidon2Engine::new(
            FriParameters::standard_with_100_bits_conjectured_security(app_log_blowup),
        );
        let vm = VirtualMachine::new(engine, vm_config.clone());
        let pk = vm.keygen();
        let streams = Streams::from(inputs);
        let mut result = vm.execute_and_generate(exe.clone(), streams).unwrap();
        let _final_memory = Option::take(&mut result.final_memory);
        let global_airs = vm.config().create_chip_complex().unwrap().airs();
        for proof_input in &result.per_segment {
            let (airs, pks, air_proof_inputs): (Vec<_>, Vec<_>, Vec<_>) =
                multiunzip(proof_input.per_air.iter().map(|(air_id, air_proof_input)| {
                    (
                        global_airs[*air_id].clone(),
                        pk.per_air[*air_id].clone(),
                        air_proof_input.clone(),
                    )
                }));
            vm.engine.debug(&airs, &pks, &air_proof_inputs);
        }
    } else {
        // Generate a proof
        tracing::info!("Generating app proof...");
        let start = std::time::Instant::now();
        let app_proof =
            sdk.generate_app_proof(app_pk.clone(), app_committed_exe.clone(), inputs.clone())?;
        tracing::info!("App proof took {:?}", start.elapsed());

        tracing::info!(
            "Public values: {:?}",
            app_proof.user_public_values.public_values
        );

        // Verify
        let app_vk = app_pk.get_app_vk();
        sdk.verify_app_proof(&app_vk, &app_proof)?;
        tracing::info!("App proof verification done.");

        if recursion {
            // Generate the aggregation proving key
            tracing::info!("Generating aggregation proving key...");
            let (agg_stark_pk, _) =
                AggStarkProvingKey::dummy_proof_and_keygen(AggStarkConfig::default());

            tracing::info!("Generating aggregation proof...");

            let agg_prover = AggStarkProver::<BabyBearPoseidon2Engine>::new(
                agg_stark_pk,
                app_pk.leaf_committed_exe.clone(),
                *sdk.agg_tree_config(),
            );
            // Note that this proof is not verified. We assume that any valid app proof
            // (verified above) also leads to a valid aggregation proof.
            // If this was not the case, it would be a completeness bug in OpenVM.
            let start = std::time::Instant::now();
            let _proof_with_publics = agg_prover.generate_root_verifier_input(app_proof);
            tracing::info!("Agg proof (inner recursion) took {:?}", start.elapsed());
        }

        tracing::info!("All done.");
    }

    Ok(())
}

pub fn get_pc_idx_count(guest: &str, guest_opts: GuestOptions, inputs: StdIn) -> HashMap<u32, u32> {
    let program = compile_openvm(guest, guest_opts).unwrap();
    // times executed by program index, where index = (pc - base_pc) / step
    // help determine the basic blocks to create autoprecompile for
    pgo(program, inputs).unwrap()
}

pub fn get_airs_and_bus_map<P: IntoOpenVm, VC: VmConfig<OpenVmField<P>>>(
    vm_config: VC,
    used_instructions: &HashSet<VmOpcode>,
) -> (BTreeMap<usize, SymbolicMachine<P>>, BusMap)
where
    VC::Executor: Chip<BabyBearSC>,
    VC::Periphery: Chip<BabyBearSC>,
{
    let chip_complex: VmChipComplex<_, _, _> = vm_config.create_chip_complex().unwrap();

    // Note that we could use chip_complex.inventory.available_opcodes() instead of used_instructions,
    // which depends on the program being executed. But this turns out to be heavy on memory, because
    // it includes large precompiles like Keccak.
    (
        used_instructions
            .iter()
            .filter_map(|op| {
                chip_complex.inventory.get_executor(*op).map(|executor| {
                    let air = executor.air();

                    let columns = get_columns(air.clone());

                    let constraints = get_constraints(air);

                    let powdr_exprs = constraints
                        .constraints
                        .iter()
                        .map(|expr| symbolic_to_algebraic(expr, &columns).into())
                        .collect::<Vec<_>>();

                    let powdr_bus_interactions = constraints
                        .interactions
                        .iter()
                        .map(|expr| openvm_bus_interaction_to_powdr(expr, &columns))
                        .collect();

                    let symb_machine = SymbolicMachine {
                        constraints: powdr_exprs,
                        bus_interactions: powdr_bus_interactions,
                    };

                    (op.as_usize(), symb_machine)
                })
            })
            .collect(),
        // TODO: We always return the default map here, which is only correct for a subset of the possible `vm_config`.
        // Instead, the bus map should be generated from the VM config by inspecting the chip complex above
        default_openvm_bus_map(),
    )
}

pub fn export_pil<VC: VmConfig<p3_baby_bear::BabyBear>>(
    vm_config: VC,
    path: &str,
    max_width: usize,
    bus_map: &BusMap,
) where
    VC::Executor: Chip<BabyBearSC>,
    VC::Periphery: Chip<BabyBearSC>,
{
    let chip_complex: VmChipComplex<_, _, _> = vm_config.create_chip_complex().unwrap();

    let pil = chip_complex
        .inventory
        .executors()
        .iter()
        .filter_map(|executor| {
            let air = executor.air();
            let width = air.width();
            let name = air.name();

            if width > max_width {
                log::warn!("Skipping {name} (width: {width})");
                return None;
            }

            let columns = get_columns(air.clone());

            let constraints = get_constraints(air);

            Some(get_pil(&name, &constraints, &columns, vec![], bus_map))
        })
        .join("\n\n\n");

    println!("Writing PIL...");
    std::fs::write(path, pil).unwrap();
    println!("Exported PIL to {path}");
}

fn get_columns(air: Arc<dyn AnyRap<BabyBearSC>>) -> Vec<String> {
    let width = air.width();
    air.columns()
        .inspect(|columns| {
            assert_eq!(columns.len(), width);
        })
        .unwrap_or_else(|| (0..width).map(|i| format!("unknown_{i}")).collect())
}

fn get_constraints(
    air: Arc<dyn AnyRap<BabyBearSC>>,
) -> SymbolicConstraints<p3_baby_bear::BabyBear> {
    let perm = default_perm();
    let security_params = SecurityParameters::standard_fast();
    let config = config_from_perm(&perm, security_params);
    let air_keygen_builder = AirKeygenBuilder::new(config.pcs(), air);
    let builder = air_keygen_builder.get_symbolic_builder(None);
    builder.constraints()
}

// holds basic type fields of execution objects captured in trace by subscriber
#[derive(Default)]
struct PgoData {
    pc: Option<usize>,
}

impl tracing::field::Visit for PgoData {
    // when we receive a u64 field, they are parsed into fields of the pgo data
    fn record_u64(&mut self, field: &tracing::field::Field, value: u64) {
        if field.name() == "pc" {
            self.pc = Some(value as usize);
        }
    }

    // required for implementation, but in practice we will only receive u64 fields
    // the fields we receive are determined by the instruction trace print out of our openvm fork during execution
    fn record_debug(&mut self, _: &TracingField, _: &dyn std::fmt::Debug) {}
}

// A Layer that collects data we are interested in using for the pgo from the trace fields.
#[derive(Clone)]
struct PgoCollector {
    pc: Arc<Mutex<Vec<usize>>>,
}

impl<S> Layer<S> for PgoCollector
where
    S: Subscriber + for<'a> LookupSpan<'a>,
{
    fn on_event(&self, event: &Event<'_>, _ctx: Context<'_, S>) {
        // build a visitor to parse and hold trace fields we are interested in
        let mut visitor = PgoData::default();
        event.record(&mut visitor);

        // because our subscriber is at the trace level, for trace print outs that don't match PgoData,
        // the visitor can't parse them, and these cases are filtered out automatically
        if let Some(pc) = visitor.pc {
            self.pc.lock().unwrap().push(pc);
        }
    }
}

#[cfg(test)]
mod tests {
    use super::*;
    use test_log::test;

    fn compile_and_prove(
        guest: &str,
        config: PowdrConfig,
        mock: bool,
        recursion: bool,
        stdin: StdIn,
        pgo_config: PgoConfig,
        segment_height: Option<usize>,
    ) -> Result<(), Box<dyn std::error::Error>> {
        let program = compile_guest(guest, GuestOptions::default(), config, pgo_config).unwrap();
        prove(&program, mock, recursion, stdin, segment_height)
    }

    fn prove_simple(
        guest: &str,
        config: PowdrConfig,
        stdin: StdIn,
        pgo_config: PgoConfig,
        segment_height: Option<usize>,
    ) {
        let result = compile_and_prove(
            guest,
            config,
            false,
            false,
            stdin,
            pgo_config,
            segment_height,
        );
        assert!(result.is_ok());
    }

    fn prove_mock(
        guest: &str,
        config: PowdrConfig,
        stdin: StdIn,
        pgo_config: PgoConfig,
        segment_height: Option<usize>,
    ) {
        let result = compile_and_prove(
            guest,
            config,
            true,
            false,
            stdin,
            pgo_config,
            segment_height,
        );
        assert!(result.is_ok());
    }

    fn prove_recursion(
        guest: &str,
        config: PowdrConfig,
        stdin: StdIn,
        pgo_config: PgoConfig,
        segment_height: Option<usize>,
    ) {
        let result = compile_and_prove(
            guest,
            config,
            false,
            true,
            stdin,
            pgo_config,
            segment_height,
        );
        assert!(result.is_ok());
    }

    const GUEST: &str = "guest";
    const GUEST_ITER: u32 = 1 << 10;
    const GUEST_APC: u64 = 1;
    const GUEST_SKIP: u64 = 56;
    const GUEST_SKIP_PGO: u64 = 0;

    const GUEST_KECCAK: &str = "guest-keccak";
    const GUEST_KECCAK_ITER: u32 = 1_000;
    const GUEST_KECCAK_ITER_SMALL: u32 = 10;
    const GUEST_KECCAK_ITER_LARGE: u32 = 25_000;
    const GUEST_KECCAK_APC: u64 = 1;
    const GUEST_KECCAK_APC_PGO: u64 = 10;
    const GUEST_KECCAK_APC_PGO_LARGE: u64 = 100;
    const GUEST_KECCAK_SKIP: u64 = 0;

    #[test]
    fn guest_prove_simple() {
        let mut stdin = StdIn::default();
        stdin.write(&GUEST_ITER);
        let config = PowdrConfig::new(GUEST_APC, GUEST_SKIP);
        prove_simple(GUEST, config, stdin, PgoConfig::None, None);
    }

    #[test]
    fn guest_prove_mock() {
        let mut stdin = StdIn::default();
        stdin.write(&GUEST_ITER);
        let config = PowdrConfig::new(GUEST_APC, GUEST_SKIP);
        prove_mock(GUEST, config, stdin, PgoConfig::None, None);
    }

    // All gate constraints should be satisfied, but bus interactions are not implemented yet.
    #[test]
    fn guest_plonk_prove_mock() {
        let mut stdin = StdIn::default();
        stdin.write(&GUEST_ITER);
        let config = PowdrConfig::new_plonk(GUEST_APC, GUEST_SKIP)
            .with_precompile_implementation(PrecompileImplementation::PlonkChip);
        prove_mock(GUEST, config, stdin, PgoConfig::None, None);
    }

    #[test]
    #[ignore = "Too much RAM"]
    fn guest_prove_recursion() {
        let mut stdin = StdIn::default();
        stdin.write(&GUEST_ITER);
        let config = PowdrConfig::new(GUEST_APC, GUEST_SKIP);
        let pgo_data = get_pc_idx_count(GUEST, GuestOptions::default(), stdin.clone());
        prove_recursion(GUEST, config, stdin, PgoConfig::Instruction(pgo_data), None);
    }

    #[test]
    fn keccak_small_prove_simple() {
        let mut stdin = StdIn::default();
        stdin.write(&GUEST_KECCAK_ITER_SMALL);
        let config = PowdrConfig::new(GUEST_KECCAK_APC, GUEST_KECCAK_SKIP);
        prove_simple(GUEST_KECCAK, config, stdin, PgoConfig::None, None);
    }

    #[test]
    fn kecak_small_prove_simple_multi_segment() {
        // Set the default segmentation height to a small value to test multi-segment proving
        let mut stdin = StdIn::default();
        stdin.write(&GUEST_KECCAK_ITER_SMALL);
        let config = PowdrConfig::new(GUEST_KECCAK_APC, GUEST_KECCAK_SKIP);
        // should create two segments
        prove_simple(GUEST_KECCAK, config, stdin, PgoConfig::None, Some(4_000));
    }

    #[test]
    #[ignore = "Too long"]
    fn keccak_prove_simple() {
        let mut stdin = StdIn::default();
        stdin.write(&GUEST_KECCAK_ITER);
        let config = PowdrConfig::new(GUEST_KECCAK_APC, GUEST_KECCAK_SKIP);
        prove_simple(GUEST_KECCAK, config, stdin, PgoConfig::None, None);
    }

    #[test]
    #[ignore = "Too much RAM"]
    fn keccak_prove_many_apcs() {
        let mut stdin = StdIn::default();
        stdin.write(&GUEST_KECCAK_ITER);
        let pgo_data = get_pc_idx_count(GUEST_KECCAK, GuestOptions::default(), stdin.clone());

        let config = PowdrConfig::new(GUEST_KECCAK_APC_PGO_LARGE, GUEST_KECCAK_SKIP);
        prove_recursion(
            GUEST_KECCAK,
            config.clone(),
            stdin.clone(),
            PgoConfig::Instruction(pgo_data.clone()),
            None,
        );

        prove_recursion(
            GUEST_KECCAK,
            config.clone(),
            stdin,
            PgoConfig::Cell(pgo_data),
            None,
        );
    }

    #[test]
    #[ignore = "Too much RAM"]
    fn keccak_prove_large() {
        let mut stdin = StdIn::default();
        stdin.write(&GUEST_KECCAK_ITER_LARGE);
        let pgo_data = get_pc_idx_count(GUEST_KECCAK, GuestOptions::default(), stdin.clone());

        let config = PowdrConfig::new(GUEST_KECCAK_APC_PGO, GUEST_KECCAK_SKIP);
        prove_recursion(
            GUEST_KECCAK,
            config,
            stdin,
            PgoConfig::Instruction(pgo_data),
            None,
        );
    }

    #[test]
    fn keccak_small_prove_mock() {
        let mut stdin = StdIn::default();
        stdin.write(&GUEST_KECCAK_ITER_SMALL);

        let config = PowdrConfig::new(GUEST_KECCAK_APC, GUEST_KECCAK_SKIP);
        prove_mock(GUEST_KECCAK, config, stdin, PgoConfig::None, None);
    }

    // All gate constraints should be satisfied, but bus interactions are not implemented yet.
    #[test]
    fn keccak_plonk_small_prove_mock() {
        let mut stdin = StdIn::default();
        stdin.write(&GUEST_KECCAK_ITER_SMALL);
        let config = PowdrConfig::new_plonk(GUEST_KECCAK_APC, GUEST_KECCAK_SKIP)
            .with_precompile_implementation(PrecompileImplementation::PlonkChip);
        prove_mock(GUEST_KECCAK, config, stdin, PgoConfig::None, None);
    }

    #[test]
    #[ignore = "Too long"]
    fn keccak_prove_mock() {
        let mut stdin = StdIn::default();
        stdin.write(&GUEST_KECCAK_ITER);
        let config = PowdrConfig::new(GUEST_KECCAK_APC, GUEST_KECCAK_SKIP);
        prove_mock(GUEST_KECCAK, config, stdin, PgoConfig::None, None);
    }

    // Create multiple APC for 10 Keccak iterations to test different PGO modes
    #[test]
    fn keccak_prove_multiple_pgo_modes() {
        use std::time::Instant;
        // Config
        let mut stdin = StdIn::default();
        stdin.write(&GUEST_KECCAK_ITER_SMALL);
        let config = PowdrConfig::new(GUEST_KECCAK_APC_PGO, GUEST_KECCAK_SKIP);

        // Pgo data
        let pgo_data = get_pc_idx_count(GUEST_KECCAK, GuestOptions::default(), stdin.clone());

        // Pgo Cell mode
        let start = Instant::now();
        prove_simple(
            GUEST_KECCAK,
            config.clone(),
            stdin.clone(),
            PgoConfig::Cell(pgo_data.clone()),
            None,
        );
        let elapsed = start.elapsed();
        tracing::info!("Proving with PgoConfig::Instruction took {:?}", elapsed);

        // Pgo Instruction mode
        let start = Instant::now();
        prove_simple(
            GUEST_KECCAK,
            config.clone(),
            stdin.clone(),
            PgoConfig::Instruction(pgo_data),
            None,
        );
        let elapsed = start.elapsed();
        tracing::info!("Proving with PgoConfig::Cell took {:?}", elapsed);
    }

    // #[test]
    // #[ignore = "Too much RAM"]
    // // TODO: This test currently panics because the kzg params are not set up correctly. Fix this.
    // #[should_panic = "No such file or directory"]
    // fn keccak_prove_recursion() {
    //     let mut stdin = StdIn::default();
    //     stdin.write(&GUEST_KECCAK_ITER);
    //     prove_recursion(GUEST_KECCAK, GUEST_KECCAK_APC, GUEST_KECCAK_SKIP, stdin);
    // }

    // The following are compilation tests only
    fn test_guest_machine(pgo_config: PgoConfig) {
        let config = PowdrConfig::new(GUEST_APC, GUEST_SKIP_PGO);
        let machines = compile_guest(GUEST, GuestOptions::default(), config, pgo_config)
            .unwrap()
            .powdr_airs_metrics();
        assert_eq!(machines.len(), 1);
        let m = &machines[0];
        assert_eq!(m.width, 53);
        assert_eq!(m.constraints, 22);
        assert_eq!(m.bus_interactions, 31);
    }

    fn test_keccak_machine(pgo_config: PgoConfig) {
        let config = PowdrConfig::new(GUEST_KECCAK_APC, GUEST_KECCAK_SKIP);
        let machines = compile_guest(GUEST_KECCAK, GuestOptions::default(), config, pgo_config)
            .unwrap()
            .powdr_airs_metrics();
        assert_eq!(machines.len(), 1);
        let m = &machines[0];
        assert_eq!(m.width, 2011);
        assert_eq!(m.constraints, 166);
        assert_eq!(m.bus_interactions, 1783);
    }

    #[test]
    fn guest_machine_pgo() {
        let mut stdin = StdIn::default();
        stdin.write(&GUEST_ITER);
        let pgo_data = get_pc_idx_count(GUEST, GuestOptions::default(), stdin);
        test_guest_machine(PgoConfig::Instruction(pgo_data.clone()));
        test_guest_machine(PgoConfig::Cell(pgo_data));
    }

    #[test]
    fn guest_machine_plonk() {
        let config = PowdrConfig::new_plonk(GUEST_APC, GUEST_SKIP)
            .with_precompile_implementation(PrecompileImplementation::PlonkChip);
        let machines = compile_guest(GUEST, GuestOptions::default(), config, PgoConfig::None)
            .unwrap()
            .powdr_airs_metrics();
        assert_eq!(machines.len(), 1);
        let m = &machines[0];
        assert_eq!(m.width, 26);
        assert_eq!(m.constraints, 1);
        assert_eq!(m.bus_interactions, 15);
    }

    #[test]
    fn keccak_machine() {
        test_keccak_machine(PgoConfig::None);
    }

    #[test]
    fn keccak_machine_pgo() {
        let mut stdin = StdIn::default();
        stdin.write(&GUEST_KECCAK_ITER_SMALL);
        let pgo_data = get_pc_idx_count(GUEST_KECCAK, GuestOptions::default(), stdin);
        test_keccak_machine(PgoConfig::Instruction(pgo_data.clone()));
        test_keccak_machine(PgoConfig::Cell(pgo_data));
    }
}<|MERGE_RESOLUTION|>--- conflicted
+++ resolved
@@ -14,31 +14,7 @@
     instructions::exe::VmExe, segment::DefaultSegmentationStrategy, InstructionExecutor, Streams,
     SystemConfig, VirtualMachine, VmChipComplex, VmConfig, VmInventoryError,
 };
-<<<<<<< HEAD
-use openvm_instructions::VmOpcode;
-use openvm_stark_backend::{
-    air_builders::symbolic::SymbolicConstraints, engine::StarkEngine, rap::AnyRap,
-};
-use openvm_stark_sdk::{
-    config::fri_params::SecurityParameters, engine::StarkFriEngine, p3_baby_bear,
-};
-use powdr_autoprecompiles::{
-    openvm::default_openvm_bus_map, openvm::openvm_base_with_copy_constraint, DegreeBound,
-    SymbolicMachine,
-};
-use powdr_number::{BabyBearField, FieldElement, LargeInt};
-use std::{
-    collections::{HashMap, HashSet},
-    path::{Path, PathBuf},
-    sync::{Arc, Mutex},
-};
-use utils::get_pil;
-
-use crate::customize_exe::openvm_bus_interaction_to_powdr;
-use crate::utils::symbolic_to_algebraic;
-=======
 use openvm_circuit::{circuit_derive::Chip, derive::AnyEnum};
->>>>>>> e2f5bda3
 use openvm_circuit_primitives_derive::ChipUsageGetter;
 use openvm_instructions::VmOpcode;
 use openvm_sdk::{
@@ -333,19 +309,6 @@
         }
     }
 
-    pub fn new_plonk(autoprecompiles: u64, skip_autoprecompiles: u64) -> Self {
-        Self {
-            autoprecompiles,
-            skip_autoprecompiles,
-            bus_map: openvm_base_with_copy_constraint(),
-            degree_bound: DegreeBound {
-                identities: customize_exe::OPENVM_DEGREE_BOUND,
-                bus_interactions: customize_exe::OPENVM_DEGREE_BOUND - 1,
-            },
-            implementation: PrecompileImplementation::default(),
-        }
-    }
-
     pub fn with_autoprecompiles(self, autoprecompiles: u64) -> Self {
         Self {
             autoprecompiles,
@@ -916,7 +879,7 @@
     fn guest_plonk_prove_mock() {
         let mut stdin = StdIn::default();
         stdin.write(&GUEST_ITER);
-        let config = PowdrConfig::new_plonk(GUEST_APC, GUEST_SKIP)
+        let config = PowdrConfig::new(GUEST_APC, GUEST_SKIP)
             .with_precompile_implementation(PrecompileImplementation::PlonkChip);
         prove_mock(GUEST, config, stdin, PgoConfig::None, None);
     }
@@ -1014,7 +977,7 @@
     fn keccak_plonk_small_prove_mock() {
         let mut stdin = StdIn::default();
         stdin.write(&GUEST_KECCAK_ITER_SMALL);
-        let config = PowdrConfig::new_plonk(GUEST_KECCAK_APC, GUEST_KECCAK_SKIP)
+        let config = PowdrConfig::new(GUEST_KECCAK_APC, GUEST_KECCAK_SKIP)
             .with_precompile_implementation(PrecompileImplementation::PlonkChip);
         prove_mock(GUEST_KECCAK, config, stdin, PgoConfig::None, None);
     }
@@ -1111,7 +1074,7 @@
 
     #[test]
     fn guest_machine_plonk() {
-        let config = PowdrConfig::new_plonk(GUEST_APC, GUEST_SKIP)
+        let config = PowdrConfig::new(GUEST_APC, GUEST_SKIP)
             .with_precompile_implementation(PrecompileImplementation::PlonkChip);
         let machines = compile_guest(GUEST, GuestOptions::default(), config, PgoConfig::None)
             .unwrap()
