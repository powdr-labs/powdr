use std::{
    cmp,
    collections::{BTreeSet, HashMap, VecDeque},
    fmt::Display,
    hash::Hash,
};

use bitvec::vec::BitVec;
use itertools::Itertools;

use crate::{
    constraint_system::{
<<<<<<< HEAD
        AlgebraicConstraint, BusInteraction, ComputationMethod, ConstraintRef, ConstraintSystem,
=======
        AlgebraicConstraint, BusInteraction, ConstraintRef, ConstraintSystem, DerivedVariable,
>>>>>>> f68b8407
    },
    grouped_expression::GroupedExpression,
    runtime_constant::{RuntimeConstant, Substitutable},
};

/// Applies multiple substitutions to a ConstraintSystem in an efficient manner.
pub fn apply_substitutions<T: RuntimeConstant + Substitutable<V>, V: Hash + Eq + Clone + Ord>(
    constraint_system: ConstraintSystem<T, V>,
    substitutions: impl IntoIterator<Item = (V, GroupedExpression<T, V>)>,
) -> ConstraintSystem<T, V> {
    let mut indexed_constraint_system = IndexedConstraintSystem::from(constraint_system);
    indexed_constraint_system.apply_substitutions(substitutions);
    indexed_constraint_system.into()
}

/// Applies multiple substitutions to all expressions in a sequence of expressions.
pub fn apply_substitutions_to_expressions<
    T: RuntimeConstant + Substitutable<V>,
    V: Hash + Eq + Clone + Ord,
>(
    expressions: impl IntoIterator<Item = GroupedExpression<T, V>>,
    substitutions: impl IntoIterator<Item = (V, GroupedExpression<T, V>)>,
) -> Vec<GroupedExpression<T, V>> {
    apply_substitutions(
        ConstraintSystem {
            algebraic_constraints: expressions
                .into_iter()
                .map(AlgebraicConstraint::assert_zero)
                .collect(),
            bus_interactions: Vec::new(),
            derived_variables: Vec::new(),
        },
        substitutions,
    )
    .algebraic_constraints
    .into_iter()
    .map(|constraint| constraint.expression)
    .collect()
}

/// Structure on top of a [`ConstraintSystem`] that stores indices
/// to more efficiently update the constraints.
#[derive(Clone)]
pub struct IndexedConstraintSystem<T, V> {
    /// The constraint system.
    constraint_system: ConstraintSystem<T, V>,
    /// Stores where each unknown variable appears.
    variable_occurrences: HashMap<V, BTreeSet<ConstraintSystemItem>>,
}

impl<T, V> Default for IndexedConstraintSystem<T, V> {
    fn default() -> Self {
        IndexedConstraintSystem {
            constraint_system: ConstraintSystem::default(),
            variable_occurrences: HashMap::new(),
        }
    }
}

/// Structure on top of [`IndexedConstraintSystem`] that
/// tracks changes to variables and how they may affect constraints.
///
/// In particular, the assumption is that items in the constraint system
/// need to be "handled". Initially, all items need to be "handled"
/// and are put in a queue. Handling an item can cause an update to a variable,
/// which causes all constraints referencing that variable to be put back into the
/// queue.
#[derive(Clone)]
pub struct IndexedConstraintSystemWithQueue<T, V> {
    constraint_system: IndexedConstraintSystem<T, V>,
    queue: ConstraintSystemQueue,
}

impl<T, V> Default for IndexedConstraintSystemWithQueue<T, V> {
    fn default() -> Self {
        IndexedConstraintSystemWithQueue {
            constraint_system: IndexedConstraintSystem::default(),
            queue: ConstraintSystemQueue::default(),
        }
    }
}

/// A reference to an item in the constraint system, based on the index.
#[derive(Debug, Clone, Copy, PartialEq, Eq, Ord, PartialOrd, Hash)]
enum ConstraintSystemItem {
    /// A reference to an algebraic constraint.
    AlgebraicConstraint(usize),
    /// A reference to a bus interaction.
    BusInteraction(usize),
<<<<<<< HEAD
    /// A reference to a derived variable. This is only used internal to the
=======
    /// A reference to a derived variable. This is only used internally to the
>>>>>>> f68b8407
    /// IndexedConstraintSystem.
    DerivedVariable(usize),
}

impl ConstraintSystemItem {
    /// Returns an index that is unique across both algebraic constraints and bus interactions.
    /// Panics for derived variables.
    fn flat_constraint_id(&self) -> usize {
        match self {
            ConstraintSystemItem::AlgebraicConstraint(i) => 2 * i,
            ConstraintSystemItem::BusInteraction(i) => 2 * i + 1,
            ConstraintSystemItem::DerivedVariable(_) => panic!(),
        }
    }

    /// Returns the index of the item. Note that the indices are not disjoint between different kinds
    /// of items.
    fn index(&self) -> usize {
        match self {
            ConstraintSystemItem::AlgebraicConstraint(index)
            | ConstraintSystemItem::BusInteraction(index)
            | ConstraintSystemItem::DerivedVariable(index) => *index,
        }
    }

<<<<<<< HEAD
    /// Returns true if this constraint system item is an actual constraint and not a derived variable.
    fn is_constraint(&self) -> bool {
        matches!(
            self,
            ConstraintSystemItem::AlgebraicConstraint(_) | ConstraintSystemItem::BusInteraction(_)
        )
=======
    /// Returns true if this constraint system item is a derived variable instead of an actual constraint.
    fn is_derived_variable(&self) -> bool {
        matches!(self, ConstraintSystemItem::DerivedVariable(_))
>>>>>>> f68b8407
    }

    /// Turns this indexed-based item into a reference to the actual constraint.
    /// Fails for derived variables.
    fn try_to_constraint_ref<'a, T, V>(
        self,
        constraint_system: &'a ConstraintSystem<T, V>,
    ) -> Option<ConstraintRef<'a, T, V>> {
        match self {
            ConstraintSystemItem::AlgebraicConstraint(i) => {
                Some(ConstraintRef::AlgebraicConstraint(
                    constraint_system.algebraic_constraints[i].as_ref(),
                ))
            }
            ConstraintSystemItem::BusInteraction(i) => Some(ConstraintRef::BusInteraction(
                &constraint_system.bus_interactions[i],
            )),
            ConstraintSystemItem::DerivedVariable(_) => None,
        }
    }
}

impl<T: RuntimeConstant, V: Hash + Eq + Clone + Ord> From<ConstraintSystem<T, V>>
    for IndexedConstraintSystem<T, V>
{
    fn from(constraint_system: ConstraintSystem<T, V>) -> Self {
        let variable_occurrences = variable_occurrences(&constraint_system);
        IndexedConstraintSystem {
            constraint_system,
            variable_occurrences,
        }
    }
}

impl<T: RuntimeConstant, V: Clone + Eq> IndexedConstraintSystem<T, V> {
    pub fn unknown_variables(&self) -> impl Iterator<Item = &V> {
        self.variable_occurrences.keys()
    }
}

impl<T: RuntimeConstant, V: Clone + Eq> From<IndexedConstraintSystem<T, V>>
    for ConstraintSystem<T, V>
{
    fn from(indexed_constraint_system: IndexedConstraintSystem<T, V>) -> Self {
        indexed_constraint_system.constraint_system
    }
}

impl<T: RuntimeConstant, V: Clone + Eq> IndexedConstraintSystem<T, V> {
    pub fn system(&self) -> &ConstraintSystem<T, V> {
        &self.constraint_system
    }

    pub fn algebraic_constraints(&self) -> &[AlgebraicConstraint<GroupedExpression<T, V>>] {
        &self.constraint_system.algebraic_constraints
    }

    pub fn bus_interactions(&self) -> &[BusInteraction<GroupedExpression<T, V>>] {
        &self.constraint_system.bus_interactions
    }

    /// Returns all (unknown) variables in the system. Might contain variables
    /// that do not appear in the system any more (because the constraints were deleted).
    /// Does not contain repetitions and is very efficient but returns the variables in a
    /// non-deterministic order.
    pub fn variables(&self) -> impl Iterator<Item = &V> {
        self.variable_occurrences.keys()
    }

    /// Returns all (unknown) variables that occur in the system in a deterministic order
    /// but might contain repetitions.
    pub fn referenced_unknown_variables(&self) -> impl Iterator<Item = &V> {
        self.constraint_system.referenced_unknown_variables()
    }

    /// Removes all constraints that do not fulfill the predicate.
    pub fn retain_algebraic_constraints(
        &mut self,
        mut f: impl FnMut(&AlgebraicConstraint<GroupedExpression<T, V>>) -> bool,
    ) {
        retain(
            &mut self.constraint_system.algebraic_constraints,
            &mut self.variable_occurrences,
            &mut f,
            ConstraintSystemItem::AlgebraicConstraint,
        );
    }

    /// Removes all bus interactions that do not fulfill the predicate.
    pub fn retain_bus_interactions(
        &mut self,
        mut f: impl FnMut(&BusInteraction<GroupedExpression<T, V>>) -> bool,
    ) {
        retain(
            &mut self.constraint_system.bus_interactions,
            &mut self.variable_occurrences,
            &mut f,
            ConstraintSystemItem::BusInteraction,
        );
    }

    /// Removes all derived variables that do not fulfill the predicate.
<<<<<<< HEAD
    pub fn retain_derived_variables(
        &mut self,
        mut f: impl FnMut(&(V, ComputationMethod<T, GroupedExpression<T, V>>)) -> bool,
    ) {
=======
    pub fn retain_derived_variables(&mut self, mut f: impl FnMut(&DerivedVariable<T, V>) -> bool) {
>>>>>>> f68b8407
        retain(
            &mut self.constraint_system.derived_variables,
            &mut self.variable_occurrences,
            &mut f,
            ConstraintSystemItem::DerivedVariable,
        );
    }
}

/// Behaves like `list.retain(f)` but also updates the variable occurrences
/// in `occurrences`. Note that `constraint_kind_constructor` is used to
/// create the `ConstraintSystemItem` for the occurrences, so it should
/// match the type of the items in `list`.
fn retain<V, Item>(
    list: &mut Vec<Item>,
    occurrences: &mut HashMap<V, BTreeSet<ConstraintSystemItem>>,
    mut f: impl FnMut(&Item) -> bool,
    constraint_kind_constructor: impl Fn(usize) -> ConstraintSystemItem + Copy,
) {
    let mut counter = 0usize;
    // `replacement_map[i]` = `Some(j)` if item at index `i` is kept and is now at index `j`
    let mut replacement_map = vec![];
    list.retain(|c| {
        let retain = f(c);
        if retain {
            replacement_map.push(Some(counter));
            counter += 1;
        } else {
            replacement_map.push(None);
        }
        retain
    });
    assert_eq!(counter, list.len());
    // We call it once on zero just to find out which enum variant it returns,
    // so we can compare the discriminants below.
    let discriminant = std::mem::discriminant(&constraint_kind_constructor(0));
    occurrences.values_mut().for_each(|occurrences| {
        *occurrences = occurrences
            .iter()
            .filter_map(|item| {
                if std::mem::discriminant(item) == discriminant {
                    // We have an item of the kind we are modifying, so apply
                    // the replacement map
                    replacement_map[item.index()].map(constraint_kind_constructor)
                } else {
                    // This is a constraint of the wrong kind, do not modify it.
                    Some(*item)
                }
            })
            .collect();
    });
    occurrences.retain(|_, occurrences| !occurrences.is_empty());
}

impl<T: RuntimeConstant, V: Clone + Eq + Hash> IndexedConstraintSystem<T, V> {
    /// Adds new algebraic constraints to the system.
    pub fn add_algebraic_constraints(
        &mut self,
        constraints: impl IntoIterator<Item = AlgebraicConstraint<GroupedExpression<T, V>>>,
    ) {
        self.extend(ConstraintSystem {
            algebraic_constraints: constraints.into_iter().collect(),
            bus_interactions: Vec::new(),
            derived_variables: Vec::new(),
        });
    }

    /// Adds new bus interactions to the system.
    pub fn add_bus_interactions(
        &mut self,
        bus_interactions: impl IntoIterator<Item = BusInteraction<GroupedExpression<T, V>>>,
    ) {
        self.extend(ConstraintSystem {
            algebraic_constraints: Vec::new(),
            bus_interactions: bus_interactions.into_iter().collect(),
            derived_variables: Vec::new(),
<<<<<<< HEAD
        });
    }

    /// Adds a derived variable. The variable is not created with this function, it only adds
    /// a method to compute it.
    pub fn add_derived_variable(
        &mut self,
        variable: V,
        method: ComputationMethod<T, GroupedExpression<T, V>>,
    ) {
        self.extend(ConstraintSystem {
            algebraic_constraints: Vec::new(),
            bus_interactions: Vec::new(),
            derived_variables: vec![(variable, method)],
=======
>>>>>>> f68b8407
        });
    }

    /// Extends the constraint system by the constraints of another system.
    pub fn extend(&mut self, system: ConstraintSystem<T, V>) {
        let algebraic_constraint_count = self.constraint_system.algebraic_constraints.len();
        let bus_interactions_count = self.constraint_system.bus_interactions.len();
        let derived_variables_count = self.constraint_system.derived_variables.len();
        // Compute the occurrences of the variables in the new constraints,
        // but update their indices.
        // Iterating over hash map here is fine because we are just extending another hash map.
        #[allow(clippy::iter_over_hash_type)]
        for (variable, occurrences) in variable_occurrences(&system) {
            let occurrences = occurrences.into_iter().map(|item| match item {
                ConstraintSystemItem::AlgebraicConstraint(i) => {
                    ConstraintSystemItem::AlgebraicConstraint(i + algebraic_constraint_count)
                }
                ConstraintSystemItem::BusInteraction(i) => {
                    ConstraintSystemItem::BusInteraction(i + bus_interactions_count)
                }
                ConstraintSystemItem::DerivedVariable(i) => {
                    ConstraintSystemItem::DerivedVariable(i + derived_variables_count)
                }
            });
            self.variable_occurrences
                .entry(variable)
                .or_default()
                .extend(occurrences);
        }
        self.constraint_system.extend(system)
    }
}

impl<T: RuntimeConstant, V: Hash + Ord + Eq> IndexedConstraintSystem<T, V> {
    /// Returns a list of all constraints that contain at least one of the given variables.
    pub fn constraints_referencing_variables<'a>(
        &'a self,
        variables: impl IntoIterator<Item = &'a V> + 'a,
    ) -> impl Iterator<Item = ConstraintRef<'a, T, V>> + 'a {
        variables
            .into_iter()
            .filter_map(|v| self.variable_occurrences.get(v))
            .flatten()
            .unique()
            .flat_map(|&item| item.try_to_constraint_ref(&self.constraint_system))
    }
}

impl<T: RuntimeConstant + Substitutable<V>, V: Clone + Hash + Ord + Eq>
    IndexedConstraintSystem<T, V>
{
    /// Substitutes a variable with a symbolic expression in the whole system
    pub fn substitute_by_known(&mut self, variable: &V, substitution: &T) {
        // Since we substitute by a known value, we do not need to update variable_occurrences.
        for item in self
            .variable_occurrences
            .get(variable)
            .unwrap_or(&BTreeSet::new())
        {
            substitute_by_known_in_item(&mut self.constraint_system, *item, variable, substitution);
        }
    }

    /// Substitute an unknown variable by a GroupedExpression in the whole system.
    ///
    /// Note this does NOT work properly if the variable is used inside a
    /// known SymbolicExpression.
    ///
    /// It does not delete the occurrence of `variable` so that it can be used to check
    /// which constraints it used to occur in.
    pub fn substitute_by_unknown(&mut self, variable: &V, substitution: &GroupedExpression<T, V>) {
        let items = self
            .variable_occurrences
            .get(variable)
            .cloned()
            .unwrap_or(BTreeSet::new());
        for item in &items {
            substitute_by_unknown_in_item(
                &mut self.constraint_system,
                *item,
                variable,
                substitution,
            );
        }

        // We just add all variables in the substitution to the items.
        // It might be that cancellations occur, but we assume it is not worth the overhead.
        for var in substitution.referenced_unknown_variables().unique() {
            self.variable_occurrences
                .entry(var.clone())
                .or_default()
                .extend(items.iter().cloned());
        }
    }

    /// Applies multiple substitutions to the constraint system in an efficient manner.
    pub fn apply_substitutions(
        &mut self,
        substitutions: impl IntoIterator<Item = (V, GroupedExpression<T, V>)>,
    ) {
        // We do not track substitutions yet, but we could.
        for (variable, substitution) in substitutions {
            self.substitute_by_unknown(&variable, &substitution);
        }
    }
}

/// Returns a hash map mapping all unknown variables in the constraint system
/// to the items they occur in.
fn variable_occurrences<T: RuntimeConstant, V: Hash + Eq + Clone>(
    constraint_system: &ConstraintSystem<T, V>,
) -> HashMap<V, BTreeSet<ConstraintSystemItem>> {
    let occurrences_in_algebraic_constraints = constraint_system
        .algebraic_constraints
        .iter()
        .enumerate()
        .flat_map(|(i, constraint)| {
            constraint
                .referenced_unknown_variables()
                .unique()
                .map(move |v| (v.clone(), ConstraintSystemItem::AlgebraicConstraint(i)))
        });
    let occurrences_in_bus_interactions = constraint_system
        .bus_interactions
        .iter()
        .enumerate()
        .flat_map(|(i, bus_interaction)| {
            bus_interaction
                .fields()
                .flat_map(|c| c.referenced_unknown_variables())
                .unique()
                .map(move |v| (v.clone(), ConstraintSystemItem::BusInteraction(i)))
        });
    let occurrences_in_derived_variables = constraint_system
        .derived_variables
        .iter()
        .enumerate()
<<<<<<< HEAD
        // We ignore the derived variables itself because it is not a constraint
        // and does not matter in substitutions (if we substitute the derived
        // variable it is deleted in a later step).
        .flat_map(|(i, (_, expr))| {
            expr.referenced_unknown_variables()
                .unique()
                .map(move |v| (v.clone(), ConstraintSystemItem::DerivedVariable(i)))
        });
=======
        // We ignore the derived variable itself because it is not a constraint
        // and does not matter in substitutions (if we substitute the derived
        // variable it is deleted in a later step).
        .flat_map(
            |(
                i,
                DerivedVariable {
                    computation_method, ..
                },
            )| {
                computation_method
                    .referenced_unknown_variables()
                    .unique()
                    .map(move |v| (v.clone(), ConstraintSystemItem::DerivedVariable(i)))
            },
        );
>>>>>>> f68b8407
    occurrences_in_algebraic_constraints
        .chain(occurrences_in_bus_interactions)
        .chain(occurrences_in_derived_variables)
        .into_grouping_map()
        .collect()
}

fn substitute_by_known_in_item<T: RuntimeConstant + Substitutable<V>, V: Ord + Clone + Eq>(
    constraint_system: &mut ConstraintSystem<T, V>,
    item: ConstraintSystemItem,
    variable: &V,
    substitution: &T,
) {
    match item {
        ConstraintSystemItem::AlgebraicConstraint(i) => {
            constraint_system.algebraic_constraints[i]
                .expression
                .substitute_by_known(variable, substitution);
        }
        ConstraintSystemItem::BusInteraction(i) => {
            constraint_system.bus_interactions[i]
                .fields_mut()
                .for_each(|expr| expr.substitute_by_known(variable, substitution));
        }
<<<<<<< HEAD
        ConstraintSystemItem::DerivedVariable(i) => match &mut constraint_system.derived_variables
            [i]
            .1
        {
            ComputationMethod::InverseOrZero(e) => e.substitute_by_known(variable, substitution),
            ComputationMethod::Constant(_) => {}
        },
=======
        ConstraintSystemItem::DerivedVariable(i) => constraint_system.derived_variables[i]
            .computation_method
            .substitute_by_known(variable, substitution),
>>>>>>> f68b8407
    }
}

fn substitute_by_unknown_in_item<T: RuntimeConstant + Substitutable<V>, V: Ord + Clone + Eq>(
    constraint_system: &mut ConstraintSystem<T, V>,
    item: ConstraintSystemItem,
    variable: &V,
    substitution: &GroupedExpression<T, V>,
) {
    match item {
        ConstraintSystemItem::AlgebraicConstraint(i) => {
            constraint_system.algebraic_constraints[i]
                .expression
                .substitute_by_unknown(variable, substitution);
        }
        ConstraintSystemItem::BusInteraction(i) => {
            constraint_system.bus_interactions[i]
                .fields_mut()
                .for_each(|expr| expr.substitute_by_unknown(variable, substitution));
        }
<<<<<<< HEAD
        ConstraintSystemItem::DerivedVariable(i) => match &mut constraint_system.derived_variables
            [i]
            .1
        {
            ComputationMethod::InverseOrZero(e) => e.substitute_by_unknown(variable, substitution),
            ComputationMethod::Constant(_) => {}
        },
=======
        ConstraintSystemItem::DerivedVariable(i) => constraint_system.derived_variables[i]
            .computation_method
            .substitute_by_unknown(variable, substitution),
>>>>>>> f68b8407
    }
}

impl<T: RuntimeConstant + Display, V: Clone + Ord + Display + Hash> Display
    for IndexedConstraintSystem<T, V>
{
    fn fmt(&self, f: &mut std::fmt::Formatter<'_>) -> std::fmt::Result {
        write!(f, "{}", self.constraint_system)
    }
}

impl<T: RuntimeConstant, V: Hash + Eq + Clone + Ord, C: Into<IndexedConstraintSystem<T, V>>> From<C>
    for IndexedConstraintSystemWithQueue<T, V>
{
    fn from(constraint_system: C) -> Self {
        let constraint_system = constraint_system.into();
        let queue = ConstraintSystemQueue::new(constraint_system.system());
        Self {
            constraint_system,
            queue,
        }
    }
}

impl<T, V> IndexedConstraintSystemWithQueue<T, V>
where
    T: RuntimeConstant + Substitutable<V>,
    V: Clone + Ord + Hash,
{
    /// Returns a reference to the underlying indexed constraint system.
    pub fn system(&self) -> &IndexedConstraintSystem<T, V> {
        &self.constraint_system
    }

    /// Removes the next item from the queue and returns it.
    pub fn pop_front<'a>(&'a mut self) -> Option<ConstraintRef<'a, T, V>> {
        self.queue.pop_front().map(|item| {
            item.try_to_constraint_ref(&self.constraint_system.constraint_system)
                // Derived variables should never be in the queue.
                .unwrap()
        })
    }

    /// Notifies the system that a variable has been updated and causes all constraints
    /// referencing that variable to be put back into the queue.
    ///
    /// Note that this function does not have to be called if the system is modified directly.
    pub fn variable_updated(&mut self, variable: &V) {
        if let Some(items) = self.constraint_system.variable_occurrences.get(variable) {
            for item in items {
<<<<<<< HEAD
                if item.is_constraint() {
=======
                if !item.is_derived_variable() {
>>>>>>> f68b8407
                    self.queue.push(*item);
                }
            }
        }
    }

    /// Substitutes a variable with a known value in the whole system.
    /// This function also updates the queue accordingly.
    ///
    /// It does not delete the occurrence of `variable` so that it can be used to check
    /// which constraints it used to occur in.
    pub fn substitute_by_unknown(&mut self, variable: &V, substitution: &GroupedExpression<T, V>) {
        self.constraint_system
            .substitute_by_unknown(variable, substitution);
        self.variable_updated(variable);
    }

    pub fn add_algebraic_constraints(
        &mut self,
        constraints: impl IntoIterator<Item = AlgebraicConstraint<GroupedExpression<T, V>>>,
    ) {
        let initial_len = self
            .constraint_system
            .constraint_system
            .algebraic_constraints
            .len();
        self.constraint_system
            .add_algebraic_constraints(constraints.into_iter().enumerate().map(|(i, c)| {
                self.queue
                    .push(ConstraintSystemItem::AlgebraicConstraint(initial_len + i));
                c
            }));
    }

    pub fn add_bus_interactions(
        &mut self,
        bus_interactions: impl IntoIterator<Item = BusInteraction<GroupedExpression<T, V>>>,
    ) {
        let initial_len = self
            .constraint_system
            .constraint_system
            .bus_interactions
            .len();
        self.constraint_system
            .add_bus_interactions(bus_interactions.into_iter().enumerate().map(|(i, c)| {
                self.queue
                    .push(ConstraintSystemItem::BusInteraction(initial_len + i));
                c
            }));
    }

    pub fn retain_algebraic_constraints(
        &mut self,
        mut f: impl FnMut(&AlgebraicConstraint<GroupedExpression<T, V>>) -> bool,
    ) {
        self.constraint_system.retain_algebraic_constraints(&mut f);
        if !self.queue.queue.is_empty() {
            // Removing items will destroy the indices, which is only safe if
            // the queue is empty. Otherwise, we just put all items back into the queue.
            self.queue = ConstraintSystemQueue::new(self.constraint_system.system());
        }
    }

    pub fn retain_bus_interactions(
        &mut self,
        mut f: impl FnMut(&BusInteraction<GroupedExpression<T, V>>) -> bool,
    ) {
        self.constraint_system.retain_bus_interactions(&mut f);
        if !self.queue.queue.is_empty() {
            // Removing items will destroy the indices, which is only safe if
            // the queue is empty. Otherwise, we just put all items back into the queue.
            self.queue = ConstraintSystemQueue::new(self.constraint_system.system());
        }
    }
}

impl<T: RuntimeConstant + Display, V: Clone + Ord + Display + Hash> Display
    for IndexedConstraintSystemWithQueue<T, V>
{
    fn fmt(&self, f: &mut std::fmt::Formatter<'_>) -> std::fmt::Result {
        write!(f, "{}", self.constraint_system)
    }
}

/// The actual queue used in `IndexedConstraintSystemWithQueue`.
///
/// It keeps track that there are no duplicates in the queue by maintaining
/// a flat bitvector of items in the queue.
#[derive(Default, Clone)]
struct ConstraintSystemQueue {
    queue: VecDeque<ConstraintSystemItem>,
    in_queue: BitVec,
}

impl ConstraintSystemQueue {
    fn new<T, V>(constraint_system: &ConstraintSystem<T, V>) -> Self {
        let num_algebraic = constraint_system.algebraic_constraints.len();
        let num_bus = constraint_system.bus_interactions.len();
        let queue = (0..num_algebraic)
            .map(ConstraintSystemItem::AlgebraicConstraint)
            .chain((0..num_bus).map(ConstraintSystemItem::BusInteraction))
            .collect::<Vec<_>>()
            .into();
        // The maximum value of `item.flat_id()` is `2 * max(num_algebraic, num_bus) + 1`
        let mut in_queue = BitVec::repeat(false, 2 * cmp::max(num_algebraic, num_bus) + 2);
        for item in &queue {
            let item: &ConstraintSystemItem = item;
            in_queue.set(item.flat_constraint_id(), true);
        }
        Self { queue, in_queue }
    }

    fn push(&mut self, item: ConstraintSystemItem) {
<<<<<<< HEAD
        assert!(item.is_constraint());
=======
        assert!(!item.is_derived_variable());
>>>>>>> f68b8407
        if self.in_queue.len() <= item.flat_constraint_id() {
            self.in_queue.resize(item.flat_constraint_id() + 1, false);
        }
        if !self.in_queue[item.flat_constraint_id()] {
            self.queue.push_back(item);
            self.in_queue.set(item.flat_constraint_id(), true);
        }
    }

    fn pop_front(&mut self) -> Option<ConstraintSystemItem> {
        let item = self.queue.pop_front();
        if let Some(item) = &item {
            self.in_queue.set(item.flat_constraint_id(), false);
        }
        item
    }
}

#[cfg(test)]
mod tests {
    use powdr_number::GoldilocksField;

    use crate::constraint_system::ComputationMethod;

    use super::*;

    fn format_system(s: &IndexedConstraintSystem<GoldilocksField, &'static str>) -> String {
        format!(
            "{}  |  {}",
            s.algebraic_constraints().iter().format("  |  "),
            s.bus_interactions()
                .iter()
                .map(
                    |BusInteraction {
                         bus_id,
                         payload,
                         multiplicity,
                     }| format!(
                        "{bus_id}: {multiplicity} * [{}]",
                        payload.iter().format(", ")
                    )
                )
                .format("  |  ")
        )
    }

    #[test]
    fn substitute_by_unknown() {
        type Ge = GroupedExpression<GoldilocksField, &'static str>;
        let x = Ge::from_unknown_variable("x");
        let y = Ge::from_unknown_variable("y");
        let z = Ge::from_unknown_variable("z");
        let mut s: IndexedConstraintSystem<_, _> = ConstraintSystem::default()
            .with_constraints(vec![
                x.clone() + y.clone(),
                x.clone() - z.clone(),
                y.clone() - z.clone(),
            ])
            .with_bus_interactions(vec![BusInteraction {
                bus_id: x,
                payload: vec![y.clone(), z],
                multiplicity: y,
            }])
            .into();

        s.substitute_by_unknown(&"x", &Ge::from_unknown_variable("z"));

        assert_eq!(
            format_system(&s),
            "y + z = 0  |  0 = 0  |  y - z = 0  |  z: y * [y, z]"
        );

        s.substitute_by_unknown(
            &"z",
            &(Ge::from_unknown_variable("x") + Ge::from_number(GoldilocksField::from(7))),
        );

        assert_eq!(
            format_system(&s),
            "x + y + 7 = 0  |  0 = 0  |  -(x - y + 7) = 0  |  x + 7: y * [y, x + 7]"
        );
    }

    #[test]
    fn retain_update_index() {
        type Ge = GroupedExpression<GoldilocksField, &'static str>;
        let x = Ge::from_unknown_variable("x");
        let y = Ge::from_unknown_variable("y");
        let z = Ge::from_unknown_variable("z");
        let mut s: IndexedConstraintSystem<_, _> = ConstraintSystem::default()
            .with_constraints(vec![
                x.clone() + y.clone(),
                x.clone() - z.clone(),
                y.clone() - z.clone(),
            ])
            .with_bus_interactions(vec![
                BusInteraction {
                    bus_id: x.clone(),
                    payload: vec![y.clone(), z],
                    multiplicity: y,
                },
                BusInteraction {
                    bus_id: x.clone(),
                    payload: vec![x.clone(), x.clone()],
                    multiplicity: x,
                },
            ])
            .into();

        s.retain_algebraic_constraints(|c| !c.referenced_unknown_variables().any(|v| *v == "y"));
        s.retain_bus_interactions(|b| {
            !b.fields()
                .any(|e| e.referenced_unknown_variables().any(|v| *v == "y"))
        });

        assert_eq!(s.constraints_referencing_variables(&["y"]).count(), 0);
        let items_with_x = s
            .constraints_referencing_variables(&["x"])
            .map(|c| match c {
                ConstraintRef::AlgebraicConstraint(expr) => expr.to_string(),
                ConstraintRef::BusInteraction(bus_interaction) => {
                    format!(
                        "{}: {} * [{}]",
                        bus_interaction.bus_id,
                        bus_interaction.multiplicity,
                        bus_interaction.payload.iter().format(", ")
                    )
                }
            })
            .format(", ")
            .to_string();
        assert_eq!(items_with_x, "x - z = 0, x: x * [x, x]");

        let items_with_z = s
            .constraints_referencing_variables(&["z"])
            .map(|c| match c {
                ConstraintRef::AlgebraicConstraint(expr) => expr.to_string(),
                ConstraintRef::BusInteraction(bus_interaction) => {
                    format!(
                        "{}: {} * [{}]",
                        bus_interaction.bus_id,
                        bus_interaction.multiplicity,
                        bus_interaction.payload.iter().format(", ")
                    )
                }
            })
            .format(", ")
            .to_string();
        assert_eq!(items_with_z, "x - z = 0");
    }

    #[test]
<<<<<<< HEAD
    fn substitute_in_deried_columns() {
        let mut system: IndexedConstraintSystem<_, _> = ConstraintSystem::<
            GoldilocksField,
            &'static str,
        > {
            algebraic_constraints: vec![],
            bus_interactions: vec![],
            derived_variables: vec![
                (
                    "d1",
                    ComputationMethod::InverseOrZero(GroupedExpression::from_unknown_variable("x")),
                ),
                (
                    "d2",
                    ComputationMethod::InverseOrZero(GroupedExpression::from_unknown_variable("y")),
                ),
=======
    fn substitute_in_derived_columns() {
        let mut system: IndexedConstraintSystem<_, _> = ConstraintSystem::<GoldilocksField, _> {
            algebraic_constraints: vec![],
            bus_interactions: vec![],
            derived_variables: vec![
                DerivedVariable {
                    variable: "d1",
                    computation_method: ComputationMethod::InverseOrZero(
                        GroupedExpression::from_unknown_variable("x"),
                    ),
                },
                DerivedVariable {
                    variable: "d2",
                    computation_method: ComputationMethod::InverseOrZero(
                        GroupedExpression::from_unknown_variable("y"),
                    ),
                },
>>>>>>> f68b8407
            ],
        }
        .into();
        // We first substitute `y` by an expression that contains `x` such that when we
        // substitute `x` in the next step, `d2` has to be updated again.
        system.substitute_by_unknown(
            &"y",
            &(GroupedExpression::from_unknown_variable("x")
                + GroupedExpression::from_number(7.into())),
        );
        system.substitute_by_known(&"x", &1.into());
        assert_eq!(
            format!("{system}"),
            "d1 := InverseOrZero(1)\nd2 := InverseOrZero(8)"
        );
    }
}<|MERGE_RESOLUTION|>--- conflicted
+++ resolved
@@ -10,11 +10,8 @@
 
 use crate::{
     constraint_system::{
-<<<<<<< HEAD
         AlgebraicConstraint, BusInteraction, ComputationMethod, ConstraintRef, ConstraintSystem,
-=======
-        AlgebraicConstraint, BusInteraction, ConstraintRef, ConstraintSystem, DerivedVariable,
->>>>>>> f68b8407
+        DerivedVariable,
     },
     grouped_expression::GroupedExpression,
     runtime_constant::{RuntimeConstant, Substitutable},
@@ -104,11 +101,7 @@
     AlgebraicConstraint(usize),
     /// A reference to a bus interaction.
     BusInteraction(usize),
-<<<<<<< HEAD
-    /// A reference to a derived variable. This is only used internal to the
-=======
     /// A reference to a derived variable. This is only used internally to the
->>>>>>> f68b8407
     /// IndexedConstraintSystem.
     DerivedVariable(usize),
 }
@@ -134,18 +127,9 @@
         }
     }
 
-<<<<<<< HEAD
-    /// Returns true if this constraint system item is an actual constraint and not a derived variable.
-    fn is_constraint(&self) -> bool {
-        matches!(
-            self,
-            ConstraintSystemItem::AlgebraicConstraint(_) | ConstraintSystemItem::BusInteraction(_)
-        )
-=======
     /// Returns true if this constraint system item is a derived variable instead of an actual constraint.
     fn is_derived_variable(&self) -> bool {
         matches!(self, ConstraintSystemItem::DerivedVariable(_))
->>>>>>> f68b8407
     }
 
     /// Turns this indexed-based item into a reference to the actual constraint.
@@ -248,14 +232,7 @@
     }
 
     /// Removes all derived variables that do not fulfill the predicate.
-<<<<<<< HEAD
-    pub fn retain_derived_variables(
-        &mut self,
-        mut f: impl FnMut(&(V, ComputationMethod<T, GroupedExpression<T, V>>)) -> bool,
-    ) {
-=======
     pub fn retain_derived_variables(&mut self, mut f: impl FnMut(&DerivedVariable<T, V>) -> bool) {
->>>>>>> f68b8407
         retain(
             &mut self.constraint_system.derived_variables,
             &mut self.variable_occurrences,
@@ -332,7 +309,6 @@
             algebraic_constraints: Vec::new(),
             bus_interactions: bus_interactions.into_iter().collect(),
             derived_variables: Vec::new(),
-<<<<<<< HEAD
         });
     }
 
@@ -346,9 +322,10 @@
         self.extend(ConstraintSystem {
             algebraic_constraints: Vec::new(),
             bus_interactions: Vec::new(),
-            derived_variables: vec![(variable, method)],
-=======
->>>>>>> f68b8407
+            derived_variables: vec![DerivedVariable {
+                variable,
+                computation_method: method,
+            }],
         });
     }
 
@@ -486,16 +463,6 @@
         .derived_variables
         .iter()
         .enumerate()
-<<<<<<< HEAD
-        // We ignore the derived variables itself because it is not a constraint
-        // and does not matter in substitutions (if we substitute the derived
-        // variable it is deleted in a later step).
-        .flat_map(|(i, (_, expr))| {
-            expr.referenced_unknown_variables()
-                .unique()
-                .map(move |v| (v.clone(), ConstraintSystemItem::DerivedVariable(i)))
-        });
-=======
         // We ignore the derived variable itself because it is not a constraint
         // and does not matter in substitutions (if we substitute the derived
         // variable it is deleted in a later step).
@@ -512,7 +479,6 @@
                     .map(move |v| (v.clone(), ConstraintSystemItem::DerivedVariable(i)))
             },
         );
->>>>>>> f68b8407
     occurrences_in_algebraic_constraints
         .chain(occurrences_in_bus_interactions)
         .chain(occurrences_in_derived_variables)
@@ -537,19 +503,9 @@
                 .fields_mut()
                 .for_each(|expr| expr.substitute_by_known(variable, substitution));
         }
-<<<<<<< HEAD
-        ConstraintSystemItem::DerivedVariable(i) => match &mut constraint_system.derived_variables
-            [i]
-            .1
-        {
-            ComputationMethod::InverseOrZero(e) => e.substitute_by_known(variable, substitution),
-            ComputationMethod::Constant(_) => {}
-        },
-=======
         ConstraintSystemItem::DerivedVariable(i) => constraint_system.derived_variables[i]
             .computation_method
             .substitute_by_known(variable, substitution),
->>>>>>> f68b8407
     }
 }
 
@@ -570,19 +526,9 @@
                 .fields_mut()
                 .for_each(|expr| expr.substitute_by_unknown(variable, substitution));
         }
-<<<<<<< HEAD
-        ConstraintSystemItem::DerivedVariable(i) => match &mut constraint_system.derived_variables
-            [i]
-            .1
-        {
-            ComputationMethod::InverseOrZero(e) => e.substitute_by_unknown(variable, substitution),
-            ComputationMethod::Constant(_) => {}
-        },
-=======
         ConstraintSystemItem::DerivedVariable(i) => constraint_system.derived_variables[i]
             .computation_method
             .substitute_by_unknown(variable, substitution),
->>>>>>> f68b8407
     }
 }
 
@@ -633,11 +579,7 @@
     pub fn variable_updated(&mut self, variable: &V) {
         if let Some(items) = self.constraint_system.variable_occurrences.get(variable) {
             for item in items {
-<<<<<<< HEAD
-                if item.is_constraint() {
-=======
                 if !item.is_derived_variable() {
->>>>>>> f68b8407
                     self.queue.push(*item);
                 }
             }
@@ -751,11 +693,7 @@
     }
 
     fn push(&mut self, item: ConstraintSystemItem) {
-<<<<<<< HEAD
-        assert!(item.is_constraint());
-=======
         assert!(!item.is_derived_variable());
->>>>>>> f68b8407
         if self.in_queue.len() <= item.flat_constraint_id() {
             self.in_queue.resize(item.flat_constraint_id() + 1, false);
         }
@@ -908,24 +846,6 @@
     }
 
     #[test]
-<<<<<<< HEAD
-    fn substitute_in_deried_columns() {
-        let mut system: IndexedConstraintSystem<_, _> = ConstraintSystem::<
-            GoldilocksField,
-            &'static str,
-        > {
-            algebraic_constraints: vec![],
-            bus_interactions: vec![],
-            derived_variables: vec![
-                (
-                    "d1",
-                    ComputationMethod::InverseOrZero(GroupedExpression::from_unknown_variable("x")),
-                ),
-                (
-                    "d2",
-                    ComputationMethod::InverseOrZero(GroupedExpression::from_unknown_variable("y")),
-                ),
-=======
     fn substitute_in_derived_columns() {
         let mut system: IndexedConstraintSystem<_, _> = ConstraintSystem::<GoldilocksField, _> {
             algebraic_constraints: vec![],
@@ -943,7 +863,6 @@
                         GroupedExpression::from_unknown_variable("y"),
                     ),
                 },
->>>>>>> f68b8407
             ],
         }
         .into();
