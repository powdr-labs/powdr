--- conflicted
+++ resolved
@@ -2185,19 +2185,11 @@
                     AirMetrics {
                         widths: AirWidths {
                             preprocessed: 0,
-<<<<<<< HEAD
-                            main: 3261,
-                            log_up: 5256,
+                            main: 3251,
+                            log_up: 5244,
                         },
-                        constraints: 715,
-                        bus_interactions: 2528,
-=======
-                            main: 3254,
-                            log_up: 5224,
-                        },
-                        constraints: 730,
-                        bus_interactions: 2515,
->>>>>>> 465663ee
+                        constraints: 711,
+                        bus_interactions: 2522,
                     }
                 "#]],
                 powdr_expected_machine_count: expect![[r#"
@@ -2210,23 +2202,13 @@
                 AirWidthsDiff {
                     before: AirWidths {
                         preprocessed: 0,
-<<<<<<< HEAD
-                        main: 33115,
-                        log_up: 42716,
+                        main: 33079,
+                        log_up: 42664,
                     },
                     after: AirWidths {
                         preprocessed: 0,
-                        main: 3261,
-                        log_up: 5256,
-=======
-                        main: 33065,
-                        log_up: 42660,
-                    },
-                    after: AirWidths {
-                        preprocessed: 0,
-                        main: 3254,
-                        log_up: 5224,
->>>>>>> 465663ee
+                        main: 3251,
+                        log_up: 5244,
                     },
                 }
             "#]]),
