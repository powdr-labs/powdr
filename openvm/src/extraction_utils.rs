--- conflicted
+++ resolved
@@ -4,11 +4,7 @@
 use crate::air_builder::AirKeygenBuilder;
 use crate::bus_map::{BusMap, OpenVmBusType};
 use crate::opcode::branch_opcodes_set;
-<<<<<<< HEAD
-=======
 use crate::powdr_extension::executor::RecordArenaDimension;
-use crate::BabyBearPoseidon2Engine;
->>>>>>> 54d39f00
 use crate::{opcode::instruction_allowlist, BabyBearSC, SpecializedConfig};
 use crate::{AirMetrics, ExtendedVmConfig, ExtendedVmConfigExecutor, Instr};
 use crate::{BabyBearPoseidon2Engine, ExtendedVmConfigCpuBuilder};
@@ -143,13 +139,6 @@
     }
 }
 
-<<<<<<< HEAD
-type ChipComplex = VmChipComplex<
-    BabyBearSC,
-    MatrixRecordArena<Val<BabyBearSC>>,
-    CpuBackend<BabyBearSC>,
-    SystemChipInventory<BabyBearSC>,
-=======
 pub fn record_arena_dimension_by_air_name_per_apc_call<F>(
     apc: &Apc<F, Instr<F>>,
     air_by_opcode_id: &OriginalAirs<F>,
@@ -174,15 +163,11 @@
         })
 }
 
-/// A lazy chip complex that is initialized on the first access
-type LazyChipComplex = Option<
-    VmChipComplex<
-        BabyBearSC,
-        MatrixRecordArena<Val<BabyBearSC>>,
-        CpuBackend<BabyBearSC>,
-        SystemChipInventory<BabyBearSC>,
-    >,
->>>>>>> 54d39f00
+type ChipComplex = VmChipComplex<
+    BabyBearSC,
+    MatrixRecordArena<Val<BabyBearSC>>,
+    CpuBackend<BabyBearSC>,
+    SystemChipInventory<BabyBearSC>,
 >;
 
 /// A lazy chip complex that is initialized on the first access
