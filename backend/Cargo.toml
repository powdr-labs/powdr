--- conflicted
+++ resolved
@@ -11,12 +11,8 @@
 default = []
 halo2 = ["dep:halo2_proofs", "dep:halo2_curves", "dep:snark-verifier", "dep:halo2_solidity_verifier"]
 estark-polygon = ["dep:pil-stark-prover"]
-<<<<<<< HEAD
 plonky3 = ["dep:powdr-plonky3", "dep:p3-commit", "dep:p3-matrix", "dep:p3-uni-stark"]
-=======
-plonky3 = ["dep:powdr-plonky3"]
 stwo = ["dep:stwo-prover"]
->>>>>>> 57d3c834
 
 [dependencies]
 powdr-ast.workspace = true
@@ -41,16 +37,13 @@
 snark-verifier = { git = "https://github.com/powdr-labs/snark-verifier.git", rev = "55012261fd4b0b8d21b581a9782d05258afe4104", optional = true }
 halo2_solidity_verifier = { git = "https://github.com/powdr-labs/halo2-solidity-verifier.git", rev = "ecae7fd2f62178c18b5fe18011630aa71da3371f", features = ["evm"], optional = true }
 
-<<<<<<< HEAD
 p3-commit = { git = "https://github.com/plonky3/Plonky3.git", rev = "2192432ddf28e7359dd2c577447886463e6124f0", features = [
     "test-utils",
 ], optional = true }
 p3-matrix = { git = "https://github.com/plonky3/Plonky3.git", rev = "2192432ddf28e7359dd2c577447886463e6124f0", optional = true } 
 p3-uni-stark = { git = "https://github.com/plonky3/Plonky3.git", rev = "2192432ddf28e7359dd2c577447886463e6124f0", optional = true } 
-=======
 # TODO: Change this to main branch when the `andrew/dev/update-toolchain` branch is merged,the main branch is using "nightly-2024-01-04", not compatiable with plonky3
 stwo-prover = { git= "https://github.com/starkware-libs/stwo.git",optional=true, rev="52d050c18b5dbc74af40214b3b441a6f60a20d41" }
->>>>>>> 57d3c834
 
 strum = { version = "0.24.1", features = ["derive"] }
 log = "0.4.17"
