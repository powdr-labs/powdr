--- conflicted
+++ resolved
@@ -579,135 +579,10 @@
     trait Add<T> {
         add: T, T -> T,
     }
-<<<<<<< HEAD
-    impl Add<int> {
-        add: |a, b| a + b,
-    }
-    let r: int = Add::add(3, 4);
-    ";
-    type_check(input, &[("r", "", "int")]);
-}
-
-#[test]
-//TODO GZ: Change this when correct error is implemented
-#[should_panic = "TraitDeclaration symbol not found: Add"]
-fn undefined_trait() {
-    let input = "
-    impl Add<int> {
-        add: |a, b| a + b,
-    }
-    ";
-    type_check(input, &[]);
-}
-
-#[test]
-fn defined_trait_generic() {
-    let input = "
-    namespace std::convert(4);
-        let fe = || fe();
-    namespace F(4);
-        trait Add<T, Q> {
-            add: T, T -> Q,
-        }
-        impl<T> Add<T, fe> {
-            add: |a, b| std::convert::fe(a + b),
-        }
-    ";
-    type_check(input, &[]);
-}
-
-#[test]
-#[should_panic = "Impls for F::Add: Types (int, fe) and (int, fe) overlap"]
-fn duplicated_trait() {
-    let input = "
-    namespace std::convert(4);
-        let fe = || fe();
-    namespace F(4);
-        trait Add<T, Q> {
-            add: T, T -> Q,
-        }
-        impl Add<int, fe> {
-            add: |a, b| std::convert::fe(a + b),
-        }
-        impl Add<int, fe> {
-            add: |a, b| std::convert::fe(a + b),
-        }
-    ";
-    type_check(input, &[]);
-}
-
-#[test]
-#[should_panic = "Impls for F::Add: Types (int, fe) and (T, fe) overlap"]
-fn duplicated_trait_generic() {
-    let input = "
-    namespace std::convert(4);
-        let fe = || fe();
-    namespace F(4);
-        trait Add<T, Q> {
-            add: T, T -> Q,
-        }
-        impl Add<int, fe> {
-            add: |a, b| std::convert::fe(a + b),
-        }
-        impl<T> Add<T, fe> {
-            add: |a, b| std::convert::fe(a + b),
-        }
-    ";
-    type_check(input, &[]);
-}
-
-#[test]
-#[should_panic = "Trait Add has 2 type parameters, but implementation has 1"]
-fn impl_with_diff_length() {
-    let input = "
-    trait Add<T, Q> {
-        add: T, T -> Q,
-    }
-    impl Add<int> {
-        add: |a, b| a + b,
-    }
-    ";
-    type_check(input, &[]);
-}
-
-#[test]
-fn impl_combined_test() {
-    let input = "
-    namespace std::convert(4);
-        let fe = || fe();
-    namespace F(4);
-        trait Add<T, Q> {
-            add: T, T -> Q,
-        }
-        impl<Q> Add<int, Q> {
-            add: |a, b| std::convert::fe(a + b),
-        }
-        
-        let x: int -> fe = |q| match Add::add(q, 4) {
-            v => v,
-        };
-        let res: fe = x(5);
-    ";
-
-    type_check(input, &[("F::res", "", "fe")]);
-}
-
-#[test]
-#[should_panic = "Impl Add introduces a type variable Q that is not used"]
-fn unused_type_var_error() {
-    let input = "
-    trait Add<T> {
-        add: T, T -> T,
-    }
-    impl<Q> Add<int> {
-        add: |a, b| a + b,
-    }
-=======
     impl Add<fe> {
         add: |a, b| a + b,
     }
     let r: fe = Add::add(3, 4);
->>>>>>> 0614f95e
     ";
     type_check(input, &[]);
 }
