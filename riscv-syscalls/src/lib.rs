#![no_std]

/// For parameter passing and return values in `ecall`, we allow use of all "caller saved" registers in RISC-V: `a0-a7,t0-t6`.
/// Register `t0` is reserved for passing the syscall number.
/// By convention, arguments and return values are used in this given order
/// (e.g., if 7 registers are needed, use reg indexes `0..6`).
/// Registers directly used as input/output to the ecall shouldn't need any special handling.
/// Any other register used inside the syscall implementation *must be explicitly saved and restored*,
/// as they are not visible from LLVM.
/// For an example, see the `poseidon_gl` syscall implementation in the riscv runtime.
pub static SYSCALL_REGISTERS: [&str; 14] = [
    "x10", "x11", "x12", "x13", "x14", "x15", "x16", "x17", "x6", "x7", "x28", "x29", "x30", "x31",
];

macro_rules! syscalls {
    ($(($num:expr, $identifier:ident, $name:expr)),* $(,)?) => {
        #[derive(Copy, Clone, Ord, PartialOrd, Eq, PartialEq, Hash)]
        #[repr(u32)]
        pub enum Syscall {
            $($identifier = $num),*
        }

        impl core::fmt::Display for Syscall {
            fn fmt(&self, f: &mut core::fmt::Formatter) -> core::fmt::Result {
                write!(f, "{}", match self {
                    $(Syscall::$identifier => $name),*
                })
            }
        }

        impl core::str::FromStr for Syscall {
            type Err = ();
            fn from_str(input: &str) -> Result<Self, Self::Err> {
                match input {
                    $($name => Ok(Syscall::$identifier)),*,
                    _ => Err(()),
                }
            }
        }

        impl From<Syscall> for u32 {
            fn from(syscall: Syscall) -> Self {
                syscall as Self
            }
        }

        impl core::convert::TryFrom<u32> for Syscall {
            type Error = ();
            fn try_from(value: u32) -> Result<Self, Self::Error> {
                match value {
                    $($num => Ok(Syscall::$identifier)),*,
                    _ => Err(()),
                }
            }
        }
    }
}

// Generate `Syscall` enum with supported syscalls and their numbers.
syscalls!(
    (0, Input, "input"),
    (1, DataIdentifier, "data_identifier"),
    (2, Output, "output"),
    (3, PoseidonGL, "poseidon_gl"),
    (4, Affine256, "affine_256"),
    (5, EcAdd, "ec_add"),
    (6, EcDouble, "ec_double"),
<<<<<<< HEAD
    (7, KeccakF, "keccakf"),
=======
    (8, Mod256, "mod_256"),
>>>>>>> 15f6208f
);<|MERGE_RESOLUTION|>--- conflicted
+++ resolved
@@ -65,9 +65,6 @@
     (4, Affine256, "affine_256"),
     (5, EcAdd, "ec_add"),
     (6, EcDouble, "ec_double"),
-<<<<<<< HEAD
+    (8, Mod256, "mod_256"),
     (7, KeccakF, "keccakf"),
-=======
-    (8, Mod256, "mod_256"),
->>>>>>> 15f6208f
 );