use crate::adapter::{Adapter, AdapterApc, AdapterVmConfig};
use crate::bus_map::{BusMap, BusType};
use crate::expression_conversion::algebraic_to_grouped_expression;
use crate::symbolic_machine_generator::convert_machine;
pub use blocks::{BasicBlock, PgoConfig};
use expression::{AlgebraicExpression, AlgebraicReference};
use itertools::Itertools;
use powdr::UniqueReferences;
use powdr_expression::{
    visitors::Children, AlgebraicBinaryOperation, AlgebraicBinaryOperator, AlgebraicUnaryOperation,
};
use serde::{Deserialize, Serialize};
use std::fmt::Display;
use std::io::BufWriter;
use std::iter::once;
use std::path::{Path, PathBuf};
use std::sync::Arc;
use symbolic_machine_generator::statements_to_symbolic_machine;

use powdr_number::FieldElement;

pub mod adapter;
mod bitwise_lookup_optimizer;
pub mod blocks;
pub mod bus_map;
pub mod constraint_optimizer;
<<<<<<< HEAD
pub mod evaluation;
=======
pub mod execution_profile;
>>>>>>> c79e4c17
pub mod expression;
pub mod expression_conversion;
pub mod memory_optimizer;
pub mod optimizer;
pub mod powdr;
mod stats_logger;
pub mod symbolic_machine_generator;
pub use powdr_constraint_solver::inliner::DegreeBound;

#[derive(Clone)]
pub struct PowdrConfig {
    /// Number of autoprecompiles to generate.
    pub autoprecompiles: u64,
    /// Number of basic blocks to skip for autoprecompiles.
    /// This is either the largest N if no PGO, or the costliest N with PGO.
    pub skip_autoprecompiles: u64,
    /// Max degree of constraints.
    pub degree_bound: DegreeBound,
    /// The path to the APC candidates dir, if any.
    pub apc_candidates_dir_path: Option<PathBuf>,
    /// The opcode id of the first APC instruction. Other APC instructions will have consecutive ids.
    pub first_apc_opcode: usize,
}

impl PowdrConfig {
    pub fn new(
        autoprecompiles: u64,
        skip_autoprecompiles: u64,
        degree_bound: DegreeBound,
        first_apc_opcode: usize,
    ) -> Self {
        Self {
            autoprecompiles,
            skip_autoprecompiles,
            degree_bound,
            apc_candidates_dir_path: None,
            first_apc_opcode,
        }
    }

    pub fn with_apc_candidates_dir<P: AsRef<Path>>(mut self, path: P) -> Self {
        self.apc_candidates_dir_path = Some(path.as_ref().to_path_buf());
        self
    }
}

#[derive(Debug, Clone, PartialEq, Hash, Eq, Serialize, Deserialize)]
pub struct SymbolicInstructionStatement<T> {
    pub opcode: T,
    pub args: Vec<T>,
}

impl<T> IntoIterator for SymbolicInstructionStatement<T> {
    type IntoIter = std::iter::Chain<std::iter::Once<T>, std::vec::IntoIter<T>>;
    type Item = T;

    fn into_iter(self) -> Self::IntoIter {
        once(self.opcode).chain(self.args)
    }
}

#[derive(Debug, Clone, Serialize, Deserialize)]
pub struct SymbolicConstraint<T> {
    pub expr: AlgebraicExpression<T>,
}

impl<T: Display> Display for SymbolicConstraint<T> {
    fn fmt(&self, f: &mut std::fmt::Formatter<'_>) -> std::fmt::Result {
        write!(f, "{}", self.expr)
    }
}

impl<T> From<AlgebraicExpression<T>> for SymbolicConstraint<T> {
    fn from(expr: AlgebraicExpression<T>) -> Self {
        SymbolicConstraint { expr }
    }
}

impl<T: Clone + Ord + std::fmt::Display> Children<AlgebraicExpression<T>>
    for SymbolicConstraint<T>
{
    fn children(&self) -> Box<dyn Iterator<Item = &AlgebraicExpression<T>> + '_> {
        Box::new(once(&self.expr))
    }

    fn children_mut(&mut self) -> Box<dyn Iterator<Item = &mut AlgebraicExpression<T>> + '_> {
        Box::new(once(&mut self.expr))
    }
}

#[derive(Debug, Clone, Serialize, Deserialize, Eq, PartialEq, Hash)]
pub struct SymbolicBusInteraction<T> {
    pub id: u64,
    pub mult: AlgebraicExpression<T>,
    pub args: Vec<AlgebraicExpression<T>>,
}

impl<T: Display> Display for SymbolicBusInteraction<T> {
    fn fmt(&self, f: &mut std::fmt::Formatter<'_>) -> std::fmt::Result {
        write!(
            f,
            "(id={}, mult={}, args=[{}])",
            self.id,
            self.mult,
            self.args.iter().join(", ")
        )
    }
}

impl<T: Copy> SymbolicBusInteraction<T> {
    pub fn try_multiplicity_to_number(&self) -> Option<T> {
        match self.mult {
            AlgebraicExpression::Number(n) => Some(n),
            _ => None,
        }
    }
}

impl<T: Clone + Ord + std::fmt::Display> Children<AlgebraicExpression<T>>
    for SymbolicBusInteraction<T>
{
    fn children(&self) -> Box<dyn Iterator<Item = &AlgebraicExpression<T>> + '_> {
        Box::new(once(&self.mult).chain(&self.args))
    }

    fn children_mut(&mut self) -> Box<dyn Iterator<Item = &mut AlgebraicExpression<T>> + '_> {
        Box::new(once(&mut self.mult).chain(&mut self.args))
    }
}

#[derive(Debug, Clone, Serialize, Deserialize, Ord, PartialOrd, Eq, PartialEq, Hash)]
pub enum BusInteractionKind {
    Send,
    Receive,
}

#[derive(Debug, Clone, Serialize, Deserialize)]
pub struct SymbolicMachine<T> {
    pub constraints: Vec<SymbolicConstraint<T>>,
    pub bus_interactions: Vec<SymbolicBusInteraction<T>>,
}

impl<T: Clone + Ord + std::fmt::Display> SymbolicMachine<T> {
    pub fn main_columns(&self) -> impl Iterator<Item = AlgebraicReference> + use<'_, T> {
        self.unique_references()
    }
}

impl<T: Display> Display for SymbolicMachine<T> {
    fn fmt(&self, f: &mut std::fmt::Formatter<'_>) -> std::fmt::Result {
        for bus_interaction in &self.bus_interactions {
            writeln!(f, "{bus_interaction}")?;
        }
        for constraint in &self.constraints {
            writeln!(f, "{constraint} = 0")?;
        }
        Ok(())
    }
}

impl<T: Display + Ord + Clone> SymbolicMachine<T> {
    pub fn render<C: Display + Clone + PartialEq + Eq>(&self, bus_map: &BusMap<C>) -> String {
        let mut output = format!(
            "// Symbolic machine using {} unique main columns\n",
            self.main_columns().count()
        );
        let bus_interactions_by_bus = self
            .bus_interactions
            .iter()
            .map(|bus_interaction| (bus_interaction.id, bus_interaction))
            .into_group_map()
            .into_iter()
            // sorted_by_key is stable, so we'll keep the order within each bus
            .sorted_by_key(|(bus_id, _)| *bus_id)
            .collect::<Vec<_>>();
        for (bus_id, bus_interactions) in &bus_interactions_by_bus {
            let bus_type = bus_map.bus_type(*bus_id);
            output.push_str(&format!("\n// Bus {bus_id} ({bus_type}):\n",));
            for bus_interaction in bus_interactions {
                output.push_str(&format!(
                    "mult={}, args=[{}]\n",
                    bus_interaction.mult,
                    bus_interaction.args.iter().join(", ")
                ));
            }
        }

        if !self.constraints.is_empty() {
            output.push_str("\n// Algebraic constraints:\n");
        }

        for constraint in &self.constraints {
            output.push_str(&format!("{constraint} = 0\n"));
        }

        output.trim().to_string()
    }
}

impl<T: Clone + Ord + std::fmt::Display> SymbolicMachine<T> {
    pub fn degree(&self) -> usize {
        self.children().map(|e| e.degree()).max().unwrap_or(0)
    }
}

impl<T: Clone + Ord + std::fmt::Display> Children<AlgebraicExpression<T>> for SymbolicMachine<T> {
    fn children(&self) -> Box<dyn Iterator<Item = &AlgebraicExpression<T>> + '_> {
        Box::new(
            self.constraints
                .iter()
                .flat_map(|c| c.children())
                .chain(self.bus_interactions.iter().flat_map(|i| i.children())),
        )
    }

    fn children_mut(&mut self) -> Box<dyn Iterator<Item = &mut AlgebraicExpression<T>> + '_> {
        Box::new(
            self.constraints
                .iter_mut()
                .flat_map(|c| c.children_mut())
                .chain(
                    self.bus_interactions
                        .iter_mut()
                        .flat_map(|i| i.children_mut()),
                ),
        )
    }
}

#[derive(Debug, Clone)]
pub enum InstructionKind {
    Normal,
    ConditionalBranch,
    UnconditionalBranch,
}

/// A configuration of a VM in which execution is happening.
pub struct VmConfig<'a, M, B, C> {
    /// Maps an opcode to its AIR.
    pub instruction_handler: &'a M,
    /// The bus interaction handler, used by the constraint solver to reason about bus interactions.
    pub bus_interaction_handler: B,
    /// The bus map that maps bus id to bus type
    pub bus_map: BusMap<C>,
}

// We implement Clone manually because deriving it adds a Clone bound to the `InstructionMachineHandler`
impl<'a, M, B: Clone, C: Clone> Clone for VmConfig<'a, M, B, C> {
    fn clone(&self) -> Self {
        VmConfig {
            instruction_handler: self.instruction_handler,
            bus_interaction_handler: self.bus_interaction_handler.clone(),
            bus_map: self.bus_map.clone(),
        }
    }
}

pub trait InstructionHandler<T, I> {
    /// Returns the AIR for the given opcode.
    fn get_instruction_air(&self, instruction: &I) -> Option<&SymbolicMachine<T>>;

    /// Returns whether the given instruction is allowed in an autoprecompile.
    fn is_allowed(&self, instruction: &I) -> bool;

    /// Returns whether the given instruction is a branching instruction.
    fn is_branching(&self, instruction: &I) -> bool;
}

#[derive(Debug, Serialize, Deserialize)]
pub struct Apc<T, I> {
    pub block: BasicBlock<I>,
    pub opcode: u32,
    pub machine: SymbolicMachine<T>,
    pub subs: Vec<Vec<u64>>,
}

impl<T, I> Apc<T, I> {
    pub fn subs(&self) -> &[Vec<u64>] {
        &self.subs
    }

    pub fn machine(&self) -> &SymbolicMachine<T> {
        &self.machine
    }
}

pub fn build<A: Adapter>(
    block: BasicBlock<A::Instruction>,
    vm_config: AdapterVmConfig<A>,
    degree_bound: DegreeBound,
    opcode: u32,
    apc_candidates_dir_path: Option<&Path>,
) -> Result<AdapterApc<A>, crate::constraint_optimizer::Error> {
    let (machine, subs) = statements_to_symbolic_machine::<A>(
        &block,
        vm_config.instruction_handler,
        &vm_config.bus_map,
    );

    let machine = optimizer::optimize::<A>(
        machine,
        vm_config.bus_interaction_handler,
        degree_bound,
        &vm_config.bus_map,
    )?;

    // add guards to constraints that are not satisfied by zeroes
    let machine = add_guards(machine);

    let machine = convert_machine(machine, &A::into_field);

    let apc = Apc {
        block,
        machine,
        subs,
        opcode,
    };

    if let Some(path) = apc_candidates_dir_path {
        let ser_path = path
            .join(format!("apc_candidate_{opcode}"))
            .with_extension("cbor");
        std::fs::create_dir_all(path).expect("Failed to create directory for APC candidates");
        let file =
            std::fs::File::create(&ser_path).expect("Failed to create file for APC candidate");
        let writer = BufWriter::new(file);
        serde_cbor::to_writer(writer, &apc).expect("Failed to write APC candidate to file");
    }

    Ok(apc)
}

fn satisfies_zero_witness<T: FieldElement>(expr: &AlgebraicExpression<T>) -> bool {
    let mut zeroed_expr = expr.clone();
    powdr::make_refs_zero(&mut zeroed_expr);
    let zeroed_expr = algebraic_to_grouped_expression(&zeroed_expr);
    zeroed_expr.try_to_number().unwrap().is_zero()
}

/// Adds `is_valid` guards to constraints without increasing its degree.
/// This implementation always guards the LHS of multiplications.
/// In the future this could be changed to minimize the number of guards added.
/// Assumption:
/// - `expr` is already simplified, i.e., expressions like (3 + 4) and (x * 1) do not appear.
fn add_guards_constraint<T: FieldElement>(
    expr: AlgebraicExpression<T>,
    is_valid: &AlgebraicExpression<T>,
) -> AlgebraicExpression<T> {
    if satisfies_zero_witness(&expr) {
        return expr;
    }

    match expr {
        AlgebraicExpression::BinaryOperation(AlgebraicBinaryOperation { left, op, right }) => {
            let left = add_guards_constraint(*left, is_valid);
            let right = match op {
                AlgebraicBinaryOperator::Add | AlgebraicBinaryOperator::Sub => {
                    Box::new(add_guards_constraint(*right, is_valid))
                }
                AlgebraicBinaryOperator::Mul => right,
            };
            AlgebraicExpression::new_binary(left, op, *right)
        }
        AlgebraicExpression::UnaryOperation(AlgebraicUnaryOperation { op, expr }) => {
            let inner = add_guards_constraint(*expr, is_valid);
            AlgebraicExpression::new_unary(op, inner)
        }
        AlgebraicExpression::Number(..) => expr * is_valid.clone(),
        _ => expr,
    }
}

/// Adds an `is_valid` guard to all constraints and bus interactions, if needed.
fn add_guards<T: FieldElement>(mut machine: SymbolicMachine<T>) -> SymbolicMachine<T> {
    let pre_degree = machine.degree();

    let max_id = machine.unique_references().map(|c| c.id).max().unwrap() + 1;

    let is_valid = AlgebraicExpression::Reference(AlgebraicReference {
        name: Arc::new("is_valid".to_string()),
        id: max_id,
    });

    machine.constraints = machine
        .constraints
        .into_iter()
        .map(|c| add_guards_constraint(c.expr, &is_valid).into())
        .collect();

    let mut is_valid_mults: Vec<SymbolicConstraint<T>> = Vec::new();
    for b in &mut machine.bus_interactions {
        if !satisfies_zero_witness(&b.mult) {
            // guard the multiplicity by `is_valid`
            b.mult = is_valid.clone() * b.mult.clone();
            // TODO this would not have to be cloned if we had *=
            //c.expr *= guard.clone();
        } else {
            // if it's zero, then we do not have to change the multiplicity, but we need to force it to be zero on non-valid rows with a constraint
            let one = AlgebraicExpression::Number(1u64.into());
            let e = ((one - is_valid.clone()) * b.mult.clone()).into();
            is_valid_mults.push(e);
        }
    }

    machine.constraints.extend(is_valid_mults);

    assert_eq!(
        pre_degree,
        machine.degree(),
        "Degree should not change after adding guards"
    );

    // This needs to be added after the assertion above because it's a quadratic constraint
    // so it may increase the degree of the machine.
    machine.constraints.push(powdr::make_bool(is_valid).into());

    machine
}<|MERGE_RESOLUTION|>--- conflicted
+++ resolved
@@ -24,11 +24,8 @@
 pub mod blocks;
 pub mod bus_map;
 pub mod constraint_optimizer;
-<<<<<<< HEAD
 pub mod evaluation;
-=======
 pub mod execution_profile;
->>>>>>> c79e4c17
 pub mod expression;
 pub mod expression_conversion;
 pub mod memory_optimizer;
