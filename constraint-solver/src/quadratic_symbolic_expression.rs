--- conflicted
+++ resolved
@@ -57,11 +57,7 @@
 /// It also provides ways to quickly update the expression when the value of
 /// an unknown variable gets known and provides functions to solve
 /// (some kinds of) equations.
-<<<<<<< HEAD
-#[derive(Debug, Clone, PartialEq, PartialOrd, Ord, Eq)]
-=======
-#[derive(Debug, Clone, PartialEq, Eq, Hash)]
->>>>>>> 62e1e641
+#[derive(Debug, Clone, PartialEq, PartialOrd, Ord, Eq, Hash)]
 pub struct QuadraticSymbolicExpression<T: FieldElement, V> {
     /// Quadratic terms of the form `a * X * Y`, where `a` is a (symbolically)
     /// known value and `X` and `Y` are quadratic symbolic expressions that
