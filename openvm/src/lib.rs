#![cfg_attr(feature = "tco", allow(internal_features))]
#![cfg_attr(feature = "tco", allow(incomplete_features))]
#![cfg_attr(feature = "tco", feature(explicit_tail_calls))]
#![cfg_attr(feature = "tco", feature(core_intrinsics))]

use derive_more::From;
use eyre::Result;
use itertools::Itertools;
use openvm_build::{build_guest_package, find_unique_executable, get_package, TargetFilter};
use openvm_circuit::arch::execution_mode::metered::segment_ctx::SegmentationLimits;
use openvm_circuit::arch::execution_mode::Segment;
use openvm_circuit::arch::instructions::exe::VmExe;
use openvm_circuit::arch::{
    debug_proving_ctx, AirInventory, AirInventoryError, ChipInventory, ChipInventoryError,
    ExecutorInventory, ExecutorInventoryError, InitFileGenerator, MatrixRecordArena,
    PreflightExecutionOutput, RowMajorMatrixArena, SystemConfig, VmBuilder, VmChipComplex,
    VmCircuitConfig, VmCircuitExtension, VmExecutionConfig, VmInstance, VmProverExtension,
};
use openvm_circuit::system::SystemChipInventory;
use openvm_circuit::{circuit_derive::Chip, derive::AnyEnum};
use openvm_circuit_derive::{Executor, MeteredExecutor, PreflightExecutor};
use openvm_sdk::config::SdkVmCpuBuilder;

use openvm_instructions::program::{Program, DEFAULT_PC_STEP};
use openvm_sdk::config::TranspilerConfig;
use openvm_sdk::prover::vm::new_local_prover;
use openvm_sdk::prover::{verify_app_proof, AggStarkProver};
use openvm_sdk::GenericSdk;
use openvm_sdk::{
    config::{AppConfig, SdkVmConfig, SdkVmConfigExecutor, DEFAULT_APP_LOG_BLOWUP},
    Sdk, StdIn,
};
use openvm_stark_backend::config::{StarkGenericConfig, Val};
use openvm_stark_backend::engine::StarkEngine;
use openvm_stark_backend::prover::cpu::{CpuBackend, CpuDevice};
use openvm_stark_backend::prover::hal::ProverBackend;
use openvm_stark_sdk::config::{
    baby_bear_poseidon2::{BabyBearPoseidon2Config, BabyBearPoseidon2Engine},
    FriParameters,
};
use openvm_stark_sdk::openvm_stark_backend::p3_field::PrimeField32;
use openvm_stark_sdk::p3_baby_bear::BabyBear;
use openvm_transpiler::transpiler::Transpiler;
use powdr_autoprecompiles::evaluation::AirStats;
#[cfg(test)]
use powdr_autoprecompiles::evaluation::ApcPerformanceReport;
use powdr_autoprecompiles::pgo::{CellPgo, InstructionPgo, NonePgo};
use powdr_autoprecompiles::{execution_profile::execution_profile, PowdrConfig};
use powdr_extension::PowdrExtension;
use powdr_openvm_hints_circuit::{HintsExtension, HintsExtensionExecutor, HintsProverExt};
use powdr_openvm_hints_transpiler::HintsTranspilerExtension;
use serde::{Deserialize, Serialize};
use std::cmp::Reverse;
use std::fs::File;
use std::io::BufWriter;
use std::iter::Sum;
use std::ops::Add;
use std::{
    collections::HashMap,
    path::{Path, PathBuf},
    sync::Arc,
};

use crate::customize_exe::OpenVmKnapsackCost;
pub use crate::customize_exe::Prog;
<<<<<<< HEAD
pub use crate::powdr_extension::chip::PowdrAir;
use crate::powdr_extension::PlonkAir;
=======
use crate::powdr_extension::chip::PowdrAir;
>>>>>>> a74baaf0
use tracing::{info_span, Level};

#[cfg(test)]
use crate::extraction_utils::AirWidthsDiff;
use crate::extraction_utils::{export_pil, AirWidths, OriginalVmConfig};
use crate::instruction_formatter::openvm_opcode_formatter;
use crate::powdr_extension::{PowdrExtensionExecutor, PowdrPrecompile};

mod air_builder;
pub mod bus_map;
pub mod cuda_abi;
pub mod extraction_utils;
pub mod opcode;
pub mod symbolic_instruction_builder;
mod utils;
pub use opcode::instruction_allowlist;
pub use powdr_autoprecompiles::DegreeBound;
pub use powdr_autoprecompiles::PgoConfig;

pub type BabyBearSC = BabyBearPoseidon2Config;

cfg_if::cfg_if! {
    if #[cfg(feature = "cuda")] {
        pub use openvm_cuda_backend::engine::GpuBabyBearPoseidon2Engine;
        pub use openvm_native_circuit::NativeGpuBuilder;
        pub type PowdrSdkGpu = GenericSdk<GpuBabyBearPoseidon2Engine, SpecializedConfigGpuBuilder, NativeGpuBuilder>;
        pub type PowdrExecutionProfileSdkGpu = GenericSdk<GpuBabyBearPoseidon2Engine, ExtendedVmConfigGpuBuilder, NativeGpuBuilder>;

        pub use openvm_circuit::system::cuda::{extensions::SystemGpuBuilder, SystemChipInventoryGPU};
        pub use openvm_sdk::config::SdkVmGpuBuilder;
        pub use openvm_cuda_backend::prover_backend::GpuBackend;
        pub use openvm_circuit_primitives::bitwise_op_lookup::BitwiseOperationLookupChipGPU;
        pub use openvm_circuit_primitives::range_tuple::RangeTupleCheckerChipGPU;
        pub use openvm_circuit_primitives::var_range::VariableRangeCheckerChipGPU;
        pub use openvm_cuda_backend::base::DeviceMatrix;
        pub use openvm_circuit::arch::DenseRecordArena;
    }
}

use openvm_circuit_primitives::bitwise_op_lookup::{
    BitwiseOperationLookupAir, SharedBitwiseOperationLookupChip,
};
use openvm_circuit_primitives::range_tuple::{RangeTupleCheckerAir, SharedRangeTupleCheckerChip};
use openvm_circuit_primitives::var_range::{
    SharedVariableRangeCheckerChip, VariableRangeCheckerAir,
};
use openvm_native_circuit::NativeCpuBuilder;
pub type PowdrSdkCpu =
    GenericSdk<BabyBearPoseidon2Engine, SpecializedConfigCpuBuilder, NativeCpuBuilder>;
pub type PowdrExecutionProfileSdkCpu =
    GenericSdk<BabyBearPoseidon2Engine, ExtendedVmConfigCpuBuilder, NativeCpuBuilder>;

pub const DEFAULT_OPENVM_DEGREE_BOUND: usize = 2 * DEFAULT_APP_LOG_BLOWUP + 1;
pub const DEFAULT_DEGREE_BOUND: DegreeBound = DegreeBound {
    identities: DEFAULT_OPENVM_DEGREE_BOUND,
    bus_interactions: DEFAULT_OPENVM_DEGREE_BOUND - 1,
};

pub fn default_powdr_openvm_config(apc: u64, skip: u64) -> PowdrConfig {
    PowdrConfig::new(apc, skip, DEFAULT_DEGREE_BOUND)
}

fn format_fe<F: PrimeField32>(v: F) -> String {
    let v = v.as_canonical_u32();
    if v < F::ORDER_U32 / 2 {
        format!("{v}")
    } else {
        format!("-{}", F::ORDER_U32 - v)
    }
}

pub use openvm_build::GuestOptions;
pub use powdr_autoprecompiles::bus_map::BusType;

/// We do not use the transpiler, instead we customize an already transpiled program
mod customize_exe;

pub use customize_exe::{customize, BabyBearOpenVmApcAdapter, Instr, POWDR_OPCODE};

// A module for our extension
mod powdr_extension;

pub mod bus_interaction_handler;
pub mod instruction_formatter;
pub mod memory_bus_interaction;

/// A custom VmConfig that wraps the SdkVmConfig, adding our custom extension.
#[derive(Serialize, Deserialize, Clone)]
pub struct SpecializedConfig {
    pub sdk: OriginalVmConfig,
    pub powdr: PowdrExtension<BabyBear>,
}

#[cfg(feature = "cuda")]
#[derive(Default, Clone)]
pub struct SpecializedConfigGpuBuilder;

#[cfg(feature = "cuda")]
impl VmBuilder<GpuBabyBearPoseidon2Engine> for SpecializedConfigGpuBuilder {
    type VmConfig = SpecializedConfig;
    type SystemChipInventory = SystemChipInventoryGPU;
    type RecordArena = DenseRecordArena;

    fn create_chip_complex(
        &self,
        config: &SpecializedConfig,
        circuit: AirInventory<BabyBearSC>,
    ) -> Result<
        VmChipComplex<BabyBearSC, Self::RecordArena, GpuBackend, Self::SystemChipInventory>,
        ChipInventoryError,
    > {
        let mut chip_complex = VmBuilder::<GpuBabyBearPoseidon2Engine>::create_chip_complex(
            &SdkVmGpuBuilder,
            &config.sdk.sdk_config.sdk,
            circuit,
        )?;
        let inventory = &mut chip_complex.inventory;
        VmProverExtension::<GpuBabyBearPoseidon2Engine, _, _>::extend_prover(
            &PowdrGpuProverExt,
            &config.powdr,
            inventory,
        )?;
        Ok(chip_complex)
    }
}

#[derive(Default, Clone)]
pub struct SpecializedConfigCpuBuilder;

impl<E> VmBuilder<E> for SpecializedConfigCpuBuilder
where
    E: StarkEngine<SC = BabyBearSC, PB = CpuBackend<BabyBearSC>, PD = CpuDevice<BabyBearSC>>,
{
    type VmConfig = SpecializedConfig;
    type SystemChipInventory = SystemChipInventory<BabyBearSC>;
    type RecordArena = MatrixRecordArena<Val<BabyBearSC>>;

    fn create_chip_complex(
        &self,
        config: &SpecializedConfig,
        circuit: AirInventory<BabyBearSC>,
    ) -> Result<
        VmChipComplex<BabyBearSC, Self::RecordArena, E::PB, Self::SystemChipInventory>,
        ChipInventoryError,
    > {
        let mut chip_complex = VmBuilder::<E>::create_chip_complex(
            &SdkVmCpuBuilder,
            &config.sdk.sdk_config.sdk,
            circuit,
        )?;
        let inventory = &mut chip_complex.inventory;
        VmProverExtension::<E, _, _>::extend_prover(&PowdrCpuProverExt, &config.powdr, inventory)?;
        Ok(chip_complex)
    }
}

#[cfg(feature = "cuda")]
struct PowdrGpuProverExt;

#[cfg(feature = "cuda")]
impl VmProverExtension<GpuBabyBearPoseidon2Engine, DenseRecordArena, PowdrExtension<BabyBear>>
    for PowdrGpuProverExt
{
    fn extend_prover(
        &self,
        extension: &PowdrExtension<BabyBear>,
        inventory: &mut ChipInventory<BabyBearSC, DenseRecordArena, GpuBackend>,
    ) -> Result<(), ChipInventoryError> {
        // TODO: here we make assumptions about the existence of some chips in the periphery. Make this more flexible

        use crate::powdr_extension::trace_generator::cuda::PowdrPeripheryInstancesGpu;
        let bitwise_lookup = inventory
            .find_chip::<Arc<BitwiseOperationLookupChipGPU<8>>>()
            .next()
            .cloned();
        let range_checker = inventory
            .find_chip::<Arc<VariableRangeCheckerChipGPU>>()
            .next()
            .unwrap();
        let tuple_range_checker = inventory
            .find_chip::<Arc<RangeTupleCheckerChipGPU<2>>>()
            .next()
            .cloned();

        // Create the shared chips and the dummy shared chips
        let shared_chips_pair = PowdrPeripheryInstancesGpu::new(
            range_checker.clone(),
            bitwise_lookup,
            tuple_range_checker,
            get_periphery_bus_ids(inventory),
        );

        for precompile in &extension.precompiles {
            use crate::powdr_extension::chip::PowdrChipGpu;

            inventory.next_air::<PowdrAir<BabyBear>>()?;
            let chip = PowdrChipGpu::new(
                precompile.clone(),
                extension.airs.clone(),
                extension.base_config.clone(),
                shared_chips_pair.clone(),
            );
            inventory.add_executor_chip(chip);
        }

        Ok(())
    }
}

#[derive(Clone)]
pub struct PeripheryBusIds {
    pub range_checker: u16,
    pub bitwise_lookup: Option<u16>,
    pub tuple_range_checker: Option<u16>,
}

struct PowdrCpuProverExt;

impl<E, RA> VmProverExtension<E, RA, PowdrExtension<BabyBear>> for PowdrCpuProverExt
where
    E: StarkEngine<SC = BabyBearSC, PB = CpuBackend<BabyBearSC>, PD = CpuDevice<BabyBearSC>>,
    RA: RowMajorMatrixArena<BabyBear>,
{
    fn extend_prover(
        &self,
        extension: &PowdrExtension<BabyBear>,
        inventory: &mut ChipInventory<<E as StarkEngine>::SC, RA, <E as StarkEngine>::PB>,
    ) -> Result<(), ChipInventoryError> {
        // TODO: here we make assumptions about the existence of some chips in the periphery. Make this more flexible

        use crate::powdr_extension::trace_generator::cpu::PowdrPeripheryInstancesCpu;
        let bitwise_lookup = inventory
            .find_chip::<SharedBitwiseOperationLookupChip<8>>()
            .next()
            .cloned();
        let range_checker = inventory
            .find_chip::<SharedVariableRangeCheckerChip>()
            .next()
            .unwrap();
        let tuple_range_checker = inventory
            .find_chip::<SharedRangeTupleCheckerChip<2>>()
            .next()
            .cloned();

        // Create the shared chips and the dummy shared chips
        let shared_chips_pair = PowdrPeripheryInstancesCpu::new(
            range_checker.clone(),
            bitwise_lookup,
            tuple_range_checker,
            get_periphery_bus_ids(inventory),
        );

        for precompile in &extension.precompiles {
            use crate::powdr_extension::chip::PowdrChipCpu;

            inventory.next_air::<PowdrAir<BabyBear>>()?;
            let chip = PowdrChipCpu::new(
                precompile.clone(),
                extension.airs.clone(),
                extension.base_config.clone(),
                shared_chips_pair.clone(),
            );
            inventory.add_executor_chip(chip);
        }

        Ok(())
    }
}

// Helper function to get the periphery bus ids from the `AirInventory`.
// This is the most robust method because bus ids are assigned at air creation time.
fn get_periphery_bus_ids<SC, RA, PB>(inventory: &ChipInventory<SC, RA, PB>) -> PeripheryBusIds
where
    SC: StarkGenericConfig,
    PB: ProverBackend,
{
    let air_inventory = inventory.airs();
    let range_checker_bus_id = air_inventory
        .find_air::<VariableRangeCheckerAir>()
        .next()
        .unwrap()
        .bus
        .inner
        .index;
    let bitwise_lookup_bus_id = air_inventory
        .find_air::<BitwiseOperationLookupAir<8>>()
        .next()
        .map(|air| air.bus.inner.index);
    let tuple_range_checker_bus_id = air_inventory
        .find_air::<RangeTupleCheckerAir<2>>()
        .next()
        .map(|air| air.bus.inner.index);

    PeripheryBusIds {
        range_checker: range_checker_bus_id,
        bitwise_lookup: bitwise_lookup_bus_id,
        tuple_range_checker: tuple_range_checker_bus_id,
    }
}

impl TranspilerConfig<BabyBear> for SpecializedConfig {
    fn transpiler(&self) -> Transpiler<BabyBear> {
        self.sdk.config().transpiler()
    }
}

// For generation of the init file, we delegate to the underlying SdkVmConfig.
impl InitFileGenerator for SpecializedConfig {
    fn generate_init_file_contents(&self) -> Option<String> {
        self.sdk.config().generate_init_file_contents()
    }

    fn write_to_init_file(
        &self,
        manifest_dir: &Path,
        init_file_name: Option<&str>,
    ) -> std::io::Result<()> {
        self.sdk
            .config()
            .write_to_init_file(manifest_dir, init_file_name)
    }
}

impl AsRef<SystemConfig> for SpecializedConfig {
    fn as_ref(&self) -> &SystemConfig {
        self.sdk.as_ref()
    }
}

impl AsMut<SystemConfig> for SpecializedConfig {
    fn as_mut(&mut self) -> &mut SystemConfig {
        self.sdk.as_mut()
    }
}

#[allow(clippy::large_enum_variant)]
#[derive(From, AnyEnum, Chip, Executor, MeteredExecutor, PreflightExecutor)]
pub enum SpecializedExecutor {
    #[any_enum]
    SdkExecutor(ExtendedVmConfigExecutor<BabyBear>),
    #[any_enum]
    PowdrExecutor(PowdrExtensionExecutor),
}

// TODO: derive VmCircuitConfig, currently not possible because we don't have SC/F everywhere
// Also `start_new_extension` is normally only used in derive
impl VmCircuitConfig<BabyBearSC> for SpecializedConfig {
    fn create_airs(&self) -> Result<AirInventory<BabyBearSC>, AirInventoryError> {
        let mut inventory = self.sdk.create_airs()?;
        inventory.start_new_extension();
        self.powdr.extend_circuit(&mut inventory)?;
        Ok(inventory)
    }
}

impl VmExecutionConfig<BabyBear> for SpecializedConfig {
    type Executor = SpecializedExecutor;

    fn create_executors(
        &self,
    ) -> Result<ExecutorInventory<Self::Executor>, ExecutorInventoryError> {
        let mut inventory = self.sdk.create_executors()?.transmute();
        inventory = inventory.extend(&self.powdr)?;
        Ok(inventory)
    }
}

impl SpecializedConfig {
    fn new(
        base_config: OriginalVmConfig,
        precompiles: Vec<PowdrPrecompile<BabyBear>>,
        max_degree: usize,
    ) -> Self {
        let airs = base_config.airs(max_degree).expect("Failed to convert the AIR of an OpenVM instruction, even after filtering by the blacklist!");
        let bus_map = base_config.bus_map();
        let powdr_extension = PowdrExtension::new(precompiles, base_config.clone(), bus_map, airs);
        Self {
            sdk: base_config,
            powdr: powdr_extension,
        }
    }
}

pub fn build_elf_path<P: AsRef<Path>>(
    guest_opts: GuestOptions,
    pkg_dir: P,
    target_filter: &Option<TargetFilter>,
) -> Result<PathBuf> {
    let pkg = get_package(pkg_dir.as_ref());
    let target_dir = match build_guest_package(&pkg, &guest_opts, None, target_filter) {
        Ok(target_dir) => target_dir,
        Err(Some(code)) => {
            return Err(eyre::eyre!("Failed to build guest: code = {}", code));
        }
        Err(None) => {
            return Err(eyre::eyre!(
                "Failed to build guest (OPENVM_SKIP_BUILD is set)"
            ));
        }
    };

    find_unique_executable(pkg_dir, target_dir, target_filter)
}

// compile the original openvm program without powdr extension
pub fn compile_openvm(
    guest: &str,
    guest_opts: GuestOptions,
) -> Result<OriginalCompiledProgram, Box<dyn std::error::Error>> {
    // Build the ELF with guest options and a target filter.
    // We need these extra Rust flags to get the labels.
    let guest_opts = guest_opts.with_rustc_flags(vec!["-C", "link-arg=--emit-relocs"]);

    // Point to our local guest
    use std::path::PathBuf;
    let mut path = PathBuf::from(env!("CARGO_MANIFEST_DIR")).to_path_buf();
    path.push(guest);
    let target_path = path.to_str().unwrap();

    // try to load the sdk config from the openvm.toml file, otherwise use the default
    let openvm_toml_path = path.join("openvm.toml");
    let app_config = if openvm_toml_path.exists() {
        let toml = std::fs::read_to_string(&openvm_toml_path)?;
        toml::from_str(&toml)?
    } else {
        AppConfig::riscv32()
    };

    let mut sdk = Sdk::new(app_config)?;

    let transpiler = sdk.transpiler().unwrap();

    // Add our custom transpiler extensions
    sdk.set_transpiler(
        transpiler
            .clone()
            .with_extension(HintsTranspilerExtension {}),
    );

    let elf = sdk.build(
        guest_opts,
        target_path,
        &Default::default(),
        Default::default(),
    )?;

    // Transpile the ELF into a VmExe.
    let exe = sdk.convert_to_exe(elf)?;

    let vm_config = ExtendedVmConfig {
        sdk: sdk.app_config().app_vm_config.clone(),
        hints: HintsExtension,
    };

    Ok(OriginalCompiledProgram { exe, vm_config })
}

pub fn compile_guest(
    guest: &str,
    guest_opts: GuestOptions,
    config: PowdrConfig,
    pgo_config: PgoConfig,
) -> Result<CompiledProgram, Box<dyn std::error::Error>> {
    let original_program = compile_openvm(guest, guest_opts.clone())?;

    // Optional tally of opcode freqency (only enabled for debug level logs)
    if tracing::enabled!(Level::DEBUG) {
        tally_opcode_frequency(&pgo_config, &original_program.exe);
    }

    compile_exe(guest, guest_opts, original_program, config, pgo_config)
}

fn instruction_index_to_pc(program: &Program<BabyBear>, idx: usize) -> u64 {
    (program.pc_base + (idx as u32 * DEFAULT_PC_STEP)) as u64
}

fn tally_opcode_frequency(pgo_config: &PgoConfig, exe: &VmExe<BabyBear>) {
    let pgo_program_pc_count = match pgo_config {
        PgoConfig::Cell(pgo_program_pc_count, _) | PgoConfig::Instruction(pgo_program_pc_count) => {
            // If execution count of each pc is available, we tally the opcode execution frequency
            tracing::debug!("Opcode execution frequency:");
            pgo_program_pc_count
        }
        PgoConfig::None => {
            // If execution count of each pc isn't available, we just count the occurrences of each opcode in the program
            tracing::debug!("Opcode frequency in program:");
            // Create a dummy HashMap that returns 1 for each pc
            &(0..exe.program.instructions_and_debug_infos.len())
                .map(|i| (instruction_index_to_pc(&exe.program, i), 1))
                .collect::<HashMap<_, _>>()
        }
    };

    exe.program
        .instructions_and_debug_infos
        .iter()
        .enumerate()
        .fold(HashMap::new(), |mut acc, (i, instr)| {
            let opcode = instr.as_ref().unwrap().0.opcode;
            if let Some(count) = pgo_program_pc_count.get(&instruction_index_to_pc(&exe.program, i))
            {
                *acc.entry(opcode).or_insert(0) += count;
            }
            acc
        })
        .into_iter()
        .sorted_by_key(|(_, count)| Reverse(*count))
        .for_each(|(opcode, count)| {
            // Log the opcode and its count
            tracing::debug!("   {}: {count}", openvm_opcode_formatter(&opcode));
        });
}

pub fn compile_exe(
    guest: &str,
    guest_opts: GuestOptions,
    original_program: OriginalCompiledProgram,
    config: PowdrConfig,
    pgo_config: PgoConfig,
) -> Result<CompiledProgram, Box<dyn std::error::Error>> {
    // Build the ELF with guest options and a target filter.
    // We need these extra Rust flags to get the labels.
    let guest_opts = guest_opts.with_rustc_flags(vec!["-C", "link-arg=--emit-relocs"]);

    // Point to our local guest
    use std::path::PathBuf;
    let mut path = PathBuf::from(env!("CARGO_MANIFEST_DIR")).to_path_buf();
    path.push(guest);
    let target_path = path.to_str().unwrap();

    let elf_binary_path = build_elf_path(guest_opts.clone(), target_path, &Default::default())?;

    compile_exe_with_elf(
        original_program,
        &std::fs::read(elf_binary_path)?,
        config,
        pgo_config,
    )
}

macro_rules! dispatch_impl {
    ($impl:expr, |$Air:ident| $body:block) => {
        match $impl {
            PrecompileImplementation::SingleRowChip => {
                type $Air = PowdrAir<BabyBear>;
                $body
            }
            PrecompileImplementation::PlonkChip => {
                type $Air = PlonkAir<BabyBear>;
                $body
            }
        }
    };
}

pub fn compile_exe_with_elf(
    original_program: OriginalCompiledProgram,
    elf: &[u8],
    config: PowdrConfig,
    pgo_config: PgoConfig,
) -> Result<CompiledProgram, Box<dyn std::error::Error>> {
    let elf = powdr_riscv_elf::load_elf_from_buffer(elf);
    let compiled = match pgo_config {
        PgoConfig::Cell(pgo_data, max_total_columns) => {
            let max_total_apc_columns: Option<usize> = max_total_columns.map(|max_total_columns| {
                let original_config = OriginalVmConfig::new(original_program.vm_config.clone());

                let total_non_apc_columns: usize = original_config
                    .chip_inventory_air_metrics(config.degree_bound.identities)
                    .values()
                    .map(|m| m.total_width())
                    .sum::<usize>();
                max_total_columns - total_non_apc_columns
            });

            dispatch_impl!(implementation, |Air| {
                customize(
                    original_program,
                    elf.text_labels(),
                    elf.debug_info(),
                    config,
                    implementation,
                    CellPgo::<_, OpenVmKnapsackCost, Air>::with_pgo_data_and_max_columns(
                        pgo_data,
                        max_total_apc_columns,
                    ),
                )
            })
        }
        PgoConfig::Instruction(pgo_data) => dispatch_impl!(implementation, |Air| {
            customize(
                original_program,
                elf.text_labels(),
                elf.debug_info(),
                config,
<<<<<<< HEAD
                implementation,
                InstructionPgo::<_, Air>::with_pgo_data(pgo_data),
            )
        }),
        PgoConfig::None => dispatch_impl!(implementation, |Air| {
            customize(
                original_program,
                elf.text_labels(),
                elf.debug_info(),
                config,
                implementation,
                NonePgo::<_, Air>::default(),
            )
        }),
=======
                CellPgo::<_, OpenVmApcCandidate<_, _>>::with_pgo_data_and_max_columns(
                    pgo_data,
                    max_total_apc_columns,
                ),
            )
        }
        PgoConfig::Instruction(pgo_data) => customize(
            original_program,
            elf.text_labels(),
            elf.debug_info(),
            config,
            InstructionPgo::with_pgo_data(pgo_data),
        ),
        PgoConfig::None => customize(
            original_program,
            elf.text_labels(),
            elf.debug_info(),
            config,
            NonePgo::default(),
        ),
>>>>>>> a74baaf0
    };
    // Export the compiled program to a PIL file for debugging purposes.
    export_pil(
        &mut BufWriter::new(File::create("debug.pil").unwrap()),
        &compiled.vm_config,
    );
    Ok(compiled)
}

#[derive(Serialize, Deserialize, Clone)]
pub struct CompiledProgram {
    pub exe: Arc<VmExe<BabyBear>>,
    pub vm_config: SpecializedConfig,
}

// the original openvm program and config without powdr extension
#[derive(Clone)]
pub struct OriginalCompiledProgram {
    pub exe: Arc<VmExe<BabyBear>>,
    pub vm_config: ExtendedVmConfig,
}

use openvm_circuit_derive::VmConfig;

#[derive(Clone, Debug, Serialize, Deserialize, VmConfig)]
// SdkVmConfig plus custom openvm extensions, before autoprecompile transformations.
// For now, only includes custom hints.
pub struct ExtendedVmConfig {
    #[config]
    pub sdk: SdkVmConfig,
    #[extension(executor = "HintsExtensionExecutor<F>")]
    pub hints: HintsExtension,
}

impl TranspilerConfig<BabyBear> for ExtendedVmConfig {
    fn transpiler(&self) -> Transpiler<BabyBear> {
        self.sdk.transpiler()
    }
}

#[derive(Default, Clone)]
pub struct ExtendedVmConfigCpuBuilder;

impl<E> VmBuilder<E> for ExtendedVmConfigCpuBuilder
where
    E: StarkEngine<SC = BabyBearSC, PB = CpuBackend<BabyBearSC>, PD = CpuDevice<BabyBearSC>>,
{
    type VmConfig = ExtendedVmConfig;
    type SystemChipInventory = SystemChipInventory<BabyBearSC>;
    type RecordArena = MatrixRecordArena<Val<BabyBearSC>>;

    fn create_chip_complex(
        &self,
        config: &ExtendedVmConfig,
        circuit: AirInventory<BabyBearSC>,
    ) -> Result<
        VmChipComplex<BabyBearSC, Self::RecordArena, E::PB, Self::SystemChipInventory>,
        ChipInventoryError,
    > {
        let mut chip_complex =
            VmBuilder::<E>::create_chip_complex(&SdkVmCpuBuilder, &config.sdk, circuit)?;
        let inventory = &mut chip_complex.inventory;
        VmProverExtension::<E, _, _>::extend_prover(&HintsProverExt, &config.hints, inventory)?;
        Ok(chip_complex)
    }
}

#[cfg(feature = "cuda")]
#[derive(Default, Clone)]
pub struct ExtendedVmConfigGpuBuilder;

#[cfg(feature = "cuda")]
impl VmBuilder<GpuBabyBearPoseidon2Engine> for ExtendedVmConfigGpuBuilder {
    type VmConfig = ExtendedVmConfig;
    type SystemChipInventory = SystemChipInventoryGPU;
    type RecordArena = DenseRecordArena;

    fn create_chip_complex(
        &self,
        config: &ExtendedVmConfig,
        circuit: AirInventory<BabyBearSC>,
    ) -> Result<
        VmChipComplex<BabyBearSC, Self::RecordArena, GpuBackend, Self::SystemChipInventory>,
        ChipInventoryError,
    > {
        let mut chip_complex = VmBuilder::<GpuBabyBearPoseidon2Engine>::create_chip_complex(
            &SdkVmGpuBuilder,
            &config.sdk,
            circuit,
        )?;
        let inventory = &mut chip_complex.inventory;
        VmProverExtension::<GpuBabyBearPoseidon2Engine, _, _>::extend_prover(
            &HintsProverExt,
            &config.hints,
            inventory,
        )?;
        Ok(chip_complex)
    }
}

impl InitFileGenerator for ExtendedVmConfig {
    fn generate_init_file_contents(&self) -> Option<String> {
        self.sdk.generate_init_file_contents()
    }

    fn write_to_init_file(
        &self,
        manifest_dir: &Path,
        init_file_name: Option<&str>,
    ) -> std::io::Result<()> {
        self.sdk.write_to_init_file(manifest_dir, init_file_name)
    }
}

#[derive(Clone, Copy, PartialEq, Default, Eq, Debug, Serialize, Deserialize)]
/// Statistics of an AIR
pub struct AirMetrics {
    /// The column widths
    pub widths: AirWidths,
    /// The number of polynomial constraints
    pub constraints: usize,
    /// The number of bus interactions
    pub bus_interactions: usize,
    /// The number of rows required per call
    pub rows_per_call: usize,
}

impl From<AirMetrics> for AirStats {
    fn from(metrics: AirMetrics) -> Self {
        AirStats {
            main_columns: metrics.widths.main,
            constraints: metrics.constraints,
            bus_interactions: metrics.bus_interactions,
        }
    }
}

impl Add for AirMetrics {
    type Output = AirMetrics;

    fn add(self, rhs: AirMetrics) -> AirMetrics {
        assert_eq!(
            self.rows_per_call, rhs.rows_per_call,
            "AirMetrics can only be added if `rows_per_call` is matching"
        );
        AirMetrics {
            widths: self.widths + rhs.widths,
            constraints: self.constraints + rhs.constraints,
            bus_interactions: self.bus_interactions + rhs.bus_interactions,
            rows_per_call: self.rows_per_call,
        }
    }
}

impl Sum<AirMetrics> for AirMetrics {
    fn sum<I: Iterator<Item = AirMetrics>>(iter: I) -> AirMetrics {
        iter.fold(AirMetrics::default(), Add::add)
    }
}

impl AirMetrics {
    pub fn total_width(&self) -> usize {
        self.widths.total()
    }
}

#[cfg(test)]
impl CompiledProgram {
    // Return a tuple of (powdr AirMetrics, non-powdr AirMetrics)
    fn air_metrics(
        &self,
        max_degree: usize,
    ) -> (Vec<ApcPerformanceReport<AirMetrics>>, Vec<AirMetrics>) {
        let air_inventory = self.vm_config.create_airs().unwrap();

        let chip_complex = <SpecializedConfigCpuBuilder as VmBuilder<BabyBearPoseidon2Engine>>::create_chip_complex(&SpecializedConfigCpuBuilder, &self.vm_config, air_inventory).unwrap();

        let inventory = chip_complex.inventory;

        let apc_stats = self
            .vm_config
            .powdr
            .precompiles
            .iter()
            .map(|precompile| precompile.apc_stats)
            .collect();

        let non_powdr = inventory
            .airs()
            .ext_airs()
            .iter()
            .filter_map(|air| {
                let name = air.name();
                // We actually give name "powdr_air_for_opcode_<opcode>" to the AIRs,
                // but OpenVM uses the actual Rust type (PowdrAir) as the name in this method.
                // TODO this is hacky but not sure how to do it better rn.
<<<<<<< HEAD
                if name.starts_with("PowdrAir") || name.starts_with("PlonkAir") {
                    None
=======
                if name.starts_with("PowdrAir") {
                    use crate::extraction_utils::get_air_metrics;

                    powdr_air_metrics.push((
                        get_air_metrics(air.clone(), max_degree),
                        apc_stats.next().unwrap().map(|stats| stats.widths),
                    ));
>>>>>>> a74baaf0
                } else {
                    use crate::extraction_utils::{get_air_metrics, ORIGINAL_AIRS_ROWS_PER_CALL};

                    Some(get_air_metrics(
                        air.clone(),
                        max_degree,
                        ORIGINAL_AIRS_ROWS_PER_CALL,
                    ))
                }
            })
            .collect();

        (apc_stats, non_powdr)
    }
}

pub fn execute(program: CompiledProgram, inputs: StdIn) -> Result<(), Box<dyn std::error::Error>> {
    let CompiledProgram { exe, vm_config } = program;

    // Set app configuration
    let app_fri_params =
        FriParameters::standard_with_100_bits_conjectured_security(DEFAULT_APP_LOG_BLOWUP);
    let app_config = AppConfig::new(app_fri_params, vm_config.clone());

    // prepare for execute
    #[cfg(feature = "cuda")]
    let sdk = PowdrSdkGpu::new(app_config).unwrap();
    #[cfg(not(feature = "cuda"))]
    let sdk = PowdrSdkCpu::new(app_config).unwrap();

    let output = sdk.execute(exe.clone(), inputs.clone()).unwrap();

    tracing::info!("Public values output: {:?}", output);

    Ok(())
}

pub fn prove(
    program: &CompiledProgram,
    mock: bool,
    recursion: bool,
    inputs: StdIn,
    segment_height: Option<usize>, // uses the default height if None
) -> Result<(), Box<dyn std::error::Error>> {
    let exe = &program.exe;
    let mut vm_config = program.vm_config.clone();

    // DefaultSegmentationStrategy { max_segment_len: 4194204, max_cells_per_chip_in_segment: 503304480 }
    if let Some(segment_height) = segment_height {
        vm_config
            .sdk
            .config_mut()
            .sdk
            .system
            .config
            .segmentation_limits =
            SegmentationLimits::default().with_max_trace_height(segment_height as u32);
        tracing::debug!("Setting max segment len to {}", segment_height);
    }

    // Set app configuration
    let app_fri_params =
        FriParameters::standard_with_100_bits_conjectured_security(DEFAULT_APP_LOG_BLOWUP);
    let app_config = AppConfig::new(app_fri_params, vm_config.clone());

    // Create the SDK
    #[cfg(feature = "cuda")]
    let sdk = PowdrSdkGpu::new(app_config).unwrap();
    #[cfg(not(feature = "cuda"))]
    let sdk = PowdrSdkCpu::new(app_config).unwrap();
    if mock {
        // Build owned vm instance, so we can mutate it later
        let vm_builder = sdk.app_vm_builder().clone();
        let vm_pk = sdk.app_pk().app_vm_pk.clone();
        let exe = sdk.convert_to_exe(exe.clone())?;
        let mut vm_instance: VmInstance<_, _> = new_local_prover(vm_builder, &vm_pk, exe.clone())?;

        vm_instance.reset_state(inputs.clone());
        let metered_ctx = vm_instance.vm.build_metered_ctx(&exe);
        let metered_interpreter = vm_instance.vm.metered_interpreter(vm_instance.exe())?;
        let (segments, _) = metered_interpreter.execute_metered(inputs.clone(), metered_ctx)?;
        let mut state = vm_instance.state_mut().take();

        // Get reusable inputs for `debug_proving_ctx`, the mock prover API from OVM.
        let vm = &mut vm_instance.vm;
        let air_inv = vm.config().create_airs().unwrap();
        #[cfg(feature = "cuda")]
        let pk = air_inv.keygen::<GpuBabyBearPoseidon2Engine>(&vm.engine);
        #[cfg(not(feature = "cuda"))]
        let pk = air_inv.keygen::<BabyBearPoseidon2Engine>(&vm.engine);

        for (seg_idx, segment) in segments.into_iter().enumerate() {
            let _segment_span = info_span!("prove_segment", segment = seg_idx).entered();
            // We need a separate span so the metric label includes "segment" from _segment_span
            let _prove_span = info_span!("total_proof").entered();
            let Segment {
                instret_start,
                num_insns,
                trace_heights,
            } = segment;
            assert_eq!(state.as_ref().unwrap().instret(), instret_start);
            let from_state = Option::take(&mut state).unwrap();
            vm.transport_init_memory_to_device(&from_state.memory);
            let PreflightExecutionOutput {
                system_records,
                record_arenas,
                to_state,
            } = vm.execute_preflight(
                &mut vm_instance.interpreter,
                from_state,
                Some(num_insns),
                &trace_heights,
            )?;
            state = Some(to_state);

            // Generate proving context for each segment
            let ctx = vm.generate_proving_ctx(system_records, record_arenas)?;

            // Run the mock prover for each segment
            debug_proving_ctx(vm, &pk, &ctx);
        }
    } else {
        let mut app_prover = sdk.app_prover(exe.clone())?;

        // Generate a proof
        tracing::info!("Generating app proof...");
        let start = std::time::Instant::now();
        let app_proof = app_prover.prove(inputs.clone())?;
        tracing::info!("App proof took {:?}", start.elapsed());

        tracing::info!("Public values: {:?}", app_proof.user_public_values);

        // Verify
        let app_vk = sdk.app_pk().get_app_vk();
        verify_app_proof(&app_vk, &app_proof)?;
        tracing::info!("App proof verification done.");

        if recursion {
            let mut agg_prover: AggStarkProver<_, _> = sdk.prover(exe.clone())?.agg_prover;

            // Note that this proof is not verified. We assume that any valid app proof
            // (verified above) also leads to a valid aggregation proof.
            // If this was not the case, it would be a completeness bug in OpenVM.
            let start = std::time::Instant::now();
            let _ = agg_prover.generate_root_verifier_input(app_proof)?;
            tracing::info!("Agg proof (inner recursion) took {:?}", start.elapsed());
        }

        tracing::info!("All done.");
    }

    Ok(())
}

// Same as execution_profile below but for guest path inputs.
pub fn execution_profile_from_guest(
    guest: &str,
    guest_opts: GuestOptions,
    inputs: StdIn,
) -> HashMap<u64, u32> {
    let OriginalCompiledProgram { exe, vm_config } = compile_openvm(guest, guest_opts).unwrap();
    let program = Prog::from(&exe.program);

    // Set app configuration
    let app_fri_params =
        FriParameters::standard_with_100_bits_conjectured_security(DEFAULT_APP_LOG_BLOWUP);
    let app_config = AppConfig::new(app_fri_params, vm_config.clone());

    // prepare for execute
    let sdk = PowdrExecutionProfileSdkCpu::new(app_config).unwrap();

    execution_profile::<BabyBearOpenVmApcAdapter>(&program, || {
        sdk.execute(exe.clone(), inputs.clone()).unwrap();
    })
}

#[cfg(test)]
mod tests {
    use super::*;
    use expect_test::{expect, Expect};
    use pretty_assertions::assert_eq;
    use test_log::test;

    #[allow(clippy::too_many_arguments)]
    fn compile_and_prove(
        guest: &str,
        config: PowdrConfig,
        mock: bool,
        recursion: bool,
        stdin: StdIn,
        pgo_config: PgoConfig,
        segment_height: Option<usize>,
    ) -> Result<(), Box<dyn std::error::Error>> {
        let program = compile_guest(guest, GuestOptions::default(), config, pgo_config).unwrap();
        prove(&program, mock, recursion, stdin, segment_height)
    }

    fn prove_simple(
        guest: &str,
        config: PowdrConfig,
        stdin: StdIn,
        pgo_config: PgoConfig,
        segment_height: Option<usize>,
    ) {
        compile_and_prove(
            guest,
            config,
            false,
            false,
            stdin,
            pgo_config,
            segment_height,
        )
        .unwrap()
    }

    fn prove_mock(
        guest: &str,
        config: PowdrConfig,
        stdin: StdIn,
        pgo_config: PgoConfig,
        segment_height: Option<usize>,
    ) {
        compile_and_prove(
            guest,
            config,
            true,
            false,
            stdin,
            pgo_config,
            segment_height,
        )
        .unwrap()
    }

    fn prove_recursion(
        guest: &str,
        config: PowdrConfig,
        stdin: StdIn,
        pgo_config: PgoConfig,
        segment_height: Option<usize>,
    ) {
        compile_and_prove(
            guest,
            config,
            false,
            true,
            stdin,
            pgo_config,
            segment_height,
        )
        .unwrap()
    }

    const GUEST: &str = "guest";
    const GUEST_ITER: u32 = 1 << 10;
    const GUEST_APC: u64 = 1;
    const GUEST_SKIP_NO_APC_EXECUTED: u64 = 56;
    const GUEST_SKIP_PGO: u64 = 0;

    const GUEST_KECCAK: &str = "guest-keccak";
    const GUEST_KECCAK_ITER: u32 = 1_000;
    const GUEST_KECCAK_ITER_SMALL: u32 = 10;
    const GUEST_KECCAK_ITER_LARGE: u32 = 25_000;
    const GUEST_KECCAK_APC: u64 = 1;
    const GUEST_KECCAK_APC_PGO: u64 = 10;
    const GUEST_KECCAK_APC_PGO_LARGE: u64 = 100;
    const GUEST_KECCAK_SKIP: u64 = 0;

    const GUEST_SHA256_ITER: u32 = 1_000;
    const GUEST_SHA256_ITER_SMALL: u32 = 10;
    const GUEST_SHA256_ITER_LARGE: u32 = 25_000;
    const GUEST_SHA256: &str = "guest-sha256";
    const GUEST_SHA256_APC_PGO: u64 = 10;
    const GUEST_SHA256_APC_PGO_LARGE: u64 = 50;
    const GUEST_SHA256_SKIP: u64 = 0;

    const GUEST_U256: &str = "guest-u256";
    const GUEST_U256_APC_PGO: u64 = 10;
    const GUEST_U256_SKIP: u64 = 0;

    const GUEST_PAIRING: &str = "guest-pairing";
    const GUEST_PAIRING_APC_PGO: u64 = 10;
    const GUEST_PAIRING_SKIP: u64 = 0;

    const GUEST_HINTS_TEST: &str = "guest-hints-test";

    const GUEST_ECC_HINTS: &str = "guest-ecc-powdr-affine-hint";
    const GUEST_ECC_APC_PGO: u64 = 50;
    const GUEST_ECC_SKIP: u64 = 0;
    // Even with an iteration of 0, the test does one linear combination
    // (and asserts that the result is correct)
    const GUEST_ECC_ITER: u32 = 0;

    const GUEST_ECC_PROJECTIVE: &str = "guest-ecc-projective";
    const GUEST_ECC_PROJECTIVE_APC_PGO: u64 = 50;
    const GUEST_ECC_PROJECTIVE_SKIP: u64 = 0;

    const GUEST_ECRECOVER_HINTS: &str = "guest-ecrecover";
    const GUEST_ECRECOVER_APC_PGO: u64 = 50;
    const GUEST_ECRECOVER_SKIP: u64 = 0;
    const GUEST_ECRECOVER_ITER: u32 = 1;

    #[test]
    fn guest_prove_simple_no_apc_executed() {
        let mut stdin = StdIn::default();
        stdin.write(&GUEST_ITER);

        // Create execution profile but don't prove with it, just to assert that the APC we select isn't executed
        let pgo_data = execution_profile_from_guest(GUEST, GuestOptions::default(), stdin.clone());

        let config = default_powdr_openvm_config(GUEST_APC, GUEST_SKIP_NO_APC_EXECUTED);
        let program =
            compile_guest(GUEST, GuestOptions::default(), config, PgoConfig::None).unwrap();

        // Assert that all APCs aren't executed
        program
            .vm_config
            .powdr
            .precompiles
            .iter()
            .for_each(|precompile| {
                assert!(!pgo_data.keys().contains(&precompile.apc.block.start_pc));
            });

        let result = prove(&program, false, false, stdin, None);
        assert!(result.is_ok());
    }

    #[test]
    fn guest_prove_simple() {
        let mut stdin = StdIn::default();
        stdin.write(&GUEST_ITER);
        let config = default_powdr_openvm_config(GUEST_APC, GUEST_SKIP_PGO);
        let pgo_data = execution_profile_from_guest(GUEST, GuestOptions::default(), stdin.clone());
        prove_simple(GUEST, config, stdin, PgoConfig::Instruction(pgo_data), None);
    }

    #[test]
    fn guest_prove_mock() {
        let mut stdin = StdIn::default();
        stdin.write(&GUEST_ITER);
        let config = default_powdr_openvm_config(GUEST_APC, GUEST_SKIP_PGO);
        let pgo_data = execution_profile_from_guest(GUEST, GuestOptions::default(), stdin.clone());
        prove_mock(GUEST, config, stdin, PgoConfig::Instruction(pgo_data), None);
    }

    #[test]
    #[ignore = "Too much RAM"]
    fn guest_prove_recursion() {
        let mut stdin = StdIn::default();
        stdin.write(&GUEST_ITER);
        let config = default_powdr_openvm_config(GUEST_APC, GUEST_SKIP_PGO);
        let pgo_data = execution_profile_from_guest(GUEST, GuestOptions::default(), stdin.clone());
        prove_recursion(GUEST, config, stdin, PgoConfig::Instruction(pgo_data), None);
    }

    #[test]
    #[ignore = "Too long"]
    fn matmul_compile() {
        let guest = "guest-matmul";
        let config = default_powdr_openvm_config(1, 0);
        assert!(
            compile_guest(guest, GuestOptions::default(), config, PgoConfig::default()).is_ok()
        );
    }

    #[test]
    fn keccak_small_prove_simple() {
        let mut stdin = StdIn::default();
        stdin.write(&GUEST_KECCAK_ITER_SMALL);
        let config = default_powdr_openvm_config(GUEST_KECCAK_APC, GUEST_KECCAK_SKIP);
        prove_simple(GUEST_KECCAK, config, stdin, PgoConfig::None, None);
    }

    #[test]
    fn keccak_small_prove_simple_multi_segment() {
        // Set the default segmentation height to a small value to test multi-segment proving
        let mut stdin = StdIn::default();
        stdin.write(&GUEST_KECCAK_ITER_SMALL);
        let config = default_powdr_openvm_config(GUEST_KECCAK_APC, GUEST_KECCAK_SKIP);
        // should create two segments
        prove_simple(GUEST_KECCAK, config, stdin, PgoConfig::None, Some(4_000));
    }

    #[test]
    #[ignore = "Too long"]
    fn keccak_prove_simple() {
        let mut stdin = StdIn::default();
        stdin.write(&GUEST_KECCAK_ITER);
        let config = default_powdr_openvm_config(GUEST_KECCAK_APC, GUEST_KECCAK_SKIP);
        prove_simple(GUEST_KECCAK, config, stdin, PgoConfig::None, None);
    }

    #[test]
    #[ignore = "Too much RAM"]
    fn keccak_prove_many_apcs() {
        let mut stdin = StdIn::default();
        stdin.write(&GUEST_KECCAK_ITER);
        let pgo_data =
            execution_profile_from_guest(GUEST_KECCAK, GuestOptions::default(), stdin.clone());

        let config = default_powdr_openvm_config(GUEST_KECCAK_APC_PGO_LARGE, GUEST_KECCAK_SKIP);
        prove_recursion(
            GUEST_KECCAK,
            config.clone(),
            stdin.clone(),
            PgoConfig::Instruction(pgo_data.clone()),
            None,
        );

        prove_recursion(
            GUEST_KECCAK,
            config.clone(),
            stdin,
            PgoConfig::Cell(pgo_data, None),
            None,
        );
    }

    #[test]
    #[ignore = "Too much RAM"]
    fn keccak_prove_large() {
        let mut stdin = StdIn::default();
        stdin.write(&GUEST_KECCAK_ITER_LARGE);
        let pgo_data =
            execution_profile_from_guest(GUEST_KECCAK, GuestOptions::default(), stdin.clone());

        let config = default_powdr_openvm_config(GUEST_KECCAK_APC_PGO, GUEST_KECCAK_SKIP);
        prove_recursion(
            GUEST_KECCAK,
            config,
            stdin,
            PgoConfig::Instruction(pgo_data),
            None,
        );
    }

    #[test]
    fn keccak_small_prove_mock() {
        let mut stdin = StdIn::default();
        stdin.write(&GUEST_KECCAK_ITER_SMALL);

        let config = default_powdr_openvm_config(GUEST_KECCAK_APC, GUEST_KECCAK_SKIP);
        prove_mock(GUEST_KECCAK, config, stdin, PgoConfig::None, None);
    }

    #[test]
    #[ignore = "Too long"]
    fn keccak_prove_mock() {
        let mut stdin = StdIn::default();
        stdin.write(&GUEST_KECCAK_ITER);
        let config = default_powdr_openvm_config(GUEST_KECCAK_APC, GUEST_KECCAK_SKIP);
        prove_mock(GUEST_KECCAK, config, stdin, PgoConfig::None, None);
    }

    // Create multiple APC for 10 Keccak iterations to test different PGO modes
    #[test]
    fn keccak_prove_multiple_pgo_modes() {
        use std::time::Instant;
        // Config
        let mut stdin = StdIn::default();
        stdin.write(&GUEST_KECCAK_ITER_SMALL);
        let config = default_powdr_openvm_config(GUEST_KECCAK_APC_PGO, GUEST_KECCAK_SKIP);

        // Pgo data
        let pgo_data =
            execution_profile_from_guest(GUEST_KECCAK, GuestOptions::default(), stdin.clone());

        // Pgo Cell mode
        let start = Instant::now();
        prove_simple(
            GUEST_KECCAK,
            config.clone(),
            stdin.clone(),
            PgoConfig::Cell(pgo_data.clone(), None),
            None,
        );
        let elapsed = start.elapsed();
        tracing::debug!("Proving keccak with PgoConfig::Cell took {:?}", elapsed);

        // Pgo Instruction mode
        let start = Instant::now();
        prove_simple(
            GUEST_KECCAK,
            config.clone(),
            stdin.clone(),
            PgoConfig::Instruction(pgo_data),
            None,
        );
        let elapsed = start.elapsed();
        tracing::debug!(
            "Proving keccak with PgoConfig::Instruction took {:?}",
            elapsed
        );
    }

    #[test]
    #[ignore = "Too long"]
    fn sha256_prove_simple() {
        let mut stdin = StdIn::default();
        stdin.write(&GUEST_SHA256_ITER);
        let config = default_powdr_openvm_config(GUEST_SHA256_APC_PGO, GUEST_SHA256_SKIP);

        let pgo_data =
            execution_profile_from_guest(GUEST_SHA256, GuestOptions::default(), stdin.clone());

        prove_simple(
            GUEST_SHA256,
            config,
            stdin,
            PgoConfig::Instruction(pgo_data),
            None,
        );
    }

    #[test]
    #[ignore = "Too long"]
    fn sha256_prove_mock() {
        let mut stdin = StdIn::default();
        stdin.write(&GUEST_SHA256_ITER);
        let config = default_powdr_openvm_config(GUEST_SHA256_APC_PGO, GUEST_SHA256_SKIP);

        let pgo_data =
            execution_profile_from_guest(GUEST_SHA256, GuestOptions::default(), stdin.clone());

        prove_mock(
            GUEST_SHA256,
            config,
            stdin,
            PgoConfig::Instruction(pgo_data),
            None,
        );
    }

    #[test]
    #[ignore = "Too much RAM"]
    fn sha256_prove_many_apcs() {
        let mut stdin = StdIn::default();
        stdin.write(&GUEST_SHA256_ITER);
        let pgo_data =
            execution_profile_from_guest(GUEST_SHA256, GuestOptions::default(), stdin.clone());

        let config = default_powdr_openvm_config(GUEST_SHA256_APC_PGO_LARGE, GUEST_SHA256_SKIP);
        prove_recursion(
            GUEST_SHA256,
            config.clone(),
            stdin.clone(),
            PgoConfig::Instruction(pgo_data.clone()),
            None,
        );

        prove_recursion(
            GUEST_SHA256,
            config.clone(),
            stdin,
            PgoConfig::Cell(pgo_data, None),
            None,
        );
    }

    #[test]
    #[ignore = "Too much RAM"]
    fn sha256_prove_large() {
        let mut stdin = StdIn::default();
        stdin.write(&GUEST_SHA256_ITER_LARGE);
        let pgo_data =
            execution_profile_from_guest(GUEST_SHA256, GuestOptions::default(), stdin.clone());

        let config = default_powdr_openvm_config(GUEST_SHA256_APC_PGO, GUEST_SHA256_SKIP);
        prove_recursion(
            GUEST_SHA256,
            config,
            stdin,
            PgoConfig::Instruction(pgo_data),
            None,
        );
    }

    #[test]
    fn sha256_small_prove_simple() {
        let mut stdin = StdIn::default();
        stdin.write(&GUEST_SHA256_ITER_SMALL);
        let config = default_powdr_openvm_config(GUEST_SHA256_APC_PGO, GUEST_SHA256_SKIP);

        let pgo_data =
            execution_profile_from_guest(GUEST_SHA256, GuestOptions::default(), stdin.clone());

        prove_simple(
            GUEST_SHA256,
            config,
            stdin,
            PgoConfig::Instruction(pgo_data),
            None,
        );
    }

    #[test]
    fn sha256_small_prove_mock() {
        let mut stdin = StdIn::default();
        stdin.write(&GUEST_SHA256_ITER_SMALL);
        let config = default_powdr_openvm_config(GUEST_SHA256_APC_PGO, GUEST_SHA256_SKIP);

        let pgo_data =
            execution_profile_from_guest(GUEST_SHA256, GuestOptions::default(), stdin.clone());

        prove_mock(
            GUEST_SHA256,
            config,
            stdin,
            PgoConfig::Instruction(pgo_data),
            None,
        );
    }

    #[test]
    fn sha256_prove_multiple_pgo_modes() {
        use std::time::Instant;

        let mut stdin = StdIn::default();
        stdin.write(&GUEST_SHA256_ITER_SMALL);
        let config = default_powdr_openvm_config(GUEST_SHA256_APC_PGO, GUEST_SHA256_SKIP);

        let pgo_data =
            execution_profile_from_guest(GUEST_SHA256, GuestOptions::default(), stdin.clone());

        let start = Instant::now();
        prove_simple(
            GUEST_SHA256,
            config.clone(),
            stdin.clone(),
            PgoConfig::Cell(pgo_data.clone(), None),
            None,
        );
        let elapsed = start.elapsed();
        tracing::debug!("Proving sha256 with PgoConfig::Cell took {:?}", elapsed);

        let start = Instant::now();
        prove_simple(
            GUEST_SHA256,
            config.clone(),
            stdin.clone(),
            PgoConfig::Instruction(pgo_data),
            None,
        );
        let elapsed = start.elapsed();
        tracing::debug!(
            "Proving sha256 with PgoConfig::Instruction took {:?}",
            elapsed
        );
    }

    #[test]
    #[ignore = "Too much RAM"]
    fn u256_prove_large() {
        use std::time::Instant;

        let stdin = StdIn::default();
        let config = default_powdr_openvm_config(GUEST_U256_APC_PGO, GUEST_U256_SKIP);

        let pgo_data =
            execution_profile_from_guest(GUEST_U256, GuestOptions::default(), stdin.clone());

        let start = Instant::now();
        prove_simple(
            GUEST_U256,
            config.clone(),
            stdin.clone(),
            PgoConfig::Cell(pgo_data.clone(), None),
            None,
        );
        let elapsed = start.elapsed();
        tracing::debug!("Proving U256 with PgoConfig::Cell took {:?}", elapsed);
    }

    #[test]
    #[ignore = "Too slow"]
    fn pairing_prove() {
        use std::time::Instant;

        let stdin = StdIn::default();
        let config = default_powdr_openvm_config(GUEST_PAIRING_APC_PGO, GUEST_PAIRING_SKIP);

        let pgo_data =
            execution_profile_from_guest(GUEST_PAIRING, GuestOptions::default(), stdin.clone());

        let start = Instant::now();
        prove_simple(
            GUEST_PAIRING,
            config.clone(),
            stdin.clone(),
            PgoConfig::Cell(pgo_data.clone(), None),
            None,
        );
        let elapsed = start.elapsed();
        tracing::debug!(
            "Proving pairing guest with PgoConfig::Cell took {:?}",
            elapsed
        );
    }

    #[test]
    /// check that the hints test guest compiles and proves successfully
    fn hints_test_prove() {
        let mut stdin = StdIn::default();
        stdin.write(&GUEST_HINTS_TEST);
        let config = default_powdr_openvm_config(0, 0);

        prove_simple(GUEST_SHA256, config, stdin, PgoConfig::None, None);
    }

    #[test]
    fn ecc_hint_prove() {
        let mut stdin = StdIn::default();
        stdin.write(&GUEST_ECC_ITER);
        let pgo_data =
            execution_profile_from_guest(GUEST_ECC_HINTS, GuestOptions::default(), stdin.clone());
        let config = default_powdr_openvm_config(GUEST_ECC_APC_PGO, GUEST_ECC_SKIP);
        prove_simple(
            GUEST_ECC_HINTS,
            config.clone(),
            stdin.clone(),
            PgoConfig::Cell(pgo_data.clone(), None),
            None,
        );
    }

    #[test]
    fn ecrecover_prove() {
        let mut stdin = StdIn::default();
        stdin.write(&GUEST_ECRECOVER_ITER);
        let pgo_data = execution_profile_from_guest(
            GUEST_ECRECOVER_HINTS,
            GuestOptions::default(),
            stdin.clone(),
        );
        let config = default_powdr_openvm_config(GUEST_ECRECOVER_APC_PGO, GUEST_ECRECOVER_SKIP);
        prove_simple(
            GUEST_ECRECOVER_HINTS,
            config.clone(),
            stdin.clone(),
            PgoConfig::Cell(pgo_data.clone(), None),
            None,
        );
    }

    #[test]
    #[ignore = "Too much RAM"]
    fn ecc_hint_prove_recursion() {
        let mut stdin = StdIn::default();
        stdin.write(&GUEST_ECC_ITER);
        let pgo_data =
            execution_profile_from_guest(GUEST_ECC_HINTS, GuestOptions::default(), stdin.clone());
        let config = default_powdr_openvm_config(GUEST_ECC_APC_PGO, GUEST_ECC_SKIP);
        prove_recursion(
            GUEST_ECC_HINTS,
            config,
            stdin,
            PgoConfig::Cell(pgo_data, None),
            None,
        );
    }

    #[test]
    #[ignore = "Too much RAM"]
    fn ecrecover_prove_recursion() {
        let mut stdin = StdIn::default();
        stdin.write(&GUEST_ECRECOVER_ITER);
        let pgo_data = execution_profile_from_guest(
            GUEST_ECRECOVER_HINTS,
            GuestOptions::default(),
            stdin.clone(),
        );
        let config = default_powdr_openvm_config(GUEST_ECRECOVER_APC_PGO, GUEST_ECRECOVER_SKIP);
        prove_recursion(
            GUEST_ECRECOVER_HINTS,
            config,
            stdin,
            PgoConfig::Cell(pgo_data, None),
            None,
        );
    }

    #[test]
    fn ecc_projective_prove() {
        let mut stdin = StdIn::default();
        stdin.write(&GUEST_ECC_ITER);
        let config =
            default_powdr_openvm_config(GUEST_ECC_PROJECTIVE_APC_PGO, GUEST_ECC_PROJECTIVE_SKIP);

        let pgo_data = execution_profile_from_guest(
            GUEST_ECC_PROJECTIVE,
            GuestOptions::default(),
            stdin.clone(),
        );

        prove_simple(
            GUEST_ECC_PROJECTIVE,
            config,
            stdin,
            PgoConfig::Cell(pgo_data, None),
            None,
        );
    }

    #[test]
    #[ignore = "Too much RAM"]
    fn keccak_prove_recursion() {
        let mut stdin = StdIn::default();
        stdin.write(&GUEST_KECCAK_ITER);
        let config = default_powdr_openvm_config(GUEST_KECCAK_APC, GUEST_KECCAK_SKIP);
        prove_recursion(GUEST_KECCAK, config, stdin, PgoConfig::None, None);
    }

    // The following are compilation tests only

    struct GuestTestConfig {
        pgo_config: PgoConfig,
        name: &'static str,
        apc: u64,
        skip: u64,
    }

    struct MachineTestMetrics {
        powdr_expected_sum: Expect,
        powdr_expected_machine_count: Expect,
        non_powdr_expected_sum: AirMetrics,
        non_powdr_expected_machine_count: usize,
    }

    fn test_machine_compilation(
        guest: GuestTestConfig,
        expected_metrics: MachineTestMetrics,
        expected_columns_saved: Option<Expect>,
    ) {
        let apc_candidates_dir = tempfile::tempdir().unwrap();
        let apc_candidates_dir_path = apc_candidates_dir.path();
        let config = default_powdr_openvm_config(guest.apc, guest.skip)
            .with_apc_candidates_dir(apc_candidates_dir_path);
        let is_cell_pgo = matches!(guest.pgo_config, PgoConfig::Cell(_, _));
        let max_degree = config.degree_bound.identities;
        let compiled_program = compile_guest(
            guest.name,
            GuestOptions::default(),
            config,
            guest.pgo_config,
        )
        .unwrap();

        let (performance_reports, non_powdr_air_metrics) = compiled_program.air_metrics(max_degree);

        expected_metrics.powdr_expected_sum.assert_debug_eq(
            &performance_reports
                .iter()
                .map(|report| report.after)
                .sum::<AirMetrics>(),
        );
        expected_metrics
            .powdr_expected_machine_count
            .assert_debug_eq(&performance_reports.len());
        assert_eq!(
            non_powdr_air_metrics.len(),
            expected_metrics.non_powdr_expected_machine_count
        );
        assert_eq!(
            non_powdr_air_metrics.into_iter().sum::<AirMetrics>(),
            expected_metrics.non_powdr_expected_sum
        );
        let columns_saved = is_cell_pgo.then(|| {
            // Test cells saved in Pgo::Cell
            performance_reports
                .into_iter()
                .map(|report| AirWidthsDiff::new(report.before.widths, report.after.widths))
                .sum::<AirWidthsDiff>()
        });
        assert_eq!(columns_saved.is_some(), expected_columns_saved.is_some());
        if let Some(expected) = expected_columns_saved {
            expected.assert_debug_eq(&columns_saved.unwrap());
        }

        // In Cell PGO, check that the apc candidates were persisted to disk
        let json_files_count = std::fs::read_dir(apc_candidates_dir_path)
            .unwrap()
            .filter_map(Result::ok)
            .filter(|entry| entry.path().extension().is_some_and(|ext| ext == "json"))
            .count();
        let cbor_files_count = std::fs::read_dir(apc_candidates_dir_path)
            .unwrap()
            .filter_map(Result::ok)
            .filter(|entry| entry.path().extension().is_some_and(|ext| ext == "cbor"))
            .count();
        assert!(cbor_files_count > 0, "No APC candidate files found");
        if is_cell_pgo {
            assert_eq!(
                json_files_count, 1,
                "Expected exactly one APC candidate JSON file"
            );
        } else {
            assert_eq!(
                json_files_count, 0,
                "Unexpected APC candidate JSON files found"
            );
        }
    }

    const NON_POWDR_EXPECTED_MACHINE_COUNT: usize = 19;
    const NON_POWDR_EXPECTED_SUM: AirMetrics = AirMetrics {
        widths: AirWidths {
            preprocessed: 7,
            main: 798,
            log_up: 684,
        },
        constraints: 604,
        bus_interactions: 253,
        rows_per_call: 1,
    };

    #[test]
    fn guest_machine_pgo_modes() {
        let mut stdin = StdIn::default();
        stdin.write(&GUEST_ITER);
        let pgo_data = execution_profile_from_guest(GUEST, GuestOptions::default(), stdin);

        test_machine_compilation(
            GuestTestConfig {
                pgo_config: PgoConfig::Instruction(pgo_data.clone()),
                name: GUEST,
                apc: GUEST_APC,
                skip: GUEST_SKIP_PGO,
            },
            MachineTestMetrics {
                powdr_expected_sum: expect![[r#"
                    AirMetrics {
                        widths: AirWidths {
                            preprocessed: 0,
                            main: 41,
                            log_up: 56,
                        },
                        constraints: 15,
                        bus_interactions: 26,
                    }
                "#]],
                powdr_expected_machine_count: expect![[r#"
                    1
                "#]],
                non_powdr_expected_sum: NON_POWDR_EXPECTED_SUM,
                non_powdr_expected_machine_count: NON_POWDR_EXPECTED_MACHINE_COUNT,
            },
            None,
        );

        test_machine_compilation(
            GuestTestConfig {
                pgo_config: PgoConfig::Cell(pgo_data, None),
                name: GUEST,
                apc: GUEST_APC,
                skip: GUEST_SKIP_PGO,
            },
            MachineTestMetrics {
                powdr_expected_sum: expect![[r#"
                    AirMetrics {
                        widths: AirWidths {
                            preprocessed: 0,
                            main: 41,
                            log_up: 56,
                        },
                        constraints: 15,
                        bus_interactions: 26,
                    }
                "#]],
                powdr_expected_machine_count: expect![[r#"
                    1
                "#]],
                non_powdr_expected_sum: NON_POWDR_EXPECTED_SUM,
                non_powdr_expected_machine_count: NON_POWDR_EXPECTED_MACHINE_COUNT,
            },
            Some(expect![[r#"
                AirWidthsDiff {
                    before: AirWidths {
                        preprocessed: 0,
                        main: 170,
                        log_up: 236,
                    },
                    after: AirWidths {
                        preprocessed: 0,
                        main: 41,
                        log_up: 56,
                    },
                }
            "#]]),
        );
    }

    #[test]
    fn sha256_machine_pgo() {
        let mut stdin = StdIn::default();
        stdin.write(&GUEST_SHA256_ITER_SMALL);
        let pgo_data = execution_profile_from_guest(GUEST_SHA256, GuestOptions::default(), stdin);

        test_machine_compilation(
            GuestTestConfig {
                pgo_config: PgoConfig::Instruction(pgo_data.clone()),
                name: GUEST_SHA256,
                apc: GUEST_SHA256_APC_PGO,
                skip: GUEST_SHA256_SKIP,
            },
            MachineTestMetrics {
                powdr_expected_sum: expect![[r#"
                    AirMetrics {
                        widths: AirWidths {
                            preprocessed: 0,
                            main: 14263,
                            log_up: 22784,
                        },
                        constraints: 4285,
                        bus_interactions: 11160,
                    }
                "#]],
                powdr_expected_machine_count: expect![[r#"
                    10
                "#]],
                non_powdr_expected_sum: NON_POWDR_EXPECTED_SUM,
                non_powdr_expected_machine_count: NON_POWDR_EXPECTED_MACHINE_COUNT,
            },
            None,
        );

        test_machine_compilation(
            GuestTestConfig {
                pgo_config: PgoConfig::Cell(pgo_data, None),
                name: GUEST_SHA256,
                apc: GUEST_SHA256_APC_PGO,
                skip: GUEST_SHA256_SKIP,
            },
            MachineTestMetrics {
                powdr_expected_sum: expect![[r#"
                    AirMetrics {
                        widths: AirWidths {
                            preprocessed: 0,
                            main: 14235,
                            log_up: 22752,
                        },
                        constraints: 4261,
                        bus_interactions: 11150,
                    }
                "#]],
                powdr_expected_machine_count: expect![[r#"
                    10
                "#]],
                non_powdr_expected_sum: NON_POWDR_EXPECTED_SUM,
                non_powdr_expected_machine_count: NON_POWDR_EXPECTED_MACHINE_COUNT,
            },
            Some(expect![[r#"
                AirWidthsDiff {
                    before: AirWidths {
                        preprocessed: 0,
                        main: 183410,
                        log_up: 227144,
                    },
                    after: AirWidths {
                        preprocessed: 0,
                        main: 14235,
                        log_up: 22752,
                    },
                }
            "#]]),
        );
    }

    #[test]
<<<<<<< HEAD
    fn guest_machine_plonk() {
        let config = default_powdr_openvm_config(GUEST_APC, GUEST_SKIP_PGO);
        let mut stdin = StdIn::default();
        stdin.write(&GUEST_ITER);
        let pgo_data = execution_profile_from_guest(GUEST, GuestOptions::default(), stdin);

        let max_degree = config.degree_bound.identities;
        let (powdr_metrics, _) = compile_guest(
            GUEST,
            GuestOptions::default(),
            config,
            PrecompileImplementation::PlonkChip,
            PgoConfig::Instruction(pgo_data),
        )
        .unwrap()
        .air_metrics(max_degree);
        assert_eq!(powdr_metrics.len(), 1);
        let powdr_metrics_sum = powdr_metrics
            .into_iter()
            .map(|evaluation_result| evaluation_result.after)
            .sum::<AirMetrics>();
        assert_eq!(
            powdr_metrics_sum,
            AirMetrics {
                widths: AirWidths {
                    preprocessed: 0,
                    main: 26,
                    log_up: 36,
                },
                constraints: 1,
                bus_interactions: 16,
                rows_per_call: 123,
            }
        );
    }

    #[test]
=======
>>>>>>> a74baaf0
    fn ecc_hint_machine_pgo_cell() {
        let mut stdin = StdIn::default();
        stdin.write(&GUEST_ECC_ITER);
        let pgo_data =
            execution_profile_from_guest(GUEST_ECC_HINTS, GuestOptions::default(), stdin);

        test_machine_compilation(
            GuestTestConfig {
                pgo_config: PgoConfig::Cell(pgo_data, None),
                name: GUEST_ECC_HINTS,
                apc: GUEST_ECC_APC_PGO,
                skip: GUEST_ECC_SKIP,
            },
            MachineTestMetrics {
                powdr_expected_sum: expect![[r#"
                    AirMetrics {
                        widths: AirWidths {
                            preprocessed: 0,
                            main: 17304,
                            log_up: 27896,
                        },
                        constraints: 8838,
                        bus_interactions: 11927,
                    }
                "#]],
                powdr_expected_machine_count: expect![[r#"
                    50
                "#]],
                non_powdr_expected_sum: NON_POWDR_EXPECTED_SUM,
                non_powdr_expected_machine_count: NON_POWDR_EXPECTED_MACHINE_COUNT,
            },
            Some(expect![[r#"
                AirWidthsDiff {
                    before: AirWidths {
                        preprocessed: 0,
                        main: 127884,
                        log_up: 170096,
                    },
                    after: AirWidths {
                        preprocessed: 0,
                        main: 17304,
                        log_up: 27896,
                    },
                }
            "#]]),
        );
    }

    #[test]
    fn ecrecover_machine_pgo_cell() {
        let mut stdin = StdIn::default();
        stdin.write(&GUEST_ECRECOVER_ITER);
        let pgo_data =
            execution_profile_from_guest(GUEST_ECRECOVER_HINTS, GuestOptions::default(), stdin);

        test_machine_compilation(
            GuestTestConfig {
                pgo_config: PgoConfig::Cell(pgo_data, None),
                name: GUEST_ECRECOVER_HINTS,
                apc: GUEST_ECRECOVER_APC_PGO,
                skip: GUEST_ECRECOVER_SKIP,
            },
            MachineTestMetrics {
                powdr_expected_sum: expect![[r#"
                    AirMetrics {
                        widths: AirWidths {
                            preprocessed: 0,
                            main: 19930,
                            log_up: 30924,
                        },
                        constraints: 11105,
                        bus_interactions: 13443,
                    }
                "#]],
                powdr_expected_machine_count: expect![[r#"
                    50
                "#]],
                non_powdr_expected_sum: NON_POWDR_EXPECTED_SUM,
                non_powdr_expected_machine_count: NON_POWDR_EXPECTED_MACHINE_COUNT,
            },
            Some(expect![[r#"
                AirWidthsDiff {
                    before: AirWidths {
                        preprocessed: 0,
                        main: 150546,
                        log_up: 198172,
                    },
                    after: AirWidths {
                        preprocessed: 0,
                        main: 19930,
                        log_up: 30924,
                    },
                }
            "#]]),
        );
    }

    #[test]
    fn keccak_machine_pgo_modes() {
        let mut stdin = StdIn::default();
        stdin.write(&GUEST_KECCAK_ITER_SMALL);
        let pgo_data = execution_profile_from_guest(GUEST_KECCAK, GuestOptions::default(), stdin);

        test_machine_compilation(
            GuestTestConfig {
                pgo_config: PgoConfig::None,
                name: GUEST_KECCAK,
                apc: GUEST_KECCAK_APC,
                skip: GUEST_KECCAK_SKIP,
            },
            MachineTestMetrics {
                powdr_expected_sum: expect![[r#"
                    AirMetrics {
                        widths: AirWidths {
                            preprocessed: 0,
                            main: 2025,
                            log_up: 3472,
                        },
                        constraints: 187,
                        bus_interactions: 1734,
                    }
                "#]],
                powdr_expected_machine_count: expect![[r#"
                    1
                "#]],
                non_powdr_expected_sum: NON_POWDR_EXPECTED_SUM,
                non_powdr_expected_machine_count: NON_POWDR_EXPECTED_MACHINE_COUNT,
            },
            None,
        );

        test_machine_compilation(
            GuestTestConfig {
                pgo_config: PgoConfig::Instruction(pgo_data.clone()),
                name: GUEST_KECCAK,
                apc: GUEST_KECCAK_APC,
                skip: GUEST_KECCAK_SKIP,
            },
            MachineTestMetrics {
                powdr_expected_sum: expect![[r#"
                    AirMetrics {
                        widths: AirWidths {
                            preprocessed: 0,
                            main: 2025,
                            log_up: 3472,
                        },
                        constraints: 187,
                        bus_interactions: 1734,
                    }
                "#]],
                powdr_expected_machine_count: expect![[r#"
                    1
                "#]],
                non_powdr_expected_sum: NON_POWDR_EXPECTED_SUM,
                non_powdr_expected_machine_count: NON_POWDR_EXPECTED_MACHINE_COUNT,
            },
            None,
        );

        test_machine_compilation(
            GuestTestConfig {
                pgo_config: PgoConfig::Cell(pgo_data, None),
                name: GUEST_KECCAK,
                apc: GUEST_KECCAK_APC,
                skip: GUEST_KECCAK_SKIP,
            },
            MachineTestMetrics {
                powdr_expected_sum: expect![[r#"
                    AirMetrics {
                        widths: AirWidths {
                            preprocessed: 0,
                            main: 2025,
                            log_up: 3472,
                        },
                        constraints: 187,
                        bus_interactions: 1734,
                    }
                "#]],
                powdr_expected_machine_count: expect![[r#"
                    1
                "#]],
                non_powdr_expected_sum: NON_POWDR_EXPECTED_SUM,
                non_powdr_expected_machine_count: NON_POWDR_EXPECTED_MACHINE_COUNT,
            },
            Some(expect![[r#"
                AirWidthsDiff {
                    before: AirWidths {
                        preprocessed: 0,
                        main: 27521,
                        log_up: 35156,
                    },
                    after: AirWidths {
                        preprocessed: 0,
                        main: 2025,
                        log_up: 3472,
                    },
                }
            "#]]),
        );
    }

    #[test]
    fn keccak_machine_cell_pgo_max_columns() {
        const MAX_TOTAL_COLUMNS: usize = 10_000;

        let mut stdin = StdIn::default();
        stdin.write(&GUEST_KECCAK_ITER_SMALL);
        let pgo_data =
            execution_profile_from_guest(GUEST_KECCAK, GuestOptions::default(), stdin.clone());

        test_machine_compilation(
            GuestTestConfig {
                pgo_config: PgoConfig::Cell(pgo_data, Some(MAX_TOTAL_COLUMNS)),
                name: GUEST_KECCAK,
                apc: GUEST_KECCAK_APC_PGO_LARGE,
                skip: GUEST_KECCAK_SKIP,
            },
            MachineTestMetrics {
                powdr_expected_sum: expect![[r#"
                    AirMetrics {
                        widths: AirWidths {
                            preprocessed: 0,
                            main: 3245,
                            log_up: 5260,
                        },
                        constraints: 608,
                        bus_interactions: 2560,
                    }
                "#]],
                powdr_expected_machine_count: expect![[r#"
                    22
                "#]],
                non_powdr_expected_sum: NON_POWDR_EXPECTED_SUM,
                non_powdr_expected_machine_count: NON_POWDR_EXPECTED_MACHINE_COUNT,
            },
            Some(expect![[r#"
                AirWidthsDiff {
                    before: AirWidths {
                        preprocessed: 0,
                        main: 32348,
                        log_up: 41608,
                    },
                    after: AirWidths {
                        preprocessed: 0,
                        main: 3245,
                        log_up: 5260,
                    },
                }
            "#]]),
        );

        // TODO

        // // Assert that total columns don't exceed the initial limit set
        // let total_columns = (powdr_metrics_sum + NON_POWDR_EXPECTED_SUM).widths.total();
        // assert!(
        //     total_columns <= MAX_TOTAL_COLUMNS,
        //     "Total columns exceeded the limit: {total_columns} > {MAX_TOTAL_COLUMNS}"
        // );
    }
}<|MERGE_RESOLUTION|>--- conflicted
+++ resolved
@@ -63,12 +63,7 @@
 
 use crate::customize_exe::OpenVmKnapsackCost;
 pub use crate::customize_exe::Prog;
-<<<<<<< HEAD
 pub use crate::powdr_extension::chip::PowdrAir;
-use crate::powdr_extension::PlonkAir;
-=======
-use crate::powdr_extension::chip::PowdrAir;
->>>>>>> a74baaf0
 use tracing::{info_span, Level};
 
 #[cfg(test)]
@@ -610,21 +605,6 @@
     )
 }
 
-macro_rules! dispatch_impl {
-    ($impl:expr, |$Air:ident| $body:block) => {
-        match $impl {
-            PrecompileImplementation::SingleRowChip => {
-                type $Air = PowdrAir<BabyBear>;
-                $body
-            }
-            PrecompileImplementation::PlonkChip => {
-                type $Air = PlonkAir<BabyBear>;
-                $body
-            }
-        }
-    };
-}
-
 pub fn compile_exe_with_elf(
     original_program: OriginalCompiledProgram,
     elf: &[u8],
@@ -645,43 +625,12 @@
                 max_total_columns - total_non_apc_columns
             });
 
-            dispatch_impl!(implementation, |Air| {
-                customize(
-                    original_program,
-                    elf.text_labels(),
-                    elf.debug_info(),
-                    config,
-                    implementation,
-                    CellPgo::<_, OpenVmKnapsackCost, Air>::with_pgo_data_and_max_columns(
-                        pgo_data,
-                        max_total_apc_columns,
-                    ),
-                )
-            })
-        }
-        PgoConfig::Instruction(pgo_data) => dispatch_impl!(implementation, |Air| {
             customize(
                 original_program,
                 elf.text_labels(),
                 elf.debug_info(),
                 config,
-<<<<<<< HEAD
-                implementation,
-                InstructionPgo::<_, Air>::with_pgo_data(pgo_data),
-            )
-        }),
-        PgoConfig::None => dispatch_impl!(implementation, |Air| {
-            customize(
-                original_program,
-                elf.text_labels(),
-                elf.debug_info(),
-                config,
-                implementation,
-                NonePgo::<_, Air>::default(),
-            )
-        }),
-=======
-                CellPgo::<_, OpenVmApcCandidate<_, _>>::with_pgo_data_and_max_columns(
+                CellPgo::<_, OpenVmKnapsackCost, PowdrAir<_>>::with_pgo_data_and_max_columns(
                     pgo_data,
                     max_total_apc_columns,
                 ),
@@ -692,16 +641,15 @@
             elf.text_labels(),
             elf.debug_info(),
             config,
-            InstructionPgo::with_pgo_data(pgo_data),
+            InstructionPgo::<_, PowdrAir<_>>::with_pgo_data(pgo_data),
         ),
         PgoConfig::None => customize(
             original_program,
             elf.text_labels(),
             elf.debug_info(),
             config,
-            NonePgo::default(),
+            NonePgo::<_, PowdrAir<_>>::default(),
         ),
->>>>>>> a74baaf0
     };
     // Export the compiled program to a PIL file for debugging purposes.
     export_pil(
@@ -898,18 +846,8 @@
                 // We actually give name "powdr_air_for_opcode_<opcode>" to the AIRs,
                 // but OpenVM uses the actual Rust type (PowdrAir) as the name in this method.
                 // TODO this is hacky but not sure how to do it better rn.
-<<<<<<< HEAD
-                if name.starts_with("PowdrAir") || name.starts_with("PlonkAir") {
+                if name.starts_with("PowdrAir") {
                     None
-=======
-                if name.starts_with("PowdrAir") {
-                    use crate::extraction_utils::get_air_metrics;
-
-                    powdr_air_metrics.push((
-                        get_air_metrics(air.clone(), max_degree),
-                        apc_stats.next().unwrap().map(|stats| stats.widths),
-                    ));
->>>>>>> a74baaf0
                 } else {
                     use crate::extraction_utils::{get_air_metrics, ORIGINAL_AIRS_ROWS_PER_CALL};
 
@@ -1980,46 +1918,6 @@
     }
 
     #[test]
-<<<<<<< HEAD
-    fn guest_machine_plonk() {
-        let config = default_powdr_openvm_config(GUEST_APC, GUEST_SKIP_PGO);
-        let mut stdin = StdIn::default();
-        stdin.write(&GUEST_ITER);
-        let pgo_data = execution_profile_from_guest(GUEST, GuestOptions::default(), stdin);
-
-        let max_degree = config.degree_bound.identities;
-        let (powdr_metrics, _) = compile_guest(
-            GUEST,
-            GuestOptions::default(),
-            config,
-            PrecompileImplementation::PlonkChip,
-            PgoConfig::Instruction(pgo_data),
-        )
-        .unwrap()
-        .air_metrics(max_degree);
-        assert_eq!(powdr_metrics.len(), 1);
-        let powdr_metrics_sum = powdr_metrics
-            .into_iter()
-            .map(|evaluation_result| evaluation_result.after)
-            .sum::<AirMetrics>();
-        assert_eq!(
-            powdr_metrics_sum,
-            AirMetrics {
-                widths: AirWidths {
-                    preprocessed: 0,
-                    main: 26,
-                    log_up: 36,
-                },
-                constraints: 1,
-                bus_interactions: 16,
-                rows_per_call: 123,
-            }
-        );
-    }
-
-    #[test]
-=======
->>>>>>> a74baaf0
     fn ecc_hint_machine_pgo_cell() {
         let mut stdin = StdIn::default();
         stdin.write(&GUEST_ECC_ITER);
