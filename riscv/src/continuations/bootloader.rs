--- conflicted
+++ resolved
@@ -282,37 +282,15 @@
 }
 
 pub fn bootloader_specific_instruction_names(field: KnownField) -> [&'static str; 2] {
-<<<<<<< HEAD
-    match field {
-        KnownField::BabyBearField | KnownField::Mersenne31Field => {
-            small_field::bootloader::BOOTLOADER_SPECIFIC_INSTRUCTION_NAMES
-        }
-        KnownField::GoldilocksField | KnownField::Bn254Field => {
-            large_field::bootloader::BOOTLOADER_SPECIFIC_INSTRUCTION_NAMES
-=======
     match field.field_size() {
-        FieldSize::Small => {
-            todo!()
->>>>>>> b50a586c
-        }
+        FieldSize::Small => small_field::bootloader::BOOTLOADER_SPECIFIC_INSTRUCTION_NAMES,
         FieldSize::Large => large_field::bootloader::BOOTLOADER_SPECIFIC_INSTRUCTION_NAMES,
     }
 }
 
 pub fn bootloader_preamble(field: KnownField) -> String {
-<<<<<<< HEAD
-    match field {
-        KnownField::BabyBearField | KnownField::Mersenne31Field => {
-            small_field::bootloader::bootloader_preamble()
-        }
-        KnownField::GoldilocksField | KnownField::Bn254Field => {
-            large_field::bootloader::bootloader_preamble()
-=======
     match field.field_size() {
-        FieldSize::Small => {
-            todo!()
->>>>>>> b50a586c
-        }
+        FieldSize::Small => small_field::bootloader::bootloader_preamble(),
         FieldSize::Large => large_field::bootloader::bootloader_preamble(),
     }
 }
@@ -321,19 +299,11 @@
     field: KnownField,
     submachine_initialization: &[String],
 ) -> String {
-<<<<<<< HEAD
-    match field {
-        KnownField::BabyBearField | KnownField::Mersenne31Field => {
-            small_field::bootloader::bootloader_and_shutdown_routine(submachine_initialization)
-        }
-        KnownField::GoldilocksField | KnownField::Bn254Field => {
-=======
     match field.field_size() {
         FieldSize::Small => {
-            todo!()
+            small_field::bootloader::bootloader_and_shutdown_routine(submachine_initialization)
         }
         FieldSize::Large => {
->>>>>>> b50a586c
             large_field::bootloader::bootloader_and_shutdown_routine(submachine_initialization)
         }
     }
