--- conflicted
+++ resolved
@@ -52,14 +52,10 @@
     stats_logger.log("removing disconnected columns", &constraint_system);
 
     let constraint_system =
-<<<<<<< HEAD
         replace_equal_zero_checks(constraint_system, bus_interaction_handler.clone(), new_var);
 
     let constraint_system =
-        inliner::replace_constrained_witness_columns(constraint_system, degree_bound);
-=======
         inliner::replace_constrained_witness_columns(constraint_system, should_inline);
->>>>>>> 0a1a7556
     stats_logger.log("in-lining witness columns", &constraint_system);
 
     let constraint_system = remove_trivial_constraints(constraint_system);
