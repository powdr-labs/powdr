--- conflicted
+++ resolved
@@ -4,27 +4,15 @@
 
 use itertools::Itertools;
 use powdr_constraint_solver::boolean_extractor::{self, RangeConstraintsForBooleans};
-<<<<<<< HEAD
 use powdr_constraint_solver::constraint_system::{BusInteraction, ConstraintRef, ConstraintSystem};
-=======
-use powdr_constraint_solver::constraint_system::{ConstraintRef, ConstraintSystem};
->>>>>>> 18c2d169
 use powdr_constraint_solver::indexed_constraint_system::IndexedConstraintSystem;
 use powdr_constraint_solver::quadratic_symbolic_expression::RangeConstraintProvider;
-use powdr_constraint_solver::quadratic_symbolic_expression::{
-    NoRangeConstraints, QuadraticSymbolicExpression,
-};
+use powdr_constraint_solver::quadratic_symbolic_expression::QuadraticSymbolicExpression;
 use powdr_constraint_solver::range_constraint::RangeConstraint;
 use powdr_constraint_solver::utils::possible_concrete_values;
 use powdr_number::{FieldElement, LargeInt};
 
-<<<<<<< HEAD
 use crate::MEMORY_BUS_ID;
-=======
-use crate::legacy_expression::{AlgebraicExpression, AlgebraicReference};
-use crate::optimizer::algebraic_to_quadratic_symbolic_expression;
-use crate::{SymbolicBusInteraction, SymbolicConstraint, SymbolicMachine, MEMORY_BUS_ID};
->>>>>>> 18c2d169
 
 /// Optimizes bus sends that correspond to general-purpose memory read and write operations.
 /// It works best if all read-write-operation addresses are fixed offsets relative to some
@@ -170,14 +158,7 @@
     let mut new_constraints: Vec<QuadraticSymbolicExpression<T, V>> = Vec::new();
 
     // Address across all memory types.
-<<<<<<< HEAD
     type GlobalAddress<T, V> = (MemoryType, QuadraticSymbolicExpression<T, V>);
-=======
-    type GlobalAddress<T> = (
-        MemoryType,
-        QuadraticSymbolicExpression<T, AlgebraicReference>,
-    );
->>>>>>> 18c2d169
     // Track memory contents by memory type while we go through bus interactions.
     // This maps an address to the index of the previous send on that address and the
     // data currently stored there.
@@ -247,21 +228,11 @@
 
 type BooleanExtractedExpression<T, V> =
     QuadraticSymbolicExpression<T, boolean_extractor::Variable<V>>;
-<<<<<<< HEAD
 struct MemoryAddressComparator<T: FieldElement, V> {
     /// For each address `a` contains a list of expressions `v` such that
     /// `a = v` is true in the constraint system.
     memory_addresses:
         HashMap<BooleanExtractedExpression<T, V>, Vec<BooleanExtractedExpression<T, V>>>,
-=======
-struct MemoryAddressComparator<T: FieldElement> {
-    /// For each address `a` contains a list of expressions `v` such that
-    /// `a = v` is true in the constraint system.
-    memory_addresses: HashMap<
-        BooleanExtractedExpression<T, AlgebraicReference>,
-        Vec<BooleanExtractedExpression<T, AlgebraicReference>>,
-    >,
->>>>>>> 18c2d169
 }
 
 impl<T: FieldElement, V: Hash + Eq + Clone + Ord + Display> MemoryAddressComparator<T, V> {
@@ -276,17 +247,8 @@
             })
             .map(|bus| bus.addr);
 
-<<<<<<< HEAD
         let constraints =
             boolean_extractor::to_boolean_extracted_system(&system.algebraic_constraints);
-=======
-        let constraints = machine
-            .constraints
-            .iter()
-            .map(|constr| algebraic_to_quadratic_symbolic_expression(&constr.expr))
-            .collect_vec();
-        let constraints = boolean_extractor::to_boolean_extracted_system(&constraints);
->>>>>>> 18c2d169
         let constraint_system: IndexedConstraintSystem<_, _> = ConstraintSystem {
             algebraic_constraints: constraints,
             bus_interactions: vec![],
@@ -309,19 +271,8 @@
     /// `a - b` never falls into the range `-3..=3`.
     pub fn are_addrs_known_to_be_different_by_word(
         &self,
-<<<<<<< HEAD
         a: &(MemoryType, QuadraticSymbolicExpression<T, V>),
         b: &(MemoryType, QuadraticSymbolicExpression<T, V>),
-=======
-        a: &(
-            MemoryType,
-            QuadraticSymbolicExpression<T, AlgebraicReference>,
-        ),
-        b: &(
-            MemoryType,
-            QuadraticSymbolicExpression<T, AlgebraicReference>,
-        ),
->>>>>>> 18c2d169
         word_size: u32,
         rc: impl RangeConstraintProvider<T, V> + Clone,
     ) -> bool {
@@ -339,11 +290,7 @@
                     a_exprs,
                     b_exprs,
                     word_size,
-<<<<<<< HEAD
                     &RangeConstraintsForBooleans::from(rc.clone()),
-=======
-                    &RangeConstraintsForBooleans::from(NoRangeConstraints),
->>>>>>> 18c2d169
                 )
             })
     }
