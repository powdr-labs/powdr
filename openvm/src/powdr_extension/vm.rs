--- conflicted
+++ resolved
@@ -100,15 +100,11 @@
 }
 
 impl<F: PrimeField32> PowdrExtension<F> {
-<<<<<<< HEAD
-    pub fn new(precompiles: Vec<PowdrStackedPrecompile<F>>, base_config: SdkVmConfig) -> Self {
-=======
     pub fn new(
-        precompiles: Vec<PowdrPrecompile<F>>,
+        precompiles: Vec<PowdrStackedPrecompile<F>>,
         base_config: SdkVmConfig,
         implementation: PrecompileImplementation,
     ) -> Self {
->>>>>>> 350e7def
         Self {
             precompiles,
             base_config,
@@ -170,17 +166,18 @@
                     ),
                 )
                 .into(),
-                PrecompileImplementation::PlonkChip => PlonkChip::new(
-                    precompile.clone(),
-                    offline_memory.clone(),
-                    self.base_config.clone(),
-                    SharedChips::new(
-                        bitwise_lookup.clone(),
-                        range_checker.clone(),
-                        tuple_range_checker.cloned(),
-                    ),
-                )
-                .into(),
+                PrecompileImplementation::PlonkChip => unimplemented!("TODO")
+                // PrecompileImplementation::PlonkChip => PlonkChip::new(
+                //     precompile.clone(),
+                //     offline_memory.clone(),
+                //     self.base_config.clone(),
+                //     SharedChips::new(
+                //         bitwise_lookup.clone(),
+                //         range_checker.clone(),
+                //         tuple_range_checker.cloned(),
+                //     ),
+                // )
+                // .into(),
             };
 
             inventory.add_executor(
