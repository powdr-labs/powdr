--- conflicted
+++ resolved
@@ -110,11 +110,7 @@
 fn solver_based_optimization<T: FieldElement, V: Clone + Ord + Hash + Display>(
     constraint_system: ConstraintSystem<T, V>,
     bus_interaction_handler: impl BusInteractionHandler<T>,
-<<<<<<< HEAD
 ) -> Result<ConstraintSystem<T, Variable>, Error> {
-=======
-) -> ConstraintSystem<T, V> {
->>>>>>> d0fe7f07
     let result = Solver::new(constraint_system.clone())
         .with_bus_interaction_handler(bus_interaction_handler)
         .solve()?;
