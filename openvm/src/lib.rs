--- conflicted
+++ resolved
@@ -368,25 +368,7 @@
     path.push(guest);
     let target_path = path.to_str().unwrap();
 
-<<<<<<< HEAD
-    let elf_binary = build_elf_path(guest_opts.clone(), target_path, &Default::default())?;
-    let elf_powdr = powdr_riscv_elf::load_elf(&elf_binary);
-
-    let allowlist = instruction_allowlist();
-    let used_instructions = original_program
-        .exe
-        .program
-        .instructions_and_debug_infos
-        .iter()
-        .map(|instr| instr.as_ref().unwrap().0.opcode)
-        .filter(|opcode| allowlist.contains(&opcode.as_usize()))
-        .collect();
-    let (airs, bus_map) =
-        get_airs_and_bus_map(original_program.sdk_vm_config.clone(), &used_instructions)
-            .expect("Failed to convert the AIR of an OpenVM instruction, even after filtering by the allowlist!");
-=======
     let elf_binary_path = build_elf_path(guest_opts.clone(), target_path, &Default::default())?;
->>>>>>> f28e52fa
 
     compile_exe_with_elf(
         original_program,
