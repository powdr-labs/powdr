<p align="center">
  <img src="book/src/powdr_wires.png" width="600">
</p>

# powdr

[![Matrix Chat](https://img.shields.io/badge/Matrix%20-chat-brightgreen?style=plastic&logo=matrix)](https://matrix.to/#/#powdr:matrix.org)
[![Twitter Follow](https://img.shields.io/twitter/follow/powdr_labs?style=plastic&logo=twitter)](https://twitter.com/powdr_labs)<!-- markdown-link-check-disable-line -->

> WARNING: This codebase is experimental and has not been audited. DO NOT USE FOR PRODUCTION!

If you have any questions or want to contribute, feel free to write us in our [Matrix Chat](https://matrix.to/#/#powdr:matrix.org).

<<<<<<< HEAD
*powdr* is a toolkit that helps build zkVMs and similar proof frameworks.

It has two main components:

- powdr-asm: an extensible assembly IR language to perform dynamic executions.
- powdr-PIL: a low level constraint language that allows you to define arithmetic constraints, lookups, etc.
  It includes a functional meta-constraint language to describe how constraints are generated.
  
Both frontend and backend are highly flexible.

The [powdrVM](https://docs.powdr.org/quick_start_vm.html) is a zkVM
implementation that builds on *powdr*.
Users can write code in std Rust which is compiled to RISCV,
then to powdr-asm and finally to powdr-PIL.

*powdr*-PIL can be used to generate proofs using multiple backends, such as:

- [Plonky3](https://github.com/Plonky3/Plonky3)
- [Stwo](https://github.com/starkware-libs/stwo/) (under development)

All stages are fully automatic, which means you do not need to write any
additional code for witness generation besides your Rust code. All witnesses
are automatically inferred from the constraints. Since the witnesses are
inferred, *powdr* can ensure that the system is not underconstrained, i.e.,
there are no additional unwanted witnesses.

All artifacts from the compilation pipeline are human-readable.
You can inspect the powdr-asm IR, the compiled powdr-PIL file,
and its final optimized version.
=======
*powdr* provides state-of-the-art performance and security to zkVMs, enhancing them with compiler-based techniques including static analysis and formal verification.
>>>>>>> 47bcbf8c

The main components are:

- [Autoprecompiles](https://www.powdr.org/blog/auto-acc-circuits): automated synthesis of guest-specific precompiles.
- Constraint Solver: compile-time solver used to detect potential optimizations and security issues.
- powdr-OpenVM: powdr extensions for [OpenVM](https://github.com/openvm-org/openvm/).

For detailed documentation on powdr-asm, powdr-pil and podwrVM please visit [the powdr book](https://docs.powdr.org/).

### Project structure

For an overview of the project structure, run:
```
cargo doc --workspace --no-deps --open
```

## Contributing

Unless you explicitly state otherwise, any contribution intentionally submitted
for inclusion in the work by you, as defined in the Apache-2.0 license, shall be
dual licensed as below, without any additional terms or conditions.

## License

This project is licensed under either of

<!-- markdown-link-check-disable -->
- [Apache License, Version 2.0](https://www.apache.org/licenses/LICENSE-2.0) ([`LICENSE-APACHE`](LICENSE-APACHE))
- [MIT license](https://opensource.org/licenses/MIT) ([`LICENSE-MIT`](LICENSE-MIT))
<!-- markdown-link-check-enable -->

at your option.<|MERGE_RESOLUTION|>--- conflicted
+++ resolved
@@ -11,39 +11,7 @@
 
 If you have any questions or want to contribute, feel free to write us in our [Matrix Chat](https://matrix.to/#/#powdr:matrix.org).
 
-<<<<<<< HEAD
-*powdr* is a toolkit that helps build zkVMs and similar proof frameworks.
-
-It has two main components:
-
-- powdr-asm: an extensible assembly IR language to perform dynamic executions.
-- powdr-PIL: a low level constraint language that allows you to define arithmetic constraints, lookups, etc.
-  It includes a functional meta-constraint language to describe how constraints are generated.
-  
-Both frontend and backend are highly flexible.
-
-The [powdrVM](https://docs.powdr.org/quick_start_vm.html) is a zkVM
-implementation that builds on *powdr*.
-Users can write code in std Rust which is compiled to RISCV,
-then to powdr-asm and finally to powdr-PIL.
-
-*powdr*-PIL can be used to generate proofs using multiple backends, such as:
-
-- [Plonky3](https://github.com/Plonky3/Plonky3)
-- [Stwo](https://github.com/starkware-libs/stwo/) (under development)
-
-All stages are fully automatic, which means you do not need to write any
-additional code for witness generation besides your Rust code. All witnesses
-are automatically inferred from the constraints. Since the witnesses are
-inferred, *powdr* can ensure that the system is not underconstrained, i.e.,
-there are no additional unwanted witnesses.
-
-All artifacts from the compilation pipeline are human-readable.
-You can inspect the powdr-asm IR, the compiled powdr-PIL file,
-and its final optimized version.
-=======
 *powdr* provides state-of-the-art performance and security to zkVMs, enhancing them with compiler-based techniques including static analysis and formal verification.
->>>>>>> 47bcbf8c
 
 The main components are:
 
