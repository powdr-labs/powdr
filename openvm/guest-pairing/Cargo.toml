[package]
name = "guest-pairing"
version = "0.1.0"
edition = "2024"

[workspace]
members = []

[dependencies]
<<<<<<< HEAD
openvm = { git = "https://github.com/openvm-org/openvm.git", rev = "4e380d9", features = ["std"] }
=======
openvm = { git = "https://github.com/openvm-org/openvm.git", rev = "2d03a6a", features = ["std"] }
>>>>>>> 465663ee

ark-bn254 = "0.5"
ark-ec = "0.5"
ark-ff = "0.5"
hex = "0.4"<|MERGE_RESOLUTION|>--- conflicted
+++ resolved
@@ -7,11 +7,7 @@
 members = []
 
 [dependencies]
-<<<<<<< HEAD
-openvm = { git = "https://github.com/openvm-org/openvm.git", rev = "4e380d9", features = ["std"] }
-=======
 openvm = { git = "https://github.com/openvm-org/openvm.git", rev = "2d03a6a", features = ["std"] }
->>>>>>> 465663ee
 
 ark-bn254 = "0.5"
 ark-ec = "0.5"
