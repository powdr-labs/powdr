use std::{
    collections::{BTreeMap, HashSet},
    fmt::Display,
    hash::Hash,
    ops::{Add, AddAssign, Mul, MulAssign, Neg, Sub},
};

use itertools::Itertools;
use num_traits::Zero;
use powdr_number::{log2_exact, FieldElement, LargeInt};

use crate::{
    effect::Condition, symbolic_to_quadratic::symbolic_expression_to_quadratic_symbolic_expression,
};

use super::effect::{Assertion, BitDecomposition, BitDecompositionComponent, Effect};
use super::range_constraint::RangeConstraint;
use super::symbolic_expression::SymbolicExpression;

#[derive(Default)]
pub struct ProcessResult<T: FieldElement, V> {
    pub effects: Vec<Effect<T, V>>,
    pub complete: bool,
}

impl<T: FieldElement, V> ProcessResult<T, V> {
    pub fn empty() -> Self {
        Self {
            effects: vec![],
            complete: false,
        }
    }
    pub fn complete(effects: Vec<Effect<T, V>>) -> Self {
        Self {
            effects,
            complete: true,
        }
    }
}

#[derive(Debug, PartialEq, Eq)]
pub enum Error {
    /// The range constraints of the parts do not cover the full constant sum.
    ConflictingRangeConstraints,
    /// An equality constraint evaluates to a known-nonzero value.
    ConstraintUnsatisfiable,
}

/// A symbolic expression in unknown variables of type `V` and (symbolically)
/// known terms, representing a sum of (super-)quadratic, linear and constant parts.
/// The quadratic terms are of the form `X * Y`, where `X` and `Y` are
/// `QuadraticSymbolicExpression`s that have at least one unknown.
/// The linear terms are of the form `a * X`, where `a` is a (symbolically) known
/// value and `X` is an unknown variable.
/// The constant term is a (symbolically) known value.
///
/// It also provides ways to quickly update the expression when the value of
/// an unknown variable gets known and provides functions to solve
/// (some kinds of) equations.
#[derive(Debug, Clone, PartialEq, Eq, Ord, PartialOrd)]
pub struct QuadraticSymbolicExpression<T: FieldElement, V> {
    /// Quadratic terms of the form `a * X * Y`, where `a` is a (symbolically)
    /// known value and `X` and `Y` are quadratic symbolic expressions that
    /// have at least one unknown.
    quadratic: Vec<(Self, Self)>,
    /// Linear terms of the form `a * X`, where `a` is a (symbolically) known
    /// value and `X` is an unknown variable.
    linear: BTreeMap<V, SymbolicExpression<T, V>>,
    /// Constant term, a (symbolically) known value.
    constant: SymbolicExpression<T, V>,
}

impl<T: FieldElement, V> From<SymbolicExpression<T, V>> for QuadraticSymbolicExpression<T, V> {
    fn from(k: SymbolicExpression<T, V>) -> Self {
        Self {
            quadratic: Default::default(),
            linear: Default::default(),
            constant: k,
        }
    }
}

impl<T: FieldElement, V> From<T> for QuadraticSymbolicExpression<T, V> {
    fn from(k: T) -> Self {
        SymbolicExpression::from(k).into()
    }
}

impl<T: FieldElement, V: Ord + Clone + Hash + Eq> QuadraticSymbolicExpression<T, V> {
    pub fn from_known_symbol(symbol: V, rc: RangeConstraint<T>) -> Self {
        SymbolicExpression::from_symbol(symbol, rc).into()
    }

    pub fn from_unknown_variable(var: V) -> Self {
        Self {
            quadratic: Default::default(),
            linear: [(var.clone(), T::from(1).into())].into_iter().collect(),
            constant: T::from(0).into(),
        }
    }

    /// If this expression does not contain unknown variables, returns the symbolic expression.
    pub fn try_to_known(&self) -> Option<&SymbolicExpression<T, V>> {
        if self.quadratic.is_empty() && self.linear.is_empty() {
            Some(&self.constant)
        } else {
            None
        }
    }

    /// Returns true if this expression does not contain any quadratic terms.
    pub fn is_affine(&self) -> bool {
        !self.is_quadratic()
    }

    /// If the expression is a known number, returns it.
    pub fn try_to_number(&self) -> Option<T> {
        self.try_to_known()?.try_to_number()
    }

    /// If the expression is equal to `QuadraticSymbolicExpression::from_unknown_variable(v)`, returns `v`.
    pub fn try_to_simple_unknown(&self) -> Option<V> {
        if self.is_quadratic() || !self.constant.is_known_zero() {
            return None;
        }
        let Ok((var, coeff)) = self.linear.iter().exactly_one() else {
            return None;
        };
        if !coeff.is_known_one() {
            return None;
        }
        Some(var.clone())
    }

    /// Returns true if this expression contains at least one quadratic term.
    pub fn is_quadratic(&self) -> bool {
        !self.quadratic.is_empty()
    }

    /// Returns `(l, r)` if `self == l * r`.
    pub fn try_as_single_product(&self) -> Option<(&Self, &Self)> {
        if self.linear.is_empty() && self.constant.is_known_zero() {
            match self.quadratic.as_slice() {
                [(l, r)] => Some((l, r)),
                _ => None,
            }
        } else {
            None
        }
    }

    /// Returns the quadratic, linear and constant components of this expression.
    #[allow(clippy::type_complexity)]
    pub fn components(
        &self,
    ) -> (
        &[(Self, Self)],
        impl Iterator<Item = (&V, &SymbolicExpression<T, V>)>,
        &SymbolicExpression<T, V>,
    ) {
        (&self.quadratic, self.linear.iter(), &self.constant)
    }

    /// Returns the coefficient of the variable `variable` if this is an affine expression.
    /// Panics if the expression is quadratic.
    pub fn coefficient_of_variable(&self, var: &V) -> Option<&SymbolicExpression<T, V>> {
        assert!(!self.is_quadratic());
        self.linear.get(var)
    }

    /// Returns the range constraint of the full expression.
    pub fn range_constraint(
        &self,
        range_constraints: &impl RangeConstraintProvider<T, V>,
    ) -> RangeConstraint<T> {
        self.quadratic
            .iter()
            .map(|(l, r)| {
                l.range_constraint(range_constraints)
                    .combine_product(&r.range_constraint(range_constraints))
            })
            .chain(self.linear.iter().map(|(var, coeff)| {
                range_constraints
                    .get(var)
                    .combine_product(&coeff.range_constraint())
            }))
            .chain(std::iter::once(self.constant.range_constraint()))
            .reduce(|rc1, rc2| rc1.combine_sum(&rc2))
            .unwrap_or_else(|| RangeConstraint::from_value(0.into()))
    }

    /// Substitute a variable by a symbolically known expression. The variable can be known or unknown.
    /// If it was already known, it will be substituted in the known expressions.
    pub fn substitute_by_known(&mut self, variable: &V, substitution: &SymbolicExpression<T, V>) {
        self.constant.substitute(variable, substitution);

        if self.linear.contains_key(variable) {
            // If the variable is a key in `linear`, it must be unknown
            // and thus can only occur there. Otherwise, it can be in
            // any symbolic expression.
            // We replace the variable by a symbolic expression, so it goes into the constant part.
            let coeff = self.linear.remove(variable).unwrap();
            self.constant += &coeff * substitution;
        } else {
            for coeff in self.linear.values_mut() {
                coeff.substitute(variable, substitution);
            }
            self.linear.retain(|_, f| !f.is_known_zero());
        }

        // TODO can we do that without moving everything?
        // In the end, the order does not matter much.

        let mut to_add = QuadraticSymbolicExpression::from(T::zero());
        self.quadratic.retain_mut(|(l, r)| {
            l.substitute_by_known(variable, substitution);
            r.substitute_by_known(variable, substitution);
            match (l.try_to_known(), r.try_to_known()) {
                (Some(l), Some(r)) => {
                    to_add += (l * r).into();
                    false
                }
                (Some(l), None) => {
                    to_add += r.clone() * l;
                    false
                }
                (None, Some(r)) => {
                    to_add += l.clone() * r;
                    false
                }
                _ => true,
            }
        });
        if to_add.try_to_known().map(|ta| ta.is_known_zero()) != Some(true) {
            *self += to_add;
        }
    }

    /// Substitute an unknown variable by a QuadraticSymbolicExpression.
    ///
    /// Note this does NOT work properly if the variable is used inside a
    /// known SymbolicExpression.
    pub fn substitute_by_unknown(
        &mut self,
        variable: &V,
        substitution: &QuadraticSymbolicExpression<T, V>,
    ) {
        if !self.referenced_unknown_variables().any(|v| v == variable) {
            return;
        }

        let mut to_add = QuadraticSymbolicExpression::from(T::zero());
        for (var, coeff) in std::mem::take(&mut self.linear) {
            if var == *variable {
                to_add += substitution.clone() * coeff;
            } else {
                self.linear.insert(var, coeff);
            }
        }

        self.quadratic = std::mem::take(&mut self.quadratic)
            .into_iter()
            .filter_map(|(mut l, mut r)| {
                l.substitute_by_unknown(variable, substitution);
                r.substitute_by_unknown(variable, substitution);
                match (l.try_to_known(), r.try_to_known()) {
                    (Some(lval), Some(rval)) => {
                        to_add += (lval * rval).into();
                        None
                    }
                    (Some(lval), None) => {
                        to_add += r * lval;
                        None
                    }
                    (None, Some(rval)) => {
                        to_add += l * rval;
                        None
                    }
                    _ => Some((l, r)),
                }
            })
            .collect();

        *self += to_add;
    }

    /// Returns the set of referenced variables, both know and unknown. Might contain repetitions.
    pub fn referenced_variables(&self) -> Box<dyn Iterator<Item = &V> + '_> {
        let quadr = self
            .quadratic
            .iter()
            .flat_map(|(a, b)| a.referenced_variables().chain(b.referenced_variables()));

        let linear = self
            .linear
            .iter()
            .flat_map(|(var, coeff)| std::iter::once(var).chain(coeff.referenced_symbols()));
        let constant = self.constant.referenced_symbols();
        Box::new(quadr.chain(linear).chain(constant))
    }

    /// Returns the referenced unknown variables. Might contain repetitions.
    pub fn referenced_unknown_variables(&self) -> Box<dyn Iterator<Item = &V> + '_> {
        let quadratic = self.quadratic.iter().flat_map(|(a, b)| {
            a.referenced_unknown_variables()
                .chain(b.referenced_unknown_variables())
        });
        Box::new(quadratic.chain(self.linear.keys()))
    }
}

pub trait RangeConstraintProvider<T: FieldElement, V> {
    fn get(&self, var: &V) -> RangeConstraint<T>;
}

pub struct NoRangeConstraints;
impl<T: FieldElement, V> RangeConstraintProvider<T, V> for NoRangeConstraints {
    fn get(&self, _var: &V) -> RangeConstraint<T> {
        RangeConstraint::default()
    }
}

impl<T: FieldElement, V: Ord + Clone + Hash + Eq + Display> QuadraticSymbolicExpression<T, V> {
    /// Solves the equation `self = 0` and returns how to compute the solution.
    /// The solution can contain assignments to multiple variables.
    /// If no way to solve the equation (and no way to derive new range
    /// constraints) has been found, but it still contains
    /// unknown variables, returns an empty, incomplete result.
    /// If the equation is known to be unsolvable, returns an error.
    pub fn solve(
        &self,
        range_constraints: &impl RangeConstraintProvider<T, V>,
    ) -> Result<ProcessResult<T, V>, Error> {
        Ok(if self.is_quadratic() {
            self.solve_quadratic(range_constraints)?
        } else if let Some(k) = self.try_to_known() {
            if k.is_known_nonzero() {
                return Err(Error::ConstraintUnsatisfiable);
            } else {
                // TODO we could still process more information
                // and reach "unsatisfiable" here.
                ProcessResult::complete(vec![])
            }
        } else {
            self.solve_affine(range_constraints)?
        })
    }

    /// Solves the constraint for `variable`. This is only possible if
    /// `self` is affine and `variable` has a coefficient which is known to be not zero.
    ///
    /// Returns the resulting solved quadratic symbolic expression.
    pub fn try_solve_for(&self, variable: &V) -> Option<QuadraticSymbolicExpression<T, V>> {
        if self.is_quadratic() {
            return None;
        }
        let mut result = self.clone();
        let coefficient = result.linear.remove(variable)?;
        if !coefficient.is_known_nonzero() {
            return None;
        }
        Some(result * (SymbolicExpression::from(-T::from(1)).field_div(&coefficient)))
    }

    /// Algebraically transforms the constraint such that `self = 0` is equivalent
    /// to `expr = result` and returns `result`.
    ///
    /// Returns `None` if it cannot solve (this happens for example if self is quadratic).
    /// Panics if `expr` is quadratic.
    pub fn try_solve_for_expr(
        &self,
        expr: &QuadraticSymbolicExpression<T, V>,
    ) -> Option<QuadraticSymbolicExpression<T, V>> {
        assert!(expr.is_affine());
        if self.is_quadratic() {
            return None;
        }

<<<<<<< HEAD
        // Take some variable to normalize.
        let var = expr.referenced_unknown_variables().next()?;
        let coefficient = expr.coefficient_of_variable(var).unwrap();

        let self_coefficient = self.coefficient_of_variable(var)?;
        if !self_coefficient.is_known_nonzero() {
            return None;
        }

        let result = expr - &(self.clone() * coefficient.field_div(self_coefficient));
=======
        // Find a normalization factor by iterating over the variables.
        let normalization_factor = expr
            .referenced_unknown_variables()
            .find_map(|var| {
                let coeff = self.coefficient_of_variable(var)?;
                // We can only divide if we know the coefficient is non-zero.
                if coeff.is_known_nonzero() {
                    Some(expr.coefficient_of_variable(var).unwrap().field_div(coeff))
                } else {
                    None
                }
            })
            .unwrap_or(T::from(1).into());
        let result = expr - &(self.clone() * normalization_factor);
>>>>>>> 0fc33b66

        // Check that the operations removed all variables in `expr` from `self`.
        if !expr
            .referenced_unknown_variables()
            .collect::<HashSet<_>>()
            .is_disjoint(
                &result
                    .referenced_unknown_variables()
                    .collect::<HashSet<_>>(),
            )
        {
            // The variables did not fully cancel out
            return None;
        }
        Some(result)
    }

    fn solve_affine(
        &self,
        range_constraints: &impl RangeConstraintProvider<T, V>,
    ) -> Result<ProcessResult<T, V>, Error> {
        Ok(if self.linear.len() == 1 {
            let (var, coeff) = self.linear.iter().next().unwrap();
            // Solve "coeff * X + self.constant = 0" by division.
            assert!(
                !coeff.is_known_zero(),
                "Zero coefficient has not been removed: {self}"
            );
            if coeff.is_known_nonzero() {
                // In this case, we can always compute a solution.
                let value = self.constant.field_div(&-coeff);
                ProcessResult::complete(vec![assignment_if_satisfies_range_constraints(
                    var.clone(),
                    value,
                    range_constraints,
                )?])
            } else if self.constant.is_known_nonzero() {
                // If the offset is not zero, then the coefficient must be non-zero,
                // otherwise the constraint is violated.
                let value = self.constant.field_div(&-coeff);
                ProcessResult::complete(vec![
                    Assertion::assert_is_nonzero(coeff.clone()),
                    assignment_if_satisfies_range_constraints(
                        var.clone(),
                        value,
                        range_constraints,
                    )?,
                ])
            } else {
                // If this case, we could have an equation of the form
                // 0 * X = 0, which is valid and generates no information about X.
                ProcessResult::empty()
            }
        } else {
            // Solve expression of the form `a * X + b * Y + ... + self.constant = 0`
            let r = self.solve_bit_decomposition(range_constraints)?;

            if r.complete {
                r
            } else {
                let negated = -self;
                let effects = self
                    .transfer_constraints(range_constraints)
                    .into_iter()
                    .chain(negated.transfer_constraints(range_constraints))
                    .collect();
                ProcessResult {
                    effects,
                    complete: false,
                }
            }
        })
    }

    /// Tries to solve a bit-decomposition equation.
    fn solve_bit_decomposition(
        &self,
        range_constraints: &impl RangeConstraintProvider<T, V>,
    ) -> Result<ProcessResult<T, V>, Error> {
        assert!(!self.is_quadratic());
        // All the coefficients need to be known numbers and the
        // variables need to be range-constrained.
        let constrained_coefficients = self
            .linear
            .iter()
            .map(|(var, coeff)| {
                let coeff = coeff.try_to_number()?;
                let rc = range_constraints.get(var);
                let is_negative = !coeff.is_in_lower_half();
                let coeff_abs = if is_negative { -coeff } else { coeff };
                // We could work with non-powers of two, but it would require
                // division instead of shifts.
                let exponent = log2_exact(coeff_abs.to_arbitrary_integer())?;
                // We negate here because we are solving
                // c_1 * x_1 + c_2 * x_2 + ... + offset = 0,
                // instead of
                // c_1 * x_1 + c_2 * x_2 + ... = offset.
                Some((var.clone(), rc, !is_negative, coeff_abs, exponent))
            })
            .collect::<Option<Vec<_>>>();
        let Some(constrained_coefficients) = constrained_coefficients else {
            return Ok(ProcessResult::empty());
        };

        // If the offset is a known number, we gradually remove the
        // components from this number.
        let mut offset = self.constant.try_to_number();
        let mut concrete_assignments = vec![];

        // Check if they are mutually exclusive and compute assignments.
        let mut covered_bits: <T as FieldElement>::Integer = 0.into();
        let mut components = vec![];
        for (variable, constraint, is_negative, coeff_abs, exponent) in constrained_coefficients
            .into_iter()
            .sorted_by_key(|(_, _, _, _, exponent)| *exponent)
        {
            let bit_mask = *constraint.multiple(coeff_abs).mask();
            if !(bit_mask & covered_bits).is_zero() {
                // Overlapping range constraints.
                return Ok(ProcessResult::empty());
            } else {
                covered_bits |= bit_mask;
            }

            // If the offset is a known number, we create concrete assignments and modify the offset.
            // if it is not known, we return a BitDecomposition effect.
            if let Some(offset) = &mut offset {
                let mut component = if is_negative { -*offset } else { *offset }.to_integer();
                if component > (T::modulus() - 1.into()) >> 1 {
                    // Convert a signed finite field element into two's complement.
                    // a regular subtraction would underflow, so we do this.
                    // We add the difference between negative numbers in the field
                    // and negative numbers in two's complement.
                    component += T::Integer::MAX - T::modulus() + 1.into();
                };
                component &= bit_mask;
                if component >= T::modulus() {
                    // If the component does not fit the field, the bit mask is not
                    // tight good enough.
                    return Ok(ProcessResult::empty());
                }
                concrete_assignments.push(
                    // We're not using assignment_if_satisfies_range_constraints here, because we
                    // might still exit early. The error case is handled below.
                    Effect::Assignment(variable.clone(), T::from(component >> exponent).into()),
                );
                if is_negative {
                    *offset += T::from(component);
                } else {
                    *offset -= T::from(component);
                }
            } else {
                components.push(BitDecompositionComponent {
                    variable,
                    is_negative,
                    exponent: exponent as u64,
                    bit_mask,
                });
            }
        }

        if covered_bits >= T::modulus() {
            return Ok(ProcessResult::empty());
        }

        if let Some(offset) = offset {
            if offset != 0.into() {
                return Err(Error::ConstraintUnsatisfiable);
            }
            assert_eq!(concrete_assignments.len(), self.linear.len());
            Ok(ProcessResult::complete(concrete_assignments))
        } else {
            Ok(ProcessResult::complete(vec![Effect::BitDecomposition(
                BitDecomposition {
                    value: self.constant.clone(),
                    components,
                },
            )]))
        }
    }

    fn transfer_constraints(
        &self,
        range_constraints: &impl RangeConstraintProvider<T, V>,
    ) -> Option<Effect<T, V>> {
        // We are looking for X = a * Y + b * Z + ... or -X = a * Y + b * Z + ...
        // where X is least constrained.

        assert!(!self.is_quadratic());

        let (solve_for, solve_for_coefficient) = self
            .linear
            .iter()
            .filter(|(_var, coeff)| coeff.is_known_one() || coeff.is_known_minus_one())
            .max_by_key(|(var, _c)| {
                // Sort so that we get the least constrained variable.
                range_constraints.get(var).range_width()
            })?;

        // This only works if the coefficients are all known.
        let summands = self
            .linear
            .iter()
            .filter(|(var, _)| *var != solve_for)
            .map(|(var, coeff)| {
                let coeff = coeff.try_to_number()?;
                Some(range_constraints.get(var).multiple(coeff))
            })
            .chain(std::iter::once(Some(self.constant.range_constraint())))
            .collect::<Option<Vec<_>>>()?;
        let constraint = summands.into_iter().reduce(|c1, c2| c1.combine_sum(&c2))?;
        let constraint = if solve_for_coefficient.is_known_one() {
            -constraint
        } else {
            constraint
        };
        Some(Effect::RangeConstraint(solve_for.clone(), constraint))
    }

    fn solve_quadratic(
        &self,
        range_constraints: &impl RangeConstraintProvider<T, V>,
    ) -> Result<ProcessResult<T, V>, Error> {
        let Some((left, right)) = self.try_as_single_product() else {
            return Ok(ProcessResult::empty());
        };
        // Now we have `left * right = 0`, i.e. one (or both) of them has to be zero.
        let (left_solution, right_solution) = match (
            left.solve(range_constraints),
            right.solve(range_constraints),
        ) {
            // If one of them is always unsatisfiable, it is equivalent to just solving the other one for zero.
            (Err(_), o) | (o, Err(_)) => {
                return o;
            }
            (Ok(left), Ok(right)) => (left, right),
        };

        if let Some(result) =
            combine_to_conditional_assignment(&left_solution, &right_solution, range_constraints)
        {
            return Ok(result);
        }

        // Now at least combine new range constraints on the same variable.
        // TODO: This will correctly find a bit range constraint on
        // `(X - 1) * X = 0`, but it fails to detect the case of
        // `X * X - X`.
        // This could be fixed by finding a canonical form for the quadratic
        // expression, and normalizing the constants.
        Ok(combine_range_constraints(&left_solution, &right_solution))
    }
}

/// Tries to combine two process results from alternative branches into a
/// conditional assignment.
fn combine_to_conditional_assignment<T: FieldElement, V: Ord + Clone + Hash + Eq + Display>(
    left: &ProcessResult<T, V>,
    right: &ProcessResult<T, V>,
    range_constraints: &impl RangeConstraintProvider<T, V>,
) -> Option<ProcessResult<T, V>> {
    let [Effect::Assignment(first_var, first_assignment)] = left.effects.as_slice() else {
        return None;
    };
    let [Effect::Assignment(second_var, second_assignment)] = right.effects.as_slice() else {
        return None;
    };

    if first_var != second_var {
        return None;
    }

    // At this point, we have two assignments to the same variable, i.e.
    // "`X = A` or `X = B`". If the two alternatives can never be satisfied at
    // the same time (i.e. the "or" is exclusive), we can turn this into a
    // conditional assignment.

    let diff = symbolic_expression_to_quadratic_symbolic_expression(
        &(first_assignment.clone() + -second_assignment.clone()),
    )?;
    let diff = diff.try_to_known()?.try_to_number()?;
    // `diff = A - B` is a compile-time known number, i.e. `A = B + diff`.
    // Now if `rc + diff` is disjoint from `rc`, it means
    // that if the value that `A` evaluates to falls into the allowed range for `X`,
    // then `B = A + diff` is not a possible value for `X` and vice-versa.
    // This means the two alternatives are disjoint and we can use a conditional assignment.
    let rc = range_constraints.get(first_var);
    if !rc
        .combine_sum(&RangeConstraint::from_value(diff))
        .is_disjoint(&rc)
    {
        return None;
    }

    Some(ProcessResult {
        effects: vec![Effect::ConditionalAssignment {
            variable: first_var.clone(),
            condition: Condition {
                value: first_assignment.clone(),
                condition: rc,
            },
            in_range_value: first_assignment.clone(),
            out_of_range_value: second_assignment.clone(),
        }],
        complete: left.complete && right.complete,
    })
}

/// Tries to combine range constraint results from two alternative branches.
/// In some cases, if both branches produce a complete range constraint for the same variable,
/// and those range constraints can be combined without loss, the result is complete as well.
fn combine_range_constraints<T: FieldElement, V: Ord + Clone + Hash + Eq + Display>(
    left: &ProcessResult<T, V>,
    right: &ProcessResult<T, V>,
) -> ProcessResult<T, V> {
    let left_constraints = left
        .effects
        .iter()
        .filter_map(|e| effect_to_range_constraint(e))
        .into_grouping_map()
        .reduce(|rc1, _, rc2| rc1.conjunction(&rc2));
    let right_constraints = right
        .effects
        .iter()
        .filter_map(|e| effect_to_range_constraint(e))
        .into_grouping_map()
        .reduce(|rc1, _, rc2| rc1.conjunction(&rc2));

    let effects = left_constraints
        .iter()
        .filter_map(|(v, rc1)| {
            let rc2 = right_constraints.get(v)?;
            let rc = rc1.disjunction(rc2);
            // This does not capture all cases where the disjunction does not lose information,
            // but we want this to be an indicator of whether we can remove the original
            // constraint, and thus we want it to only hit the "single value" case.
            let complete = rc1.try_to_single_value().is_some()
                && rc2.try_to_single_value().is_some()
                && rc.range_width() <= 2.into();
            Some((v, rc, complete))
        })
        .collect_vec();
    // The completeness is tricky, but if there is just a single left effect
    // and a single right effect and the final range constraint is complete,
    // it means that both branches have a concrete assignment for the variable
    // and thus the range constraint is exactly what the original constraint captures.
    let complete = left.effects.len() == 1
        && right.effects.len() == 1
        && effects.len() == 1
        && effects.iter().all(|(_, _, complete)| *complete);
    ProcessResult {
        effects: effects
            .into_iter()
            .map(|(v, rc, _)| Effect::RangeConstraint(v.clone(), rc))
            .collect(),
        complete,
    }
}

fn assignment_if_satisfies_range_constraints<T: FieldElement, V: Ord + Clone + Hash + Eq>(
    var: V,
    value: SymbolicExpression<T, V>,
    range_constraints: &impl RangeConstraintProvider<T, V>,
) -> Result<Effect<T, V>, Error> {
    let rc = range_constraints.get(&var);
    if rc.is_disjoint(&value.range_constraint()) {
        return Err(Error::ConflictingRangeConstraints);
    }
    Ok(Effect::Assignment(var, value))
}

/// Turns an effect into a range constraint on a variable.
fn effect_to_range_constraint<T: FieldElement, V: Ord + Clone + Hash + Eq>(
    effect: &Effect<T, V>,
) -> Option<(V, RangeConstraint<T>)> {
    match effect {
        Effect::RangeConstraint(var, rc) => Some((var.clone(), rc.clone())),
        Effect::Assignment(var, value) => Some((var.clone(), value.range_constraint())),
        _ => None,
    }
}

impl<T: FieldElement, V: Clone + Ord + Hash + Eq> Add for QuadraticSymbolicExpression<T, V> {
    type Output = QuadraticSymbolicExpression<T, V>;

    fn add(mut self, rhs: Self) -> Self {
        self += rhs;
        self
    }
}

impl<T: FieldElement, V: Clone + Ord + Hash + Eq> Add for &QuadraticSymbolicExpression<T, V> {
    type Output = QuadraticSymbolicExpression<T, V>;

    fn add(self, rhs: Self) -> Self::Output {
        self.clone() + rhs.clone()
    }
}

impl<T: FieldElement, V: Clone + Ord + Hash + Eq> AddAssign<QuadraticSymbolicExpression<T, V>>
    for QuadraticSymbolicExpression<T, V>
{
    fn add_assign(&mut self, rhs: Self) {
        self.quadratic.extend(rhs.quadratic);
        for (var, coeff) in rhs.linear {
            self.linear
                .entry(var.clone())
                .and_modify(|f| *f += coeff.clone())
                .or_insert_with(|| coeff);
        }
        self.constant += rhs.constant.clone();
        self.linear.retain(|_, f| !f.is_known_zero());
    }
}

impl<T: FieldElement, V: Clone + Ord + Hash + Eq> Sub for &QuadraticSymbolicExpression<T, V> {
    type Output = QuadraticSymbolicExpression<T, V>;

    fn sub(self, rhs: Self) -> Self::Output {
        self + &-rhs
    }
}

impl<T: FieldElement, V: Clone + Ord + Hash + Eq> Sub for QuadraticSymbolicExpression<T, V> {
    type Output = QuadraticSymbolicExpression<T, V>;

    fn sub(self, rhs: Self) -> Self::Output {
        &self - &rhs
    }
}

impl<T: FieldElement, V: Clone + Ord> QuadraticSymbolicExpression<T, V> {
    fn negate(&mut self) {
        for (first, _) in &mut self.quadratic {
            first.negate()
        }
        for coeff in self.linear.values_mut() {
            *coeff = -coeff.clone();
        }
        self.constant = -self.constant.clone();
    }
}

impl<T: FieldElement, V: Clone + Ord> Neg for QuadraticSymbolicExpression<T, V> {
    type Output = QuadraticSymbolicExpression<T, V>;

    fn neg(mut self) -> Self {
        self.negate();
        self
    }
}

impl<T: FieldElement, V: Clone + Ord> Neg for &QuadraticSymbolicExpression<T, V> {
    type Output = QuadraticSymbolicExpression<T, V>;

    fn neg(self) -> Self::Output {
        -((*self).clone())
    }
}

/// Multiply by known symbolic expression.
impl<T: FieldElement, V: Clone + Ord + Hash + Eq> Mul<&SymbolicExpression<T, V>>
    for QuadraticSymbolicExpression<T, V>
{
    type Output = QuadraticSymbolicExpression<T, V>;

    fn mul(mut self, rhs: &SymbolicExpression<T, V>) -> Self {
        self *= rhs;
        self
    }
}

impl<T: FieldElement, V: Clone + Ord + Hash + Eq> Mul<SymbolicExpression<T, V>>
    for QuadraticSymbolicExpression<T, V>
{
    type Output = QuadraticSymbolicExpression<T, V>;

    fn mul(self, rhs: SymbolicExpression<T, V>) -> Self {
        self * &rhs
    }
}

impl<T: FieldElement, V: Clone + Ord + Hash + Eq> MulAssign<&SymbolicExpression<T, V>>
    for QuadraticSymbolicExpression<T, V>
{
    fn mul_assign(&mut self, rhs: &SymbolicExpression<T, V>) {
        if rhs.is_known_zero() {
            *self = T::zero().into();
        } else {
            for (first, _) in &mut self.quadratic {
                *first *= rhs;
            }
            for coeff in self.linear.values_mut() {
                *coeff *= rhs.clone();
            }
            self.constant *= rhs.clone();
        }
    }
}

impl<T: FieldElement, V: Clone + Ord + Hash + Eq> Mul for QuadraticSymbolicExpression<T, V> {
    type Output = QuadraticSymbolicExpression<T, V>;

    fn mul(self, rhs: QuadraticSymbolicExpression<T, V>) -> Self {
        if let Some(k) = rhs.try_to_known() {
            self * k
        } else if let Some(k) = self.try_to_known() {
            rhs * k
        } else {
            Self {
                quadratic: vec![(self, rhs)],
                linear: Default::default(),
                constant: T::from(0).into(),
            }
        }
    }
}

impl<T: FieldElement, V: Clone + Ord + Display> Display for QuadraticSymbolicExpression<T, V> {
    fn fmt(&self, f: &mut std::fmt::Formatter<'_>) -> std::fmt::Result {
        let formatted = self
            .quadratic
            .iter()
            .map(|(a, b)| format!("({a}) * ({b})"))
            .chain(
                self.linear
                    .iter()
                    .map(|(var, coeff)| match coeff.try_to_number() {
                        Some(k) if k == 1.into() => format!("{var}"),
                        Some(k) if k == (-1).into() => format!("-{var}"),
                        _ => format!("{coeff} * {var}"),
                    }),
            )
            .chain(match self.constant.try_to_number() {
                Some(k) if k == T::zero() => None,
                _ => Some(format!("{}", self.constant)),
            })
            .format(" + ")
            .to_string();
        write!(
            f,
            "{}",
            if formatted.is_empty() {
                "0".to_string()
            } else {
                formatted
            }
        )
    }
}

#[cfg(test)]
mod tests {
    use std::collections::HashMap;

    use crate::test_utils::{constant, var};

    use super::*;
    use powdr_number::GoldilocksField;

    use pretty_assertions::assert_eq;

    type Qse = QuadraticSymbolicExpression<GoldilocksField, &'static str>;

    #[test]
    fn test_mul() {
        let x = Qse::from_unknown_variable("X");
        let y = Qse::from_unknown_variable("Y");
        let a = Qse::from_known_symbol("A", RangeConstraint::default());
        let t = x * y + a;
        assert_eq!(t.to_string(), "(X) * (Y) + A");
    }

    #[test]
    fn test_add() {
        let x = Qse::from_unknown_variable("X");
        let y = Qse::from_unknown_variable("Y");
        let a = Qse::from_unknown_variable("A");
        let b = Qse::from_known_symbol("B", RangeConstraint::default());
        let t: Qse = x * y - a + b;
        assert_eq!(t.to_string(), "(X) * (Y) + -A + B");
        assert_eq!(
            (t.clone() + t).to_string(),
            "(X) * (Y) + (X) * (Y) + -2 * A + (B + B)"
        );
    }

    #[test]
    fn test_mul_by_known() {
        let x = Qse::from_unknown_variable("X");
        let y = Qse::from_unknown_variable("Y");
        let a = Qse::from_known_symbol("A", RangeConstraint::default());
        let b = Qse::from_known_symbol("B", RangeConstraint::default());
        let t: Qse = (x * y + a) * b;
        assert_eq!(t.to_string(), "(B * X) * (Y) + (A * B)");
    }

    #[test]
    fn test_mul_by_zero() {
        let x = Qse::from_unknown_variable("X");
        let y = Qse::from_unknown_variable("Y");
        let a = Qse::from_known_symbol("A", RangeConstraint::default());
        let zero = Qse::from(GoldilocksField::from(0));
        let t: Qse = x * y + a;
        assert_eq!(t.to_string(), "(X) * (Y) + A");
        assert_eq!((t.clone() * zero).to_string(), "0");
    }

    #[test]
    fn test_apply_update() {
        let x = Qse::from_unknown_variable("X");
        let y = Qse::from_unknown_variable("Y");
        let a = Qse::from_known_symbol("A", RangeConstraint::default());
        let b = Qse::from_known_symbol("B", RangeConstraint::default());
        let mut t: Qse = (x * y + a) * b;
        assert_eq!(t.to_string(), "(B * X) * (Y) + (A * B)");
        t.substitute_by_known(
            &"B",
            &SymbolicExpression::from_symbol("B", RangeConstraint::from_value(7.into())),
        );
        assert!(t.is_quadratic());
        assert_eq!(t.to_string(), "(7 * X) * (Y) + (A * 7)");
        t.substitute_by_known(
            &"X",
            &SymbolicExpression::from_symbol("X", RangeConstraint::from_range(1.into(), 2.into())),
        );
        assert!(!t.is_quadratic());
        assert_eq!(t.to_string(), "(7 * X) * Y + (A * 7)");
        t.substitute_by_known(
            &"Y",
            &SymbolicExpression::from_symbol("Y", RangeConstraint::from_value(3.into())),
        );
        assert!(t.try_to_known().is_some());
        assert_eq!(t.to_string(), "((A * 7) + ((7 * X) * 3))");
    }

    #[test]
    fn test_apply_update_inner_zero() {
        let x = Qse::from_unknown_variable("X");
        let y = Qse::from_unknown_variable("Y");
        let a = Qse::from_known_symbol("A", RangeConstraint::default());
        let b = Qse::from_known_symbol("B", RangeConstraint::default());
        let mut t: Qse = (x * a + y) * b;
        assert_eq!(t.to_string(), "(A * B) * X + B * Y");
        t.substitute_by_known(
            &"B",
            &SymbolicExpression::from_symbol("B", RangeConstraint::from_value(7.into())),
        );
        assert_eq!(t.to_string(), "(A * 7) * X + 7 * Y");
        t.substitute_by_known(
            &"A",
            &SymbolicExpression::from_symbol("A", RangeConstraint::from_value(0.into())),
        );
        assert_eq!(t.to_string(), "7 * Y");
    }

    #[test]
    fn substitute_known() {
        let x = Qse::from_unknown_variable("X");
        let y = Qse::from_unknown_variable("Y");
        let a = Qse::from_known_symbol("A", RangeConstraint::default());
        let b = Qse::from_known_symbol("B", RangeConstraint::default());
        let mut t: Qse = (x * a + y) * b.clone() + b;
        assert_eq!(t.to_string(), "(A * B) * X + B * Y + B");
        // We substitute B by an expression containing B on purpose.
        t.substitute_by_known(
            &"B",
            &(SymbolicExpression::from_symbol("B", Default::default())
                + SymbolicExpression::from(GoldilocksField::from(1))),
        );
        assert_eq!(t.to_string(), "(A * (B + 1)) * X + (B + 1) * Y + (B + 1)");
        t.substitute_by_known(
            &"B",
            &SymbolicExpression::from_symbol("B", RangeConstraint::from_value(10.into())),
        );
        assert_eq!(t.to_string(), "(A * 11) * X + 11 * Y + 11");
    }

    impl RangeConstraintProvider<GoldilocksField, &'static str>
        for HashMap<&'static str, RangeConstraint<GoldilocksField>>
    {
        fn get(&self, var: &&'static str) -> RangeConstraint<GoldilocksField> {
            self.get(var).cloned().unwrap_or_default()
        }
    }

    #[test]
    fn unsolvable() {
        let r = Qse::from(GoldilocksField::from(10)).solve(&NoRangeConstraints);
        assert!(r.is_err());
    }

    #[test]
    fn unsolvable_with_vars() {
        let x = &Qse::from_known_symbol("X", Default::default());
        let y = &Qse::from_known_symbol("Y", Default::default());
        let mut constr = x + y - GoldilocksField::from(10).into();
        // We cannot solve it, but we can also not learn anything new from it.
        let result = constr.solve(&NoRangeConstraints).unwrap();
        assert!(result.complete && result.effects.is_empty());
        // But if we know the values, we can be sure there is a conflict.
        assert!(Qse::from(GoldilocksField::from(10))
            .solve(&NoRangeConstraints)
            .is_err());

        // The same with range constraints that disallow zero.
        constr.substitute_by_known(
            &"X",
            &SymbolicExpression::from_symbol("X", RangeConstraint::from_value(5.into())),
        );
        constr.substitute_by_known(
            &"Y",
            &SymbolicExpression::from_symbol(
                "Y",
                RangeConstraint::from_range(100.into(), 102.into()),
            ),
        );
        assert!(Qse::from(GoldilocksField::from(10))
            .solve(&NoRangeConstraints)
            .is_err());
    }

    #[test]
    fn solvable_without_vars() {
        let constr = Qse::from(GoldilocksField::from(0));
        let result = constr.solve(&NoRangeConstraints).unwrap();
        assert!(result.complete && result.effects.is_empty());
    }

    #[test]
    fn solve_simple_eq() {
        let y = Qse::from_known_symbol("y", Default::default());
        let x = Qse::from_unknown_variable("X");
        // 2 * X + 7 * y - 10 = 0
        let two = Qse::from(GoldilocksField::from(2));
        let seven = Qse::from(GoldilocksField::from(7));
        let ten = Qse::from(GoldilocksField::from(10));
        let constr = two * x + seven * y - ten;
        let result = constr.solve(&NoRangeConstraints).unwrap();
        assert!(result.complete);
        assert_eq!(result.effects.len(), 1);
        let Effect::Assignment(var, expr) = &result.effects[0] else {
            panic!("Expected assignment");
        };
        assert_eq!(var.to_string(), "X");
        assert_eq!(expr.to_string(), "(((7 * y) + -10) / -2)");
    }

    #[test]
    fn solve_div_by_range_constrained_var() {
        let y = Qse::from_known_symbol("y", Default::default());
        let z = Qse::from_known_symbol("z", Default::default());
        let x = Qse::from_unknown_variable("X");
        // z * X + 7 * y - 10 = 0
        let seven = Qse::from(GoldilocksField::from(7));
        let ten = Qse::from(GoldilocksField::from(10));
        let mut constr = z * x + seven * y - ten.clone();
        // If we do not range-constrain z, we cannot solve since we don't know if it might be zero.
        let result = constr.solve(&NoRangeConstraints).unwrap();
        assert!(!result.complete && result.effects.is_empty());
        let z_rc = RangeConstraint::from_range(1.into(), 2.into());
        let range_constraints: HashMap<&'static str, RangeConstraint<GoldilocksField>> =
            HashMap::from([("z", z_rc.clone())]);
        // Just solving without applying the update to the known symbolic expressions
        // does not help either. Note that the argument `&range_constraints` to
        // `solve()` is only used for unknown variables and not for known variables.
        // For the latter to take effect, we need to call `apply_update`.
        let result = constr.solve(&range_constraints).unwrap();
        assert!(!result.complete && result.effects.is_empty());
        constr.substitute_by_known(&"z", &SymbolicExpression::from_symbol("z", z_rc.clone()));
        // Now it should work.
        let result = constr.solve(&range_constraints).unwrap();
        assert!(result.complete);
        let effects = result.effects;
        let Effect::Assignment(var, expr) = &effects[0] else {
            panic!("Expected assignment");
        };
        assert_eq!(var.to_string(), "X");
        assert_eq!(expr.to_string(), "(((7 * y) + -10) / -z)");
    }

    #[test]
    fn solve_bit_decomposition() {
        let rc = RangeConstraint::from_mask(0xffu32);
        // First try without range constrain on a, but on b and c.
        let a = Qse::from_unknown_variable("a");
        let b = Qse::from_unknown_variable("b");
        let c = Qse::from_unknown_variable("c");
        let z = Qse::from_known_symbol("Z", Default::default());
        // a * 0x100 - b * 0x10000 + c * 0x1000000 + 10 + Z = 0
        let ten = Qse::from(GoldilocksField::from(10));
        let constr: Qse = a * Qse::from(GoldilocksField::from(0x100))
            - b * Qse::from(GoldilocksField::from(0x10000))
            + c * Qse::from(GoldilocksField::from(0x1000000))
            + ten.clone()
            + z.clone();
        // Without range constraints on a, this is not solvable.
        let mut range_constraints = HashMap::from([("b", rc.clone()), ("c", rc.clone())]);
        let result = constr.solve(&range_constraints).unwrap();
        assert!(!result.complete && result.effects.is_empty());
        // Now add the range constraint on a, it should be solvable.
        range_constraints.insert("a", rc.clone());
        let result = constr.solve(&range_constraints).unwrap();
        assert!(result.complete);

        let [effect] = &result.effects[..] else {
            panic!();
        };
        let Effect::BitDecomposition(BitDecomposition { value, components }) = effect else {
            panic!();
        };
        assert_eq!(format!("{value}"), "(10 + Z)");
        let formatted = components
            .iter()
            .map(|c| {
                format!(
                    "{} = (({value} & 0x{:0x}) >> {}){};\n",
                    c.variable,
                    c.bit_mask,
                    c.exponent,
                    if c.is_negative { " [negative]" } else { "" }
                )
            })
            .join("");

        assert_eq!(
            formatted,
            "\
a = (((10 + Z) & 0xff00) >> 8) [negative];
b = (((10 + Z) & 0xff0000) >> 16);
c = (((10 + Z) & 0xff000000) >> 24) [negative];
"
        );
    }

    #[test]
    fn solve_constraint_transfer() {
        let rc = RangeConstraint::from_mask(0xffu32);
        let a = Qse::from_unknown_variable("a");
        let b = Qse::from_unknown_variable("b");
        let c = Qse::from_unknown_variable("c");
        let z = Qse::from_unknown_variable("Z");
        let range_constraints =
            HashMap::from([("a", rc.clone()), ("b", rc.clone()), ("c", rc.clone())]);
        // a * 0x100 + b * 0x10000 + c * 0x1000000 + 10 - Z = 0
        let ten = Qse::from(GoldilocksField::from(10));
        let constr = a * Qse::from(GoldilocksField::from(0x100))
            + b * Qse::from(GoldilocksField::from(0x10000))
            + c * Qse::from(GoldilocksField::from(0x1000000))
            + ten.clone()
            - z.clone();
        let result = constr.solve(&range_constraints).unwrap();
        assert!(!result.complete);
        let effects = result
            .effects
            .into_iter()
            .map(|effect| match effect {
                Effect::RangeConstraint(v, rc) => format!("{v}: {rc};\n"),
                _ => panic!(),
            })
            .format("")
            .to_string();
        // It appears twice because we solve the positive and the negated equation.
        // Note that the negated version has a different bit mask.
        assert_eq!(
            effects,
            "Z: [10, 4294967050] & 0xffffff0a;
Z: [10, 4294967050] & 0xffffffff;
"
        );
    }

    #[test]
    fn solve_quadratic() {
        let rc = RangeConstraint::from_mask(0xffu32);
        let a = Qse::from_unknown_variable("a");
        let b = Qse::from_known_symbol("b", rc.clone());
        let range_constraints = HashMap::from([("a", rc.clone()), ("b", rc.clone())]);
        let ten = Qse::from(GoldilocksField::from(10));
        let two_pow8 = Qse::from(GoldilocksField::from(0x100));
        let constr = (a.clone() - b.clone() + two_pow8 - ten.clone()) * (a - b - ten);
        let result = constr.solve(&range_constraints).unwrap();
        assert!(result.complete);
        let effects = result
            .effects
            .into_iter()
            .map(|effect| match effect {
                Effect::ConditionalAssignment {
                    variable,
                    condition: Condition { value, condition },
                    in_range_value,
                    out_of_range_value,
                } => {
                    format!("{variable} = if {value} in {condition} {{ {in_range_value} }} else {{ {out_of_range_value} }}\n")
                }
                _ => panic!(),
            })
            .format("")
            .to_string();
        assert_eq!(
            effects,
            "a = if ((b + -256) + 10) in [0, 255] & 0xff { ((b + -256) + 10) } else { (b + 10) }
"
        );
    }

    fn unpack_range_constraint(
        process_result: &ProcessResult<GoldilocksField, &'static str>,
    ) -> (&'static str, RangeConstraint<GoldilocksField>) {
        let [effect] = &process_result.effects[..] else {
            panic!();
        };
        let Effect::RangeConstraint(var, rc) = effect else {
            panic!();
        };
        (var, rc.clone())
    }

    #[test]
    fn detect_bit_constraint() {
        let a = Qse::from_unknown_variable("a");
        let one = Qse::from(GoldilocksField::from(1));
        let three = Qse::from(GoldilocksField::from(3));
        let five = Qse::from(GoldilocksField::from(5));

        // All these constraints should be equivalent to a bit constraint.
        let constraints = [
            a.clone() * (a.clone() - one.clone()),
            (a.clone() - one.clone()) * a.clone(),
            (three * a.clone()) * (five.clone() * a.clone() - five),
        ];

        for constraint in constraints {
            let result = constraint.solve(&NoRangeConstraints).unwrap();
            assert!(result.complete);
            let (var, rc) = unpack_range_constraint(&result);
            assert_eq!(var.to_string(), "a");
            assert_eq!(rc, RangeConstraint::from_mask(1u64));
        }
    }

    #[test]
    fn detect_complete_range_constraint() {
        let a = Qse::from_unknown_variable("a");
        let three = Qse::from(GoldilocksField::from(3));
        let four = Qse::from(GoldilocksField::from(4));

        // `a` can be 3 or 4, which is can be completely represented by
        // RangeConstraint::from_range(3, 4), so the identity should be
        // marked as complete.
        let constraint = (a.clone() - three) * (a - four);

        let result = constraint.solve(&NoRangeConstraints).unwrap();
        assert!(result.complete);
        let (var, rc) = unpack_range_constraint(&result);
        assert_eq!(var.to_string(), "a");
        assert_eq!(
            rc,
            RangeConstraint::from_range(GoldilocksField::from(3), GoldilocksField::from(4))
        );
    }

    #[test]
    fn detect_incomplete_range_constraint() {
        let a = Qse::from_unknown_variable("a");
        let three = Qse::from(GoldilocksField::from(3));
        let five = Qse::from(GoldilocksField::from(5));

        // `a` can be 3 or 5, so there is a range constraint
        // RangeConstraint::from_range(3, 5) on `a`.
        // However, the identity is not complete, because the
        // range constraint allows for a value of 4, so removing
        // the identity would loose information.
        let constraint = (a.clone() - three) * (a - five);

        let result = constraint.solve(&NoRangeConstraints).unwrap();
        assert!(!result.complete);
        let (var, rc) = unpack_range_constraint(&result);
        assert_eq!(var.to_string(), "a");
        assert_eq!(
            rc,
            RangeConstraint::from_range(GoldilocksField::from(3), GoldilocksField::from(5))
        );
    }

    #[test]
    fn test_substitute_by_unknown_basic_replacement() {
        let mut expr = var("a");
        let subst = var("x");

        expr.substitute_by_unknown(&"a", &subst);
        assert_eq!(expr.to_string(), "x");
    }

    #[test]
    fn test_substitute_by_unknown_linear_to_quadratic() {
        let mut expr = var("x");
        let subst = var("y") * var("z") + constant(3);
        expr.substitute_by_unknown(&"x", &subst);

        assert!(expr.is_quadratic());
        assert_eq!(expr.to_string(), "(y) * (z) + 3");
    }

    #[test]
    fn test_substitute_by_unknown_inside_quadratic() {
        let mut expr = var("x") * var("y");
        let subst = var("a") + constant(1);

        expr.substitute_by_unknown(&"x", &subst);
        assert!(expr.is_quadratic());
        assert_eq!(expr.to_string(), "(a + 1) * (y)");
    }

    #[test]
    fn test_substitute_by_unknown_linear() {
        let mut expr = var("x") + var("y");
        let subst = var("a") + var("b");

        expr.substitute_by_unknown(&"x", &subst);
        assert!(!expr.is_quadratic());
        assert_eq!(expr.linear.len(), 3);
        assert_eq!(expr.to_string(), "a + b + y");
    }

    #[test]
    fn test_complex_expression_multiple_substitution() {
        let mut expr = (var("x") * var("w")) + var("x") + constant(3) * var("y") + constant(5);
        assert_eq!(expr.to_string(), "(x) * (w) + x + 3 * y + 5");

        let subst = var("a") * var("b") + constant(1);

        expr.substitute_by_unknown(&"x", &subst);

        let (quadratic, linear_iter, constant) = expr.components();
        let linear: Vec<_> = linear_iter.collect();

        assert_eq!(
            expr.to_string(),
            "((a) * (b) + 1) * (w) + (a) * (b) + 3 * y + 6"
        );
        // Structural validation
        assert_eq!(quadratic.len(), 2);
        assert_eq!(quadratic[0].0.to_string(), "(a) * (b) + 1");
        assert_eq!(quadratic[0].0.quadratic[0].0.to_string(), "a");
        assert_eq!(quadratic[0].0.quadratic[0].1.to_string(), "b");
        assert!(quadratic[0].0.linear.is_empty());
        assert_eq!(
            quadratic[0].0.constant.try_to_number(),
            Some(GoldilocksField::from(1)),
        );
        assert_eq!(quadratic[0].1.to_string(), "w");
        assert_eq!(quadratic[1].0.to_string(), "a");
        assert_eq!(quadratic[1].1.to_string(), "b");
        assert_eq!(linear[0].0.to_string(), "y");
        assert_eq!(linear.len(), 1);
        assert_eq!(constant.try_to_number(), Some(GoldilocksField::from(6)),);
    }

    #[test]
    fn test_substitute_by_unknown_coeff_distribution() {
        let mut expr = constant(2) * var("a") + constant(7);
        assert_eq!(expr.to_string(), "2 * a + 7");

        let subst = var("x") * var("y");

        expr.substitute_by_unknown(&"a", &subst);

        let (quadratic, linear_iter, constant) = expr.components();
        let linear: Vec<_> = linear_iter.collect();

        assert_eq!(expr.to_string(), "(2 * x) * (y) + 7");

        assert_eq!(quadratic.len(), 1);
        assert_eq!(quadratic[0].0.to_string(), "2 * x");
        assert_eq!(quadratic[0].1.to_string(), "y");
        assert!(linear.is_empty());
        assert_eq!(constant.try_to_number(), Some(GoldilocksField::from(7)));
    }

    #[test]
    fn bool_plus_one_cant_be_zero() {
        let expr = var("a") + constant(1);
        let rc = RangeConstraint::from_mask(0x1u64);
        let range_constraints = HashMap::from([("a", rc.clone())]);
        assert!(expr.solve(&range_constraints).is_err());
    }

    #[test]
    fn solve_for() {
        let expr = var("w") + var("x") + constant(3) * var("y") + constant(5);
        assert_eq!(expr.to_string(), "w + x + 3 * y + 5");
        assert_eq!(
            expr.try_solve_for(&"x").unwrap().to_string(),
            "-w + -3 * y + -5"
        );
        assert_eq!(
            expr.try_solve_for(&"y").unwrap().to_string(),
            "6148914689804861440 * w + 6148914689804861440 * x + -6148914689804861442"
        );
        assert!(expr.try_solve_for(&"t").is_none());
    }

    #[test]
    fn solve_for_expr() {
        let expr = var("w") + var("x") + constant(3) * var("y") + constant(5);
        assert_eq!(expr.to_string(), "w + x + 3 * y + 5");
        assert_eq!(
            expr.try_solve_for_expr(&var("x")).unwrap().to_string(),
            "-w + -3 * y + -5"
        );
        assert_eq!(
            expr.try_solve_for_expr(&var("y")).unwrap().to_string(),
            "6148914689804861440 * w + 6148914689804861440 * x + -6148914689804861442"
        );
        assert_eq!(
            expr.try_solve_for_expr(&-(constant(3) * var("y")))
                .unwrap()
                .to_string(),
            "w + x + 5"
        );
        assert_eq!(
            expr.try_solve_for_expr(&-(constant(3) * var("y") + constant(2)))
                .unwrap()
                .to_string(),
            "w + x + 3"
        );
        assert_eq!(
            expr.try_solve_for_expr(&(var("x") + constant(3) * var("y") + constant(2)))
                .unwrap()
                .to_string(),
            "-w + -3"
        );
        // We cannot solve these because the constraint does not contain a linear multiple
        // of the expression.
        assert!(expr
            .try_solve_for_expr(&(var("x") + constant(2) * var("y")))
            .is_none());
        assert!(expr.try_solve_for_expr(&(var("x") + var("y"))).is_none());
        assert!(expr
            .try_solve_for_expr(&(constant(2) * var("x") + var("y")))
            .is_none());
    }
<<<<<<< HEAD
=======

    #[test]
    fn solve_for_expr_normalization() {
        // Test normalization
        let t = SymbolicExpression::from_symbol("t", Default::default());
        let r = SymbolicExpression::from_symbol("r", Default::default());
        let expr = var("x") * r.clone() + var("y") * t;
        assert_eq!(expr.to_string(), "r * x + t * y");
        assert_eq!(
            expr.try_solve_for_expr(&(var("x") * r))
                .unwrap()
                .to_string(),
            "-t * y"
        );
    }
>>>>>>> 0fc33b66
}<|MERGE_RESOLUTION|>--- conflicted
+++ resolved
@@ -376,18 +376,6 @@
             return None;
         }
 
-<<<<<<< HEAD
-        // Take some variable to normalize.
-        let var = expr.referenced_unknown_variables().next()?;
-        let coefficient = expr.coefficient_of_variable(var).unwrap();
-
-        let self_coefficient = self.coefficient_of_variable(var)?;
-        if !self_coefficient.is_known_nonzero() {
-            return None;
-        }
-
-        let result = expr - &(self.clone() * coefficient.field_div(self_coefficient));
-=======
         // Find a normalization factor by iterating over the variables.
         let normalization_factor = expr
             .referenced_unknown_variables()
@@ -402,7 +390,6 @@
             })
             .unwrap_or(T::from(1).into());
         let result = expr - &(self.clone() * normalization_factor);
->>>>>>> 0fc33b66
 
         // Check that the operations removed all variables in `expr` from `self`.
         if !expr
@@ -1546,8 +1533,6 @@
             .try_solve_for_expr(&(constant(2) * var("x") + var("y")))
             .is_none());
     }
-<<<<<<< HEAD
-=======
 
     #[test]
     fn solve_for_expr_normalization() {
@@ -1563,5 +1548,4 @@
             "-t * y"
         );
     }
->>>>>>> 0fc33b66
 }