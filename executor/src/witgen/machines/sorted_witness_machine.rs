--- conflicted
+++ resolved
@@ -96,17 +96,12 @@
     }
 }
 
-<<<<<<< HEAD
 fn check_identity<T: FieldElement>(
     fixed_data: &FixedData<T>,
-    id: &Identity<Expression<T>>,
+    id: &Identity<T>,
     degree: DegreeType,
 ) -> Option<PolyID> {
-    // Looking for NOTLAST { A' - A } in { POSITIVE }
-=======
-fn check_identity<T: FieldElement>(fixed_data: &FixedData<T>, id: &Identity<T>) -> Option<PolyID> {
     // Looking for NOTLAST $ [ A' - A ] in [ POSITIVE ]
->>>>>>> 91d41df9
     if id.kind != IdentityKind::Plookup
         || id.right.selector.is_some()
         || id.left.expressions.len() != 1
