--- conflicted
+++ resolved
@@ -16,99 +16,7 @@
   POWDR_OPENVM_SEGMENT_DELTA: 10000
 
 jobs:
-<<<<<<< HEAD
   test_guests_apc:
-=======
-  check_if_needs_running:
-    runs-on: ubuntu-24.04
-    outputs:
-      status: ${{ steps.count.outputs.status }}
-
-    steps:
-      - uses: actions/checkout@v4
-      - name: Count recent commits
-        id: count
-        run: echo "status=$(git log --oneline --since '24 hours ago' | wc -l)" >> $GITHUB_OUTPUT
-
-  test_release:
-    runs-on: ubuntu-24.04
-    needs: check_if_needs_running
-    if: needs.check_if_needs_running.outputs.status > 0
-
-    steps:
-      - uses: actions/checkout@v4
-        with:
-          submodules: recursive
-      - name: ⚡ Cache rust
-        uses: actions/cache@v4
-        with:
-          path: |
-            ~/.cargo/registry
-            ~/.cargo/git
-            target
-          key: ${{ runner.os }}-cargo-release-${{ hashFiles('**/Cargo.toml') }}
-      - name: Install Rust toolchain 1.88
-        run: rustup toolchain install 1.88
-      - name: Install nightly
-        run: rustup toolchain install nightly-2025-05-14 --component rust-src
-      - name: Install nightly
-        run: rustup toolchain install nightly-2025-02-14 --component rust-src
-      - name: Install riscv target
-        run: rustup target add riscv32imac-unknown-none-elf --toolchain nightly-2025-05-14
-      - name: Install test dependencies
-        run: sudo apt-get update && sudo apt-get install -y binutils-riscv64-unknown-elf lld
-      - name: Build
-        run: cargo build --all --release --all-features
-      - name: Run tests
-        run: cargo test --all --release --verbose --all-features --exclude powdr-openvm -- --include-ignored --nocapture --test-threads=2
-
-  bench:
-    runs-on: warp-ubuntu-2404-x64-4x
-    permissions:
-      contents: write
-      deployments: write
-      pull-requests: write
-
-    steps:
-      - uses: actions/checkout@v4
-        with:
-          submodules: recursive
-      - name: ⚡ Restore rust cache
-        id: cache
-        uses: WarpBuilds/cache/restore@v1
-        with:
-          path: |
-            ~/.cargo/registry/index/
-            ~/.cargo/registry/cache/
-            ~/.cargo/git/db/
-            target/
-            Cargo.lock
-          key: ${{ runner.os }}-cargo-pr-tests
-      - name: Install Rust toolchain nightly-2025-05-14 (with clippy and rustfmt)
-        run: rustup toolchain install nightly-2025-05-14 --component clippy,rustfmt,rust-src
-      - name: Install Rust toolchain 1.88
-        run: rustup toolchain install 1.88
-      - name: Install riscv target
-        run: rustup target add riscv32imac-unknown-none-elf --toolchain nightly-2025-05-14
-      - name: Install test dependencies
-        run: sudo apt-get update && sudo apt-get install -y binutils-riscv64-unknown-elf lld
-      - name: Run benchmarks
-        # we add `|| exit 1` to make sure the step fails if `cargo bench` fails
-        run: cargo bench --workspace --all-features -- --output-format bencher | tee output.txt || exit 1
-      - name: Store benchmark result
-        uses: benchmark-action/github-action-benchmark@v1
-        with:
-          name: Benchmarks
-          tool: "cargo"
-          output-file-path: output.txt
-          github-token: ${{ secrets.GITHUB_TOKEN }}
-          auto-push: true
-          alert-threshold: "120%"
-          comment-on-alert: true
-          summary-always: true
-
-  test_apc:
->>>>>>> dec7394b
     runs-on: self-hosted
 
     steps:
@@ -163,29 +71,14 @@
 
       - name: Run reth benchmark
         run: |
-          source .venv/bin/activate
           cd openvm-reth-benchmark
           RES_DIR=reth
           mkdir -p $RES_DIR
           echo "export RPC_1=${{ secrets.RPC_1 }}" >> .env
 
-          # prove with no APCs
-          MODE="prove-stark" APC=0 ./run.sh || exit 1
-          echo "Finished proving with no APCs"
-          mv metrics.json $RES_DIR/noapc.json
-
           # prove with 100 APCs, recording mem usage
-          MODE="prove-stark" APC=100 psrecord --include-children --interval 1 --log $RES_DIR/psrecord.csv --log-format csv --plot $RES_DIR/psrecord.png "./run.sh" || exit 1
+          MODE="prove-stark" APC=100 /usr/bin/time -v ./run.sh || exit 1
           echo "Finished proving with 100 APCs"
-          mv metrics.json $RES_DIR/100apc.json
-
-          mv apcs/apc_candidates.json $RES_DIR/apc_candidates.json
-
-          python ../openvm/scripts/basic_metrics.py --csv $RES_DIR/noapc.json $RES_DIR/100apc.json > $RES_DIR/basic_metrics.csv
-          python ../openvm/scripts/plot_trace_cells.py -o $RES_DIR/trace_cells.png $RES_DIR/100apc.json > $RES_DIR/trace_cells.txt
-          python ../autoprecompiles/scripts/plot_effectiveness.py $RES_DIR/apc_candidates.json --output $RES_DIR/effectiveness.png
-
-          mv $RES_DIR ../results/
 
       - name: Save revisions and run info
         run: |
