--- conflicted
+++ resolved
@@ -532,13 +532,7 @@
     let apc = Apc::new(block, machine, optimistic_constraints, &column_allocator);
 
     if let Some(path) = apc_candidates_dir_path {
-<<<<<<< HEAD
-        serialize_apc::<
-            A::Field,
-            A::Instruction,
-            <<A as Adapter>::ExecutionState as ExecutionState>::RegisterAddress,
-            <<A as Adapter>::ExecutionState as ExecutionState>::Value,
-        >(&apc, path, None);
+        serialize_apc::<A>(&apc, path, None);
 
         if let Some(optimistic_precompile) = &optimistic_precompile {
             let guaranteed_precompile_path = make_path(path, &apc, Some("guaranteed"), "txt");
@@ -547,9 +541,6 @@
             let optimistic_precompile_path = make_path(path, &apc, Some("optimistic"), "txt");
             std::fs::write(optimistic_precompile_path, optimistic_precompile).unwrap();
         }
-=======
-        serialize_apc::<A>(&apc, path, None);
->>>>>>> 905f9145
     }
 
     let apc = convert_apc_field_type(apc, &A::into_field);
@@ -559,7 +550,6 @@
     Ok(apc)
 }
 
-<<<<<<< HEAD
 fn make_path<T, I, A, V>(
     base_path: &Path,
     apc: &Apc<T, I, A, V>,
@@ -572,14 +562,7 @@
         .with_extension(extension)
 }
 
-fn serialize_apc<T: Serialize, I: Serialize, A: Serialize, V: Serialize>(
-    apc: &Apc<T, I, A, V>,
-    path: &Path,
-    suffix: Option<&str>,
-) {
-=======
 fn serialize_apc<A: Adapter>(apc: &AdapterApcOverPowdrField<A>, path: &Path, suffix: Option<&str>) {
->>>>>>> 905f9145
     std::fs::create_dir_all(path).expect("Failed to create directory for APC candidates");
 
     let ser_path = make_path(path, apc, suffix, "cbor");
