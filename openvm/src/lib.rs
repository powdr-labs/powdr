use derive_more::From;
use eyre::Result;
use itertools::{multiunzip, Itertools};
use openvm_build::{build_guest_package, find_unique_executable, get_package, TargetFilter};
use openvm_circuit::arch::InitFileGenerator;
use openvm_circuit::arch::{
    instructions::exe::VmExe, segment::DefaultSegmentationStrategy, InstructionExecutor, Streams,
    SystemConfig, VirtualMachine, VmChipComplex, VmConfig, VmInventoryError,
};
use openvm_circuit::{circuit_derive::Chip, derive::AnyEnum};
use openvm_circuit_primitives_derive::ChipUsageGetter;
use openvm_sdk::{
    config::{AggStarkConfig, AppConfig, SdkVmConfig, SdkVmConfigExecutor, SdkVmConfigPeriphery},
    keygen::AggStarkProvingKey,
    prover::AggStarkProver,
    Sdk, StdIn,
};
use openvm_stark_backend::{config::StarkGenericConfig, engine::StarkEngine, rap::AnyRap, Chip};
use openvm_stark_sdk::config::{
    baby_bear_poseidon2::{BabyBearPoseidon2Config, BabyBearPoseidon2Engine},
    FriParameters,
};
use openvm_stark_sdk::engine::StarkFriEngine;
use openvm_stark_sdk::openvm_stark_backend::{config::Val, p3_field::PrimeField32};
use powdr_extension::{PowdrExecutor, PowdrExtension, PowdrPeriphery};
use powdr_number::{BabyBearField, FieldElement, LargeInt};
use serde::{Deserialize, Serialize};
use std::cmp::Reverse;
use std::fs::File;
use std::io::BufWriter;
use std::{
    collections::HashMap,
    path::{Path, PathBuf},
    sync::{Arc, Mutex},
};
use strum::{Display, EnumString};

use tracing::dispatcher::Dispatch;
use tracing::field::Field as TracingField;
use tracing::{Event, Level, Subscriber};
use tracing_subscriber::{
    layer::Context,
    prelude::*,
    registry::{LookupSpan, Registry},
    Layer,
};

use crate::extraction_utils::{export_pil, get_air_metrics, AirWidths, OriginalVmConfig};
use crate::instruction_formatter::openvm_opcode_formatter;
use crate::powdr_extension::PowdrPrecompile;
use crate::traits::OpenVmField;

mod air_builder;
pub mod bus_map;
pub mod extraction_utils;
pub mod opcode;
pub mod symbolic_instruction_builder;
mod utils;

type BabyBearSC = BabyBearPoseidon2Config;
type PowdrBB = powdr_number::BabyBearField;

pub use opcode::instruction_allowlist;
pub use powdr_autoprecompiles::DegreeBound;
pub use traits::IntoOpenVm;

impl IntoOpenVm for PowdrBB {
    type Field = openvm_stark_sdk::p3_baby_bear::BabyBear;

    fn into_openvm_field(self) -> Self::Field {
        use openvm_stark_backend::p3_field::FieldAlgebra;
        openvm_stark_sdk::p3_baby_bear::BabyBear::from_canonical_u32(
            self.to_integer().try_into_u32().unwrap(),
        )
    }

    fn from_openvm_field(field: Self::Field) -> Self {
        BabyBearField::from(
            <Self::Field as openvm_stark_backend::p3_field::PrimeField32>::as_canonical_u32(&field),
        )
    }
}

pub use openvm_build::GuestOptions;
pub use powdr_autoprecompiles::bus_map::{BusMap, BusType};

/// We do not use the transpiler, instead we customize an already transpiled program
mod customize_exe;

pub use customize_exe::{customize, OPENVM_DEGREE_BOUND, POWDR_OPCODE};

// A module for our extension
mod powdr_extension;

pub mod bus_interaction_handler;
mod instruction_formatter;
mod traits;

mod plonk;

/// Three modes for profiler guided optimization with different cost functions to sort the basic blocks by descending cost and select the most costly ones to accelerate.
/// The inner HashMap contains number of time a pc is executed.
#[derive(Default)]
pub enum PgoConfig {
    /// cost = cells saved per apc * times executed
    /// max total columns
    Cell(HashMap<u32, u32>, Option<usize>),
    /// cost = instruction per apc * times executed
    Instruction(HashMap<u32, u32>),
    /// cost = instruction per apc
    #[default]
    None,
}

#[derive(Copy, Clone, Debug, EnumString, Display)]
#[strum(serialize_all = "lowercase")]
pub enum PgoType {
    /// cost = cells saved per apc * times executed
    /// max total columns
    Cell(Option<usize>),
    /// cost = instruction per apc * times executed
    Instruction,
    /// cost = instruction per apc
    None,
}

impl Default for PgoType {
    fn default() -> Self {
        PgoType::Cell(None)
    }
}

/// A custom VmConfig that wraps the SdkVmConfig, adding our custom extension.
#[derive(Serialize, Deserialize, Clone)]
pub struct SpecializedConfig {
    pub sdk_config: OriginalVmConfig,
    powdr: PowdrExtension<BabyBearField>,
}

// For generation of the init file, we delegate to the underlying SdkVmConfig.
impl InitFileGenerator for SpecializedConfig {
    fn generate_init_file_contents(&self) -> Option<String> {
        self.sdk_config.config().generate_init_file_contents()
    }

    fn write_to_init_file(
        &self,
        manifest_dir: &Path,
        init_file_name: Option<&str>,
    ) -> eyre::Result<()> {
        self.sdk_config
            .config()
            .write_to_init_file(manifest_dir, init_file_name)
    }
}

#[allow(clippy::large_enum_variant)]
#[derive(ChipUsageGetter, From, AnyEnum)]
pub enum SpecializedExecutor<P: IntoOpenVm> {
    #[any_enum]
    SdkExecutor(SdkVmConfigExecutor<OpenVmField<P>>),
    #[any_enum]
    PowdrExecutor(PowdrExecutor<P>),
}

// These implementations could normally be derived by the `InstructionExecutorDerive` and `Chip` macros,
// but they don't work with the field types above.
impl<SC: StarkGenericConfig, P: IntoOpenVm<Field = Val<SC>>> Chip<SC> for SpecializedExecutor<P>
where
    Val<SC>: PrimeField32,
{
    fn generate_air_proof_input(self) -> openvm_stark_backend::prover::types::AirProofInput<SC> {
        match self {
            SpecializedExecutor::SdkExecutor(executor) => executor.generate_air_proof_input(),
            SpecializedExecutor::PowdrExecutor(executor) => executor.generate_air_proof_input(),
        }
    }

    fn air(&self) -> std::sync::Arc<dyn AnyRap<SC>> {
        match self {
            SpecializedExecutor::SdkExecutor(executor) => executor.air(),
            SpecializedExecutor::PowdrExecutor(executor) => executor.air(),
        }
    }
}

impl<P: IntoOpenVm> InstructionExecutor<OpenVmField<P>> for SpecializedExecutor<P> {
    fn execute(
        &mut self,
        memory: &mut openvm_circuit::system::memory::MemoryController<OpenVmField<P>>,
        instruction: &openvm_instructions::instruction::Instruction<OpenVmField<P>>,
        from_state: openvm_circuit::arch::ExecutionState<u32>,
    ) -> openvm_circuit::arch::Result<openvm_circuit::arch::ExecutionState<u32>> {
        match self {
            SpecializedExecutor::SdkExecutor(executor) => {
                executor.execute(memory, instruction, from_state)
            }
            SpecializedExecutor::PowdrExecutor(executor) => {
                executor.execute(memory, instruction, from_state)
            }
        }
    }

    fn get_opcode_name(&self, opcode: usize) -> String {
        match self {
            SpecializedExecutor::SdkExecutor(executor) => executor.get_opcode_name(opcode),
            SpecializedExecutor::PowdrExecutor(executor) => executor.get_opcode_name(opcode),
        }
    }
}

#[derive(From, ChipUsageGetter, Chip, AnyEnum)]
pub enum MyPeriphery<F: PrimeField32> {
    #[any_enum]
    SdkPeriphery(SdkVmConfigPeriphery<F>),
    #[any_enum]
    PowdrPeriphery(PowdrPeriphery<F>),
}

impl VmConfig<OpenVmField<BabyBearField>> for SpecializedConfig {
    type Executor = SpecializedExecutor<BabyBearField>;
    type Periphery = MyPeriphery<OpenVmField<BabyBearField>>;

    fn system(&self) -> &SystemConfig {
        VmConfig::<OpenVmField<BabyBearField>>::system(self.sdk_config.config())
    }

    fn system_mut(&mut self) -> &mut SystemConfig {
        VmConfig::<OpenVmField<BabyBearField>>::system_mut(self.sdk_config.config_mut())
    }

    fn create_chip_complex(
        &self,
    ) -> Result<
        VmChipComplex<OpenVmField<BabyBearField>, Self::Executor, Self::Periphery>,
        VmInventoryError,
    > {
        let chip = self.sdk_config.create_chip_complex()?;
        let chip = chip.extend(&self.powdr)?;

        Ok(chip)
    }
}

impl SpecializedConfig {
    fn new(
        base_config: OriginalVmConfig,
        precompiles: Vec<PowdrPrecompile<BabyBearField>>,
        implementation: PrecompileImplementation,
    ) -> Self {
        let airs = base_config.airs().expect("Failed to convert the AIR of an OpenVM instruction, even after filtering by the blacklist!");
        let bus_map = base_config.bus_map();
        let powdr_extension = PowdrExtension::new(
            precompiles,
            base_config.config().clone(),
            implementation,
            bus_map,
            airs,
        );
        Self {
            sdk_config: base_config,
            powdr: powdr_extension,
        }
    }
}

pub fn build_elf_path<P: AsRef<Path>>(
    guest_opts: GuestOptions,
    pkg_dir: P,
    target_filter: &Option<TargetFilter>,
) -> Result<PathBuf> {
    let pkg = get_package(pkg_dir.as_ref());
    let target_dir = match build_guest_package(&pkg, &guest_opts, None, target_filter) {
        Ok(target_dir) => target_dir,
        Err(Some(code)) => {
            return Err(eyre::eyre!("Failed to build guest: code = {}", code));
        }
        Err(None) => {
            return Err(eyre::eyre!(
                "Failed to build guest (OPENVM_SKIP_BUILD is set)"
            ));
        }
    };

    find_unique_executable(pkg_dir, target_dir, target_filter)
}

// compile the original openvm program without powdr extension
pub fn compile_openvm(
    guest: &str,
    guest_opts: GuestOptions,
) -> Result<OriginalCompiledProgram, Box<dyn std::error::Error>> {
    let sdk = Sdk::default();

    // Build the ELF with guest options and a target filter.
    // We need these extra Rust flags to get the labels.
    let guest_opts = guest_opts.with_rustc_flags(vec!["-C", "link-arg=--emit-relocs"]);

    // Point to our local guest
    use std::path::PathBuf;
    let mut path = PathBuf::from(env!("CARGO_MANIFEST_DIR")).to_path_buf();
    path.push(guest);
    let target_path = path.to_str().unwrap();

    // try to load the sdk config from the openvm.toml file, otherwise use the default
    let openvm_toml_path = path.join("openvm.toml");
    let sdk_vm_config = if openvm_toml_path.exists() {
        let toml = std::fs::read_to_string(&openvm_toml_path)?;
        let app_config: AppConfig<_> = toml::from_str(&toml)?;
        app_config.app_vm_config
    } else {
        SdkVmConfig::builder()
            .system(Default::default())
            .rv32i(Default::default())
            .rv32m(Default::default())
            .io(Default::default())
            .build()
    };

    let elf = sdk.build(
        guest_opts,
        &sdk_vm_config,
        target_path,
        &Default::default(),
        Default::default(),
    )?;

    // Transpile the ELF into a VmExe. Note that this happens using the sdk transpiler only, our extension does not use a transpiler.
    let exe = sdk.transpile(elf, sdk_vm_config.transpiler())?;

    Ok(OriginalCompiledProgram { exe, sdk_vm_config })
}

/// Determines how the precompile (a circuit with algebraic gates and bus interactions)
/// is implemented as a RAP.
#[derive(Default, Clone, Deserialize, Serialize)]
pub enum PrecompileImplementation {
    /// Allocate a column for each variable and process a call in a single row.
    #[default]
    SingleRowChip,
    /// Compile the circuit to a PlonK circuit.
    PlonkChip,
}

#[derive(Clone)]
pub struct PowdrConfig {
    /// Number of autoprecompiles to generate.
    pub autoprecompiles: u64,
    /// Number of basic blocks to skip for autoprecompiles.
    /// This is either the largest N if no PGO, or the costliest N with PGO.
    pub skip_autoprecompiles: u64,
    /// Max degree of constraints.
    pub degree_bound: DegreeBound,
    /// Implementation of the precompiles, i.e., how to compile them to a RAP.
    pub implementation: PrecompileImplementation,
}

impl PowdrConfig {
    pub fn new(autoprecompiles: u64, skip_autoprecompiles: u64) -> Self {
        Self {
            autoprecompiles,
            skip_autoprecompiles,
            degree_bound: DegreeBound {
                identities: customize_exe::OPENVM_DEGREE_BOUND,
                bus_interactions: customize_exe::OPENVM_DEGREE_BOUND - 1,
            },
            implementation: PrecompileImplementation::default(),
        }
    }

    pub fn with_autoprecompiles(self, autoprecompiles: u64) -> Self {
        Self {
            autoprecompiles,
            ..self
        }
    }

    pub fn with_degree_bound(self, degree_bound: DegreeBound) -> Self {
        Self {
            degree_bound,
            ..self
        }
    }

    pub fn with_precompile_implementation(
        self,
        precompile_implementation: PrecompileImplementation,
    ) -> Self {
        Self {
            implementation: precompile_implementation,
            ..self
        }
    }
}

pub fn compile_guest(
    guest: &str,
    guest_opts: GuestOptions,
    config: PowdrConfig,
    pgo_config: PgoConfig,
) -> Result<CompiledProgram, Box<dyn std::error::Error>> {
    let original_program = compile_openvm(guest, guest_opts.clone())?;

    // Optional tally of opcode freqency (only enabled for debug level logs)
    if tracing::enabled!(Level::DEBUG) {
        tally_opcode_frequency(&pgo_config, &original_program.exe);
    }

    compile_exe(guest, guest_opts, original_program, config, pgo_config)
}

fn tally_opcode_frequency(pgo_config: &PgoConfig, exe: &VmExe<OpenVmField<BabyBearField>>) {
    let pgo_program_idx_count = match pgo_config {
        PgoConfig::Cell(pgo_program_idx_count, _)
        | PgoConfig::Instruction(pgo_program_idx_count) => {
            // If execution count of each pc is available, we tally the opcode execution frequency
            tracing::debug!("Opcode execution frequency:");
            pgo_program_idx_count
        }
        PgoConfig::None => {
            // If execution count of each pc isn't available, we just count the occurrences of each opcode in the program
            tracing::debug!("Opcode frequency in program:");
            // Create a dummy HashMap that returns 1 for each pc
            &(0..exe.program.instructions_and_debug_infos.len())
                .map(|i| (i as u32, 1))
                .collect::<HashMap<_, _>>()
        }
    };

    exe.program
        .instructions_and_debug_infos
        .iter()
        .enumerate()
        .fold(HashMap::new(), |mut acc, (i, instr)| {
            let opcode = instr.as_ref().unwrap().0.opcode;
            if let Some(count) = pgo_program_idx_count.get(&(i as u32)) {
                *acc.entry(opcode).or_insert(0) += count;
            }
            acc
        })
        .into_iter()
        .sorted_by_key(|(_, count)| Reverse(*count))
        .for_each(|(opcode, count)| {
            // Log the opcode and its count
            tracing::debug!("   {}: {count}", openvm_opcode_formatter(&opcode));
        });
}

pub fn compile_exe(
    guest: &str,
    guest_opts: GuestOptions,
    original_program: OriginalCompiledProgram,
    config: PowdrConfig,
    pgo_config: PgoConfig,
) -> Result<CompiledProgram, Box<dyn std::error::Error>> {
    // Build the ELF with guest options and a target filter.
    // We need these extra Rust flags to get the labels.
    let guest_opts = guest_opts.with_rustc_flags(vec!["-C", "link-arg=--emit-relocs"]);

    // Point to our local guest
    use std::path::PathBuf;
    let mut path = PathBuf::from(env!("CARGO_MANIFEST_DIR")).to_path_buf();
    path.push(guest);
    let target_path = path.to_str().unwrap();

    let elf_binary_path = build_elf_path(guest_opts.clone(), target_path, &Default::default())?;

    compile_exe_with_elf(
        original_program,
        &std::fs::read(elf_binary_path)?,
        config,
        pgo_config,
    )
}

pub fn compile_exe_with_elf(
    original_program: OriginalCompiledProgram,
    elf: &[u8],
    config: PowdrConfig,
    pgo_config: PgoConfig,
) -> Result<CompiledProgram, Box<dyn std::error::Error>> {
    let compiled = customize(
        original_program,
        &powdr_riscv_elf::load_elf_from_buffer(elf).text_labels,
        config,
        pgo_config,
    );
    // Export the compiled program to a PIL file for debugging purposes.
    export_pil(
        &mut BufWriter::new(File::create("debug.pil").unwrap()),
        &compiled.vm_config,
    );
    Ok(compiled)
}

#[derive(Serialize, Deserialize, Clone)]
pub struct CompiledProgram {
    pub exe: VmExe<OpenVmField<BabyBearField>>,
    pub vm_config: SpecializedConfig,
}

// the original openvm program and config without powdr extension
#[derive(Clone)]
pub struct OriginalCompiledProgram {
    pub exe: VmExe<OpenVmField<BabyBearField>>,
    pub sdk_vm_config: SdkVmConfig,
}

#[derive(Default, Debug)]
pub struct AirMetrics {
    pub name: String,
    pub widths: AirWidths,
    pub constraints: usize,
    pub bus_interactions: usize,
}

pub enum AirMetricsType {
    Powdr,
    NonPowdr,
}

pub fn assert_air_metrics_sum(to_sum: Vec<AirMetrics>, expected: AirMetrics) {
    let sum = to_sum
        .iter()
        .fold(AirMetrics::default(), |mut acc, metric| {
            acc.widths.preprocessed += metric.widths.preprocessed;
            acc.widths.main += metric.widths.main;
            acc.widths.log_up += metric.widths.log_up;
            acc.constraints += metric.constraints;
            acc.bus_interactions += metric.bus_interactions;
            acc
        });
    assert_eq!(sum.widths, expected.widths);
    assert_eq!(sum.constraints, expected.constraints);
    assert_eq!(sum.bus_interactions, expected.bus_interactions);
}

impl CompiledProgram {
    pub fn air_metrics(&self, metrics_type: AirMetricsType) -> Vec<AirMetrics> {
        let chip_complex: VmChipComplex<_, _, _> = self.vm_config.create_chip_complex().unwrap();

        chip_complex
            .inventory
            .executors()
            .iter()
            .filter_map(|executor| {
                let air = executor.air();
                let name = air.name();

                // We actually give name "powdr_air_for_opcode_<opcode>" to the AIRs,
                // but OpenVM uses the actual Rust type (PowdrAir) as the name in this method.
                // TODO this is hacky but not sure how to do it better rn.
<<<<<<< HEAD
                let is_powdr_air = name.starts_with("PowdrAir") || name.starts_with("PlonkAir");
                match metrics_type {
                    AirMetricsType::Powdr => is_powdr_air.then(|| get_air_metrics(air)),
                    AirMetricsType::NonPowdr => (!is_powdr_air).then(|| get_air_metrics(air)),
=======
                if name.starts_with("PowdrAir") || name.starts_with("PlonkAir") {
                    Some(get_air_metrics(air))
                } else {
                    None
>>>>>>> 5ae915d7
                }
            })
            .collect()
    }
}

pub fn execute(program: CompiledProgram, inputs: StdIn) -> Result<(), Box<dyn std::error::Error>> {
    let CompiledProgram { exe, vm_config } = program;

    let sdk = Sdk::default();

    let output = sdk.execute(exe.clone(), vm_config.clone(), inputs)?;
    tracing::info!("Public values output: {:?}", output);

    Ok(())
}

pub fn prove(
    program: &CompiledProgram,
    mock: bool,
    recursion: bool,
    inputs: StdIn,
    segment_height: Option<usize>, // uses the default height if None
) -> Result<(), Box<dyn std::error::Error>> {
    let exe = &program.exe;
    let mut vm_config = program.vm_config.clone();

    // DefaultSegmentationStrategy { max_segment_len: 4194204, max_cells_per_chip_in_segment: 503304480 }
    if let Some(segment_height) = segment_height {
        vm_config
            .sdk_config
            .config_mut()
            .system
            .config
            .segmentation_strategy = Arc::new(
            DefaultSegmentationStrategy::new_with_max_segment_len(segment_height),
        );
        tracing::debug!("Setting max segment len to {}", segment_height);
    }

    let sdk = Sdk::default();

    // Set app configuration
    let app_log_blowup = 2;
    let app_fri_params = FriParameters::standard_with_100_bits_conjectured_security(app_log_blowup);
    let app_config = AppConfig::new(app_fri_params, vm_config.clone());

    // Commit the exe
    let app_committed_exe = sdk.commit_app_exe(app_fri_params, exe.clone())?;

    // Generate an AppProvingKey
    let app_pk = Arc::new(sdk.app_keygen(app_config)?);

    if mock {
        tracing::info!("Checking constraints and witness in Mock prover...");
        let engine = BabyBearPoseidon2Engine::new(
            FriParameters::standard_with_100_bits_conjectured_security(app_log_blowup),
        );
        let vm = VirtualMachine::new(engine, vm_config.clone());
        let pk = vm.keygen();
        let streams = Streams::from(inputs);
        let mut result = vm.execute_and_generate(exe.clone(), streams).unwrap();
        let _final_memory = Option::take(&mut result.final_memory);
        let global_airs = vm.config().create_chip_complex().unwrap().airs();
        for proof_input in &result.per_segment {
            let (airs, pks, air_proof_inputs): (Vec<_>, Vec<_>, Vec<_>) =
                multiunzip(proof_input.per_air.iter().map(|(air_id, air_proof_input)| {
                    (
                        global_airs[*air_id].clone(),
                        pk.per_air[*air_id].clone(),
                        air_proof_input.clone(),
                    )
                }));
            vm.engine.debug(&airs, &pks, &air_proof_inputs);
        }
    } else {
        // Generate a proof
        tracing::info!("Generating app proof...");
        let start = std::time::Instant::now();
        let app_proof =
            sdk.generate_app_proof(app_pk.clone(), app_committed_exe.clone(), inputs.clone())?;
        tracing::info!("App proof took {:?}", start.elapsed());

        tracing::info!(
            "Public values: {:?}",
            app_proof.user_public_values.public_values
        );

        // Verify
        let app_vk = app_pk.get_app_vk();
        sdk.verify_app_proof(&app_vk, &app_proof)?;
        tracing::info!("App proof verification done.");

        if recursion {
            // Generate the aggregation proving key
            tracing::info!("Generating aggregation proving key...");
            let (agg_stark_pk, _) =
                AggStarkProvingKey::dummy_proof_and_keygen(AggStarkConfig::default());

            tracing::info!("Generating aggregation proof...");

            let agg_prover = AggStarkProver::<BabyBearPoseidon2Engine>::new(
                agg_stark_pk,
                app_pk.leaf_committed_exe.clone(),
                *sdk.agg_tree_config(),
            );
            // Note that this proof is not verified. We assume that any valid app proof
            // (verified above) also leads to a valid aggregation proof.
            // If this was not the case, it would be a completeness bug in OpenVM.
            let start = std::time::Instant::now();
            let _proof_with_publics = agg_prover.generate_root_verifier_input(app_proof);
            tracing::info!("Agg proof (inner recursion) took {:?}", start.elapsed());
        }

        tracing::info!("All done.");
    }

    Ok(())
}

// Same as execution_profile below but for guest path inputs.
pub fn execution_profile_from_guest(
    guest: &str,
    guest_opts: GuestOptions,
    inputs: StdIn,
) -> HashMap<u32, u32> {
    let program = compile_openvm(guest, guest_opts).unwrap();
    execution_profile(program, inputs)
}

// Produces execution count by pc_index
// Used in Pgo::Cell and Pgo::Instruction to help rank basic blocks to create APCs for
pub fn execution_profile(program: OriginalCompiledProgram, inputs: StdIn) -> HashMap<u32, u32> {
    let OriginalCompiledProgram { exe, sdk_vm_config } = program;

    // in memory collector storage
    let collected = Arc::new(Mutex::new(Vec::new()));
    let collector_layer = PgoCollector {
        pc: collected.clone(),
    };

    // build subscriber
    let subscriber = Registry::default().with(collector_layer);

    // prepare for execute
    let sdk = Sdk::default();

    // dispatch constructs a local subscriber at trace level that is invoked during data collection but doesn't override the global one at info level
    let dispatch = Dispatch::new(subscriber);
    tracing::dispatcher::with_default(&dispatch, || {
        sdk.execute(exe.clone(), sdk_vm_config.clone(), inputs)
            .unwrap();
    });

    // collect the pc's during execution
    let pc = collected.lock().unwrap();

    // create pc_index map to times executed, where pc_index = (pc - pc_base) / step
    let pc_base = exe.program.pc_base;
    let step = exe.program.step;
    let pc_index_count = pc
        .iter()
        .fold(std::collections::HashMap::new(), |mut acc, pc| {
            let pc_index = (*pc as u32 - pc_base) / step;
            *acc.entry(pc_index).or_insert(0u32) += 1;
            acc
        });

    // the smallest pc is the same as the base_pc if there's no stdin
    let pc_min = pc.iter().min().unwrap();
    tracing::debug!("pc_min: {}; pc_base: {}", pc_min, pc_base);

    // print the total and by pc counts
    tracing::debug!("Pgo captured {} pc's", pc.len());

    if tracing::enabled!(Level::DEBUG) {
        // print pc_index map in descending order of pc_index count
        let mut pc_index_count_sorted: Vec<_> = pc_index_count.iter().collect();
        pc_index_count_sorted.sort_by(|a, b| b.1.cmp(a.1));
        pc_index_count_sorted.iter().for_each(|(pc, count)| {
            tracing::debug!("pc_index {}: {}", pc, count);
        });
    }

    pc_index_count
}

// holds basic type fields of execution objects captured in trace by subscriber
#[derive(Default)]
struct PgoData {
    pc: Option<usize>,
}

impl tracing::field::Visit for PgoData {
    // when we receive a u64 field, they are parsed into fields of the pgo data
    fn record_u64(&mut self, field: &tracing::field::Field, value: u64) {
        if field.name() == "pc" {
            self.pc = Some(value as usize);
        }
    }

    // required for implementation, but in practice we will only receive u64 fields
    // the fields we receive are determined by the instruction trace print out of our openvm fork during execution
    fn record_debug(&mut self, _: &TracingField, _: &dyn std::fmt::Debug) {}
}

// A Layer that collects data we are interested in using for the pgo from the trace fields.
#[derive(Clone)]
struct PgoCollector {
    pc: Arc<Mutex<Vec<usize>>>,
}

impl<S> Layer<S> for PgoCollector
where
    S: Subscriber + for<'a> LookupSpan<'a>,
{
    fn on_event(&self, event: &Event<'_>, _ctx: Context<'_, S>) {
        // build a visitor to parse and hold trace fields we are interested in
        let mut visitor = PgoData::default();
        event.record(&mut visitor);

        // because our subscriber is at the trace level, for trace print outs that don't match PgoData,
        // the visitor can't parse them, and these cases are filtered out automatically
        if let Some(pc) = visitor.pc {
            self.pc.lock().unwrap().push(pc);
        }
    }
}

#[cfg(test)]
mod tests {
    use super::*;
    use test_log::test;

    fn compile_and_prove(
        guest: &str,
        config: PowdrConfig,
        mock: bool,
        recursion: bool,
        stdin: StdIn,
        pgo_config: PgoConfig,
        segment_height: Option<usize>,
    ) -> Result<(), Box<dyn std::error::Error>> {
        let program = compile_guest(guest, GuestOptions::default(), config, pgo_config).unwrap();
        prove(&program, mock, recursion, stdin, segment_height)
    }

    fn prove_simple(
        guest: &str,
        config: PowdrConfig,
        stdin: StdIn,
        pgo_config: PgoConfig,
        segment_height: Option<usize>,
    ) {
        let result = compile_and_prove(
            guest,
            config,
            false,
            false,
            stdin,
            pgo_config,
            segment_height,
        );
        assert!(result.is_ok());
    }

    fn prove_mock(
        guest: &str,
        config: PowdrConfig,
        stdin: StdIn,
        pgo_config: PgoConfig,
        segment_height: Option<usize>,
    ) {
        let result = compile_and_prove(
            guest,
            config,
            true,
            false,
            stdin,
            pgo_config,
            segment_height,
        );
        assert!(result.is_ok());
    }

    fn prove_recursion(
        guest: &str,
        config: PowdrConfig,
        stdin: StdIn,
        pgo_config: PgoConfig,
        segment_height: Option<usize>,
    ) {
        let result = compile_and_prove(
            guest,
            config,
            false,
            true,
            stdin,
            pgo_config,
            segment_height,
        );
        assert!(result.is_ok());
    }

    const GUEST: &str = "guest";
    const GUEST_ITER: u32 = 1 << 10;
    const GUEST_APC: u64 = 1;
    const GUEST_SKIP: u64 = 56;
    const GUEST_SKIP_PGO: u64 = 0;

    const GUEST_KECCAK: &str = "guest-keccak";
    const GUEST_KECCAK_ITER: u32 = 1_000;
    const GUEST_KECCAK_ITER_SMALL: u32 = 10;
    const GUEST_KECCAK_ITER_LARGE: u32 = 25_000;
    const GUEST_KECCAK_APC: u64 = 1;
    const GUEST_KECCAK_APC_PGO: u64 = 10;
    const GUEST_KECCAK_APC_PGO_LARGE: u64 = 100;
    const GUEST_KECCAK_SKIP: u64 = 0;

    #[test]
    fn guest_prove_simple() {
        let mut stdin = StdIn::default();
        stdin.write(&GUEST_ITER);
        let config = PowdrConfig::new(GUEST_APC, GUEST_SKIP);
        prove_simple(GUEST, config, stdin, PgoConfig::None, None);
    }

    #[test]
    fn guest_prove_mock() {
        let mut stdin = StdIn::default();
        stdin.write(&GUEST_ITER);
        let config = PowdrConfig::new(GUEST_APC, GUEST_SKIP);
        prove_mock(GUEST, config, stdin, PgoConfig::None, None);
    }

    // All gate constraints should be satisfied, but bus interactions are not implemented yet.
    #[test]
    fn guest_plonk_prove_mock() {
        let mut stdin = StdIn::default();
        stdin.write(&GUEST_ITER);
        let config = PowdrConfig::new(GUEST_APC, GUEST_SKIP)
            .with_precompile_implementation(PrecompileImplementation::PlonkChip);
        prove_mock(GUEST, config, stdin, PgoConfig::None, None);
    }

    #[test]
    #[ignore = "Too much RAM"]
    fn guest_prove_recursion() {
        let mut stdin = StdIn::default();
        stdin.write(&GUEST_ITER);
        let config = PowdrConfig::new(GUEST_APC, GUEST_SKIP);
        let pgo_data = execution_profile_from_guest(GUEST, GuestOptions::default(), stdin.clone());
        prove_recursion(GUEST, config, stdin, PgoConfig::Instruction(pgo_data), None);
    }

    #[test]
    fn keccak_small_prove_simple() {
        let mut stdin = StdIn::default();
        stdin.write(&GUEST_KECCAK_ITER_SMALL);
        let config = PowdrConfig::new(GUEST_KECCAK_APC, GUEST_KECCAK_SKIP);
        prove_simple(GUEST_KECCAK, config, stdin, PgoConfig::None, None);
    }

    #[test]
    fn kecak_small_prove_simple_multi_segment() {
        // Set the default segmentation height to a small value to test multi-segment proving
        let mut stdin = StdIn::default();
        stdin.write(&GUEST_KECCAK_ITER_SMALL);
        let config = PowdrConfig::new(GUEST_KECCAK_APC, GUEST_KECCAK_SKIP);
        // should create two segments
        prove_simple(GUEST_KECCAK, config, stdin, PgoConfig::None, Some(4_000));
    }

    #[test]
    #[ignore = "Too long"]
    fn keccak_prove_simple() {
        let mut stdin = StdIn::default();
        stdin.write(&GUEST_KECCAK_ITER);
        let config = PowdrConfig::new(GUEST_KECCAK_APC, GUEST_KECCAK_SKIP);
        prove_simple(GUEST_KECCAK, config, stdin, PgoConfig::None, None);
    }

    #[test]
    #[ignore = "Too much RAM"]
    fn keccak_prove_many_apcs() {
        let mut stdin = StdIn::default();
        stdin.write(&GUEST_KECCAK_ITER);
        let pgo_data =
            execution_profile_from_guest(GUEST_KECCAK, GuestOptions::default(), stdin.clone());

        let config = PowdrConfig::new(GUEST_KECCAK_APC_PGO_LARGE, GUEST_KECCAK_SKIP);
        prove_recursion(
            GUEST_KECCAK,
            config.clone(),
            stdin.clone(),
            PgoConfig::Instruction(pgo_data.clone()),
            None,
        );

        prove_recursion(
            GUEST_KECCAK,
            config.clone(),
            stdin,
            PgoConfig::Cell(pgo_data, None),
            None,
        );
    }

    #[test]
    #[ignore = "Too much RAM"]
    fn keccak_prove_large() {
        let mut stdin = StdIn::default();
        stdin.write(&GUEST_KECCAK_ITER_LARGE);
        let pgo_data =
            execution_profile_from_guest(GUEST_KECCAK, GuestOptions::default(), stdin.clone());

        let config = PowdrConfig::new(GUEST_KECCAK_APC_PGO, GUEST_KECCAK_SKIP);
        prove_recursion(
            GUEST_KECCAK,
            config,
            stdin,
            PgoConfig::Instruction(pgo_data),
            None,
        );
    }

    #[test]
    fn keccak_small_prove_mock() {
        let mut stdin = StdIn::default();
        stdin.write(&GUEST_KECCAK_ITER_SMALL);

        let config = PowdrConfig::new(GUEST_KECCAK_APC, GUEST_KECCAK_SKIP);
        prove_mock(GUEST_KECCAK, config, stdin, PgoConfig::None, None);
    }

    // All gate constraints should be satisfied, but bus interactions are not implemented yet.
    #[test]
    fn keccak_plonk_small_prove_mock() {
        let mut stdin = StdIn::default();
        stdin.write(&GUEST_KECCAK_ITER_SMALL);
        let config = PowdrConfig::new(GUEST_KECCAK_APC, GUEST_KECCAK_SKIP)
            .with_precompile_implementation(PrecompileImplementation::PlonkChip);
        prove_mock(GUEST_KECCAK, config, stdin, PgoConfig::None, None);
    }

    #[test]
    #[ignore = "Too long"]
    fn keccak_prove_mock() {
        let mut stdin = StdIn::default();
        stdin.write(&GUEST_KECCAK_ITER);
        let config = PowdrConfig::new(GUEST_KECCAK_APC, GUEST_KECCAK_SKIP);
        prove_mock(GUEST_KECCAK, config, stdin, PgoConfig::None, None);
    }

    // Create multiple APC for 10 Keccak iterations to test different PGO modes
    #[test]
    fn keccak_prove_multiple_pgo_modes() {
        use std::time::Instant;
        // Config
        let mut stdin = StdIn::default();
        stdin.write(&GUEST_KECCAK_ITER_SMALL);
        let config = PowdrConfig::new(GUEST_KECCAK_APC_PGO, GUEST_KECCAK_SKIP);

        // Pgo data
        let pgo_data =
            execution_profile_from_guest(GUEST_KECCAK, GuestOptions::default(), stdin.clone());

        // Pgo Cell mode
        let start = Instant::now();
        prove_simple(
            GUEST_KECCAK,
            config.clone(),
            stdin.clone(),
            PgoConfig::Cell(pgo_data.clone(), None),
            None,
        );
        let elapsed = start.elapsed();
        tracing::debug!("Proving with PgoConfig::Instruction took {:?}", elapsed);

        // Pgo Instruction mode
        let start = Instant::now();
        prove_simple(
            GUEST_KECCAK,
            config.clone(),
            stdin.clone(),
            PgoConfig::Instruction(pgo_data),
            None,
        );
        let elapsed = start.elapsed();
        tracing::debug!("Proving with PgoConfig::Cell took {:?}", elapsed);
    }

    // #[test]
    // #[ignore = "Too much RAM"]
    // // TODO: This test currently panics because the kzg params are not set up correctly. Fix this.
    // #[should_panic = "No such file or directory"]
    // fn keccak_prove_recursion() {
    //     let mut stdin = StdIn::default();
    //     stdin.write(&GUEST_KECCAK_ITER);
    //     prove_recursion(GUEST_KECCAK, GUEST_KECCAK_APC, GUEST_KECCAK_SKIP, stdin);
    // }

    // The following are compilation tests only
    fn test_guest_machine(pgo_config: PgoConfig) {
        let config = PowdrConfig::new(GUEST_APC, GUEST_SKIP_PGO);
        let machines = compile_guest(GUEST, GuestOptions::default(), config, pgo_config)
            .unwrap()
            .air_metrics(AirMetricsType::Powdr);
        assert_eq!(machines.len(), 1);
        let m = &machines[0];
        assert_eq!(
            [m.widths.main, m.constraints, m.bus_interactions],
            [49, 22, 31]
        );
    }

    fn test_keccak_machine(pgo_config: PgoConfig) {
        let config = PowdrConfig::new(GUEST_KECCAK_APC, GUEST_KECCAK_SKIP);
        let machines = compile_guest(GUEST_KECCAK, GuestOptions::default(), config, pgo_config)
            .unwrap()
            .air_metrics(AirMetricsType::Powdr);
        assert_eq!(machines.len(), 1);
        let m = &machines[0];
        assert_eq!(
            [m.widths.main, m.constraints, m.bus_interactions],
            [2011, 166, 1783]
        );
    }

    #[test]
    fn guest_machine_pgo_modes() {
        let mut stdin = StdIn::default();
        stdin.write(&GUEST_ITER);
        let pgo_data = execution_profile_from_guest(GUEST, GuestOptions::default(), stdin);
        test_guest_machine(PgoConfig::Instruction(pgo_data.clone()));
        test_guest_machine(PgoConfig::Cell(pgo_data, None));
    }

    #[test]
    fn guest_machine_plonk() {
        let config = PowdrConfig::new(GUEST_APC, GUEST_SKIP)
            .with_precompile_implementation(PrecompileImplementation::PlonkChip);
        let machines = compile_guest(GUEST, GuestOptions::default(), config, PgoConfig::None)
            .unwrap()
            .air_metrics(AirMetricsType::Powdr);
        assert_eq!(machines.len(), 1);
        let m = &machines[0];
        assert_eq!(m.widths.main, 26);
        assert_eq!(m.constraints, 1);
        assert_eq!(m.bus_interactions, 16);
    }

    #[test]
    fn keccak_machine_pgo_modes() {
        // All three modes happen to create 1 APC for the same basic block
        let mut stdin = StdIn::default();
        stdin.write(&GUEST_KECCAK_ITER_SMALL);
        let pgo_data = execution_profile_from_guest(GUEST_KECCAK, GuestOptions::default(), stdin);
        test_keccak_machine(PgoConfig::None);
        test_keccak_machine(PgoConfig::Instruction(pgo_data.clone()));
        test_keccak_machine(PgoConfig::Cell(pgo_data, None));
    }

    #[test]
    fn keccak_machine_cell_pgo() {
        let config = PowdrConfig::new(GUEST_KECCAK_APC_PGO_LARGE, GUEST_KECCAK_SKIP);

        let mut stdin = StdIn::default();
        stdin.write(&GUEST_KECCAK_ITER_SMALL);
        let pgo_data =
            execution_profile_from_guest(GUEST_KECCAK, GuestOptions::default(), stdin.clone());

        let compiled_program = compile_guest(
            GUEST_KECCAK,
            GuestOptions::default(),
            config,
            PgoConfig::Cell(pgo_data, Some(10_000)), // limit to 10_000 total columns
        )
        .unwrap();

        let powdr_metrics = compiled_program.air_metrics(AirMetricsType::Powdr);

        // Check the top 3 APC
        let expected_top_3 = [
            [0, 2011, 1788, 166, 1783],
            [0, 82, 68, 50, 46],
            [0, 137, 100, 47, 93],
        ];
        powdr_metrics
            .iter()
            .take(3)
            .enumerate()
            .for_each(|(idx, m)| {
                assert_eq!(
                    [
                        m.widths.preprocessed,
                        m.widths.main,
                        m.widths.log_up,
                        m.constraints,
                        m.bus_interactions
                    ],
                    expected_top_3[idx]
                );
            });

        // Check all APC
        assert_eq!(powdr_metrics.len(), 23); // Number of APC chips

        let expected = AirMetrics {
            widths: AirWidths {
                preprocessed: 0,
                main: 5111,
                log_up: 4208,
            },
            constraints: 1080,
            bus_interactions: 4019,
            ..Default::default()
        };
        assert_air_metrics_sum(powdr_metrics, expected);

        // Check non-APC metrics
        let non_powdr_metrics = compiled_program.air_metrics(AirMetricsType::NonPowdr);
        assert_eq!(non_powdr_metrics.len(), 16); // Number of non-APC chips

        let expected = AirMetrics {
            widths: AirWidths {
                preprocessed: 0,
                main: 3657,
                log_up: 896,
            },
            constraints: 4569,
            bus_interactions: 569,
            ..Default::default()
        };
        assert_air_metrics_sum(non_powdr_metrics, expected);
    }
}<|MERGE_RESOLUTION|>--- conflicted
+++ resolved
@@ -46,6 +46,7 @@
 };
 
 use crate::extraction_utils::{export_pil, get_air_metrics, AirWidths, OriginalVmConfig};
+use crate::extraction_utils::{export_pil, get_air_metrics, AirWidths, OriginalVmConfig};
 use crate::instruction_formatter::openvm_opcode_formatter;
 use crate::powdr_extension::PowdrPrecompile;
 use crate::traits::OpenVmField;
@@ -550,17 +551,10 @@
                 // We actually give name "powdr_air_for_opcode_<opcode>" to the AIRs,
                 // but OpenVM uses the actual Rust type (PowdrAir) as the name in this method.
                 // TODO this is hacky but not sure how to do it better rn.
-<<<<<<< HEAD
                 let is_powdr_air = name.starts_with("PowdrAir") || name.starts_with("PlonkAir");
                 match metrics_type {
                     AirMetricsType::Powdr => is_powdr_air.then(|| get_air_metrics(air)),
                     AirMetricsType::NonPowdr => (!is_powdr_air).then(|| get_air_metrics(air)),
-=======
-                if name.starts_with("PowdrAir") || name.starts_with("PlonkAir") {
-                    Some(get_air_metrics(air))
-                } else {
-                    None
->>>>>>> 5ae915d7
                 }
             })
             .collect()
