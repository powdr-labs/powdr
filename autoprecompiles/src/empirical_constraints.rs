use std::collections::btree_map::Entry;
use std::collections::{BTreeMap, BTreeSet, HashMap};
use std::fmt::Debug;
use std::hash::Hash;

use itertools::Itertools;
use serde::{Deserialize, Serialize};

/// A constraint system variable is a tuple of (instruction index in block, column index).
pub type VariableId = (usize, usize);

/// "Constraints" that were inferred from execution statistics. They hold empirically
/// (most of the time), but are not guaranteed to hold in all cases.
#[derive(Serialize, Deserialize, Default, Debug)]
pub struct EmpiricalConstraints {
    /// For each program counter, the range constraints for each column.
    /// The range might not hold in 100% of cases.
    pub column_ranges_by_pc: BTreeMap<u32, Vec<(u32, u32)>>,
    /// For each basic block (identified by its starting PC), the equivalence classes of columns.
    /// Each equivalence class is a list of (instruction index in block, column index).
<<<<<<< HEAD
    pub equivalence_classes_by_block: BTreeMap<u64, Partition<VariableId>>,
=======
    pub equivalence_classes_by_block: BTreeMap<u64, BTreeSet<BTreeSet<(usize, usize)>>>,
    pub debug_info: DebugInfo,
>>>>>>> 5c911e80
}

/// Debug information mapping AIR ids to program counters and column names.
#[derive(Serialize, Deserialize, Default, Debug)]
pub struct DebugInfo {
    /// Mapping from program counter to the ID of the AIR implementing this instruction.
    pub air_id_by_pc: BTreeMap<u32, usize>,
    /// Mapping from AIR ID to column names.
    pub column_names_by_air_id: BTreeMap<usize, Vec<String>>,
}

<<<<<<< HEAD
#[derive(Serialize, Deserialize)]
pub struct EmpiricalConstraintsExport {
    pub empirical_constraints: EmpiricalConstraints,
    pub debug_info: DebugInfo,
}

=======
>>>>>>> 5c911e80
impl EmpiricalConstraints {
    /// Combines the empirical constraints with another set of empirical constraints.
    /// The resulting constraints are the most conservative combination of both.
    pub fn combine_with(&mut self, other: EmpiricalConstraints) {
        // Combine column ranges by PC
        for (pc, ranges) in other.column_ranges_by_pc {
            self.column_ranges_by_pc
                .entry(pc)
                .and_modify(|existing_ranges| {
                    for (i, (min, max)) in ranges.iter().enumerate() {
                        if let Some((existing_min, existing_max)) = existing_ranges.get_mut(i) {
                            *existing_min = (*existing_min).min(*min);
                            *existing_max = (*existing_max).max(*max);
                        }
                    }
                })
                .or_insert(ranges);
        }

        // Combine equivalence classes by block
        for (block_pc, classes) in other.equivalence_classes_by_block {
            self.equivalence_classes_by_block
                .entry(block_pc)
                .and_modify(|existing_classes| {
                    let combined =
                        Partition::intersect(&[existing_classes.clone(), classes.clone()]);
                    *existing_classes = combined;
                })
                .or_insert(classes);
        }

        self.debug_info.combine_with(other.debug_info);
    }
}

impl DebugInfo {
    pub fn combine_with(&mut self, other: DebugInfo) {
        merge_maps(&mut self.air_id_by_pc, other.air_id_by_pc);
        merge_maps(
            &mut self.column_names_by_air_id,
            other.column_names_by_air_id,
        );
    }
}

/// An equivalence class of constraint system variables.
#[derive(Serialize, Deserialize, Clone, PartialEq, Eq, Hash, Debug, PartialOrd, Ord)]
pub struct EquivalenceClass<Id: Ord> {
    pub ids: BTreeSet<Id>,
}

/// A partition of a universe of constraint system variables into equivalence classes.
#[derive(Serialize, Deserialize, Clone, PartialEq, Eq, Hash, Debug, PartialOrd, Ord)]
pub struct Partition<Id: Ord> {
    /// The set of equivalence classes. Singleton classes are omitted.
    pub classes: BTreeSet<EquivalenceClass<Id>>,
}

/// Merges two maps, asserting that existing keys map to equal values.
fn merge_maps<K: Ord, V: Eq + Debug>(map1: &mut BTreeMap<K, V>, map2: BTreeMap<K, V>) {
    for (key, value) in map2 {
        match map1.entry(key) {
            Entry::Vacant(v) => {
                v.insert(value);
            }
            Entry::Occupied(existing) => {
                assert_eq!(*existing.get(), value,);
            }
        }
    }
}

impl<Id: Ord + Hash + Copy> Partition<Id> {
    /// Intersects multiple partitions of the same universe into a single partition.
    /// In other words, two elements are in the same equivalence class in the resulting partition
    /// if and only if they are in the same equivalence class in all input partitions.
    /// Singleton equivalence classes are omitted from the result.
    pub fn intersect(partitions: &[Self]) -> Self {
        // For each partition, build a map: Id -> class_index
        let class_ids: Vec<HashMap<Id, usize>> = partitions
            .iter()
            .map(|partition| {
                partition
                    .classes
                    .iter()
                    .enumerate()
                    .flat_map(|(class_idx, class)| class.ids.iter().map(move |&id| (id, class_idx)))
                    .collect()
            })
            .collect();

        // Iterate over all elements in the universe
        let classes = partitions
            .iter()
            .flat_map(|partition| partition.classes.iter())
            .flat_map(|class| class.ids.iter().copied())
            .unique()
            .filter_map(|id| {
                // Build the signature of the element: the list of class indices it belongs to
                // (one index per partition)
                class_ids
                    .iter()
                    .map(|m| m.get(&id).cloned())
                    // If an element did not appear in any one of the partitions, it is
                    // a singleton and we skip it.
                    .collect::<Option<Vec<usize>>>()
                    .map(|signature| (signature, id))
            })
            // Group elements by their signatures
            .into_group_map()
            .into_values()
            // Remove singletons and convert to Set
            .filter_map(|ids| {
                (ids.len() > 1).then_some(EquivalenceClass {
                    ids: ids.into_iter().collect(),
                })
            })
            .collect();

        Self { classes }
    }
}

#[cfg(test)]
mod tests {

    use crate::empirical_constraints::{EquivalenceClass, Partition};

    fn partition(sets: Vec<Vec<u32>>) -> Partition<u32> {
        Partition {
            classes: sets
                .into_iter()
                .map(|s| EquivalenceClass {
                    ids: s.into_iter().collect(),
                })
                .collect(),
        }
    }

    #[test]
    fn test_intersect_partitions() {
        let partition1 = partition(vec![
            // Two classes: 1-4 and 5-9
            vec![1, 2, 3, 4],
            vec![5, 6, 7, 8, 9],
        ]);
        let partition2 = partition(vec![
            // Four classes: 1, 2-3, 4-5, 6-8, 9 (implicit)
            vec![1],
            vec![2, 3],
            vec![4, 5],
            vec![6, 7, 8],
        ]);

        let result = Partition::intersect(&[partition1, partition2]);

        let expected = partition(vec![vec![2, 3], vec![6, 7, 8]]);

        assert_eq!(result, expected);
    }
}<|MERGE_RESOLUTION|>--- conflicted
+++ resolved
@@ -18,12 +18,8 @@
     pub column_ranges_by_pc: BTreeMap<u32, Vec<(u32, u32)>>,
     /// For each basic block (identified by its starting PC), the equivalence classes of columns.
     /// Each equivalence class is a list of (instruction index in block, column index).
-<<<<<<< HEAD
     pub equivalence_classes_by_block: BTreeMap<u64, Partition<VariableId>>,
-=======
-    pub equivalence_classes_by_block: BTreeMap<u64, BTreeSet<BTreeSet<(usize, usize)>>>,
     pub debug_info: DebugInfo,
->>>>>>> 5c911e80
 }
 
 /// Debug information mapping AIR ids to program counters and column names.
@@ -35,15 +31,6 @@
     pub column_names_by_air_id: BTreeMap<usize, Vec<String>>,
 }
 
-<<<<<<< HEAD
-#[derive(Serialize, Deserialize)]
-pub struct EmpiricalConstraintsExport {
-    pub empirical_constraints: EmpiricalConstraints,
-    pub debug_info: DebugInfo,
-}
-
-=======
->>>>>>> 5c911e80
 impl EmpiricalConstraints {
     /// Combines the empirical constraints with another set of empirical constraints.
     /// The resulting constraints are the most conservative combination of both.
