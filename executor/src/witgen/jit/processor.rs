--- conflicted
+++ resolved
@@ -99,12 +99,8 @@
             }
         }));
         let branch_depth = 0;
-<<<<<<< HEAD
         queue_items.sort();
-        let identity_queue = IdentityQueue::new(self.fixed_data, &queue_items);
-=======
-        let identity_queue = IdentityQueue::new(queue_items);
->>>>>>> 16238c7b
+        let identity_queue = IdentityQueue::new(&queue_items);
         self.generate_code_for_branch(can_process, witgen, identity_queue, branch_depth)
     }
 
