use std::{collections::HashSet, fmt::Display, hash::Hash};

use itertools::Itertools;
use powdr_constraint_solver::{
    constraint_system::{BusInteractionHandler, ConstraintSystem},
    indexed_constraint_system::apply_substitutions,
<<<<<<< HEAD
    journalled_constraint_system::JournalledConstraintSystem,
=======
    inliner,
>>>>>>> 90313a06
    quadratic_symbolic_expression::QuadraticSymbolicExpression,
    solver::Solver,
};
use powdr_number::FieldElement;

use crate::stats_logger::{IsWitnessColumn, StatsLogger};

#[derive(Debug)]
pub enum Error {
    ConstraintSolverError,
}

impl From<powdr_constraint_solver::solver::Error> for Error {
    fn from(_err: powdr_constraint_solver::solver::Error) -> Self {
        Error::ConstraintSolverError
    }
}

/// Simplifies the constraints as much as possible.
/// This function is similar to powdr_pilopt::qse_opt::run_qse_optimization, except it:
/// - Runs on the entire constraint system, including bus interactions.
/// - Panics if the solver fails.
/// - Removes trivial constraints (e.g. `0 = 0` or bus interaction with multiplicity `0`)
///   from the constraint system.
/// - Calls `simplify_expression()` on the resulting expressions.
pub fn optimize_constraints<
    P: FieldElement,
    V: Ord + Clone + Eq + Hash + Display + IsWitnessColumn,
>(
    constraint_system: &mut JournalledConstraintSystem<P, V>,
    bus_interaction_handler: impl BusInteractionHandler<P> + IsBusStateful<P> + Clone,
    degree_bound: usize,
    stats_logger: &mut StatsLogger,
) -> Result<(), Error> {
    solver_based_optimization(constraint_system, bus_interaction_handler.clone())?;
    stats_logger.log("solver-based optimization", &*constraint_system);

    remove_disconnected_columns(constraint_system, bus_interaction_handler.clone());
    stats_logger.log("removing disconnected columns", &*constraint_system);

<<<<<<< HEAD
    replace_constrained_witness_columns(constraint_system, degree_bound);
    stats_logger.log("in-lining witness columns", &*constraint_system);
=======
    let constraint_system =
        inliner::replace_constrained_witness_columns(constraint_system, degree_bound);
    stats_logger.log("in-lining witness columns", &constraint_system);
>>>>>>> 90313a06

    remove_trivial_constraints(constraint_system);
    stats_logger.log("removing trivial constraints", &*constraint_system);

    remove_equal_constraints(constraint_system);
    stats_logger.log("removing equal constraints", &*constraint_system);

    remove_equal_bus_interactions(constraint_system, bus_interaction_handler);
    stats_logger.log("removing equal bus interactions", &*constraint_system);

    Ok(())
}

fn solver_based_optimization<T: FieldElement, V: Clone + Ord + Hash + Display>(
    constraint_system: &mut JournalledConstraintSystem<T, V>,
    bus_interaction_handler: impl BusInteractionHandler<T>,
) -> Result<(), Error> {
    let result = Solver::new(constraint_system.system().clone())
        .with_bus_interaction_handler(bus_interaction_handler)
        .solve()?;
    log::trace!("Solver figured out the following assignments:");
    for (var, value) in result.assignments.iter() {
        log::trace!("  {var} = {value}");
    }
    constraint_system.apply_substitutions(result.assignments);
    Ok(())
}

/// Removes any columns that are not connected to *stateful* bus interactions (e.g. memory),
/// because those are the only way to interact with the rest of the zkVM (e.g. other
/// instructions).
/// We assume that the input constraint system is satisfiable. Because the removed constraints
/// are not connected to rest of the system, the prover can always satisfy them, so removing
/// them is safe.
/// Note that if there were unsatisfiable constraints, they might also be removed, which would
/// change the statement being proven.
fn remove_disconnected_columns<T: FieldElement, V: Clone + Ord + Hash + Display>(
    constraint_system: &mut JournalledConstraintSystem<T, V>,
    bus_interaction_handler: impl IsBusStateful<T>,
) {
    // Initialize variables_to_keep with any variables that appear in stateful bus interactions.
    let mut variables_to_keep = constraint_system
        .system()
        .bus_interactions
        .iter()
        .filter(|bus_interaction| {
            let bus_id = bus_interaction.bus_id.try_to_number().unwrap();
            bus_interaction_handler.is_stateful(bus_id)
        })
        .flat_map(|bus_interaction| bus_interaction.referenced_variables())
        .cloned()
        .collect::<HashSet<_>>();

    // Any variable that is connected to a variable in variables_to_keep must also be kept.
    loop {
        let size_before = variables_to_keep.len();
        for expr in constraint_system.system().iter() {
            if expr
                .referenced_variables()
                .any(|var| variables_to_keep.contains(var))
            {
                variables_to_keep.extend(expr.referenced_variables().cloned());
            }
        }
        if variables_to_keep.len() == size_before {
            break;
        }
    }

    constraint_system.retain_constraints(|constraint| {
        constraint
            .referenced_variables()
            .any(|var| variables_to_keep.contains(var))
    });

    constraint_system.retain_bus_interactions(|bus_interaction| {
        let bus_id = bus_interaction.bus_id.try_to_number().unwrap();
        let has_vars_to_keep = bus_interaction
            .referenced_variables()
            .any(|var| variables_to_keep.contains(var));
        // has_vars_to_keep would also be false for bus interactions containing only
        // constants, so we also check again whether it is stateful.
        bus_interaction_handler.is_stateful(bus_id) || has_vars_to_keep
    });
}

fn remove_trivial_constraints<P: FieldElement, V: PartialEq>(
    constraint_system: &mut JournalledConstraintSystem<P, V>,
) {
    let zero = QuadraticSymbolicExpression::from(P::zero());
    constraint_system.retain_constraints(|constraint| constraint != &zero);
    constraint_system
        .retain_bus_interactions(|bus_interaction| bus_interaction.multiplicity != zero);
}

fn remove_equal_constraints<P: FieldElement, V: Eq + Hash + Clone>(
    constraint_system: &mut JournalledConstraintSystem<P, V>,
) {
    let mut seen = HashSet::new();
    constraint_system.retain_constraints(|constraint| seen.insert(constraint.clone()));
}

fn remove_equal_bus_interactions<P: FieldElement, V: Ord + Clone + Eq + Hash>(
    symbolic_machine: &mut JournalledConstraintSystem<P, V>,
    bus_interaction_handler: impl IsBusStateful<P>,
) {
    let mut seen = HashSet::new();
    symbolic_machine.retain_bus_interactions(|interaction| {
        // We only touch interactions with non-stateful buses.
        if let Some(bus_id) = interaction.bus_id.try_to_number() {
            if !bus_interaction_handler.is_stateful(bus_id) && !seen.insert(interaction.clone()) {
                return false;
            }
        }
        true
    });
}

pub trait IsBusStateful<T: FieldElement> {
    /// Returns true if the bus with the given ID is stateful, i.e., whether there is any
    /// interaction with the rest of the zkVM. Examples of stateful buses are memory and
    /// execution bridge. Examples of non-stateful buses are fixed lookups.
    fn is_stateful(&self, bus_id: T) -> bool;
}<|MERGE_RESOLUTION|>--- conflicted
+++ resolved
@@ -4,11 +4,8 @@
 use powdr_constraint_solver::{
     constraint_system::{BusInteractionHandler, ConstraintSystem},
     indexed_constraint_system::apply_substitutions,
-<<<<<<< HEAD
+    inliner,
     journalled_constraint_system::JournalledConstraintSystem,
-=======
-    inliner,
->>>>>>> 90313a06
     quadratic_symbolic_expression::QuadraticSymbolicExpression,
     solver::Solver,
 };
@@ -49,14 +46,9 @@
     remove_disconnected_columns(constraint_system, bus_interaction_handler.clone());
     stats_logger.log("removing disconnected columns", &*constraint_system);
 
-<<<<<<< HEAD
-    replace_constrained_witness_columns(constraint_system, degree_bound);
-    stats_logger.log("in-lining witness columns", &*constraint_system);
-=======
     let constraint_system =
         inliner::replace_constrained_witness_columns(constraint_system, degree_bound);
     stats_logger.log("in-lining witness columns", &constraint_system);
->>>>>>> 90313a06
 
     remove_trivial_constraints(constraint_system);
     stats_logger.log("removing trivial constraints", &*constraint_system);
