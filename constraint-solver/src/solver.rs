--- conflicted
+++ resolved
@@ -147,13 +147,8 @@
 
     fn substitute_in_constraints(&mut self, variable: &V, substitution: &SymbolicExpression<T, V>) {
         // TODO: Make this more efficient by remembering where the variable appears
-<<<<<<< HEAD
         for expression in self.constraint_system.iter_mut() {
-            expression.apply_update(variable_update);
-=======
-        for constraint in &mut self.algebraic_constraints {
-            constraint.substitute_by_known(variable, substitution);
->>>>>>> 839a0a8d
+            expression.substitute_by_known(variable, substitution);
         }
     }
 }
