--- conflicted
+++ resolved
@@ -309,28 +309,19 @@
     vm_config: VmConfig<T, B>,
     degree_bound: usize,
     opcode: u32,
-<<<<<<< HEAD
-) -> (SymbolicMachine<T>, Vec<Vec<u64>>) {
+) -> Result<(SymbolicMachine<T>, Vec<Vec<u64>>), crate::constraint_optimizer::Error> {
     let (machine, subs) = statements_to_symbolic_machine(
         &program,
         &vm_config.instruction_kind,
-        vm_config.instruction_machines,
+        &vm_config.instruction_machines,
     );
 
     let machine = optimizer::optimize(
         machine,
-        vm_config.bus_interaction_handler.clone(),
+        vm_config.bus_interaction_handler,
         Some(opcode),
         degree_bound,
-    );
-=======
-) -> Result<(SymbolicMachine<T>, Vec<Vec<u64>>), crate::constraint_optimizer::Error> {
-    let (machine, subs) =
-        statements_to_symbolic_machine(&program, &instruction_kind, &instruction_machines);
-
-    let machine =
-        optimizer::optimize(machine, bus_interaction_handler, Some(opcode), degree_bound)?;
->>>>>>> 75ab5126
+    )?;
 
     // add guards to constraints that are not satisfied by zeroes
     let machine = add_guards(machine);
