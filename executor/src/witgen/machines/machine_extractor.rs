--- conflicted
+++ resolved
@@ -35,18 +35,8 @@
 
     /// Finds machines in the witness columns and identities and returns a list of machines and the identities
     /// that are not "internal" to the machines.
-<<<<<<< HEAD
     /// The first returned machine is the "main machine", i.e. a machine that has no incoming connections.
-    pub fn split_out_machines(
-        &self,
-        identities: Vec<&'a Identity<T>>,
-        stage: u8,
-    ) -> Vec<KnownMachine<'a, T>> {
-=======
-    pub fn split_out_machines(&self, identities: Vec<&'a Identity<T>>) -> ExtractionOutput<'a, T> {
-        let mut machines: Vec<KnownMachine<T>> = vec![];
-
->>>>>>> a6ba8516
+    pub fn split_out_machines(&self, identities: Vec<&'a Identity<T>>) -> Vec<KnownMachine<'a, T>> {
         // Ignore prover functions that reference columns of later stages.
         let all_witnesses = self.fixed.witness_cols.keys().collect::<HashSet<_>>();
         let current_stage_witnesses = self
@@ -69,7 +59,6 @@
             })
             .collect::<Vec<&analyzed::Expression>>();
 
-<<<<<<< HEAD
         if stage > 0 {
             // We expect later-stage witness columns to be accumulators for lookup and permutation arguments.
             // These don't behave like normal witness columns (e.g. in a block machine), and they might depend
@@ -95,8 +84,6 @@
         let mut machines: Vec<KnownMachine<T>> = vec![];
 
         let all_witnesses = self.fixed.witness_cols.keys().collect::<HashSet<_>>();
-=======
->>>>>>> a6ba8516
         let mut publics = PublicsTracker::default();
         let mut remaining_witnesses = current_stage_witnesses.clone();
         let mut base_identities = identities.clone();
