use std::sync::Arc;

use powdr_number::{
    BabyBearField, BigInt, Bn254Field, GoldilocksField, KoalaBearField, Mersenne31Field,
};

use powdr_pil_analyzer::evaluator::Value;
use powdr_pipeline::{
    test_runner::run_tests,
    test_util::{
        evaluate_function, evaluate_integer_function, gen_estark_proof, gen_halo2_proof,
        make_simple_prepared_pipeline, regular_test, regular_test_without_small_field,
        std_analyzed, test_halo2, test_pilcom, test_plonky3_with_backend_variant, BackendVariant,
    },
    Pipeline,
};
use test_log::test;

#[test]
#[ignore = "Too slow"]
fn poseidon_bn254_test() {
    let f = "std/poseidon_bn254_test.asm";
    let pipeline = make_simple_prepared_pipeline(f);
    test_halo2(pipeline.clone());

    // `test_halo2` only does a mock proof in the PR tests.
    // This makes sure we test the whole proof generation for one example
    // file even in the PR tests.
    gen_halo2_proof(pipeline.clone(), BackendVariant::Monolithic);
    gen_halo2_proof(pipeline, BackendVariant::Composite);
}

#[test]
fn poseidon_gl_test() {
    let f = "std/poseidon_gl_test.asm";
    test_pilcom(make_simple_prepared_pipeline(f));
    gen_estark_proof(make_simple_prepared_pipeline(f));
}

#[test]
#[ignore = "Too slow"]
fn poseidon_gl_memory_test() {
    let f = "std/poseidon_gl_memory_test.asm";
    let pipeline = make_simple_prepared_pipeline(f);
    test_pilcom(pipeline.clone());
    gen_estark_proof(pipeline);
}

#[test]
#[ignore = "Too slow"]
fn keccakf16_test() {
    let f = "std/keccakf16_test.asm";
    test_plonky3_with_backend_variant::<BabyBearField>(f, vec![], BackendVariant::Monolithic);
}

#[test]
#[ignore = "Too slow"]
fn poseidon_bb_test() {
    let f = "std/poseidon_bb_test.asm";
    test_plonky3_with_backend_variant::<BabyBearField>(f, vec![], BackendVariant::Monolithic);
}

#[test]
#[ignore = "Too slow"]
fn poseidon2_bb_test() {
    let f = "std/poseidon2_bb_test.asm";
    test_plonky3_with_backend_variant::<BabyBearField>(f, vec![], BackendVariant::Monolithic);
}

#[test]
#[ignore = "Too slow"]
fn poseidon2_gl_test() {
    let f = "std/poseidon2_gl_test.asm";
    let pipeline = make_simple_prepared_pipeline(f);
    test_pilcom(pipeline.clone());
    gen_estark_proof(pipeline);
}

#[test]
#[ignore = "Too slow"]
fn split_bn254_test() {
    let f = "std/split_bn254_test.asm";
    test_halo2(make_simple_prepared_pipeline(f));
}

#[test]
#[ignore = "Too slow"]
fn split_gl_test() {
    let f = "std/split_gl_test.asm";
    test_pilcom(make_simple_prepared_pipeline(f));
    gen_estark_proof(make_simple_prepared_pipeline(f));
}

#[cfg(feature = "plonky3")]
#[test]
#[ignore = "Too slow"]
fn split_bb_test() {
    let f = "std/split_bb_test.asm";
    test_plonky3_with_backend_variant::<BabyBearField>(f, vec![], BackendVariant::Monolithic);
}

#[test]
#[ignore = "Too slow"]
fn add_sub_small_test() {
    let f = "std/add_sub_small_test.asm";
    test_plonky3_with_backend_variant::<BabyBearField>(f, vec![], BackendVariant::Monolithic);
}

#[test]
#[ignore = "Too slow"]
fn arith_small_test() {
    let f = "std/arith_small_test.asm";
    test_plonky3_with_backend_variant::<BabyBearField>(f, vec![], BackendVariant::Monolithic);
}

#[test]
#[ignore = "Too slow"]
fn arith_large_test() {
    let f = "std/arith_large_test.asm";
    let pipeline = make_simple_prepared_pipeline(f);
    test_pilcom(pipeline.clone());

    // Running gen_estark_proof(f, Default::default())
    // is too slow for the PR tests. This will only create a single
    // eStark proof instead of 3.
    #[cfg(feature = "estark-starky")]
    pipeline
        .with_backend(powdr_backend::BackendType::EStarkStarky, None)
        .compute_proof()
        .unwrap();

    test_halo2(make_simple_prepared_pipeline(f));
}

#[test]
#[ignore = "Too slow"]
fn memory_large_test() {
    let f = "std/memory_large_test.asm";
    regular_test_without_small_field(f, &[]);
}

#[test]
#[ignore = "Too slow"]
fn memory_large_with_bootloader_write_test() {
    let f = "std/memory_large_with_bootloader_write_test.asm";
    regular_test_without_small_field(f, &[]);
}

#[test]
#[ignore = "Too slow"]
fn memory_large_test_parallel_accesses() {
    let f = "std/memory_large_test_parallel_accesses.asm";
    regular_test_without_small_field(f, &[]);
}

#[test]
#[ignore = "Too slow"]
fn memory_small_test() {
    let f = "std/memory_small_test.asm";
    test_plonky3_with_backend_variant::<BabyBearField>(f, vec![], BackendVariant::Monolithic);
}

#[test]
fn permutation_via_challenges() {
    let f = "std/permutation_via_challenges.asm";
    test_halo2(make_simple_prepared_pipeline(f));
    test_plonky3_with_backend_variant::<GoldilocksField>(f, vec![], BackendVariant::Monolithic);
}

#[test]
fn permutation_via_challenges_ext() {
    let f = "std/permutation_via_challenges_ext.asm";
    test_halo2(make_simple_prepared_pipeline(f));
    test_plonky3_with_backend_variant::<GoldilocksField>(f, vec![], BackendVariant::Monolithic);
}

#[test]
fn lookup_via_challenges() {
    let f = "std/lookup_via_challenges.asm";
    test_halo2(make_simple_prepared_pipeline(f));
    test_plonky3_with_backend_variant::<GoldilocksField>(f, vec![], BackendVariant::Monolithic);
}

#[test]
fn lookup_via_challenges_range_constraint() {
    let f = "std/lookup_via_challenges_range_constraint.asm";
    test_halo2(make_simple_prepared_pipeline(f));
    test_plonky3_with_backend_variant::<GoldilocksField>(f, vec![], BackendVariant::Monolithic);
}

#[test]
fn bus_permutation_via_challenges() {
    let f = "std/bus_permutation_via_challenges.asm";
    test_halo2(make_simple_prepared_pipeline(f));
}

#[test]
fn bus_permutation_via_challenges_ext_bn() {
    let f = "std/bus_permutation_via_challenges_ext.asm";
    test_halo2(make_simple_prepared_pipeline(f));
}

#[test]
fn bus_lookup_via_challenges_bn() {
    let f = "std/bus_lookup_via_challenges.asm";
    test_halo2(make_simple_prepared_pipeline(f));
}

#[test]
fn write_once_memory_test() {
    let f = "std/write_once_memory_test.asm";
    regular_test(f, &[]);
}

#[test]
#[ignore = "Too slow"]
fn binary_large_test() {
    let f = "std/binary_large_test.asm";
    test_pilcom(make_simple_prepared_pipeline(f));
    test_halo2(make_simple_prepared_pipeline(f));
}

#[test]
#[ignore = "Too slow"]
fn binary_small_8_test() {
    let f = "std/binary_small_8_test.asm";
    test_plonky3_with_backend_variant::<BabyBearField>(f, vec![], BackendVariant::Monolithic);
}

#[test]
#[ignore = "Too slow"]
fn binary_small_test() {
    let f = "std/binary_small_test.asm";
    test_plonky3_with_backend_variant::<BabyBearField>(f, vec![], BackendVariant::Monolithic);
}

#[test]
#[ignore = "Too slow"]
fn shift_large_test() {
    let f = "std/shift_large_test.asm";
    test_pilcom(make_simple_prepared_pipeline(f));
    test_halo2(make_simple_prepared_pipeline(f));
}

#[test]
#[ignore = "Too slow"]
fn shift_small_test() {
    let f = "std/shift_small_test.asm";
    test_plonky3_with_backend_variant::<BabyBearField>(f, vec![], BackendVariant::Monolithic);
}

#[test]
#[ignore = "Too slow"]
fn rotate_large_test() {
    let f = "std/rotate_large_test.asm";
    test_pilcom(make_simple_prepared_pipeline(f));
    test_halo2(make_simple_prepared_pipeline(f));
}

#[test]
#[ignore = "Too slow"]
fn rotate_small_test() {
    let f = "std/rotate_small_test.asm";
    test_plonky3_with_backend_variant::<BabyBearField>(f, vec![], BackendVariant::Monolithic);
}

#[test]
fn ff_reduce_mod_7() {
    let test_inputs = vec![
        -22, -21, -20, -8, -7, -6, -2, -1, -0, -1, -2, -3, 4, 5, 6, 7, 8, 9, 13, 14, 15, 20, 21, 22,
    ];
    let analyzed = std_analyzed::<GoldilocksField>();
    for x in test_inputs {
        let x = BigInt::from(x);
        let modulus = BigInt::from(7);
        let result = evaluate_integer_function(
            &analyzed,
            "std::math::ff::reduce",
            vec![x.clone(), modulus.clone()],
        );
        assert!(BigInt::from(0) <= result && result < modulus);
        if x < result {
            assert_eq!((result - x) % modulus, 0.into());
        } else {
            assert_eq!((x - result) % modulus, 0.into());
        }
    }
}

#[test]
fn ff_inverse() {
    let test_inputs = vec![
        (1, 11),
        (1, 7),
        (2, 7),
        (3, 7),
        (4, 7),
        (5, 7),
        (6, 7),
        (2, 17),
        (3, 17),
        (9, 17),
        (15, 17),
        (16, 17),
    ];
    let analyzed = std_analyzed::<GoldilocksField>();
    for (x, modulus) in test_inputs {
        let x = BigInt::from(x);
        let modulus = BigInt::from(modulus);
        let result = evaluate_integer_function(
            &analyzed,
            "std::math::ff::inverse",
            vec![x.clone(), modulus.clone()],
        );
        assert_eq!((result * x) % modulus, 1.into());
    }
}

#[test]
fn ff_add_sub_mul_div() {
    let inputs = vec![
        (1, 0, 11),
        (1, 6, 7),
        (6, 6, 7),
        (0, 0, 17),
        (0, 16, 17),
        (16, 16, 17),
        (3, 8, 17),
        (16, 1, 17),
        (5, 9, 17),
        (3, 14, 17),
    ];
    let analyzed = std_analyzed::<GoldilocksField>();
    for (x, y, modulus) in inputs {
        let x = BigInt::from(x);
        let y = BigInt::from(y);
        let modulus = BigInt::from(modulus);
        let result = evaluate_integer_function(
            &analyzed,
            "std::math::ff::add",
            vec![x.clone(), y.clone(), modulus.clone()],
        );
        assert_eq!((x.clone() + y.clone()) % modulus.clone(), result);

        let result = evaluate_integer_function(
            &analyzed,
            "std::math::ff::sub",
            vec![x.clone(), y.clone(), modulus.clone()],
        );
        assert_eq!(
            (x.clone() - y.clone() + modulus.clone()) % modulus.clone(),
            result
        );

        let result = evaluate_integer_function(
            &analyzed,
            "std::math::ff::mul",
            vec![x.clone(), y.clone(), modulus.clone()],
        );
        assert_eq!((x.clone() * y.clone()) % modulus.clone(), result);

        if y != 0.into() {
            let result = evaluate_integer_function(
                &analyzed,
                "std::math::ff::div",
                vec![x.clone(), y.clone(), modulus.clone()],
            );
            assert_eq!(x, (result * y) % modulus);
        }
    }
}

#[test]
fn ff_inv_big() {
    let analyzed = std_analyzed::<GoldilocksField>();
    // modulus of the secp256k1 base field
    let modulus = BigInt::from_str_radix(
        "fffffffffffffffffffffffffffffffffffffffffffffffffffffffefffffc2f",
        16,
    )
    .unwrap();
    let x = modulus.clone() - BigInt::from(17);
    let result = evaluate_integer_function(
        &analyzed,
        "std::math::ff::inverse",
        vec![x.clone(), modulus.clone()],
    );
    assert_eq!((result * x) % modulus, 1.into());
}

#[test]
<<<<<<< HEAD
fn fp2() {
    let analyzed = std_analyzed::<GoldilocksField>();
    evaluate_function(&analyzed, "std::math::fp2::test::add", vec![]);
    evaluate_function(&analyzed, "std::math::fp2::test::sub", vec![]);
    evaluate_function(&analyzed, "std::math::fp2::test::mul", vec![]);
    evaluate_function(&analyzed, "std::math::fp2::test::inverse", vec![]);

    let analyzed = std_analyzed::<Bn254Field>();
    evaluate_function(&analyzed, "std::math::fp2::test::add", vec![]);
    evaluate_function(&analyzed, "std::math::fp2::test::sub", vec![]);
    evaluate_function(&analyzed, "std::math::fp2::test::mul", vec![]);
    evaluate_function(&analyzed, "std::math::fp2::test::inverse", vec![]);

    let analyzed = std_analyzed::<BabyBearField>();
    evaluate_function(&analyzed, "std::math::fp2::test::add", vec![]);
    evaluate_function(&analyzed, "std::math::fp2::test::sub", vec![]);
    evaluate_function(&analyzed, "std::math::fp2::test::mul", vec![]);
    evaluate_function(&analyzed, "std::math::fp2::test::inverse", vec![]);
}

#[test]
fn fp4() {
    let analyzed = std_analyzed::<GoldilocksField>();
    evaluate_function(&analyzed, "std::math::fp4::test::add", vec![]);
    evaluate_function(&analyzed, "std::math::fp4::test::sub", vec![]);
    evaluate_function(&analyzed, "std::math::fp4::test::mul", vec![]);
    evaluate_function(&analyzed, "std::math::fp4::test::square", vec![]);
    evaluate_function(&analyzed, "std::math::fp4::test::inverse", vec![]);

    let analyzed = std_analyzed::<Bn254Field>();
    evaluate_function(&analyzed, "std::math::fp4::test::add", vec![]);
    evaluate_function(&analyzed, "std::math::fp4::test::sub", vec![]);
    evaluate_function(&analyzed, "std::math::fp4::test::mul", vec![]);
    evaluate_function(&analyzed, "std::math::fp4::test::square", vec![]);
    evaluate_function(&analyzed, "std::math::fp4::test::inverse", vec![]);

    let analyzed = std_analyzed::<BabyBearField>();
    evaluate_function(&analyzed, "std::math::fp4::test::add", vec![]);
    evaluate_function(&analyzed, "std::math::fp4::test::sub", vec![]);
    evaluate_function(&analyzed, "std::math::fp4::test::mul", vec![]);
    evaluate_function(&analyzed, "std::math::fp4::test::square", vec![]);
    evaluate_function(&analyzed, "std::math::fp4::test::inverse", vec![]);

    let analyzed = std_analyzed::<Mersenne31Field>();
    evaluate_function(&analyzed, "std::math::fp4::test::add", vec![]);
    evaluate_function(&analyzed, "std::math::fp4::test::sub", vec![]);
    evaluate_function(&analyzed, "std::math::fp4::test::mul", vec![]);
    evaluate_function(&analyzed, "std::math::fp4::test::square", vec![]);
    evaluate_function(&analyzed, "std::math::fp4::test::inverse", vec![]);

    let analyzed = std_analyzed::<KoalaBearField>();
    evaluate_function(&analyzed, "std::math::fp4::test::add", vec![]);
    evaluate_function(&analyzed, "std::math::fp4::test::sub", vec![]);
    evaluate_function(&analyzed, "std::math::fp4::test::mul", vec![]);
    evaluate_function(&analyzed, "std::math::fp4::test::square", vec![]);
    evaluate_function(&analyzed, "std::math::fp4::test::inverse", vec![]);
=======
fn std_tests() {
    let count1 = run_tests(&std_analyzed::<GoldilocksField>(), true).unwrap();
    let count2 = run_tests(&std_analyzed::<Bn254Field>(), true).unwrap();
    let count3 = run_tests(&std_analyzed::<BabyBearField>(), true).unwrap();
    assert_eq!(count1, count2);
    assert_eq!(count2, count3);
    assert!(count1 >= 9);
>>>>>>> 2219cf3a
}

#[test]
fn sort() {
    let test_inputs = vec![
        vec![],
        vec![1],
        vec![0, 0],
        vec![1, 2],
        vec![2, 1],
        vec![3, 2, 1],
        vec![0, 0, -1],
        vec![0, 0, -1, 0, 0, -1, -1, 2],
        vec![8, 0, 9, 20, 23, 88, 14, -9],
    ];
    let code =
        "let test_sort: int[] -> int[] = |x| std::array::sort(x, |a, b| a < b); machine Main { }"
            .to_string();
    let mut pipeline = Pipeline::<GoldilocksField>::default().from_asm_string(code, None);
    let analyzed = pipeline.compute_analyzed_pil().unwrap().clone();
    for input in test_inputs {
        let mut input_sorted = input.clone();
        input_sorted.sort();
        let result = evaluate_function(
            &analyzed,
            "test_sort",
            vec![Arc::new(Value::Array(
                input
                    .into_iter()
                    .map(|x| Arc::new(Value::Integer(x.into())))
                    .collect(),
            ))],
        );
        let Value::Array(result) = result else {
            panic!("Expected array")
        };
        let result: Vec<i32> = result
            .into_iter()
            .map(|x| match x.as_ref() {
                Value::Integer(x) => x.try_into().unwrap(),
                _ => panic!("Expected integer"),
            })
            .collect::<Vec<_>>();
        assert_eq!(input_sorted, result);
    }
}

mod reparse {

    use powdr_pipeline::test_util::run_reparse_test_with_blacklist;
    use test_log::test;

    /// For convenience, all re-parsing tests run with the Goldilocks field,
    /// but these tests panic if the field is too small. This is *probably*
    /// fine, because all of these tests have a similar variant that does
    /// run on Goldilocks.
    const BLACKLIST: [&str; 4] = [
        "std/bus_permutation_via_challenges.asm",
        "std/poseidon_bn254_test.asm",
        "std/split_bn254_test.asm",
        "std/bus_lookup_via_challenges.asm",
    ];

    fn run_reparse_test(file: &str) {
        run_reparse_test_with_blacklist(file, &BLACKLIST);
    }
    include!(concat!(env!("OUT_DIR"), "/std_reparse_tests.rs"));
}<|MERGE_RESOLUTION|>--- conflicted
+++ resolved
@@ -1,8 +1,6 @@
 use std::sync::Arc;
 
-use powdr_number::{
-    BabyBearField, BigInt, Bn254Field, GoldilocksField, KoalaBearField, Mersenne31Field,
-};
+use powdr_number::{BabyBearField, BigInt, Bn254Field, GoldilocksField};
 
 use powdr_pil_analyzer::evaluator::Value;
 use powdr_pipeline::{
@@ -389,64 +387,6 @@
 }
 
 #[test]
-<<<<<<< HEAD
-fn fp2() {
-    let analyzed = std_analyzed::<GoldilocksField>();
-    evaluate_function(&analyzed, "std::math::fp2::test::add", vec![]);
-    evaluate_function(&analyzed, "std::math::fp2::test::sub", vec![]);
-    evaluate_function(&analyzed, "std::math::fp2::test::mul", vec![]);
-    evaluate_function(&analyzed, "std::math::fp2::test::inverse", vec![]);
-
-    let analyzed = std_analyzed::<Bn254Field>();
-    evaluate_function(&analyzed, "std::math::fp2::test::add", vec![]);
-    evaluate_function(&analyzed, "std::math::fp2::test::sub", vec![]);
-    evaluate_function(&analyzed, "std::math::fp2::test::mul", vec![]);
-    evaluate_function(&analyzed, "std::math::fp2::test::inverse", vec![]);
-
-    let analyzed = std_analyzed::<BabyBearField>();
-    evaluate_function(&analyzed, "std::math::fp2::test::add", vec![]);
-    evaluate_function(&analyzed, "std::math::fp2::test::sub", vec![]);
-    evaluate_function(&analyzed, "std::math::fp2::test::mul", vec![]);
-    evaluate_function(&analyzed, "std::math::fp2::test::inverse", vec![]);
-}
-
-#[test]
-fn fp4() {
-    let analyzed = std_analyzed::<GoldilocksField>();
-    evaluate_function(&analyzed, "std::math::fp4::test::add", vec![]);
-    evaluate_function(&analyzed, "std::math::fp4::test::sub", vec![]);
-    evaluate_function(&analyzed, "std::math::fp4::test::mul", vec![]);
-    evaluate_function(&analyzed, "std::math::fp4::test::square", vec![]);
-    evaluate_function(&analyzed, "std::math::fp4::test::inverse", vec![]);
-
-    let analyzed = std_analyzed::<Bn254Field>();
-    evaluate_function(&analyzed, "std::math::fp4::test::add", vec![]);
-    evaluate_function(&analyzed, "std::math::fp4::test::sub", vec![]);
-    evaluate_function(&analyzed, "std::math::fp4::test::mul", vec![]);
-    evaluate_function(&analyzed, "std::math::fp4::test::square", vec![]);
-    evaluate_function(&analyzed, "std::math::fp4::test::inverse", vec![]);
-
-    let analyzed = std_analyzed::<BabyBearField>();
-    evaluate_function(&analyzed, "std::math::fp4::test::add", vec![]);
-    evaluate_function(&analyzed, "std::math::fp4::test::sub", vec![]);
-    evaluate_function(&analyzed, "std::math::fp4::test::mul", vec![]);
-    evaluate_function(&analyzed, "std::math::fp4::test::square", vec![]);
-    evaluate_function(&analyzed, "std::math::fp4::test::inverse", vec![]);
-
-    let analyzed = std_analyzed::<Mersenne31Field>();
-    evaluate_function(&analyzed, "std::math::fp4::test::add", vec![]);
-    evaluate_function(&analyzed, "std::math::fp4::test::sub", vec![]);
-    evaluate_function(&analyzed, "std::math::fp4::test::mul", vec![]);
-    evaluate_function(&analyzed, "std::math::fp4::test::square", vec![]);
-    evaluate_function(&analyzed, "std::math::fp4::test::inverse", vec![]);
-
-    let analyzed = std_analyzed::<KoalaBearField>();
-    evaluate_function(&analyzed, "std::math::fp4::test::add", vec![]);
-    evaluate_function(&analyzed, "std::math::fp4::test::sub", vec![]);
-    evaluate_function(&analyzed, "std::math::fp4::test::mul", vec![]);
-    evaluate_function(&analyzed, "std::math::fp4::test::square", vec![]);
-    evaluate_function(&analyzed, "std::math::fp4::test::inverse", vec![]);
-=======
 fn std_tests() {
     let count1 = run_tests(&std_analyzed::<GoldilocksField>(), true).unwrap();
     let count2 = run_tests(&std_analyzed::<Bn254Field>(), true).unwrap();
@@ -454,7 +394,6 @@
     assert_eq!(count1, count2);
     assert_eq!(count2, count3);
     assert!(count1 >= 9);
->>>>>>> 2219cf3a
 }
 
 #[test]
