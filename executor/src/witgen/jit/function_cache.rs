use std::{collections::HashMap, hash::Hash};

use bit_vec::BitVec;
use itertools::Itertools;
use powdr_number::{FieldElement, KnownField};

use crate::witgen::{
    data_structures::finalizable_data::{ColumnLayout, CompactDataRef},
    jit::{effect::format_code, processor::ProcessorResult},
    machines::{
        profiling::{record_end, record_start},
        LookupCell, MachineParts,
    },
    range_constraints::RangeConstraint,
    EvalError, FixedData, MutableState, QueryCallback,
};

use super::{
    block_machine_processor::BlockMachineProcessor,
    compiler::{compile_effects, WitgenFunction},
    variable::Variable,
    witgen_inference::CanProcessCall,
};

#[derive(Debug, Clone, Hash, PartialEq, Eq)]
struct CacheKey<T: FieldElement> {
    bus_id: T,
    /// If `Some((index, value))`, then this function is used only if the
    /// `index`th argument is set to `value`.
    known_concrete: Option<(usize, T)>,
    known_args: BitVec,
}

pub struct FunctionCache<'a, T: FieldElement> {
    fixed_data: &'a FixedData<'a, T>,
    /// The processor that generates the JIT code
    processor: BlockMachineProcessor<'a, T>,
    /// The cache of JIT functions and the returned range constraints.
    /// If the entry is None, we attempted to generate the function but failed.
    witgen_functions: HashMap<CacheKey<T>, Option<CacheEntry<T>>>,
    column_layout: ColumnLayout,
    block_size: usize,
    machine_name: String,
    parts: MachineParts<'a, T>,
}

pub struct CacheEntry<T: FieldElement> {
    pub function: WitgenFunction<T>,
    pub range_constraints: Vec<RangeConstraint<T>>,
}

impl<'a, T: FieldElement> FunctionCache<'a, T> {
    pub fn new(
        fixed_data: &'a FixedData<'a, T>,
        parts: MachineParts<'a, T>,
        block_size: usize,
        latch_row: usize,
        metadata: ColumnLayout,
        machine_name: String,
    ) -> Self {
        let processor =
            BlockMachineProcessor::new(fixed_data, parts.clone(), block_size, latch_row);

        FunctionCache {
            fixed_data,
            processor,
            column_layout: metadata,
            witgen_functions: HashMap::new(),
            block_size,
            machine_name,
            parts,
        }
    }

    /// Compiles the JIT function for the given identity and known arguments, and a potentially
    /// fully known argument.
    /// Returns the function and the output range constraints if the function was successfully compiled.
    pub fn compile_cached(
        &mut self,
        can_process: impl CanProcessCall<T>,
        bus_id: T,
        known_args: &BitVec,
        known_concrete: Option<(usize, T)>,
<<<<<<< HEAD
    ) -> Option<&CacheEntry<T>> {
        let cache_key = CacheKey {
            bus_id,
=======
    ) -> &Option<CacheEntry<T>> {
        // First try the generic version, then the specific.
        let mut key = CacheKey {
            identity_id,
>>>>>>> a711df4d
            known_args: known_args.clone(),
            known_concrete: None,
        };

        if self.ensure_cache(can_process.clone(), &key).is_none() && known_concrete.is_some() {
            key = CacheKey {
                identity_id,
                known_args: known_args.clone(),
                known_concrete,
            };
            self.ensure_cache(can_process.clone(), &key);
        }
        self.ensure_cache(can_process, &key)
    }

    fn ensure_cache(
        &mut self,
        can_process: impl CanProcessCall<T>,
        cache_key: &CacheKey<T>,
    ) -> &Option<CacheEntry<T>> {
        if !self.witgen_functions.contains_key(cache_key) {
            record_start("Auto-witgen code derivation");
            let f = match T::known_field() {
                // Currently, we only support the Goldilocks fields
                Some(KnownField::GoldilocksField) => {
                    self.compile_witgen_function(can_process, cache_key)
                }
                _ => None,
            };
            assert!(self.witgen_functions.insert(cache_key.clone(), f).is_none());
            record_end("Auto-witgen code derivation");
        }
        self.witgen_functions.get(cache_key).unwrap()
    }

    fn compile_witgen_function(
        &self,
        can_process: impl CanProcessCall<T>,
        cache_key: &CacheKey<T>,
    ) -> Option<CacheEntry<T>> {
        log::debug!(
            "Compiling JIT function for\n  Machine: {}\n  Connection: {}\n   Inputs: {:?}{}",
            self.machine_name,
            self.parts.bus_receives[&cache_key.bus_id],
            cache_key.known_args,
            cache_key
                .known_concrete
                .map(|(i, v)| format!("\n   Input {i} = {v}"))
                .unwrap_or_default()
        );

        let (
            ProcessorResult {
                code,
                range_constraints,
            },
            prover_functions,
        ) = self
            .processor
            .generate_code(
                can_process,
                cache_key.bus_id,
                &cache_key.known_args,
                cache_key.known_concrete,
            )
            .map_err(|e| {
                // These errors can be pretty verbose and are quite common currently.
                log::debug!(
                    "=> Error generating JIT code: {}\n...",
                    e.to_string().lines().take(5).join("\n")
                );
            })
            .ok()?;

        log::debug!("=> Success!");
        let out_of_bounds_vars = code
            .iter()
            .flat_map(|effect| effect.referenced_variables())
            .filter_map(|var| match var {
                Variable::WitnessCell(cell) => Some(cell),
                _ => None,
            })
            .filter(|cell| cell.row_offset < -1 || cell.row_offset >= self.block_size as i32)
            .collect_vec();
        if !out_of_bounds_vars.is_empty() {
            log::debug!("Code:\n{}", format_code(&code));
            panic!(
                "Expected JITed code to only reference cells in the block + the last row \
                of the previous block, i.e. rows -1 until (including) {}, but it does reference the following:\n{}",
                self.block_size - 1,
                out_of_bounds_vars.iter().format(", ")
            );
        }

        log::trace!("Generated code ({} steps)", code.len());
        let known_inputs = cache_key
            .known_args
            .iter()
            .enumerate()
            .filter_map(|(i, b)| if b { Some(Variable::Param(i)) } else { None })
            .collect::<Vec<_>>();

        log::trace!("Compiling effects...");
        let function = compile_effects(
            self.fixed_data.analyzed,
            self.column_layout.clone(),
            &known_inputs,
            &code,
            prover_functions,
        )
        .unwrap();
        log::trace!("Compilation done.");

        Some(CacheEntry {
            function,
            range_constraints,
        })
    }

    pub fn process_lookup_direct<'c, 'd, Q: QueryCallback<T>>(
        &self,
        mutable_state: &MutableState<'a, T, Q>,
        bus_id: T,
        values: &mut [LookupCell<'c, T>],
        data: CompactDataRef<'d, T>,
        known_concrete: Option<(usize, T)>,
    ) -> Result<bool, EvalError<T>> {
        let known_args = values
            .iter()
            .map(|cell| cell.is_input())
            .collect::<BitVec>();

        let cache_key = CacheKey {
            bus_id,
            known_args: known_args.clone(),
            known_concrete,
        };

        self.witgen_functions
            .get(&cache_key)
            .or_else(|| {
                self.witgen_functions.get(&CacheKey {
                    bus_id,
                    known_args: known_args.clone(),
                    known_concrete: None,
                })
            })
            .expect("Need to call compile_cached() first!")
            .as_ref()
            .expect("compile_cached() returned false!")
            .function
            .call(self.fixed_data, mutable_state, values, data);

        Ok(true)
    }
}<|MERGE_RESOLUTION|>--- conflicted
+++ resolved
@@ -81,23 +81,17 @@
         bus_id: T,
         known_args: &BitVec,
         known_concrete: Option<(usize, T)>,
-<<<<<<< HEAD
-    ) -> Option<&CacheEntry<T>> {
-        let cache_key = CacheKey {
-            bus_id,
-=======
     ) -> &Option<CacheEntry<T>> {
         // First try the generic version, then the specific.
         let mut key = CacheKey {
-            identity_id,
->>>>>>> a711df4d
+            bus_id,
             known_args: known_args.clone(),
             known_concrete: None,
         };
 
         if self.ensure_cache(can_process.clone(), &key).is_none() && known_concrete.is_some() {
             key = CacheKey {
-                identity_id,
+                bus_id,
                 known_args: known_args.clone(),
                 known_concrete,
             };
