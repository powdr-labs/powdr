// Symbolic machine using 27 unique main columns

// Bus 0 (EXECUTION_BRIDGE):
mult=is_valid * -1, args=[0, reads_aux__1__base__prev_timestamp_4 + reads_aux__1__base__timestamp_lt_aux__lower_decomp__0_4 + 131072 * reads_aux__1__base__timestamp_lt_aux__lower_decomp__1_4 - 12]
mult=is_valid * 1, args=[244 * new_var_177 * a__0_4 + 20, reads_aux__1__base__prev_timestamp_4 + reads_aux__1__base__timestamp_lt_aux__lower_decomp__0_4 + 131072 * reads_aux__1__base__timestamp_lt_aux__lower_decomp__1_4 + 2]

// Bus 1 (MEMORY):
mult=is_valid * -1, args=[1, 44, b__0_0, b__1_0, b__2_0, b__3_0, reads_aux__1__base__prev_timestamp_4 + reads_aux__1__base__timestamp_lt_aux__lower_decomp__0_4 + 131072 * reads_aux__1__base__timestamp_lt_aux__lower_decomp__1_4 - (reads_aux__0__base__timestamp_lt_aux__lower_decomp__0_0 + 131072 * reads_aux__0__base__timestamp_lt_aux__lower_decomp__1_0 + 13)]
mult=is_valid * 1, args=[1, 44, b__0_0, b__1_0, b__2_0, b__3_0, reads_aux__1__base__prev_timestamp_4 + reads_aux__1__base__timestamp_lt_aux__lower_decomp__0_4 + 131072 * reads_aux__1__base__timestamp_lt_aux__lower_decomp__1_4 - 12]
mult=is_valid * -1, args=[1, 52, writes_aux__prev_data__0_0, writes_aux__prev_data__1_0, writes_aux__prev_data__2_0, writes_aux__prev_data__3_0, reads_aux__1__base__prev_timestamp_4 + reads_aux__1__base__timestamp_lt_aux__lower_decomp__0_4 + 131072 * reads_aux__1__base__timestamp_lt_aux__lower_decomp__1_4 - (writes_aux__base__timestamp_lt_aux__lower_decomp__0_0 + 131072 * writes_aux__base__timestamp_lt_aux__lower_decomp__1_0 + 11)]
mult=is_valid * -1, args=[1, 56, b__0_2, b__1_2, b__2_2, b__3_2, reads_aux__1__base__prev_timestamp_4 + reads_aux__1__base__timestamp_lt_aux__lower_decomp__0_4 + 131072 * reads_aux__1__base__timestamp_lt_aux__lower_decomp__1_4 - (reads_aux__0__base__timestamp_lt_aux__lower_decomp__0_2 + 131072 * reads_aux__0__base__timestamp_lt_aux__lower_decomp__1_2 + 7)]
mult=is_valid * 1, args=[1, 56, 1 - new_var_176 * (b__0_2 + b__1_2 + b__2_2 + b__3_2), 0, 0, 0, reads_aux__1__base__prev_timestamp_4 + reads_aux__1__base__timestamp_lt_aux__lower_decomp__0_4 + 131072 * reads_aux__1__base__timestamp_lt_aux__lower_decomp__1_4 - 2]
mult=is_valid * 1, args=[1, 52, a__0_4, 0, 0, 0, reads_aux__1__base__prev_timestamp_4 + reads_aux__1__base__timestamp_lt_aux__lower_decomp__0_4 + 131072 * reads_aux__1__base__timestamp_lt_aux__lower_decomp__1_4]
mult=is_valid * -1, args=[1, 0, 0, 0, 0, 0, reads_aux__1__base__prev_timestamp_4]
mult=is_valid * 1, args=[1, 0, 0, 0, 0, 0, reads_aux__1__base__prev_timestamp_4 + reads_aux__1__base__timestamp_lt_aux__lower_decomp__0_4 + 131072 * reads_aux__1__base__timestamp_lt_aux__lower_decomp__1_4 + 1]

// Bus 3 (VARIABLE_RANGE_CHECKER):
mult=is_valid * 1, args=[reads_aux__0__base__timestamp_lt_aux__lower_decomp__0_0, 17]
mult=is_valid * 1, args=[reads_aux__0__base__timestamp_lt_aux__lower_decomp__1_0, 12]
mult=is_valid * 1, args=[writes_aux__base__timestamp_lt_aux__lower_decomp__0_0, 17]
mult=is_valid * 1, args=[writes_aux__base__timestamp_lt_aux__lower_decomp__1_0, 12]
mult=is_valid * 1, args=[reads_aux__0__base__timestamp_lt_aux__lower_decomp__0_2, 17]
mult=is_valid * 1, args=[reads_aux__0__base__timestamp_lt_aux__lower_decomp__1_2, 12]
mult=is_valid * 1, args=[reads_aux__1__base__timestamp_lt_aux__lower_decomp__0_4, 17]
mult=is_valid * 1, args=[reads_aux__1__base__timestamp_lt_aux__lower_decomp__1_4, 12]

// Bus 6 (BITWISE_LOOKUP):
mult=is_valid * 1, args=[b__0_0, 3, b__0_0 + 3 - 2 * b__0_1, 1]
<<<<<<< HEAD
mult=is_valid * 1, args=[1 - new_var_175 * b__0_1, 1 - new_var_176 * (b__0_2 + b__1_2 + b__2_2 + b__3_2), new_var_176 * (b__0_2 + b__1_2 + b__2_2 + b__3_2) + new_var_175 * b__0_1 + 2 * a__0_4 - 2, 1]
mult=is_valid * 1, args=[b__1_0, b__2_0, 0, 0]
mult=is_valid * 1, args=[b__3_0, 0, 0, 0]
=======
mult=diff_marker__0_1 + diff_marker__1_1 + diff_marker__2_1 + diff_marker__3_1, args=[diff_val_1 - 1, 0, 0, 0]
mult=diff_marker__0_2 + diff_marker__1_2 + diff_marker__2_2 + diff_marker__3_2, args=[diff_val_2 - 1, 0, 0, 0]
mult=is_valid * 1, args=[b__0_3, c__0_3, 2 * a__0_4 - (b__0_3 + c__0_3), 1]
mult=is_valid * 1, args=[b_msb_f_2, 0, 0, 0]
>>>>>>> ca066082

// Algebraic constraints:
-((1 - new_var_175 * b__0_1) * (new_var_175 * b__0_1)) = 0
-((1 - new_var_176 * (b__0_2 + b__1_2 + b__2_2 + b__3_2)) * (new_var_176 * (b__0_2 + b__1_2 + b__2_2 + b__3_2))) = 0
new_var_177 * a__0_4 * (new_var_177 * a__0_4 - 1) = 0
(1 - new_var_177 * a__0_4) * a__0_4 = 0
(1 - new_var_175 * b__0_1) * b__0_1 = 0
(1 - new_var_176 * (b__0_2 + b__1_2 + b__2_2 + b__3_2)) * (b__0_2 + b__1_2 + b__2_2 + b__3_2) = 0
is_valid * (is_valid - 1) = 0<|MERGE_RESOLUTION|>--- conflicted
+++ resolved
@@ -26,16 +26,7 @@
 
 // Bus 6 (BITWISE_LOOKUP):
 mult=is_valid * 1, args=[b__0_0, 3, b__0_0 + 3 - 2 * b__0_1, 1]
-<<<<<<< HEAD
 mult=is_valid * 1, args=[1 - new_var_175 * b__0_1, 1 - new_var_176 * (b__0_2 + b__1_2 + b__2_2 + b__3_2), new_var_176 * (b__0_2 + b__1_2 + b__2_2 + b__3_2) + new_var_175 * b__0_1 + 2 * a__0_4 - 2, 1]
-mult=is_valid * 1, args=[b__1_0, b__2_0, 0, 0]
-mult=is_valid * 1, args=[b__3_0, 0, 0, 0]
-=======
-mult=diff_marker__0_1 + diff_marker__1_1 + diff_marker__2_1 + diff_marker__3_1, args=[diff_val_1 - 1, 0, 0, 0]
-mult=diff_marker__0_2 + diff_marker__1_2 + diff_marker__2_2 + diff_marker__3_2, args=[diff_val_2 - 1, 0, 0, 0]
-mult=is_valid * 1, args=[b__0_3, c__0_3, 2 * a__0_4 - (b__0_3 + c__0_3), 1]
-mult=is_valid * 1, args=[b_msb_f_2, 0, 0, 0]
->>>>>>> ca066082
 
 // Algebraic constraints:
 -((1 - new_var_175 * b__0_1) * (new_var_175 * b__0_1)) = 0
