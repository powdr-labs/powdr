--- conflicted
+++ resolved
@@ -2,11 +2,7 @@
 use crate::blocks::BasicBlock;
 use crate::bus_map::{BusMap, BusType};
 use crate::evaluation::AirStats;
-<<<<<<< HEAD
-use crate::execution::OptimisticConstraints;
-=======
 use crate::execution::{ExecutionState, OptimisticConstraints};
->>>>>>> b4337647
 use crate::expression_conversion::algebraic_to_grouped_expression;
 use crate::symbolic_machine_generator::convert_machine_field_type;
 use expression::{AlgebraicExpression, AlgebraicReference};
@@ -377,13 +373,8 @@
     fn new(
         block: BasicBlock<I>,
         machine: SymbolicMachine<T>,
-<<<<<<< HEAD
-        column_allocator: ColumnAllocator,
-        optimistic_constraints: Arc<OptimisticConstraints<A, V>>,
-=======
         optimistic_constraints: Arc<OptimisticConstraints<A, V>>,
         column_allocator: &ColumnAllocator,
->>>>>>> b4337647
     ) -> Self {
         // Get all poly_ids in the machine
         let all_references = machine
@@ -500,11 +491,7 @@
     // TODO: add optimistic constraints here
     let optimistic_constraints = OptimisticConstraints::from_constraints(vec![]);
 
-<<<<<<< HEAD
-    let apc = Apc::new(block, machine, column_allocator, optimistic_constraints);
-=======
     let apc = Apc::new(block, machine, optimistic_constraints, &column_allocator);
->>>>>>> b4337647
 
     if let Some(path) = apc_candidates_dir_path {
         serialize_apc::<
