--- conflicted
+++ resolved
@@ -246,16 +246,6 @@
             .into_iter()
             .flat_map(|constr| {
                 let constr = constr.transform_var_type(&mut |v| v.clone().into());
-<<<<<<< HEAD
-                std::iter::once(constr.clone()).chain(
-                    extract_boolean(&constr, &mut || self.boolean_var_dispenser.next_var())
-                        .iter()
-                        .flat_map(move |extracted| {
-                            [extracted.clone(), constr.clone() - extracted.clone()].into_iter()
-                        }),
-                )
-            }))
-=======
                 let extracted =
                     try_extract_boolean(&constr, &mut || self.boolean_var_dispenser.next_var())
                         .inspect(|_| {
@@ -269,7 +259,6 @@
             })
             .collect_vec();
         self.solver.add_algebraic_constraints(constraints);
->>>>>>> e1887341
     }
 
     fn add_bus_interactions(
