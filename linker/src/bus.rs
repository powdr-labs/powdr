--- conflicted
+++ resolved
@@ -125,12 +125,6 @@
         }
         .into();
 
-<<<<<<< HEAD
-        self.bus_multi_send_args.items.push(Expression::Tuple(
-            SourceRef::unknown(),
-            vec![interaction_id.into(), tuple, selector],
-        ));
-=======
         self.bus_multi_send_args
             .items
             .push(Expression::FunctionCall(
@@ -142,10 +136,9 @@
                             .unwrap()
                             .into(),
                     )),
-                    arguments: vec![(interaction_id as u32).into(), tuple, selector],
+                    arguments: vec![interaction_id.into(), tuple, selector],
                 },
             ));
->>>>>>> 38efe633
     }
 
     fn process_object(&mut self, location: &Location, objects: &BTreeMap<Location, Object>) {
@@ -361,11 +354,7 @@
     pc' = (1 - first_step') * pc_update;
     pol commit call_selectors[0];
     std::array::map(call_selectors, std::utils::force_bool);
-<<<<<<< HEAD
-    std::protocols::bus::bus_multi_send([(742731552, [0, pc, instr__jump_to_operation, instr__reset, instr__loop, instr_return], 1)]);
-=======
-    std::protocols::bus::bus_multi_send([std::protocols::bus::BusInteraction::Send(12064, [0, pc, instr__jump_to_operation, instr__reset, instr__loop, instr_return], 1)]);
->>>>>>> 38efe633
+    std::protocols::bus::bus_multi_send([std::protocols::bus::BusInteraction::Send(742731552, [0, pc, instr__jump_to_operation, instr__reset, instr__loop, instr_return], 1)]);
 namespace main__rom(4);
     pol constant p_line = [0, 1, 2] + [2]*;
     pol constant p_instr__jump_to_operation = [0, 1, 0] + [0]*;
