--- conflicted
+++ resolved
@@ -2028,19 +2028,11 @@
                     AirMetrics {
                         widths: AirWidths {
                             preprocessed: 0,
-<<<<<<< HEAD
                             main: 14552,
                             log_up: 23108,
                         },
                         constraints: 4251,
                         bus_interactions: 11317,
-=======
-                            main: 14263,
-                            log_up: 22784,
-                        },
-                        constraints: 4285,
-                        bus_interactions: 11160,
->>>>>>> c8881cba
                     }
                 "#]],
                 powdr_expected_machine_count: expect![[r#"
@@ -2064,19 +2056,11 @@
                     AirMetrics {
                         widths: AirWidths {
                             preprocessed: 0,
-<<<<<<< HEAD
                             main: 14524,
                             log_up: 23076,
                         },
                         constraints: 4227,
                         bus_interactions: 11307,
-=======
-                            main: 14235,
-                            log_up: 22752,
-                        },
-                        constraints: 4261,
-                        bus_interactions: 11150,
->>>>>>> c8881cba
                     }
                 "#]],
                 powdr_expected_machine_count: expect![[r#"
@@ -2094,13 +2078,8 @@
                     },
                     after: AirWidths {
                         preprocessed: 0,
-<<<<<<< HEAD
                         main: 14524,
                         log_up: 23076,
-=======
-                        main: 14235,
-                        log_up: 22752,
->>>>>>> c8881cba
                     },
                 }
             "#]]),
@@ -2162,19 +2141,11 @@
                     AirMetrics {
                         widths: AirWidths {
                             preprocessed: 0,
-<<<<<<< HEAD
                             main: 15460,
                             log_up: 25232,
                         },
                         constraints: 8243,
                         bus_interactions: 10597,
-=======
-                            main: 17304,
-                            log_up: 27896,
-                        },
-                        constraints: 8838,
-                        bus_interactions: 11927,
->>>>>>> c8881cba
                     }
                 "#]],
                 powdr_expected_machine_count: expect![[r#"
@@ -2187,7 +2158,6 @@
                 AirWidthsDiff {
                     before: AirWidths {
                         preprocessed: 0,
-<<<<<<< HEAD
                         main: 107545,
                         log_up: 144340,
                     },
@@ -2195,15 +2165,6 @@
                         preprocessed: 0,
                         main: 15460,
                         log_up: 25232,
-=======
-                        main: 127884,
-                        log_up: 170096,
-                    },
-                    after: AirWidths {
-                        preprocessed: 0,
-                        main: 17304,
-                        log_up: 27896,
->>>>>>> c8881cba
                     },
                 }
             "#]]),
@@ -2229,19 +2190,11 @@
                     AirMetrics {
                         widths: AirWidths {
                             preprocessed: 0,
-<<<<<<< HEAD
                             main: 18192,
                             log_up: 28416,
                         },
                         constraints: 10575,
                         bus_interactions: 12185,
-=======
-                            main: 19930,
-                            log_up: 30924,
-                        },
-                        constraints: 11105,
-                        bus_interactions: 13443,
->>>>>>> c8881cba
                     }
                 "#]],
                 powdr_expected_machine_count: expect![[r#"
@@ -2254,7 +2207,6 @@
                 AirWidthsDiff {
                     before: AirWidths {
                         preprocessed: 0,
-<<<<<<< HEAD
                         main: 130863,
                         log_up: 173220,
                     },
@@ -2262,15 +2214,6 @@
                         preprocessed: 0,
                         main: 18192,
                         log_up: 28416,
-=======
-                        main: 150546,
-                        log_up: 198172,
-                    },
-                    after: AirWidths {
-                        preprocessed: 0,
-                        main: 19930,
-                        log_up: 30924,
->>>>>>> c8881cba
                     },
                 }
             "#]]),
@@ -2402,19 +2345,11 @@
                     AirMetrics {
                         widths: AirWidths {
                             preprocessed: 0,
-<<<<<<< HEAD
                             main: 3255,
                             log_up: 5248,
                         },
                         constraints: 705,
                         bus_interactions: 2525,
-=======
-                            main: 3245,
-                            log_up: 5260,
-                        },
-                        constraints: 608,
-                        bus_interactions: 2560,
->>>>>>> c8881cba
                     }
                 "#]],
                 powdr_expected_machine_count: expect![[r#"
@@ -2427,7 +2362,6 @@
                 AirWidthsDiff {
                     before: AirWidths {
                         preprocessed: 0,
-<<<<<<< HEAD
                         main: 33115,
                         log_up: 42716,
                     },
@@ -2435,15 +2369,6 @@
                         preprocessed: 0,
                         main: 3255,
                         log_up: 5248,
-=======
-                        main: 32348,
-                        log_up: 41608,
-                    },
-                    after: AirWidths {
-                        preprocessed: 0,
-                        main: 3245,
-                        log_up: 5260,
->>>>>>> c8881cba
                     },
                 }
             "#]]),
