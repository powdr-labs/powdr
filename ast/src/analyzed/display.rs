//! Formatting functions for analyzed PIL files.
//!
//! These are not meant to be 1-1 reproductions, they will have errors.
//! Do not use this to re-generate PIL files!

use std::{
    fmt::{Display, Formatter, Result},
    str::FromStr,
};

use itertools::Itertools;

use crate::{parsed::FunctionKind, writeln_indented, writeln_indented_by};

use self::parsed::{
    asm::{AbsoluteSymbolPath, SymbolPath},
    display::format_type_scheme_around_name,
    BinaryOperation,
};

use super::*;

impl<T: Display> Display for Analyzed<T> {
    fn fmt(&self, f: &mut Formatter<'_>) -> Result {
        let degree = self.degree.unwrap_or_default();
        let mut current_namespace = AbsoluteSymbolPath::default();
        let mut update_namespace = |name: &str, f: &mut Formatter<'_>| {
            let mut namespace =
                AbsoluteSymbolPath::default().join(SymbolPath::from_str(name).unwrap());
            let name = namespace.pop().unwrap();
            if namespace != current_namespace {
                current_namespace = namespace;
                writeln!(
                    f,
                    "namespace {}({degree});",
                    current_namespace.relative_to(&Default::default())
                )?;
            };
            Ok((name, !current_namespace.is_empty()))
        };

        for statement in &self.source_order {
            match statement {
                StatementIdentifier::Definition(name) => {
                    if self.auto_added_symbols.contains(name) {
                        // Core symbol added automatically, no need to print.
                        continue;
                    }
                    if let Some((symbol, definition)) = self.definitions.get(name) {
                        if matches!(
                            definition,
                            Some(FunctionValueDefinition::TypeConstructor(_, _))
                        ) {
                            // These are printed as part of the enum.
                            continue;
                        }
                        let (name, is_local) = update_namespace(name, f)?;
                        match symbol.kind {
                            SymbolKind::Poly(_) => {
                                writeln_indented(f, format_poly(&name, symbol, definition))?;
                            }
                            SymbolKind::Constant() => {
                                assert!(symbol.stage.is_none());
                                let Some(FunctionValueDefinition::Expression(TypedExpression {
                                    e,
                                    type_scheme,
                                })) = &definition
                                else {
                                    panic!(
                                        "Invalid constant value: {}",
                                        definition.as_ref().unwrap()
                                    );
                                };
                                assert!(
                                    type_scheme.is_none()
                                        || type_scheme == &Some((Type::Fe).into())
                                );
                                writeln_indented_by(
                                    f,
                                    format!("constant {name} = {e};"),
                                    is_local.into(),
                                )?;
                            }
                            SymbolKind::Other() => {
                                assert!(symbol.stage.is_none());
                                match definition {
                                    Some(FunctionValueDefinition::Expression(
                                        TypedExpression { e, type_scheme },
                                    )) => {
                                        writeln_indented(
                                            f,
                                            format!(
                                                "let{} = {e};",
                                                format_type_scheme_around_name(&name, type_scheme)
                                            ),
                                        )?;
                                    }
                                    Some(FunctionValueDefinition::TypeDeclaration(
                                        enum_declaration,
                                    )) => {
                                        writeln_indented(
                                            f,
                                            enum_declaration.to_string_with_name(&name),
                                        )?;
                                    }
                                    _ => {
                                        unreachable!("Invalid definition for symbol: {}", name)
                                    }
                                }
                            }
                        }
                    } else if let Some((symbol, definition)) = self.intermediate_columns.get(name) {
                        assert!(symbol.stage.is_none());
                        let (name, _) = update_namespace(name, f)?;
                        assert_eq!(symbol.kind, SymbolKind::Poly(PolynomialType::Intermediate));
                        if let Some(length) = symbol.length {
                            writeln_indented(
                                f,
                                format!(
                                    "col {name}[{length}] = [{}];",
                                    definition.iter().format(", ")
                                ),
                            )?;
                        } else {
                            assert_eq!(definition.len(), 1);
                            writeln_indented(f, format!("col {name} = {};", definition[0]))?;
                        }
                    } else {
                        panic!()
                    }
                }
                StatementIdentifier::PublicDeclaration(name) => {
                    let decl = &self.public_declarations[name];
                    let (name, is_local) = update_namespace(&decl.name, f)?;
                    writeln_indented_by(
                        f,
                        format_public_declaration(&name, decl),
                        is_local.into(),
                    )?;
                }
                StatementIdentifier::Identity(i) => {
                    writeln_indented(f, &self.identities[*i])?;
                }
            }
        }

        Ok(())
    }
}

fn format_poly(
    name: &str,
    symbol: &Symbol,
    definition: &Option<FunctionValueDefinition>,
) -> String {
    let SymbolKind::Poly(poly_type) = symbol.kind else {
        panic!()
    };
    let kind = match &poly_type {
        PolynomialType::Committed => "witness ",
        PolynomialType::Constant => "fixed ",
        PolynomialType::Intermediate => panic!(),
    };
    let stage = symbol
        .stage
        .map(|s| format!("stage({s}) "))
        .unwrap_or_default();
    let length = symbol
        .length
        .and_then(|length| {
            if let PolynomialType::Committed = poly_type {
                assert!(definition.is_none());
                Some(format!("[{length}]"))
            } else {
                // Do not print an array size, because we will do it as part of the type.
                assert!(matches!(
                    definition,
                    None | Some(FunctionValueDefinition::Expression(TypedExpression {
                        e: _,
                        type_scheme: Some(_)
                    }))
                ));
                None
            }
        })
        .unwrap_or_default();
    let value = definition
        .as_ref()
        .map(ToString::to_string)
        .unwrap_or_default();
    format!("col {kind}{stage}{name}{length}{value};")
}

fn format_public_declaration(name: &str, decl: &PublicDeclaration) -> String {
    format!(
        "public {name} = {}{}({});",
        decl.polynomial,
        decl.array_index
            .map(|i| format!("[{i}]"))
            .unwrap_or_default(),
        decl.index
    )
}

impl Display for FunctionValueDefinition {
    fn fmt(&self, f: &mut Formatter<'_>) -> Result {
        match self {
            FunctionValueDefinition::Array(items) => {
                write!(f, " = {}", items.iter().format(" + "))
            }
            FunctionValueDefinition::Expression(TypedExpression {
                e,
                type_scheme: None,
            }) => format_outer_function(e, f),
            FunctionValueDefinition::Expression(TypedExpression {
                e,
                type_scheme: Some(ty),
            }) if *ty == Type::Col.into() => format_outer_function(e, f),
            FunctionValueDefinition::Expression(TypedExpression {
                e,
                type_scheme: Some(ts),
            }) => {
                assert!(ts.vars.is_empty(), "Should not have called this display function, since we cannot properly format the type vars.");
                write!(f, ": {} = {e}", ts.ty)
            }
            FunctionValueDefinition::TypeDeclaration(_)
            | FunctionValueDefinition::TypeConstructor(_, _) => {
                panic!("Should not use this formatting function.")
            }
        }
    }
}

fn format_outer_function(e: &Expression, f: &mut Formatter<'_>) -> Result {
    match e {
        parsed::Expression::LambdaExpression(_, lambda) if lambda.params.len() == 1 => {
            let body = if lambda.kind == FunctionKind::Pure
                && !matches!(lambda.body.as_ref(), Expression::BlockExpression(_))
            {
                format!("{{ {} }}", lambda.body)
            } else {
                format!("{}", lambda.body)
            };
            write!(
                f,
                "({}) {}{body}",
                lambda.params.iter().format(", "),
                match lambda.kind {
                    FunctionKind::Pure => "".into(),
                    _ => format!("{} ", &lambda.kind),
                },
            )
        }
        _ => write!(f, " = {e}"),
    }
}

impl Display for RepeatedArray {
    fn fmt(&self, f: &mut Formatter<'_>) -> Result {
        if self.is_empty() {
            return Ok(());
        }
        write!(f, "[{}]", self.pattern.iter().format(", "))?;
        if self.is_repeated() {
            write!(f, "*")?;
        }
        Ok(())
    }
}

impl Display for Identity<Expression> {
    fn fmt(&self, f: &mut Formatter<'_>) -> Result {
        match self.kind {
            IdentityKind::Polynomial => {
<<<<<<< HEAD
                let expression = self.expression_for_poly_id();
                if let Expression::BinaryOperation(
                    _,
                    BinaryOperation {
                        left,
                        op: BinaryOperator::Sub,
                        right,
                    },
                ) = expression
                {
                    write!(f, "{left} = {right};")
                } else {
                    write!(f, "{expression} = 0;")
                }
=======
                let (left, right) = self.as_polynomial_identity();
                let right = right
                    .as_ref()
                    .map(|r| r.to_string())
                    .unwrap_or_else(|| "0".into());
                write!(f, "{left} = {right};")
>>>>>>> 0757e57e
            }
            IdentityKind::Plookup => write!(f, "{} in {};", self.left, self.right),
            IdentityKind::Permutation => write!(f, "{} is {};", self.left, self.right),
            IdentityKind::Connect => write!(f, "{} connect {};", self.left, self.right),
        }
    }
}

impl<T: Display> Display for Identity<AlgebraicExpression<T>> {
    fn fmt(&self, f: &mut Formatter<'_>) -> Result {
        match self.kind {
            IdentityKind::Polynomial => {
                let (left, right) = self.as_polynomial_identity();
                let right = right
                    .as_ref()
                    .map(|r| r.to_string())
                    .unwrap_or_else(|| "0".into());
                write!(f, "{left} = {right};")
            }
            IdentityKind::Plookup => write!(f, "{} in {};", self.left, self.right),
            IdentityKind::Permutation => write!(f, "{} is {};", self.left, self.right),
            IdentityKind::Connect => write!(f, "{} connect {};", self.left, self.right),
        }
    }
}

impl<Expr: Display> Display for SelectedExpressions<Expr> {
    fn fmt(&self, f: &mut Formatter<'_>) -> Result {
        write!(
            f,
            "{}{{ {} }}",
            self.selector
                .as_ref()
                .map(|s| format!("{s} "))
                .unwrap_or_default(),
            self.expressions.iter().format(", ")
        )
    }
}

impl Display for Reference {
    fn fmt(&self, f: &mut std::fmt::Formatter<'_>) -> std::fmt::Result {
        match self {
            Reference::LocalVar(_index, name) => {
                write!(f, "{name}")
            }
            Reference::Poly(r) => write!(f, "{r}"),
        }
    }
}

impl<T: Display> Display for AlgebraicExpression<T> {
    fn fmt(&self, f: &mut Formatter<'_>) -> Result {
        match self {
            AlgebraicExpression::Reference(reference) => write!(f, "{reference}"),
            AlgebraicExpression::PublicReference(name) => write!(f, ":{name}"),
            AlgebraicExpression::Challenge(challenge) => {
                write!(
                    f,
                    "std::prover::challenge({}, {})",
                    challenge.stage, challenge.id,
                )
            }
            AlgebraicExpression::Number(value) => write!(f, "{value}"),
            AlgebraicExpression::BinaryOperation(left, op, right) => {
                write!(f, "({left} {op} {right})")
            }
            AlgebraicExpression::UnaryOperation(op, exp) => write!(f, "{op}{exp}"),
        }
    }
}

impl Display for AlgebraicUnaryOperator {
    fn fmt(&self, f: &mut Formatter<'_>) -> Result {
        UnaryOperator::from(*self).fmt(f)
    }
}

impl Display for AlgebraicBinaryOperator {
    fn fmt(&self, f: &mut Formatter<'_>) -> Result {
        BinaryOperator::from(*self).fmt(f)
    }
}

impl Display for AlgebraicReference {
    fn fmt(&self, f: &mut std::fmt::Formatter<'_>) -> std::fmt::Result {
        write!(f, "{}{}", self.name, if self.next { "'" } else { "" },)
    }
}

impl Display for PolynomialReference {
    fn fmt(&self, f: &mut Formatter<'_>) -> Result {
        write!(f, "{}", self.name)?;
        if let Some(type_args) = &self.type_args {
            if !type_args.is_empty() {
                write!(f, "::<{}>", type_args.iter().join(", "))?;
            }
        }
        Ok(())
    }
}<|MERGE_RESOLUTION|>--- conflicted
+++ resolved
@@ -15,7 +15,6 @@
 use self::parsed::{
     asm::{AbsoluteSymbolPath, SymbolPath},
     display::format_type_scheme_around_name,
-    BinaryOperation,
 };
 
 use super::*;
@@ -235,7 +234,7 @@
     match e {
         parsed::Expression::LambdaExpression(_, lambda) if lambda.params.len() == 1 => {
             let body = if lambda.kind == FunctionKind::Pure
-                && !matches!(lambda.body.as_ref(), Expression::BlockExpression(_))
+                && !matches!(lambda.body.as_ref(), Expression::BlockExpression(_, _))
             {
                 format!("{{ {} }}", lambda.body)
             } else {
@@ -272,29 +271,12 @@
     fn fmt(&self, f: &mut Formatter<'_>) -> Result {
         match self.kind {
             IdentityKind::Polynomial => {
-<<<<<<< HEAD
-                let expression = self.expression_for_poly_id();
-                if let Expression::BinaryOperation(
-                    _,
-                    BinaryOperation {
-                        left,
-                        op: BinaryOperator::Sub,
-                        right,
-                    },
-                ) = expression
-                {
-                    write!(f, "{left} = {right};")
-                } else {
-                    write!(f, "{expression} = 0;")
-                }
-=======
                 let (left, right) = self.as_polynomial_identity();
                 let right = right
                     .as_ref()
                     .map(|r| r.to_string())
                     .unwrap_or_else(|| "0".into());
                 write!(f, "{left} = {right};")
->>>>>>> 0757e57e
             }
             IdentityKind::Plookup => write!(f, "{} in {};", self.left, self.right),
             IdentityKind::Permutation => write!(f, "{} is {};", self.left, self.right),
