use bit_vec::BitVec;
use num_traits::One;
use std::collections::{BTreeMap, HashMap, HashSet};
use std::iter::Peekable;
use std::mem;
<<<<<<< HEAD
use std::str::FromStr;

use itertools::{Either, Itertools};
use powdr_ast::analyzed::{
    AlgebraicReference, LookupIdentity, PhantomLookupIdentity, PolyID, PolynomialType,
};
use powdr_ast::parsed::asm::SymbolPath;
=======
use std::num::NonZeroUsize;

use itertools::Itertools;
use powdr_ast::analyzed::{AlgebraicExpression, AlgebraicReference, PolyID, PolynomialType};
>>>>>>> 0427a5f9
use powdr_number::{DegreeType, FieldElement};

use crate::witgen::affine_expression::{AffineExpression, AlgebraicVariable};
use crate::witgen::data_structures::multiplicity_counter::MultiplicityCounter;
use crate::witgen::global_constraints::{GlobalConstraints, RangeConstraintSet};
use crate::witgen::processor::OuterQuery;
use crate::witgen::range_constraints::RangeConstraint;
use crate::witgen::rows::RowPair;
use crate::witgen::util::try_to_simple_poly_ref;
use crate::witgen::{EvalError, EvalValue, IncompleteCause, MutableState, QueryCallback};
use crate::witgen::{EvalResult, FixedData};

use super::{Connection, Machine};

/// An Application specifies a lookup cache.
#[derive(Hash, Eq, PartialEq, Ord, PartialOrd, Clone)]
struct Application {
    pub identity_id: u64,
    /// Booleans indicating if the respective column is a known input column (true)
    /// or an unknown output column (false).
    pub inputs: BitVec,
}

type Index<T> = HashMap<Vec<T>, IndexValue<T>>;

#[derive(Debug)]
struct IndexValue<T>(Option<(usize, Vec<T>)>);

impl<T> IndexValue<T> {
    pub fn multiple_matches() -> Self {
        Self(None)
    }
    pub fn single_row(row: usize, values: Vec<T>) -> Self {
        Self(Some((row, values)))
    }
    pub fn get(&self) -> Option<(usize, &Vec<T>)> {
        self.0.as_ref().map(|(row, values)| (*row, values))
    }
}

/// Create an index for a set of columns to be queried, if does not exist already
/// `input_fixed_columns` is assumed to be sorted
fn create_index<T: FieldElement>(
    fixed_data: &FixedData<T>,
    application: &Application,
    connections: &BTreeMap<u64, Connection<'_, T>>,
) -> HashMap<Vec<T>, IndexValue<T>> {
    let right = connections[&application.identity_id].right;

    let (input_fixed_columns, output_fixed_columns): (Vec<_>, Vec<_>) = right
        .expressions
        .iter()
        .map(|e| try_to_simple_poly_ref(e).unwrap().poly_id)
        .zip(&application.inputs)
        .partition_map(|(poly_id, is_input)| {
            if is_input {
                Either::Left(poly_id)
            } else {
                Either::Right(poly_id)
            }
        });

    // create index for this lookup
    log::info!(
        "Generating index for lookup in columns (in: {}, out: {})",
        input_fixed_columns
            .iter()
            .map(|c| fixed_data.column_name(c).to_string())
            .join(", "),
        output_fixed_columns
            .iter()
            .map(|c| fixed_data.column_name(c).to_string())
            .join(", ")
    );

    let start = std::time::Instant::now();

    // get all values for the columns to be indexed
    let input_column_values = input_fixed_columns
        .iter()
        .map(|id| fixed_data.fixed_cols[id].values_max_size())
        .collect::<Vec<_>>();

    let output_column_values = output_fixed_columns
        .iter()
        .map(|id| fixed_data.fixed_cols[id].values_max_size())
        .collect::<Vec<_>>();

    let degree = input_column_values
        .iter()
        .chain(output_column_values.iter())
        .map(|values| values.len())
        .unique()
        .exactly_one()
        .expect("all columns in a given lookup are expected to have the same degree");

    let index: HashMap<Vec<T>, IndexValue<T>> = (0..degree)
        .fold(
            (
                HashMap::<Vec<T>, IndexValue<T>>::default(),
                HashSet::<(Vec<T>, Vec<T>)>::default(),
            ),
            |(mut acc, mut set), row| {
                let input: Vec<_> = input_column_values
                    .iter()
                    .map(|column| column[row])
                    .collect();

                let output: Vec<_> = output_column_values
                    .iter()
                    .map(|column| column[row])
                    .collect();

                let input_output = (input, output);

                if !set.contains(&input_output) {
                    set.insert(input_output.clone());

                    let (input, output) = input_output;

                    acc.entry(input)
                        // we have a new, different output, so we lose knowledge
                        .and_modify(|value| {
                            *value = IndexValue::multiple_matches();
                        })
                        .or_insert_with(|| IndexValue::single_row(row, output));
                }
                (acc, set)
            },
        )
        .0;

    let elapsed = start.elapsed().as_millis();
    log::info!(
            "Done creating index in {elapsed} ms. Size (as flat list): entries * (num_inputs * input_size + num_outputs * output_size) = {} * ({} * {} bytes + {} * {} bytes) = {:.2} MB",
            index.len(),
            input_column_values.len(),
            mem::size_of::<T>(),
            output_column_values.len(),
            mem::size_of::<T>(),
            (index.len() * (input_column_values.len() * mem::size_of::<T>() + output_column_values.len() * mem::size_of::<T>())) as f64 / 1024.0 / 1024.0
        );
    index
}

/// Machine to perform a lookup in fixed columns only.
pub struct FixedLookup<'a, T: FieldElement> {
    global_constraints: GlobalConstraints<T>,
    indices: HashMap<Application, Index<T>>,
    connections: BTreeMap<u64, Connection<'a, T>>,
    fixed_data: &'a FixedData<'a, T>,
    multiplicity_counter: MultiplicityCounter,
}

impl<'a, T: FieldElement> FixedLookup<'a, T> {
    pub fn is_responsible(connection: &Connection<T>) -> bool {
        connection.is_lookup()
            && connection.right.selector.is_one()
            && connection.right.expressions.iter().all(|e| {
                try_to_simple_poly_ref(e)
                    .map(|poly| poly.poly_id.ptype == PolynomialType::Constant)
                    .unwrap_or(false)
            })
            && !connection.right.expressions.is_empty()
    }

    pub fn new(
        global_constraints: GlobalConstraints<T>,
        fixed_data: &'a FixedData<'a, T>,
        connections: BTreeMap<u64, Connection<'a, T>>,
    ) -> Self {
        let multiplicity_column_sizes = connections
            .values()
            .filter_map(|connection| {
                connection
                    .multiplicity_column
                    .map(|poly_id| (poly_id, unique_size(fixed_data, connection)))
            })
            .collect();
        let multiplicity_counter =
            MultiplicityCounter::new_with_sizes(&connections, multiplicity_column_sizes);

        Self {
            global_constraints,
            indices: Default::default(),
            connections,
            fixed_data,
            multiplicity_counter,
        }
    }

    fn process_plookup_internal(
        &mut self,
        identity_id: u64,
        rows: &RowPair<'_, '_, T>,
        left: &[AffineExpression<AlgebraicVariable<'a>, T>],
        mut right: Peekable<impl Iterator<Item = &'a AlgebraicReference>>,
    ) -> EvalResult<'a, T> {
        if left.len() == 1
            && !left.first().unwrap().is_constant()
            && right.peek().unwrap().poly_id.ptype == PolynomialType::Constant
        {
            // Lookup of the form "c $ [ X ] in [ B ]". Might be a conditional range check.
            return self.process_range_check(
                rows,
                left.first().unwrap(),
                AlgebraicVariable::Column(right.peek().unwrap()),
            );
        }

        // Split the left-hand-side into known input values and unknown output expressions.
        let mut input_values = vec![];
        let mut known_inputs: BitVec = Default::default();
        let mut output_expressions = vec![];

        for l in left {
            if let Some(value) = l.constant_value() {
                input_values.push(value);
                known_inputs.push(true);
            } else {
                output_expressions.push(l);
                known_inputs.push(false);
            }
        }

        let application = Application {
            identity_id,
            inputs: known_inputs,
        };

        let index = self
            .indices
            .entry(application)
            .or_insert_with_key(|application| {
                create_index(self.fixed_data, application, &self.connections)
            });
        let index_value = index.get(&input_values).ok_or_else(|| {
            let input_assignment = left
                .iter()
                .zip(right)
                .filter_map(|(l, r)| l.constant_value().map(|v| (r.name.clone(), v)))
                .collect();
            EvalError::FixedLookupFailed(input_assignment)
        })?;

        let Some((row, output)) = index_value.get() else {
            // multiple matches, we stop and learnt nothing
            return Ok(EvalValue::incomplete(
                IncompleteCause::MultipleLookupMatches,
            ));
        };

        self.multiplicity_counter.increment_at_row(identity_id, row);

        let mut result = EvalValue::complete(vec![]);
        for (l, r) in output_expressions.into_iter().zip(output) {
            let evaluated = l.clone() - (*r).into();
            // TODO we could use bit constraints here
            match evaluated.solve() {
                Ok(constraints) => {
                    result.combine(constraints);
                }
                Err(_) => {
                    // Fail the whole lookup
                    return Err(EvalError::ConstraintUnsatisfiable(format!(
                        "Constraint is invalid ({l} != {r}).",
                    )));
                }
            }
        }

        Ok(result)
    }

    fn process_range_check<'b>(
        &self,
        rows: &RowPair<'_, '_, T>,
        lhs: &AffineExpression<AlgebraicVariable<'b>, T>,
        rhs: AlgebraicVariable<'b>,
    ) -> EvalResult<'b, T> {
        // Use AffineExpression::solve_with_range_constraints to transfer range constraints
        // from the rhs to the lhs.
        let equation = lhs.clone() - AffineExpression::from_variable_id(rhs);
        let range_constraints = UnifiedRangeConstraints {
            witness_constraints: rows,
            global_constraints: &self.global_constraints,
        };
        let updates = equation.solve_with_range_constraints(&range_constraints)?;

        // Filter out any updates to the fixed columns
        Ok(EvalValue::incomplete_with_constraints(
            updates
                .constraints
                .into_iter()
                .filter(|(poly, _)| match poly {
                    AlgebraicVariable::Column(poly) => {
                        poly.poly_id.ptype == PolynomialType::Committed
                    }
                    _ => unimplemented!(),
                })
                .collect(),
            IncompleteCause::NotConcrete,
        ))
    }
}

/// Get the unique size of the fixed lookup machine referenced by the provided connection.
/// Panics if any expression in the connection's RHS is not a reference to a fixed column,
/// if the fixed columns are variably-sized, or if the fixed columns have different sizes.
fn unique_size<T: FieldElement>(
    fixed_data: &FixedData<T>,
    connection: &Connection<T>,
) -> DegreeType {
    let fixed_columns = connection
        .right
        .expressions
        .iter()
        .map(|expr| match expr {
            AlgebraicExpression::Reference(poly) => poly.poly_id,
            _ => unreachable!(),
        })
        .collect::<Vec<_>>();
    fixed_columns
        .iter()
        .map(|fixed_col| {
            // Get unique size for fixed column
            fixed_data.fixed_cols[fixed_col]
                .values
                .get_uniquely_sized()
                .unwrap()
                .len() as DegreeType
        })
        .unique()
        .exactly_one()
        .expect("All fixed columns on the same RHS must have the same size")
}

impl<'a, T: FieldElement> Machine<'a, T> for FixedLookup<'a, T> {
    fn name(&self) -> &str {
        "FixedLookup"
    }

    fn process_plookup<'b, Q: crate::witgen::QueryCallback<T>>(
        &mut self,
        _mutable_state: &'b mut crate::witgen::MutableState<'a, 'b, T, Q>,
        identity_id: u64,
        caller_rows: &'b RowPair<'b, 'a, T>,
    ) -> EvalResult<'a, T> {
        let identity = self.connections[&identity_id];
        let right = identity.right;

        // get the values of the fixed columns
        let right = right
            .expressions
            .iter()
            .map(|e| try_to_simple_poly_ref(e).unwrap())
            .peekable();

        let outer_query = OuterQuery::new(caller_rows, identity);
        self.process_plookup_internal(identity_id, caller_rows, &outer_query.left, right)
    }

    fn take_witness_col_values<'b, Q: QueryCallback<T>>(
        &mut self,
        _mutable_state: &'b mut MutableState<'a, 'b, T, Q>,
    ) -> HashMap<String, Vec<T>> {
        self.multiplicity_counter
            .generate_columns_different_sizes()
            .into_iter()
            .map(|(poly_id, column)| (self.fixed_data.column_name(&poly_id).to_string(), column))
            .collect()
    }

    fn identity_ids(&self) -> Vec<u64> {
        self.connections.keys().copied().collect()
    }
}

/// Combines witness constraints on a concrete row with global range constraints
/// (used for fixed columns).
/// This is useful in order to transfer range constraints from fixed columns to
/// witness columns (see [FixedLookup::process_range_check]).
pub struct UnifiedRangeConstraints<'a, T: FieldElement> {
    witness_constraints: &'a RowPair<'a, 'a, T>,
    global_constraints: &'a GlobalConstraints<T>,
}

impl<'a, T: FieldElement> RangeConstraintSet<AlgebraicVariable<'a>, T>
    for UnifiedRangeConstraints<'_, T>
{
    fn range_constraint(&self, var: AlgebraicVariable<'a>) -> Option<RangeConstraint<T>> {
        let poly = match var {
            AlgebraicVariable::Column(poly) => poly,
            _ => unimplemented!(),
        };
        match poly.poly_id.ptype {
            PolynomialType::Committed => self.witness_constraints.range_constraint(var),
            PolynomialType::Constant => self.global_constraints.range_constraint(poly),
            PolynomialType::Intermediate => unimplemented!(),
        }
    }
}<|MERGE_RESOLUTION|>--- conflicted
+++ resolved
@@ -3,20 +3,14 @@
 use std::collections::{BTreeMap, HashMap, HashSet};
 use std::iter::Peekable;
 use std::mem;
-<<<<<<< HEAD
+use std::num::NonZeroUsize;
 use std::str::FromStr;
 
-use itertools::{Either, Itertools};
+use itertools::Itertools;
 use powdr_ast::analyzed::{
     AlgebraicReference, LookupIdentity, PhantomLookupIdentity, PolyID, PolynomialType,
 };
 use powdr_ast::parsed::asm::SymbolPath;
-=======
-use std::num::NonZeroUsize;
-
-use itertools::Itertools;
-use powdr_ast::analyzed::{AlgebraicExpression, AlgebraicReference, PolyID, PolynomialType};
->>>>>>> 0427a5f9
 use powdr_number::{DegreeType, FieldElement};
 
 use crate::witgen::affine_expression::{AffineExpression, AlgebraicVariable};
@@ -29,7 +23,7 @@
 use crate::witgen::{EvalError, EvalValue, IncompleteCause, MutableState, QueryCallback};
 use crate::witgen::{EvalResult, FixedData};
 
-use super::{Connection, Machine};
+use super::{Connection, ConnectionKind, Machine};
 
 /// An Application specifies a lookup cache.
 #[derive(Hash, Eq, PartialEq, Ord, PartialOrd, Clone)]
@@ -155,9 +149,8 @@
             index.len(),
             input_column_values.len(),
             mem::size_of::<T>(),
-            output_column_values.len(),
-            mem::size_of::<T>(),
-            (index.len() * (input_column_values.len() * mem::size_of::<T>() + output_column_values.len() * mem::size_of::<T>())) as f64 / 1024.0 / 1024.0
+            mem::size_of::<IndexValue>(),
+            index.len() * (input_column_values.len() * mem::size_of::<T>() + mem::size_of::<IndexValue>())
         );
     index
 }
@@ -270,6 +263,7 @@
         };
 
         self.multiplicity_counter.increment_at_row(identity_id, row);
+        
 
         let mut result = EvalValue::complete(vec![]);
         for (l, r) in output_expressions.into_iter().zip(output) {
