use std::{
    collections::{BTreeMap, HashMap},
    sync::{Arc, Mutex},
};

use crate::{
    extraction_utils::OriginalAirs,
    powdr_extension::executor::{
        inventory::{DummyChipComplex, DummyInventory},
        periphery::SharedPeripheryChips,
        trace_handler::OpenVmTraceHandler,
    },
    ExtendedVmConfig, Instr,
};

use openvm_instructions::instruction::Instruction;
use powdr_autoprecompiles::{
    trace_handler::{DummyTrace, TraceHandler, TraceHandlerData},
    Apc,
};

use super::chip::{RangeCheckerSend, RowEvaluator};
use itertools::Itertools;
use openvm_circuit::{
    arch::VmConfig, system::memory::MemoryController, utils::next_power_of_two_or_zero,
};
use openvm_circuit::{
    arch::{ExecutionState, InstructionExecutor, Result as ExecutionResult, VmInventoryError},
    system::memory::{online::MemoryLogEntry, OfflineMemory},
};
use openvm_native_circuit::CastFExtension;
use openvm_stark_backend::{
    p3_field::FieldAlgebra, p3_matrix::Matrix, p3_maybe_rayon::prelude::ParallelIterator,
};

use openvm_stark_backend::{
    air_builders::symbolic::symbolic_expression::SymbolicEvaluator,
    config::StarkGenericConfig,
    p3_commit::{Pcs, PolynomialSpace},
    p3_maybe_rayon::prelude::ParallelSliceMut,
    Chip,
};
use openvm_stark_backend::{p3_field::PrimeField32, p3_matrix::dense::RowMajorMatrix};
use openvm_stark_backend::{p3_maybe_rayon::prelude::IndexedParallelIterator, ChipUsageGetter};
use powdr_autoprecompiles::{
    adapter::Adapter, expression::AlgebraicReference, InstructionHandler, SymbolicBusInteraction
};

/// The inventory of the PowdrExecutor, which contains the executors for each opcode.
mod inventory;
/// The shared periphery chips used by the PowdrExecutor
mod periphery;

mod trace_handler;

pub use periphery::PowdrPeripheryInstances;
use powdr_openvm_hints_circuit::HintsExtension;

/// A struct which holds the state of the execution based on the original instructions in this block and a dummy inventory.
pub struct PowdrExecutor<F: PrimeField32> {
    instructions: Vec<Instruction<F>>,
    air_by_opcode_id: OriginalAirs<F>,
    is_valid_poly_id: u64,
    inventory: DummyInventory<F>,
    number_of_calls: usize,
    periphery: SharedPeripheryChips,
    apc: Arc<Apc<F, Instr<F>>>,
}

impl<F: PrimeField32> PowdrExecutor<F> {
    pub fn new(
        instructions: Vec<Instruction<F>>,
        air_by_opcode_id: OriginalAirs<F>,
        is_valid_column: AlgebraicReference,
        memory: Arc<Mutex<OfflineMemory<F>>>,
        base_config: ExtendedVmConfig,
        periphery: PowdrPeripheryInstances,
        apc: Arc<Apc<F, Instr<F>>>,
    ) -> Self {
        Self {
            instructions,
            air_by_opcode_id,
            is_valid_poly_id: is_valid_column.id,
            inventory: create_chip_complex_with_memory(
                memory,
                periphery.dummy,
                base_config.clone(),
            )
            .unwrap()
            .inventory,
            number_of_calls: 0,
            periphery: periphery.real,
            apc,
        }
    }

    pub fn number_of_calls(&self) -> usize {
        self.number_of_calls
    }

    pub fn execute(
        &mut self,
        memory: &mut MemoryController<F>,
        from_state: ExecutionState<u32>,
    ) -> ExecutionResult<ExecutionState<u32>> {
        // save the next available `RecordId`
        let from_record_id = memory.get_memory_logs().len();

        // execute the original instructions one by one
        let res = self
            .instructions
            .iter()
            .try_fold(from_state, |execution_state, instruction| {
                let executor = self
                    .inventory
                    .get_mut_executor(&instruction.opcode)
                    .unwrap();
                executor.execute(memory, instruction, execution_state)
            });

        self.number_of_calls += 1;
        let memory_logs = memory.get_memory_logs(); // exclusive range

        let to_record_id = memory_logs.len();

        let last_read_write = memory_logs[from_record_id..to_record_id]
            .iter()
            .rposition(|entry| {
                matches!(
                    entry,
                    MemoryLogEntry::Read { .. } | MemoryLogEntry::Write { .. }
                )
            })
            .map(|idx| idx + from_record_id);

        tracing::trace!(
            "APC range (exclusive): {}..{} (last read/write at {})",
            from_record_id,
            to_record_id,
            last_read_write.unwrap_or(to_record_id)
        );

        res
    }

    /// Generates the witness for the autoprecompile. The result will be a matrix of
    /// size `next_power_of_two(number_of_calls) * width`, where `width` is the number of
    /// nodes in the APC circuit.
    pub fn generate_witness<SC, A>(
        self,
        column_index_by_poly_id: &BTreeMap<u64, usize>,
        bus_interactions: &[SymbolicBusInteraction<F>],
    ) -> RowMajorMatrix<F>
    where
        SC: StarkGenericConfig,
        <SC::Pcs as Pcs<SC::Challenge, SC::Challenger>>::Domain: PolynomialSpace<Val = F>,
        A: Adapter<
            Field = F,
            Instruction = Instr<F>,
            InstructionHandler = OriginalAirs<F>,
            AirId = String,
        >,
    {
        let is_valid_index = column_index_by_poly_id[&self.is_valid_poly_id];
        let width = column_index_by_poly_id.len();
        let height = next_power_of_two_or_zero(self.number_of_calls);
        let mut values = <F as FieldAlgebra>::zero_vec(height * width);

        let original_instruction_air_names = self
            .instructions
            .iter()
            .map(|instruction| instruction.opcode)
            .map(|opcode| self.inventory.get_executor(opcode).unwrap().air_name())
            .collect::<Vec<_>>();

        let dummy_trace_by_air_name: HashMap<_, _> =
            self.inventory
                .executors
                .into_iter()
                .map(|executor| {
                    let air_name = executor.air_name().clone();
                    let dummy_trace =
                        tracing::debug_span!("dummy trace", air_name = executor.air_name())
                            .in_scope(|| {
                                Chip::<SC>::generate_air_proof_input(executor)
                                    .raw
                                    .common_main
                                    .unwrap()
                            });
                    let dummy_trace_width = dummy_trace.width();
                    (
                        air_name,
                        DummyTrace::new(dummy_trace.values, dummy_trace_width),
                    )
                })
                .collect();

<<<<<<< HEAD
        let subs = self.instructions.iter().map(|instruction| instruction.subs.clone()).collect();

        let original_instructions = self.instructions.iter().map(|instruction| Instr(instruction.instruction.clone())).collect_vec();

        let trace_handler = OpenVmTraceHandler::<A>::new(
            &original_instructions,
            column_index_by_poly_id,
=======
        let trace_handler = OpenVmTraceHandler::new(
>>>>>>> 2d68971f
            &dummy_trace_by_air_name,
            &self.air_by_opcode_id,
            self.number_of_calls,
            subs,
        );

        let TraceHandlerData {
            dummy_values,
            dummy_trace_index_to_apc_index_by_instruction,
        } = trace_handler.data(self.apc.clone());

        // precompute the symbolic bus sends to the range checker for each original instruction
        let range_checker_sends_per_original_instruction: Vec<Vec<RangeCheckerSend<_>>> = self
            .instructions
            .iter()
            .map(|instruction| {
                self.air_by_opcode_id
                    // TODO: avoid cloning the instruction
                    .get_instruction_air(&Instr(instruction.clone()))
                    .bus_interactions
                    .iter()
                    .filter_map(|interaction| interaction.try_into().ok())
                    .collect_vec()
            })
            .collect_vec();

        // precompute the symbolic bus interactions for the autoprecompile
        let bus_interactions: Vec<crate::powdr_extension::chip::SymbolicBusInteraction<_>> =
            bus_interactions
                .iter()
                .map(|interaction| interaction.clone().into())
                .collect_vec();

        // go through the final table and fill in the values
        values
            // a record is `width` values
            .par_chunks_mut(width)
            .zip(dummy_values)
            .for_each(|(row_slice, dummy_values)| {
                // map the dummy rows to the autoprecompile row
                for ((dummy_row, range_checker_sends), dummy_trace_index_to_apc_index) in
                    dummy_values
                        .iter()
                        .zip_eq(&range_checker_sends_per_original_instruction)
                        .zip_eq(&dummy_trace_index_to_apc_index_by_instruction)
                {
                    let evaluator = RowEvaluator::new(dummy_row, None);

                    // first remove the side effects of this row on the main periphery
                    for range_checker_send in range_checker_sends {
                        let mult = evaluator
                            .eval_expr(&range_checker_send.mult)
                            .as_canonical_u32();
                        let value = evaluator
                            .eval_expr(&range_checker_send.value)
                            .as_canonical_u32();
                        let max_bits = evaluator
                            .eval_expr(&range_checker_send.max_bits)
                            .as_canonical_u32();
                        for _ in 0..mult {
                            self.periphery
                                .range_checker
                                .remove_count(value, max_bits as usize);
                        }
                    }

                    for (dummy_trace_index, apc_index) in dummy_trace_index_to_apc_index {
                        row_slice[*apc_index] = dummy_row[*dummy_trace_index];
                    }
                }

                // Set the is_valid column to 1
                row_slice[is_valid_index] = F::ONE;

                let evaluator = RowEvaluator::new(row_slice, Some(column_index_by_poly_id));

                // replay the side effects of this row on the main periphery
                // TODO: this could be done in parallel since `self.periphery` is thread safe, but is it worth it? cc @qwang98
                for bus_interaction in &bus_interactions {
                    let mult = evaluator
                        .eval_expr(&bus_interaction.mult)
                        .as_canonical_u32();
                    let args = bus_interaction
                        .args
                        .iter()
                        .map(|arg| evaluator.eval_expr(arg).as_canonical_u32());

                    self.periphery.apply(bus_interaction.id, mult, args);
                }
            });

        RowMajorMatrix::new(values, width)
    }
}

// Extracted from openvm, extended to create an inventory with the correct memory and periphery chips.
fn create_chip_complex_with_memory<F: PrimeField32>(
    memory: Arc<Mutex<OfflineMemory<F>>>,
    shared_chips: SharedPeripheryChips,
    base_config: ExtendedVmConfig,
) -> std::result::Result<DummyChipComplex<F>, VmInventoryError> {
    use openvm_keccak256_circuit::Keccak256;
    use openvm_native_circuit::Native;
    use openvm_rv32im_circuit::{Rv32I, Rv32Io};
    use openvm_sha256_circuit::Sha256;

    let this = base_config;
    let mut complex: DummyChipComplex<F> = this
        .sdk_vm_config
        .system
        .config
        .create_chip_complex()?
        .transmute();

    // CHANGE: inject the correct memory here to be passed to the chips, to be accessible in their get_proof_input
    complex.base.memory_controller.offline_memory = memory.clone();
    complex.base.range_checker_chip = shared_chips.range_checker.clone();
    // END CHANGE

    // CHANGE: inject the periphery chips so that they are not created by the extensions. This is done for memory footprint: the dummy periphery chips are thrown away anyway, so we reuse a single one for all APCs.
    complex = complex.extend(&shared_chips)?;
    // END CHANGE

    if this.sdk_vm_config.rv32i.is_some() {
        complex = complex.extend(&Rv32I)?;
    }
    if this.sdk_vm_config.io.is_some() {
        complex = complex.extend(&Rv32Io)?;
    }
    if this.sdk_vm_config.keccak.is_some() {
        complex = complex.extend(&Keccak256)?;
    }
    if this.sdk_vm_config.sha256.is_some() {
        complex = complex.extend(&Sha256)?;
    }
    if this.sdk_vm_config.native.is_some() {
        complex = complex.extend(&Native)?;
    }
    if this.sdk_vm_config.castf.is_some() {
        complex = complex.extend(&CastFExtension)?;
    }

    if let Some(rv32m) = this.sdk_vm_config.rv32m {
        let mut rv32m = rv32m;
        if let Some(ref bigint) = this.sdk_vm_config.bigint {
            rv32m.range_tuple_checker_sizes[0] =
                rv32m.range_tuple_checker_sizes[0].max(bigint.range_tuple_checker_sizes[0]);
            rv32m.range_tuple_checker_sizes[1] =
                rv32m.range_tuple_checker_sizes[1].max(bigint.range_tuple_checker_sizes[1]);
        }
        complex = complex.extend(&rv32m)?;
    }
    if let Some(bigint) = this.sdk_vm_config.bigint {
        let mut bigint = bigint;
        if let Some(ref rv32m) = this.sdk_vm_config.rv32m {
            bigint.range_tuple_checker_sizes[0] =
                rv32m.range_tuple_checker_sizes[0].max(bigint.range_tuple_checker_sizes[0]);
            bigint.range_tuple_checker_sizes[1] =
                rv32m.range_tuple_checker_sizes[1].max(bigint.range_tuple_checker_sizes[1]);
        }
        complex = complex.extend(&bigint)?;
    }
    if let Some(ref modular) = this.sdk_vm_config.modular {
        complex = complex.extend(modular)?;
    }
    if let Some(ref fp2) = this.sdk_vm_config.fp2 {
        complex = complex.extend(fp2)?;
    }
    if let Some(ref pairing) = this.sdk_vm_config.pairing {
        complex = complex.extend(pairing)?;
    }
    if let Some(ref ecc) = this.sdk_vm_config.ecc {
        complex = complex.extend(ecc)?;
    }

    // add custom extensions
    complex = complex.extend(&HintsExtension)?;

    Ok(complex)
}<|MERGE_RESOLUTION|>--- conflicted
+++ resolved
@@ -43,7 +43,7 @@
 use openvm_stark_backend::{p3_field::PrimeField32, p3_matrix::dense::RowMajorMatrix};
 use openvm_stark_backend::{p3_maybe_rayon::prelude::IndexedParallelIterator, ChipUsageGetter};
 use powdr_autoprecompiles::{
-    adapter::Adapter, expression::AlgebraicReference, InstructionHandler, SymbolicBusInteraction
+    adapter::Adapter, expression::AlgebraicReference, InstructionHandler, SymbolicBusInteraction,
 };
 
 /// The inventory of the PowdrExecutor, which contains the executors for each opcode.
@@ -166,13 +166,6 @@
         let height = next_power_of_two_or_zero(self.number_of_calls);
         let mut values = <F as FieldAlgebra>::zero_vec(height * width);
 
-        let original_instruction_air_names = self
-            .instructions
-            .iter()
-            .map(|instruction| instruction.opcode)
-            .map(|opcode| self.inventory.get_executor(opcode).unwrap().air_name())
-            .collect::<Vec<_>>();
-
         let dummy_trace_by_air_name: HashMap<_, _> =
             self.inventory
                 .executors
@@ -195,21 +188,17 @@
                 })
                 .collect();
 
-<<<<<<< HEAD
-        let subs = self.instructions.iter().map(|instruction| instruction.subs.clone()).collect();
-
-        let original_instructions = self.instructions.iter().map(|instruction| Instr(instruction.instruction.clone())).collect_vec();
+        let original_instructions = self
+            .instructions
+            .iter()
+            .map(|instruction| Instr(instruction.clone()))
+            .collect_vec();
 
         let trace_handler = OpenVmTraceHandler::<A>::new(
             &original_instructions,
-            column_index_by_poly_id,
-=======
-        let trace_handler = OpenVmTraceHandler::new(
->>>>>>> 2d68971f
             &dummy_trace_by_air_name,
             &self.air_by_opcode_id,
             self.number_of_calls,
-            subs,
         );
 
         let TraceHandlerData {
