--- conflicted
+++ resolved
@@ -11,25 +11,16 @@
     BabyBearField, BigUint, Bn254Field, FieldElement, GoldilocksField, KnownField, KoalaBearField,
 };
 use powdr_pipeline::Pipeline;
-<<<<<<< HEAD
-use powdr_riscv::continuations;
-=======
 use powdr_riscv::{CompilerOptions, RuntimeLibs};
->>>>>>> b50a586c
 use powdr_riscv_executor::ProfilerOptions;
 
 use std::collections::HashSet;
 use std::ffi::OsStr;
-<<<<<<< HEAD
 use std::time::Instant;
-use std::{borrow::Cow, io::Write, path::Path};
-use std::{fs, io};
-=======
 use std::{
     io::{self, Write},
     path::Path,
 };
->>>>>>> b50a586c
 use strum::{Display, EnumString, EnumVariantNames};
 
 #[derive(Clone, EnumString, EnumVariantNames, Display)]
