--- conflicted
+++ resolved
@@ -47,11 +47,7 @@
     // This cbor file above has the `is_valid` column removed, this is why the number below
     // might be one less than in other tests.
     expect![[r#"
-<<<<<<< HEAD
-        1807
-=======
-        2008
->>>>>>> bb560877
+        1808
     "#]]
     .assert_debug_eq(&machine.main_columns().count());
     expect![[r#"
