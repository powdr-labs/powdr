use std::{
    fmt::{Display, Formatter},
    iter::{empty, once, repeat},
    str::FromStr,
};

use itertools::Itertools;
use powdr_number::BigUint;

use derive_more::From;
use powdr_parser_util::{Error, SourceRef};
use schemars::JsonSchema;
use serde::{Deserialize, Serialize};

use crate::parsed::{BinaryOperation, BinaryOperator};

use super::{
    visitor::Children, EnumDeclaration, EnumVariant, Expression, PilStatement, SourceReference,
    TypedExpression,
};

#[derive(Default, Clone, Debug, PartialEq, Eq)]
pub struct ASMProgram {
    pub main: ASMModule,
}

#[derive(Default, Clone, Debug, PartialEq, Eq)]
pub struct ASMModule {
    pub statements: Vec<ModuleStatement>,
}

impl ASMModule {
    pub fn symbol_definitions(&self) -> impl Iterator<Item = &SymbolDefinition> {
        self.statements.iter().map(|s| match s {
            ModuleStatement::SymbolDefinition(d) => d,
        })
    }
}

#[derive(Debug, Clone, PartialEq, Eq, From)]
pub enum ModuleStatement {
    SymbolDefinition(SymbolDefinition),
}

#[derive(Debug, Clone, PartialEq, Eq)]
pub struct SymbolDefinition {
    pub name: String,
    pub value: SymbolValue,
}

#[derive(Debug, Clone, PartialEq, Eq, From)]
pub enum SymbolValue {
    /// A machine definition
    Machine(Machine),
    /// An import of a symbol from another module
    Import(Import),
    /// A module definition
    Module(Module),
    /// A generic symbol / function.
    Expression(TypedExpression),
    /// A type declaration (currently only enums)
    TypeDeclaration(EnumDeclaration<Expression>),
}

impl SymbolValue {
    pub fn as_ref(&self) -> SymbolValueRef {
        match self {
            SymbolValue::Machine(machine) => SymbolValueRef::Machine(machine),
            SymbolValue::Import(i) => SymbolValueRef::Import(i),
            SymbolValue::Module(m) => SymbolValueRef::Module(m.as_ref()),
            SymbolValue::Expression(e) => SymbolValueRef::Expression(e),
            SymbolValue::TypeDeclaration(t) => SymbolValueRef::TypeDeclaration(t),
        }
    }
}

#[derive(Debug, PartialEq, Eq, From)]
pub enum SymbolValueRef<'a> {
    /// A machine definition
    Machine(&'a Machine),
    /// An import of a symbol from another module
    Import(&'a Import),
    /// A module definition
    Module(ModuleRef<'a>),
    /// A generic symbol / function.
    Expression(&'a TypedExpression),
    /// A type declaration (currently only enums)
    TypeDeclaration(&'a EnumDeclaration<Expression>),
    /// A type constructor of an enum.
    TypeConstructor(&'a EnumVariant<Expression>),
}

#[derive(Debug, Clone, PartialEq, Eq, From)]
pub enum Module {
    External(String),
    Local(ASMModule),
}

impl Module {
    fn as_ref(&self) -> ModuleRef {
        match self {
            Module::External(n) => ModuleRef::External(n),
            Module::Local(m) => ModuleRef::Local(m),
        }
    }
}

#[derive(Debug, PartialEq, Eq, From)]
pub enum ModuleRef<'a> {
    External(&'a str),
    Local(&'a ASMModule),
}

#[derive(Debug, PartialEq, Eq, Clone)]
pub struct Import {
    /// the path imported in the source
    pub path: SymbolPath,
}

/// A symbol path is a sequence of strings separated by ``::`.
/// It can contain the special word `super`, which goes up a level.
/// If it does not start with `::`, it is relative.
#[derive(
    Default, Debug, PartialEq, Eq, Clone, PartialOrd, Ord, Serialize, Deserialize, JsonSchema,
)]
pub struct SymbolPath {
    /// The parts between each `::`.
    parts: Vec<Part>,
}

impl SymbolPath {
    pub fn from_identifier(name: String) -> Self {
        Self {
            parts: vec![Part::Named(name)],
        }
    }

    pub fn from_parts<P: IntoIterator<Item = Part>>(parts: P) -> Self {
        Self {
            parts: parts.into_iter().collect(),
        }
    }

    pub fn join<P: Into<Self>>(mut self, other: P) -> Self {
        self.parts.extend(other.into().parts);
        self
    }

    /// Formats the path and uses `.` as separator if
    /// there are at most two components.
    pub fn to_dotted_string(&self) -> String {
        let separator = if self.parts.len() <= 2 { "." } else { "::" };
        self.parts.iter().format(separator).to_string()
    }

    pub fn try_to_identifier(&self) -> Option<&String> {
        match &self.parts[..] {
            [Part::Named(name)] => Some(name),
            _ => None,
        }
    }

    pub fn try_last_part_mut(&mut self) -> Option<&mut String> {
        self.parts.last_mut().and_then(|p| match p {
            Part::Super => None,
            Part::Named(n) => Some(n),
        })
    }

    pub fn try_last_part(&self) -> Option<&String> {
        self.parts.last().and_then(|p| match p {
            Part::Super => None,
            Part::Named(n) => Some(n),
        })
    }

    /// Returns the last part of the path. Panics if it is "super" or if the path is empty.
    pub fn name(&self) -> &String {
        self.try_last_part().unwrap()
    }

    pub fn parts(&self) -> impl DoubleEndedIterator + ExactSizeIterator<Item = &Part> {
        self.parts.iter()
    }

    pub fn into_parts(self) -> impl DoubleEndedIterator + ExactSizeIterator<Item = Part> {
        self.parts.into_iter()
    }
}

impl FromStr for SymbolPath {
    type Err = String;

    /// Parses a symbol path both in the "a.b" and the "a::b" notation.
    fn from_str(s: &str) -> Result<Self, String> {
        let (dots, double_colons) = (s.matches('.').count(), s.matches("::").count());
        if dots != 0 && double_colons != 0 {
            Err(format!("Path mixes \"::\" and \".\" separators: {s}"))?
        }
        let parts = s
            .split(if double_colons > 0 { "::" } else { "." })
            .map(|s| {
                if s == "super" {
                    Part::Super
                } else {
                    Part::Named(s.to_string())
                }
            })
            .collect();
        Ok(Self { parts })
    }
}

impl From<AbsoluteSymbolPath> for SymbolPath {
    fn from(value: AbsoluteSymbolPath) -> Self {
        Self {
            parts: once(String::new())
                .chain(value.parts)
                .map(Part::Named)
                .collect(),
        }
    }
}

impl Display for SymbolPath {
    fn fmt(&self, f: &mut Formatter<'_>) -> std::fmt::Result {
        write!(f, "{}", self.parts.iter().format("::"))
    }
}

/// An absolute symbol path is a resolved SymbolPath,
/// which means it has to start with `::` and it cannot contain
/// the word `super`.
#[derive(Default, Debug, PartialEq, Eq, Clone, PartialOrd, Ord)]
pub struct AbsoluteSymbolPath {
    /// Contains the parts after the initial `::`.
    parts: Vec<String>,
}

/// Parses a path like `::path::to::symbol`.
/// Panics if the path does not start with '::'.
pub fn parse_absolute_path(s: &str) -> AbsoluteSymbolPath {
    match s.strip_prefix("::") {
        Some("") => AbsoluteSymbolPath::default(),
        Some(s) => s
            .split("::")
            .fold(AbsoluteSymbolPath::default(), |path, part| {
                path.with_part(part)
            }),
        None => panic!("Absolute symbol path does not start with '::': {s}"),
    }
}

impl AbsoluteSymbolPath {
    /// Removes and returns the last path component (unless empty).
    pub fn pop(&mut self) -> Option<String> {
        self.parts.pop()
    }

    /// Returns the path one level higher.
    pub fn parent(mut self) -> AbsoluteSymbolPath {
        self.pop().unwrap();
        self
    }

    pub fn len(&self) -> usize {
        self.parts.len()
    }

    pub fn is_empty(&self) -> bool {
        self.len() == 0
    }

    pub fn parts(&self) -> impl DoubleEndedIterator + ExactSizeIterator<Item = &str> {
        self.parts.iter().map(|p| p.as_str())
    }

    /// Returns an iterator over all paths (not parts!) from self to the root.
    pub fn iter_to_root(&self) -> impl Iterator<Item = AbsoluteSymbolPath> + '_ {
        (0..=self.parts.len()).rev().map(|i| AbsoluteSymbolPath {
            parts: self.parts[..i].to_vec(),
        })
    }

    /// Appends a part to the end of the path.
    pub fn push(&mut self, part: String) {
        self.parts.push(part);
    }

    /// Returns the relative path from base to self.
    /// In other words, base.join(self.relative_to(base)) == self.
    pub fn relative_to(&self, base: &AbsoluteSymbolPath) -> SymbolPath {
        let common_prefix_len = self.common_prefix(base).parts.len();
        // Start with max(0, base.parts.len() - common_root.parts.len())
        // repetitions of "super".
        let parts = repeat(Part::Super)
            .take(base.parts.len().saturating_sub(common_prefix_len))
            // append the parts of self after the common root.
            .chain(
                self.parts
                    .iter()
                    .skip(common_prefix_len)
                    .cloned()
                    .map(Part::Named),
            )
            .collect();
        SymbolPath { parts }
    }

    /// Returns the common prefix of two paths.
    pub fn common_prefix(&self, other: &AbsoluteSymbolPath) -> AbsoluteSymbolPath {
        let parts = self
            .parts
            .iter()
            .zip(other.parts.iter())
            .map_while(|(a, b)| if a == b { Some(a.clone()) } else { None })
            .collect();

        AbsoluteSymbolPath { parts }
    }

    /// Resolves a relative path in the context of this absolute path.
    pub fn join<P: Into<SymbolPath>>(mut self, other: P) -> Self {
        for part in other.into().parts {
            match part {
                Part::Super => {
                    self.pop().unwrap();
                }
                Part::Named(name) => {
                    if name.is_empty() {
                        self.parts.clear();
                    } else {
                        self.parts.push(name);
                    }
                }
            }
        }
        self
    }

    /// Appends a part to the end of the path and returns a new copy.
    pub fn with_part(&self, part: &str) -> Self {
        assert!(!part.is_empty());
        let mut parts = self.parts.clone();
        parts.push(part.to_string());
        Self { parts }
    }

    /// Formats the path without leading `::` and uses `.` as separator if
    /// there are at most two components.
    pub fn to_dotted_string(&self) -> String {
        let separator = if self.parts.len() <= 2 { "." } else { "::" };
        self.parts.join(separator)
    }
}

impl Display for AbsoluteSymbolPath {
    fn fmt(&self, f: &mut Formatter<'_>) -> std::fmt::Result {
        write!(f, "::{}", self.parts.iter().format("::"))
    }
}

#[derive(Debug, PartialEq, Eq, Clone, PartialOrd, Ord, Serialize, Deserialize, JsonSchema)]
pub enum Part {
    Super,
    Named(String),
}

impl TryInto<String> for Part {
    type Error = ();

    fn try_into(self) -> Result<String, Self::Error> {
        if let Part::Named(name) = self {
            Ok(name)
        } else {
            Err(())
        }
    }
}

impl Display for Part {
    fn fmt(&self, f: &mut Formatter<'_>) -> std::fmt::Result {
        match self {
            Part::Super => write!(f, "super"),
            Part::Named(name) => write!(f, "{name}"),
        }
    }
}

#[derive(Debug, PartialEq, Eq, Clone)]
pub struct Machine {
    pub params: MachineParams,
    pub properties: MachineProperties,
    pub statements: Vec<MachineStatement>,
}

impl Machine {
    /// Returns a vector of all local variables / names defined in the machine.
    pub fn local_names(&self) -> Box<dyn Iterator<Item = &String> + '_> {
        Box::new(
            self.statements
                .iter()
                .flat_map(|s| -> Box<dyn Iterator<Item = &String> + '_> {
                    match s {
                        MachineStatement::Submachine(_, _, name, _)
                        | MachineStatement::RegisterDeclaration(_, name, _) => Box::new(once(name)),
                        MachineStatement::Pil(_, statement) => {
                            Box::new(statement.symbol_definition_names().map(|(s, _)| s))
                        }
                        MachineStatement::InstructionDeclaration(_, _, _)
                        | MachineStatement::LinkDeclaration(_, _)
                        | MachineStatement::FunctionDeclaration(_, _, _, _)
                        | MachineStatement::OperationDeclaration(_, _, _, _) => Box::new(empty()),
                    }
                })
                .chain(self.params.defined_names())
                .chain(self.properties.defined_names()),
        )
    }
}

#[derive(Debug, PartialEq, Eq, PartialOrd, Ord, Default, Clone)]
pub struct MachineParams(pub Vec<Param>);

impl MachineParams {
    pub fn defined_names(&self) -> impl Iterator<Item = &String> {
        self.0.iter().map(|p| &p.name)
    }
<<<<<<< HEAD
}

impl TryFrom<Vec<Param>> for MachineParams {
    type Error = String;
=======
>>>>>>> f32eb2e5

    pub fn try_from_params(source_ref: SourceRef, params: Vec<Param>) -> Result<Self, Error> {
        for p in &params {
            if p.index.is_some() || p.ty.is_none() || p.name.is_empty() {
                return Err(source_ref.with_error(format!("invalid machine argument: `{p}`")));
            }
        }
        Ok(MachineParams(params))
    }
}

#[derive(Debug, PartialEq, Eq, PartialOrd, Ord, Default, Clone)]
pub struct MachineProperties {
    pub degree: Option<Expression>,
    pub latch: Option<String>,
    pub operation_id: Option<String>,
    pub call_selectors: Option<String>,
}

impl MachineProperties {
    pub fn defined_names(&self) -> impl Iterator<Item = &String> {
        self.call_selectors.iter()
    }

    pub fn try_from_prop_list(
        source_ref: SourceRef,
        prop_list: Vec<(String, Expression)>,
    ) -> Result<Self, Error> {
        let mut props: Self = Default::default();
        for (name, value) in prop_list {
            let mut already_defined = false;
            match name.as_str() {
                "degree" => {
                    if props.degree.replace(value).is_some() {
                        already_defined = true;
                    }
                }
                "latch" => {
                    let id = value.try_to_identifier().ok_or_else(|| {
                        source_ref.with_error(format!(
                            "`{name}` machine property expects a local column name"
                        ))
                    })?;
                    if props.latch.replace(id.clone()).is_some() {
                        already_defined = true;
                    }
                }
                "operation_id" => {
                    let id = value.try_to_identifier().ok_or_else(|| {
                        source_ref.with_error(format!(
                            "`{name}` machine property expects a local column name"
                        ))
                    })?;
                    if props.operation_id.replace(id.clone()).is_some() {
                        already_defined = true;
                    }
                }
                "call_selectors" => {
                    let id = value.try_to_identifier().ok_or_else(|| {
                        source_ref.with_error(format!(
                            "`{name}` machine property expects a new column name"
                        ))
                    })?;
                    if props.call_selectors.replace(id.clone()).is_some() {
                        already_defined = true;
                    }
                }
                _ => {
                    return Err(source_ref.with_error(format!("unknown machine property `{name}`")));
                }
            }
            if already_defined {
                return Err(source_ref.with_error(format!("`{name}` already defined")));
            }
        }
        Ok(props)
    }
}

#[derive(Debug, PartialEq, Eq, PartialOrd, Ord, Clone, Default)]
pub struct Params<T> {
    pub inputs: Vec<T>,
    pub outputs: Vec<T>,
}

pub type CallableParams = Params<Expression>;
// TODO: should we have separate Param types here?
// - Function: doesn't use `index` or `type`
// - Instruction: doesn't use `index`
// - Operation: doesn't use `type`
pub type FunctionParams = Params<Param>;
pub type InstructionParams = Params<Param>;
pub type OperationParams = Params<Param>;

impl<T> Params<T> {
    pub fn new(inputs: Vec<T>, outputs: Vec<T>) -> Self {
        Self { inputs, outputs }
    }

    pub fn is_empty(&self) -> bool {
        self.inputs.is_empty() && self.outputs.is_empty()
    }

    pub fn inputs_and_outputs(&self) -> impl Iterator<Item = &T> {
        self.inputs.iter().chain(self.outputs.iter())
    }

    pub fn inputs_and_outputs_mut(&mut self) -> impl Iterator<Item = &mut T> {
        self.inputs.iter_mut().chain(self.outputs.iter_mut())
    }
}

impl<T: Display> Params<T> {
    pub fn prepend_space_if_non_empty(&self) -> String {
        let mut params_str = self.to_string();
        if !self.is_empty() {
            params_str = format!(" {params_str}");
        }
        params_str
    }
}

#[derive(Debug, PartialEq, Eq, PartialOrd, Ord, Clone)]
/// the operation id necessary to call this function from the outside
pub struct OperationId {
    pub id: Option<BigUint>,
}

#[derive(Debug, PartialEq, Eq, Clone, PartialOrd, Ord)]
pub struct Instruction {
    pub params: InstructionParams,
    pub links: Vec<LinkDeclaration>,
    pub body: InstructionBody,
}

#[derive(Debug, PartialEq, Eq, PartialOrd, Ord, Clone)]
pub enum MachineStatement {
    Pil(SourceRef, PilStatement),
    Submachine(SourceRef, SymbolPath, String, Vec<Expression>),
    RegisterDeclaration(SourceRef, String, Option<RegisterFlag>),
    InstructionDeclaration(SourceRef, String, Instruction),
    LinkDeclaration(SourceRef, LinkDeclaration),
    FunctionDeclaration(SourceRef, String, FunctionParams, Vec<FunctionStatement>),
    OperationDeclaration(SourceRef, String, OperationId, OperationParams),
}

#[derive(Debug, PartialEq, Eq, PartialOrd, Ord, Clone)]
pub struct LinkDeclaration {
    pub flag: Expression,
    pub link: CallableRef,
    pub is_permutation: bool,
}

#[derive(Debug, PartialEq, Eq, PartialOrd, Ord, Clone)]
pub struct CallableRef {
    pub instance: String,
    pub callable: String,
    pub params: CallableParams,
}

/// RHS of instruction link definitions are parsed as `Expression`s which should conform to:
/// `OUT = submachine.operation(IN1, IN2, ..., INn)`
/// or
/// `(OUT1, OUT2, ..., OUTn) = submachine.operation(IN1, IN2, ..., INn)`
impl TryFrom<Expression> for CallableRef {
    type Error = Error;

    fn try_from(value: Expression) -> Result<Self, Self::Error> {
        let mut outputs = vec![];
        let rhs = match value {
            Expression::BinaryOperation(
                _,
                BinaryOperation {
                    left,
                    op: BinaryOperator::Identity,
                    right,
                },
            ) => {
                outputs = if let Expression::Tuple(_, elements) = *left {
                    elements
                } else {
                    vec![*left]
                };
                *right
            }
            expr => expr,
        };

        let source_ref = match rhs {
            Expression::FunctionCall(_, call) => {
                let inputs = call.arguments;
                match *call.function {
                    Expression::Reference(source_ref, reference)
                        if reference.path.parts().len() == 2 =>
                    {
                        if reference.type_args.is_some() {
                            return Err(source_ref
                                .with_error("types not expected in link definition".to_string()));
                        }
                        let (l, r) = reference.path.into_parts().next_tuple().unwrap();
                        let instance = l.try_into().unwrap();
                        let callable = r.try_into().unwrap();
                        return Ok(CallableRef {
                            instance,
                            callable,
                            params: CallableParams { inputs, outputs },
                        });
                    }
                    expr => expr.source_reference().clone(),
                }
            }
            expr => expr.source_reference().clone(),
        };
        Err(source_ref
            .with_error("link definition RHS must be a call to `submachine.operation`".to_string()))
    }
}

#[derive(Debug, PartialEq, Eq, PartialOrd, Ord, Clone)]
pub struct InstructionBody(pub Vec<PilStatement>);

#[derive(Clone, Debug, PartialEq, Eq, PartialOrd, Ord)]
pub enum AssignmentRegister {
    Register(String),
    Wildcard,
}

impl AssignmentRegister {
    pub fn unwrap(self) -> String {
        match self {
            AssignmentRegister::Register(r) => r,
            AssignmentRegister::Wildcard => panic!("cannot unwrap wildcard"),
        }
    }
}

#[derive(Debug, PartialEq, Eq, PartialOrd, Ord, Clone)]
pub enum FunctionStatement {
    Assignment(
        SourceRef,
        Vec<String>,
        Option<Vec<AssignmentRegister>>,
        Box<Expression>,
    ),
    Instruction(SourceRef, String, Vec<Expression>),
    Label(SourceRef, String),
    DebugDirective(SourceRef, DebugDirective),
    Return(SourceRef, Vec<Expression>),
}

impl Children<Expression> for FunctionStatement {
    fn children(&self) -> Box<dyn Iterator<Item = &Expression> + '_> {
        match self {
            FunctionStatement::Assignment(_, _, _, e) => Box::new(once(e.as_ref())),
            FunctionStatement::Instruction(_, _, expressions)
            | FunctionStatement::Return(_, expressions) => Box::new(expressions.iter()),
            FunctionStatement::Label(_, _) | FunctionStatement::DebugDirective(_, _) => {
                Box::new(empty())
            }
        }
    }
    fn children_mut(&mut self) -> Box<dyn Iterator<Item = &mut Expression> + '_> {
        match self {
            FunctionStatement::Assignment(_, _, _, e) => Box::new(once(e.as_mut())),
            FunctionStatement::Instruction(_, _, expressions)
            | FunctionStatement::Return(_, expressions) => Box::new(expressions.iter_mut()),
            FunctionStatement::Label(_, _) | FunctionStatement::DebugDirective(_, _) => {
                Box::new(empty())
            }
        }
    }
}

#[derive(Debug, PartialEq, Eq, PartialOrd, Ord, Clone)]
pub enum DebugDirective {
    File(usize, String, String),
    Loc(usize, usize, usize),
    OriginalInstruction(String),
}

#[derive(Debug, PartialEq, Eq, PartialOrd, Ord, Clone)]
pub enum RegisterFlag {
    IsPC,
    IsAssignment,
    IsReadOnly,
}

#[derive(Debug, Default, PartialEq, Eq, PartialOrd, Ord, Clone)]
pub struct Param {
    pub name: String,
    pub index: Option<BigUint>,
    pub ty: Option<SymbolPath>,
}

#[cfg(test)]
mod test {
    use super::*;

    #[test]
    fn common_prefix() {
        assert_eq!(
            parse_absolute_path("::a::b").common_prefix(&parse_absolute_path("::a::c")),
            parse_absolute_path("::a")
        );
        assert_eq!(
            parse_absolute_path("::a::b").common_prefix(&parse_absolute_path("::a")),
            parse_absolute_path("::a")
        );
        assert_eq!(
            parse_absolute_path("::a").common_prefix(&parse_absolute_path("::a::c")),
            parse_absolute_path("::a")
        );
        assert_eq!(
            parse_absolute_path("::x").common_prefix(&parse_absolute_path("::y::t")),
            parse_absolute_path("::")
        );
        assert_eq!(
            parse_absolute_path("::x::r::v").common_prefix(&parse_absolute_path("::x::r::t")),
            parse_absolute_path("::x::r")
        );
    }

    #[test]
    fn relative_to() {
        assert_eq!(
            parse_absolute_path("::a::b")
                .relative_to(&parse_absolute_path("::a::c"))
                .to_string(),
            "super::b".to_string()
        );
        assert_eq!(
            parse_absolute_path("::a::b")
                .relative_to(&parse_absolute_path("::a"))
                .to_string(),
            "b".to_string()
        );
        assert_eq!(
            parse_absolute_path("::x")
                .relative_to(&parse_absolute_path("::y::t"))
                .to_string(),
            "super::super::x".to_string()
        );
        assert_eq!(
            parse_absolute_path("::x::r::v")
                .relative_to(&parse_absolute_path("::x::r"))
                .to_string(),
            "v".to_string()
        );
        assert_eq!(
            parse_absolute_path("::x")
                .relative_to(&parse_absolute_path("::x::t::k"))
                .to_string(),
            "super::super".to_string()
        );
        assert_eq!(
            parse_absolute_path("::x")
                .relative_to(&parse_absolute_path("::x"))
                .to_string(),
            "".to_string()
        );
    }

    #[test]
    fn relative_to_join() {
        let v = parse_absolute_path("::x::r::v");
        let base = parse_absolute_path("::x::t");
        let rel = v.relative_to(&base);
        assert_eq!(base.join(rel), v);
    }
}<|MERGE_RESOLUTION|>--- conflicted
+++ resolved
@@ -426,13 +426,6 @@
     pub fn defined_names(&self) -> impl Iterator<Item = &String> {
         self.0.iter().map(|p| &p.name)
     }
-<<<<<<< HEAD
-}
-
-impl TryFrom<Vec<Param>> for MachineParams {
-    type Error = String;
-=======
->>>>>>> f32eb2e5
 
     pub fn try_from_params(source_ref: SourceRef, params: Vec<Param>) -> Result<Self, Error> {
         for p in &params {
