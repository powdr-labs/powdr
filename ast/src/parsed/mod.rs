--- conflicted
+++ resolved
@@ -337,7 +337,6 @@
     Reference(SourceRef, Ref),
     PublicReference(SourceRef, String),
     // A number literal and its type.
-<<<<<<< HEAD
     Number(SourceRef, Number),
     String(SourceRef, String),
     Tuple(SourceRef, Vec<Self>),
@@ -427,21 +426,6 @@
             BlockExpression(src, _) => src,
         }
     }
-=======
-    Number(Number),
-    String(String),
-    Tuple(Vec<Self>),
-    LambdaExpression(LambdaExpression<Self>),
-    ArrayLiteral(ArrayLiteral<Self>),
-    UnaryOperation(UnaryOperation<Self>),
-    BinaryOperation(BinaryOperation<Self>),
-    IndexAccess(IndexAccess<Self>),
-    FunctionCall(FunctionCall<Self>),
-    FreeInput(Box<Self>),
-    MatchExpression(MatchExpression<Self>),
-    IfExpression(IfExpression<Self>),
-    BlockExpression(BlockExpression<Self>),
->>>>>>> 0757e57e
 }
 
 #[derive(Debug, PartialEq, Eq, PartialOrd, Ord, Clone, Serialize, Deserialize, JsonSchema)]
@@ -452,11 +436,7 @@
 
 impl<Ref> From<UnaryOperation<Expression<Ref>>> for Expression<Ref> {
     fn from(operation: UnaryOperation<Expression<Ref>>) -> Self {
-<<<<<<< HEAD
         Expression::UnaryOperation(SourceRef::unknown(), operation)
-=======
-        Expression::UnaryOperation(operation)
->>>>>>> 0757e57e
     }
 }
 
@@ -465,15 +445,12 @@
     pub left: Box<E>,
     pub op: BinaryOperator,
     pub right: Box<E>,
-<<<<<<< HEAD
 }
 
 impl<Ref> From<BinaryOperation<Expression<Ref>>> for Expression<Ref> {
     fn from(operation: BinaryOperation<Expression<Ref>>) -> Self {
         Expression::BinaryOperation(SourceRef::unknown(), operation)
     }
-=======
->>>>>>> 0757e57e
 }
 
 #[derive(Debug, PartialEq, Eq, PartialOrd, Ord, Clone, Serialize, Deserialize, JsonSchema)]
@@ -504,7 +481,6 @@
 
 impl<Ref> Expression<Ref> {
     pub fn new_binary(left: Self, op: BinaryOperator, right: Self) -> Self {
-<<<<<<< HEAD
         Expression::BinaryOperation(
             SourceRef::unknown(),
             BinaryOperation {
@@ -518,13 +494,6 @@
     pub fn with_source_reference(mut self, s: SourceRef) -> Self {
         self.set_source_reference(s);
         self
-=======
-        Expression::BinaryOperation(BinaryOperation {
-            left: Box::new(left),
-            op,
-            right: Box::new(right),
-        })
->>>>>>> 0757e57e
     }
 
     /// Visits this expression and all of its sub-expressions and returns true
@@ -544,10 +513,18 @@
 }
 
 #[derive(Debug, PartialEq, Eq, PartialOrd, Ord, Clone, Serialize, Deserialize, JsonSchema)]
-<<<<<<< HEAD
 pub struct MatchExpression<E = Expression<NamespacedPolynomialReference>> {
-    pub expr: Box<E>,
-=======
+    pub scrutinee: Box<E>,
+    pub arms: Vec<MatchArm<E>>,
+}
+
+impl<Ref> From<MatchExpression<Expression<Ref>>> for Expression<Ref> {
+    fn from(match_expr: MatchExpression<Expression<Ref>>) -> Self {
+        Expression::MatchExpression(SourceRef::unknown(), match_expr)
+    }
+}
+
+#[derive(Debug, PartialEq, Eq, PartialOrd, Ord, Clone, Serialize, Deserialize, JsonSchema)]
 pub struct BlockExpression<E> {
     pub statements: Vec<StatementInsideBlock<E>>,
     pub expr: Box<E>,
@@ -555,57 +532,7 @@
 
 impl<Ref> From<BlockExpression<Expression<Ref>>> for Expression<Ref> {
     fn from(block: BlockExpression<Expression<Ref>>) -> Self {
-        Expression::BlockExpression(block)
-    }
-}
-
-#[derive(Debug, PartialEq, Eq, PartialOrd, Ord, Clone, Serialize, Deserialize, JsonSchema)]
-pub struct MatchExpression<E = Expression<NamespacedPolynomialReference>> {
-    pub scrutinee: Box<E>,
->>>>>>> 0757e57e
-    pub arms: Vec<MatchArm<E>>,
-}
-
-impl<Ref> From<MatchExpression<Expression<Ref>>> for Expression<Ref> {
-    fn from(match_expr: MatchExpression<Expression<Ref>>) -> Self {
-<<<<<<< HEAD
-        Expression::MatchExpression(SourceRef::unknown(), match_expr)
-    }
-}
-
-#[derive(Debug, PartialEq, Eq, PartialOrd, Ord, Clone, Serialize, Deserialize, JsonSchema)]
-pub struct BlockExpression<E> {
-    pub statements: Vec<StatementInsideBlock<E>>,
-    pub expr: Box<E>,
-}
-
-impl<Ref> From<BlockExpression<Expression<Ref>>> for Expression<Ref> {
-    fn from(block: BlockExpression<Expression<Ref>>) -> Self {
         Expression::BlockExpression(SourceRef::unknown(), block)
-=======
-        Expression::MatchExpression(match_expr)
-    }
-}
-
-impl<E> Children<E> for MatchExpression<E> {
-    fn children(&self) -> Box<dyn Iterator<Item = &E> + '_> {
-        Box::new(
-            once(self.scrutinee.as_ref()).chain(self.arms.iter().flat_map(|arm| arm.children())),
-        )
-    }
-
-    fn children_mut(&mut self) -> Box<dyn Iterator<Item = &mut E> + '_> {
-        Box::new(
-            once(self.scrutinee.as_mut())
-                .chain(self.arms.iter_mut().flat_map(|arm| arm.children_mut())),
-        )
-    }
-}
-
-impl<Ref> From<BinaryOperation<Expression<Ref>>> for Expression<Ref> {
-    fn from(operation: BinaryOperation<Expression<Ref>>) -> Self {
-        Expression::BinaryOperation(operation)
->>>>>>> 0757e57e
     }
 }
 
@@ -662,7 +589,6 @@
     #[auto_enum(Iterator)]
     pub fn children(&self) -> impl Iterator<Item = &Expression<R>> + '_ {
         match self {
-<<<<<<< HEAD
             Expression::Reference(_, _)
             | Expression::PublicReference(_, _)
             | Expression::String(_, _) => empty(),
@@ -670,10 +596,10 @@
             Expression::Tuple(_, v) => v.iter(),
             Expression::LambdaExpression(_, LambdaExpression { body, .. }) => once(body.as_ref()),
             Expression::ArrayLiteral(_, ArrayLiteral { items }) => items.iter(),
-            Expression::BinaryOperation(_, BinaryOperation { left, op: _, right }) => {
+            Expression::BinaryOperation(_, BinaryOperation { left, right, .. }) => {
                 [left.as_ref(), right.as_ref()].into_iter()
             }
-            Expression::UnaryOperation(_, UnaryOperation { op: _, expr }) => once(expr.as_ref()),
+            Expression::UnaryOperation(_, UnaryOperation { expr, .. }) => once(expr.as_ref()),
             Expression::IndexAccess(_, IndexAccess { array, index }) => {
                 [array.as_ref(), index.as_ref()].into_iter()
             }
@@ -685,8 +611,8 @@
                 },
             ) => once(function.as_ref()).chain(arguments.iter()),
             Expression::FreeInput(_, e) => once(e.as_ref()),
-            Expression::MatchExpression(_, MatchExpression { expr, arms }) => {
-                once(expr.as_ref()).chain(arms.iter().flat_map(|arm| arm.children()))
+            Expression::MatchExpression(_, MatchExpression { scrutinee, arms }) => {
+                once(scrutinee.as_ref()).chain(arms.iter().flat_map(|arm| arm.children()))
             }
             Expression::IfExpression(
                 _,
@@ -697,34 +623,6 @@
                 },
             ) => [condition, body, else_body].into_iter().map(|e| e.as_ref()),
             Expression::BlockExpression(_, BlockExpression { statements, expr }) => statements
-=======
-            Expression::Reference(_)
-            | Expression::PublicReference(_)
-            | Expression::String(_)
-            | Expression::Number(_) => empty(),
-            Expression::Tuple(v) => v.iter(),
-            Expression::LambdaExpression(lambda) => lambda.children(),
-            Expression::ArrayLiteral(ArrayLiteral { items }) => items.iter(),
-            Expression::BinaryOperation(BinaryOperation { left, right, .. }) => {
-                [left.as_ref(), right.as_ref()].into_iter()
-            }
-            Expression::UnaryOperation(UnaryOperation { expr, .. }) => once(expr.as_ref()),
-            Expression::IndexAccess(IndexAccess { array, index }) => {
-                [array.as_ref(), index.as_ref()].into_iter()
-            }
-            Expression::FunctionCall(FunctionCall {
-                function,
-                arguments,
-            }) => once(function.as_ref()).chain(arguments.iter()),
-            Expression::FreeInput(e) => once(e.as_ref()),
-            Expression::MatchExpression(match_expr) => match_expr.children(),
-            Expression::IfExpression(IfExpression {
-                condition,
-                body,
-                else_body,
-            }) => [condition, body, else_body].into_iter().map(|e| e.as_ref()),
-            Expression::BlockExpression(BlockExpression { statements, expr }) => statements
->>>>>>> 0757e57e
                 .iter()
                 .flat_map(|s| s.children())
                 .chain(once(expr.as_ref())),
@@ -738,7 +636,6 @@
     #[auto_enum(Iterator)]
     pub fn children_mut(&mut self) -> impl Iterator<Item = &mut Expression<R>> + '_ {
         match self {
-<<<<<<< HEAD
             Expression::Reference(_, _)
             | Expression::PublicReference(_, _)
             | Expression::String(_, _) => empty(),
@@ -746,10 +643,10 @@
             Expression::Tuple(_, v) => v.iter_mut(),
             Expression::LambdaExpression(_, LambdaExpression { body, .. }) => once(body.as_mut()),
             Expression::ArrayLiteral(_, ArrayLiteral { items }) => items.iter_mut(),
-            Expression::BinaryOperation(_, BinaryOperation { left, op: _, right }) => {
+            Expression::BinaryOperation(_, BinaryOperation { left, right, .. }) => {
                 [left.as_mut(), right.as_mut()].into_iter()
             }
-            Expression::UnaryOperation(_, UnaryOperation { op: _, expr }) => once(expr.as_mut()),
+            Expression::UnaryOperation(_, UnaryOperation { expr, .. }) => once(expr.as_mut()),
             Expression::IndexAccess(_, IndexAccess { array, index }) => {
                 [array.as_mut(), index.as_mut()].into_iter()
             }
@@ -761,8 +658,8 @@
                 },
             ) => once(function.as_mut()).chain(arguments.iter_mut()),
             Expression::FreeInput(_, e) => once(e.as_mut()),
-            Expression::MatchExpression(_, MatchExpression { expr, arms }) => {
-                once(expr.as_mut()).chain(arms.iter_mut().flat_map(|arm| arm.children_mut()))
+            Expression::MatchExpression(_, MatchExpression { scrutinee, arms }) => {
+                once(scrutinee.as_mut()).chain(arms.iter_mut().flat_map(|arm| arm.children_mut()))
             }
             Expression::IfExpression(
                 _,
@@ -773,34 +670,6 @@
                 },
             ) => [condition, body, else_body].into_iter().map(|e| e.as_mut()),
             Expression::BlockExpression(_, BlockExpression { statements, expr }) => statements
-=======
-            Expression::Reference(_) | Expression::PublicReference(_) | Expression::String(_) => {
-                empty()
-            }
-            Expression::Number(_) => empty(),
-            Expression::Tuple(v) => v.iter_mut(),
-            Expression::LambdaExpression(lambda) => lambda.children_mut(),
-            Expression::ArrayLiteral(ArrayLiteral { items }) => items.iter_mut(),
-            Expression::BinaryOperation(BinaryOperation { left, right, .. }) => {
-                [left.as_mut(), right.as_mut()].into_iter()
-            }
-            Expression::UnaryOperation(UnaryOperation { expr, .. }) => once(expr.as_mut()),
-            Expression::IndexAccess(IndexAccess { array, index }) => {
-                [array.as_mut(), index.as_mut()].into_iter()
-            }
-            Expression::FunctionCall(FunctionCall {
-                function,
-                arguments,
-            }) => once(function.as_mut()).chain(arguments.iter_mut()),
-            Expression::FreeInput(e) => once(e.as_mut()),
-            Expression::MatchExpression(match_expr) => match_expr.children_mut(),
-            Expression::IfExpression(IfExpression {
-                condition,
-                body,
-                else_body,
-            }) => [condition, body, else_body].into_iter().map(|e| e.as_mut()),
-            Expression::BlockExpression(BlockExpression { statements, expr }) => statements
->>>>>>> 0757e57e
                 .iter_mut()
                 .flat_map(|s| s.children_mut())
                 .chain(once(expr.as_mut())),
@@ -854,11 +723,7 @@
 
 impl<Ref> From<LambdaExpression<Expression<Ref>>> for Expression<Ref> {
     fn from(lambda: LambdaExpression<Expression<Ref>>) -> Self {
-<<<<<<< HEAD
         Expression::LambdaExpression(SourceRef::unknown(), lambda)
-=======
-        Expression::LambdaExpression(lambda)
->>>>>>> 0757e57e
     }
 }
 
@@ -1002,8 +867,8 @@
 impl<E> Precedence for Expression<E> {
     fn precedence(&self) -> Option<ExpressionPrecedence> {
         match self {
-            Expression::UnaryOperation(operation) => operation.op.precedence(),
-            Expression::BinaryOperation(operation) => operation.op.precedence(),
+            Expression::UnaryOperation(_, operation) => operation.op.precedence(),
+            Expression::BinaryOperation(_, operation) => operation.op.precedence(),
             _ => None,
         }
     }
@@ -1055,11 +920,7 @@
 
 impl<Ref> From<FunctionCall<Expression<Ref>>> for Expression<Ref> {
     fn from(call: FunctionCall<Expression<Ref>>) -> Self {
-<<<<<<< HEAD
         Expression::FunctionCall(SourceRef::unknown(), call)
-=======
-        Expression::FunctionCall(call)
->>>>>>> 0757e57e
     }
 }
 
