// Mostly taken from [this openvm extension](https://github.com/openvm-org/openvm/blob/1b76fd5a900a7d69850ee9173969f70ef79c4c76/extensions/rv32im/circuit/src/auipc/core.rs#L1)

use std::{
    collections::BTreeMap,
    sync::{Arc, Mutex},
};

use crate::{
    extraction_utils::OriginalAirs, powdr_extension::executor::PowdrPeripheryInstances,
    traits::OpenVmField, utils::algebraic_to_symbolic, IntoOpenVm,
};

use super::{executor::PowdrExecutor, PowdrStackedPrecompile};
use itertools::Itertools;
use openvm_circuit::system::memory::MemoryController;
use openvm_circuit::{
    arch::{ExecutionState, InstructionExecutor, Result as ExecutionResult},
    system::memory::OfflineMemory,
    utils::next_power_of_two_or_zero,
};
use openvm_instructions::{instruction::Instruction, LocalOpcode};
use openvm_sdk::config::SdkVmConfig;
use openvm_stark_backend::{
    air_builders::symbolic::{
        symbolic_expression::{SymbolicEvaluator, SymbolicExpression},
        symbolic_variable::{Entry, SymbolicVariable},
    },
    interaction::BusIndex,
    p3_air::{Air, BaseAir},
    p3_matrix::dense::RowMajorMatrix,
    rap::ColumnsAir,
};

use openvm_stark_backend::{
    config::{StarkGenericConfig, Val},
    interaction::InteractionBuilder,
    p3_field::{Field, FieldAlgebra, PrimeField32},
    p3_matrix::Matrix,
    prover::types::AirProofInput,
    rap::{AnyRap, BaseAirWithPublicValues, PartitionedBaseAir},
    Chip, ChipUsageGetter,
};
use powdr_autoprecompiles::{
    expression::{AlgebraicExpression, AlgebraicReference},
    powdr::UniqueReferences,
};
use serde::{Deserialize, Serialize};

pub struct PowdrChip<P: IntoOpenVm> {
    pub name: String,
    /// An "executor" for each precompile stacked in this chip, by opcode.
    pub executors: BTreeMap<usize, PowdrExecutor<P>>,
    pub air: Arc<PowdrAir<P>>,
}

impl<P: IntoOpenVm> PowdrChip<P> {
    pub(crate) fn new(
<<<<<<< HEAD
        precompile: PowdrStackedPrecompile<P>,
        original_airs: BTreeMap<usize, powdr_autoprecompiles::SymbolicMachine<P>>,
=======
        precompile: PowdrPrecompile<P>,
        original_airs: OriginalAirs<P>,
>>>>>>> a22065ee
        memory: Arc<Mutex<OfflineMemory<OpenVmField<P>>>>,
        base_config: SdkVmConfig,
        periphery: PowdrPeripheryInstances,
    ) -> Self {
        let air = PowdrAir::new(precompile.machine);

        let name = if precompile.precompiles.len() == 1 {
            // single precompile, just use its name
            precompile.precompiles.values().next().unwrap().name.clone()
        } else {
            // TODO: this name can be quite big depending on the number of precompiles
            format!(
                "StackedPrecompile_{}",
                precompile
                    .precompiles
                    .keys()
                    .map(|o| o.global_opcode())
                    .join("_")
            )
        };

        let executors = precompile
            .precompiles
            .into_iter()
            .map(|(opcode, pcp)| {
                let executor = PowdrExecutor::new(
                    pcp.original_instructions,
                    original_airs.clone(),
                    pcp.is_valid_column,
                    memory.clone(),
                    base_config.clone(),
                    periphery.clone(),
                );
                (opcode.global_opcode().as_usize(), executor)
            })
            .collect();

        Self {
            name,
            air: Arc::new(air),
            executors,
        }
    }
}

impl<P: IntoOpenVm> InstructionExecutor<OpenVmField<P>> for PowdrChip<P> {
    fn execute(
        &mut self,
        memory: &mut MemoryController<OpenVmField<P>>,
        instruction: &Instruction<OpenVmField<P>>,
        from_state: ExecutionState<u32>,
    ) -> ExecutionResult<ExecutionState<u32>> {
        let &Instruction { opcode, .. } = instruction;

        let execution_state = self
            .executors
            .get_mut(&opcode.as_usize())
            .expect("invalid opcode for stacked chip")
            .execute(memory, from_state)?;

        Ok(execution_state)
    }

    fn get_opcode_name(&self, _: usize) -> String {
        self.name.clone()
    }
}

impl<P: IntoOpenVm> ChipUsageGetter for PowdrChip<P> {
    fn air_name(&self) -> String {
        // TODO: this name can be quite big depending on the number of stacked precompiles
        format!("powdr_air_for_opcodes_{}", self.executors.keys().join("_"))
    }

    fn current_trace_height(&self) -> usize {
        self.executors.values().map(|e| e.number_of_calls()).sum()
    }

    fn trace_width(&self) -> usize {
        <PowdrAir<_> as BaseAir<_>>::width(self.air.as_ref())
    }
}

impl<SC: StarkGenericConfig, P: IntoOpenVm<Field = Val<SC>>> Chip<SC> for PowdrChip<P>
where
    Val<SC>: PrimeField32,
{
    fn air(&self) -> Arc<dyn AnyRap<SC>> {
        self.air.clone()
    }

    fn generate_air_proof_input(self) -> AirProofInput<SC> {
        tracing::trace!("Generating air proof input for PowdrChip {}", self.name);

        let num_records = self.current_trace_height();
        let width = self.trace_width();
        let height = next_power_of_two_or_zero(num_records);

        let trace = if self.executors.len() == 1 {
            // non-stacked precompile
            let executor = self.executors.into_values().next().unwrap();
            executor.generate_witness::<SC>(
                &self.air.column_index_by_poly_id,
                &self.air.machine.bus_interactions,
            )
        } else {
            // stacked precompiles, reserve space for the full trace and call each executor in turn

            // this is just for sanity checking later
            let all_is_valid_ids = self
                .executors
                .values()
                .map(|executor| executor.is_valid_poly_id)
                .collect::<Vec<_>>();

            // TODO: we could avoid copying by having witgen take this vec as input to write the values in
            let mut values = Val::<SC>::zero_vec(height * width);
            let mut values_curr_record = 0;

            for (_opcode, executor) in self.executors {
                let executor_is_valid_id = executor.is_valid_poly_id;
                let executor_calls = executor.number_of_calls();
                let mut trace = executor.generate_witness::<SC>(
                    &self.air.column_index_by_poly_id,
                    &self.air.machine.bus_interactions,
                );

                // copy to main trace
                values
                    .chunks_mut(width)
                    .skip(values_curr_record)
                    .zip(trace.rows_mut().take(executor_calls))
                    .for_each(|(values_row, trace_row)| {
                        assert!(values_row.len() >= trace_row.len());
                        // copy the trace row to the main trace row
                        values_row.copy_from_slice(trace_row);

                        // check that only the correct is valid is set to ONE
                        for id in all_is_valid_ids.iter() {
                            if *id == executor_is_valid_id {
                                assert_eq!(
                                    values_row[self.air.column_index_by_poly_id[id]],
                                    <Val<SC>>::ONE
                                );
                            } else {
                                assert_eq!(
                                    values_row[self.air.column_index_by_poly_id[id]],
                                    <Val<SC>>::ZERO
                                );
                            }
                        }
                    });
                values_curr_record += executor_calls;
            }

            RowMajorMatrix::new(values, width)
        };

        assert_eq!(trace.width(), width);

        AirProofInput::simple(trace, vec![])
    }
}

pub struct PowdrAir<P> {
    /// The columns in arbitrary order
    columns: Vec<AlgebraicReference>,
    /// The mapping from poly_id id to the index in the list of columns.
    /// The values are always unique and contiguous
    column_index_by_poly_id: BTreeMap<u64, usize>,
    machine: powdr_autoprecompiles::SymbolicMachine<P>,
}

impl<P: IntoOpenVm> ColumnsAir<OpenVmField<P>> for PowdrAir<P> {
    fn columns(&self) -> Option<Vec<String>> {
        Some(self.columns.iter().map(|c| (*c.name).clone()).collect())
    }
}

pub struct RowEvaluator<'a, F: PrimeField32> {
    pub row: &'a [F],
    pub witness_id_to_index: Option<&'a BTreeMap<u64, usize>>,
}

impl<'a, F: PrimeField32> RowEvaluator<'a, F> {
    pub fn new(row: &'a [F], witness_id_to_index: Option<&'a BTreeMap<u64, usize>>) -> Self {
        Self {
            row,
            witness_id_to_index,
        }
    }
}

impl<F: PrimeField32> SymbolicEvaluator<F, F> for RowEvaluator<'_, F> {
    fn eval_const(&self, c: F) -> F {
        c
    }

    fn eval_var(&self, symbolic_var: SymbolicVariable<F>) -> F {
        match symbolic_var.entry {
            Entry::Main {
                part_index: 0,
                offset: 0,
            } => {
                let index = if let Some(witness_id_to_index) = self.witness_id_to_index {
                    witness_id_to_index[&(symbolic_var.index as u64)]
                } else {
                    symbolic_var.index
                };
                self.row[index]
            }
            // currently only the current rotation of the main is supported
            // next rotation is not supported because this is a single row evaluator
            _ => unreachable!(),
        }
    }
    fn eval_is_first_row(&self) -> F {
        unreachable!()
    }
    fn eval_is_last_row(&self) -> F {
        unreachable!()
    }
    fn eval_is_transition(&self) -> F {
        unreachable!()
    }
}

#[derive(Clone, Debug, Serialize, Deserialize)]
#[serde(bound = "F: Field")]
pub struct SymbolicMachine<F> {
    columns: Vec<AlgebraicReference>,
    constraints: Vec<SymbolicConstraint<F>>,
    pub bus_interactions: Vec<SymbolicBusInteraction<F>>,
}

impl<P: IntoOpenVm> From<powdr_autoprecompiles::SymbolicMachine<P>>
    for SymbolicMachine<OpenVmField<P>>
{
    fn from(machine: powdr_autoprecompiles::SymbolicMachine<P>) -> Self {
        let columns = machine.unique_references().collect();

        let powdr_autoprecompiles::SymbolicMachine {
            constraints,
            bus_interactions,
        } = machine;
        Self {
            columns,
            constraints: constraints
                .into_iter()
                .map(SymbolicConstraint::from)
                .collect(),
            bus_interactions: bus_interactions
                .into_iter()
                .map(SymbolicBusInteraction::from)
                .collect(),
        }
    }
}

#[derive(Clone, Debug, Serialize, Deserialize)]
#[serde(bound = "F: Field")]
struct SymbolicConstraint<F> {
    expr: SymbolicExpression<F>,
}

impl<P: IntoOpenVm> From<powdr_autoprecompiles::SymbolicConstraint<P>>
    for SymbolicConstraint<OpenVmField<P>>
{
    fn from(constraint: powdr_autoprecompiles::SymbolicConstraint<P>) -> Self {
        let powdr_autoprecompiles::SymbolicConstraint { expr } = constraint;
        Self {
            expr: algebraic_to_symbolic(&expr),
        }
    }
}

#[derive(Clone, Debug, Serialize, Deserialize)]
#[serde(bound = "F: Field")]
pub struct SymbolicBusInteraction<F> {
    pub id: BusIndex,
    pub mult: SymbolicExpression<F>,
    pub args: Vec<SymbolicExpression<F>>,
    pub count_weight: u32,
}

impl<P: IntoOpenVm> From<powdr_autoprecompiles::SymbolicBusInteraction<P>>
    for SymbolicBusInteraction<OpenVmField<P>>
{
    fn from(bus_interaction: powdr_autoprecompiles::SymbolicBusInteraction<P>) -> Self {
        let powdr_autoprecompiles::SymbolicBusInteraction { id, mult, args, .. } = bus_interaction;
        let mult = algebraic_to_symbolic(&mult);
        let args = args.iter().map(algebraic_to_symbolic).collect();
        Self {
            id: id as BusIndex,
            mult,
            args,
            // TODO: Is this correct?
            count_weight: 1,
        }
    }
}

pub struct RangeCheckerSend<F> {
    pub mult: SymbolicExpression<F>,
    pub value: SymbolicExpression<F>,
    pub max_bits: SymbolicExpression<F>,
}

impl<P: IntoOpenVm> TryFrom<&powdr_autoprecompiles::SymbolicBusInteraction<P>>
    for RangeCheckerSend<OpenVmField<P>>
{
    type Error = ();

    fn try_from(i: &powdr_autoprecompiles::SymbolicBusInteraction<P>) -> Result<Self, Self::Error> {
        if i.id == 3 {
            assert_eq!(i.args.len(), 2);
            let value = &i.args[0];
            let max_bits = &i.args[1];
            Ok(Self {
                mult: algebraic_to_symbolic(&i.mult),
                value: algebraic_to_symbolic(value),
                max_bits: algebraic_to_symbolic(max_bits),
            })
        } else {
            Err(())
        }
    }
}

impl<P: IntoOpenVm> PowdrAir<P> {
    pub fn new(machine: powdr_autoprecompiles::SymbolicMachine<P>) -> Self {
        let (column_index_by_poly_id, columns): (BTreeMap<_, _>, Vec<_>) = machine
            .unique_references()
            .enumerate()
            .map(|(index, c)| ((c.id, index), c.clone()))
            .unzip();

        Self {
            columns,
            column_index_by_poly_id,
            machine,
        }
    }
}

impl<P: IntoOpenVm> BaseAir<OpenVmField<P>> for PowdrAir<P> {
    fn width(&self) -> usize {
        let res = self.columns.len();
        assert!(res > 0);
        res
    }
}

// No public values, but the trait is implemented
impl<P: IntoOpenVm> BaseAirWithPublicValues<OpenVmField<P>> for PowdrAir<P> {}

impl<AB: InteractionBuilder, P: IntoOpenVm<Field = AB::F>> Air<AB> for PowdrAir<P> {
    fn eval(&self, builder: &mut AB) {
        let main = builder.main();
        let witnesses = main.row_slice(0);
        // TODO: cache?
        let witness_values: BTreeMap<u64, AB::Var> = self
            .columns
            .iter()
            .map(|c| c.id)
            .zip_eq(witnesses.iter().cloned())
            .collect();

        let witness_evaluator = WitnessEvaluator::<AB>::new(&witness_values);

        let eval_expr = |expr: &AlgebraicExpression<_>| {
            let symbolic_expr = algebraic_to_symbolic(expr);
            witness_evaluator.eval_expr(&symbolic_expr)
        };

        for constraint in &self.machine.constraints {
            let e = eval_expr(&constraint.expr);
            builder.assert_zero(e);
        }

        for interaction in &self.machine.bus_interactions {
            let powdr_autoprecompiles::SymbolicBusInteraction { id, mult, args, .. } = interaction;

            let mult = eval_expr(mult);
            let args = args.iter().map(&eval_expr).collect_vec();
            // TODO: is this correct?
            let count_weight = 1;

            builder.push_interaction(*id as u16, args, mult, count_weight);
        }
    }
}

pub struct WitnessEvaluator<'a, AB: InteractionBuilder> {
    pub witness: &'a BTreeMap<u64, AB::Var>,
}

impl<'a, AB: InteractionBuilder> WitnessEvaluator<'a, AB> {
    pub fn new(witness: &'a BTreeMap<u64, AB::Var>) -> Self {
        Self { witness }
    }
}

impl<AB: InteractionBuilder> SymbolicEvaluator<AB::F, AB::Expr> for WitnessEvaluator<'_, AB> {
    fn eval_const(&self, c: AB::F) -> AB::Expr {
        c.into()
    }

    fn eval_var(&self, symbolic_var: SymbolicVariable<AB::F>) -> AB::Expr {
        match symbolic_var.entry {
            Entry::Main { part_index, offset } => {
                assert_eq!(part_index, 0);
                assert_eq!(offset, 0);
                (*self.witness.get(&(symbolic_var.index as u64)).unwrap()).into()
            }
            Entry::Public => unreachable!("Public variables are not supported"),
            Entry::Challenge => unreachable!("Challenges are not supported"),
            Entry::Exposed => unreachable!("Exposed values are not supported"),
            Entry::Preprocessed { .. } => {
                unimplemented!("Preprocessed values are not supported yet")
            }
            Entry::Permutation { .. } => unreachable!("Permutation values are not supported"),
        }
    }

    fn eval_is_first_row(&self) -> AB::Expr {
        unimplemented!()
    }

    fn eval_is_last_row(&self) -> AB::Expr {
        unimplemented!()
    }

    fn eval_is_transition(&self) -> AB::Expr {
        unimplemented!()
    }
}

impl<P: IntoOpenVm> PartitionedBaseAir<OpenVmField<P>> for PowdrAir<P> {}<|MERGE_RESOLUTION|>--- conflicted
+++ resolved
@@ -55,13 +55,8 @@
 
 impl<P: IntoOpenVm> PowdrChip<P> {
     pub(crate) fn new(
-<<<<<<< HEAD
         precompile: PowdrStackedPrecompile<P>,
-        original_airs: BTreeMap<usize, powdr_autoprecompiles::SymbolicMachine<P>>,
-=======
-        precompile: PowdrPrecompile<P>,
         original_airs: OriginalAirs<P>,
->>>>>>> a22065ee
         memory: Arc<Mutex<OfflineMemory<OpenVmField<P>>>>,
         base_config: SdkVmConfig,
         periphery: PowdrPeripheryInstances,
