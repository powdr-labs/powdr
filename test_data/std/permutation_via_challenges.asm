--- conflicted
+++ resolved
@@ -26,12 +26,7 @@
     // TODO: Functions currently cannot add witness columns at later stages,
     // so we have to manually create it here and pass it to permutation(). 
     col witness stage(1) z;
-<<<<<<< HEAD
-    let is_first: col = |i| if i == 0 { 1 } else { 0 };
-    permutation(is_first, [z], permutation_constraint);
-=======
     let is_first: col = std::well_known::is_first;
     permutation(is_first, [z], alpha, beta, permutation_constraint);
->>>>>>> bb441265
 
 }