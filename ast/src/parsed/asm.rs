--- conflicted
+++ resolved
@@ -15,13 +15,8 @@
 use crate::parsed::{BinaryOperation, BinaryOperator};
 
 use super::{
-<<<<<<< HEAD
-    visitor::Children, EnumDeclaration, EnumVariant, Expression, PilStatement, TraitDeclaration,
-    TraitImplementation, TypedExpression,
-=======
     visitor::Children, EnumDeclaration, EnumVariant, Expression, PilStatement, SourceReference,
-    TypedExpression,
->>>>>>> abbe2661
+    TraitDeclaration, TraitImplementation, TypedExpression,
 };
 
 #[derive(Default, Clone, Debug, PartialEq, Eq)]
