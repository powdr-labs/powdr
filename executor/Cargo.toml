--- conflicted
+++ resolved
@@ -13,11 +13,7 @@
 powdr-parser-util.workspace = true
 powdr-pil-analyzer.workspace = true
 
-<<<<<<< HEAD
-itertools = "0.12"
-=======
 itertools = "0.13"
->>>>>>> 8bc4d4b9
 log = { version = "0.4.17" }
 rayon = "1.7.0"
 bit-vec = "0.6.3"
