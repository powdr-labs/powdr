--- conflicted
+++ resolved
@@ -217,7 +217,6 @@
     /// Returns the constant offset in this expression.
     pub fn constant_offset(&self) -> &T {
         &self.constant
-<<<<<<< HEAD
     }
 
     /// Returns a slice of the quadratic components of this expression.
@@ -225,15 +224,6 @@
         &self.quadratic
     }
 
-=======
-    }
-
-    /// Returns a slice of the quadratic components of this expression.
-    pub fn quadratic_components(&self) -> &[(Self, Self)] {
-        &self.quadratic
-    }
-
->>>>>>> 585118cb
     /// Turns this expression into an iterator over its summands.
     pub fn into_summands(self) -> impl Iterator<Item = GroupedExpressionComponent<T, V>> {
         self.quadratic
