[package]
name = "powdr-openvm"
version.workspace = true
edition.workspace = true
license.workspace = true
homepage.workspace = true
repository.workspace = true

[dependencies]
openvm.workspace = true
openvm-build.workspace = true
openvm-rv32im-circuit.workspace = true
openvm-rv32im-transpiler.workspace = true
openvm-rv32im-guest.workspace = true
openvm-transpiler.workspace = true
openvm-circuit.workspace = true
openvm-circuit-derive.workspace = true
openvm-circuit-primitives.workspace = true
openvm-circuit-primitives-derive.workspace = true
openvm-instructions.workspace = true
openvm-instructions-derive.workspace = true
openvm-sdk.workspace = true
openvm-ecc-circuit.workspace = true
openvm-ecc-transpiler.workspace = true
openvm-keccak256-circuit.workspace = true
openvm-keccak256-transpiler.workspace = true
openvm-sha256-circuit.workspace = true
openvm-sha256-transpiler.workspace = true
openvm-algebra-circuit.workspace = true
openvm-algebra-transpiler.workspace = true
openvm-bigint-circuit.workspace = true
openvm-bigint-transpiler.workspace = true
openvm-pairing-circuit.workspace = true
openvm-pairing-transpiler.workspace = true
openvm-native-circuit.workspace = true
openvm-native-recursion.workspace = true

openvm-stark-sdk.workspace = true
openvm-stark-backend.workspace = true

powdr-expression.workspace = true
powdr-number.workspace = true
powdr-riscv-elf.workspace = true
powdr-autoprecompiles.workspace = true
powdr-constraint-solver.workspace = true

powdr-openvm-hints-transpiler.workspace = true
powdr-openvm-hints-circuit.workspace = true

eyre = "0.6.12"
serde = "1.0.217"
derive_more = { version = "2.0.1", default-features = false, features = [
  "from",
] }
strum = "0.26.3"
itertools = "0.14.0"

tracing = "0.1.40"
tracing-subscriber = { version = "0.3.17", features = ["std", "env-filter"] }

clap = { version = "^4.3", features = ["derive"] }

log = "0.4.17"
struct-reflection = { git = "https://github.com/gzanitti/struct-reflection-rs.git" }

<<<<<<< HEAD
metrics = "0.23.0"
=======
toml = "0.8.14"

rustc-demangle = "0.1.25"
>>>>>>> c638bbf0

[dev-dependencies]
test-log = "0.2.12"
tempfile = "3.20.0"
pretty_assertions = "1.4.0"
openvm-ecc-circuit.workspace = true
openvm-algebra-circuit.workspace = true
openvm-bigint-circuit.workspace = true
openvm-pairing-circuit.workspace = true
openvm-pairing-transpiler.workspace = true
serde_cbor = "0.11.2"
expect-test = "1.5.1"
criterion = { version = "0.4", features = ["html_reports"] }

[lib]
bench = false # See https://github.com/bheisler/criterion.rs/issues/458

[[bench]]
name = "optimizer_benchmark"
harness = false<|MERGE_RESOLUTION|>--- conflicted
+++ resolved
@@ -63,13 +63,10 @@
 log = "0.4.17"
 struct-reflection = { git = "https://github.com/gzanitti/struct-reflection-rs.git" }
 
-<<<<<<< HEAD
 metrics = "0.23.0"
-=======
 toml = "0.8.14"
 
 rustc-demangle = "0.1.25"
->>>>>>> c638bbf0
 
 [dev-dependencies]
 test-log = "0.2.12"
