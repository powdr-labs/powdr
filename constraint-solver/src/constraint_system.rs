--- conflicted
+++ resolved
@@ -267,11 +267,7 @@
     }
 }
 
-<<<<<<< HEAD
-#[derive(Clone, Debug, Hash, Eq, PartialEq)]
-=======
 #[derive(Clone, Copy, Debug, Hash, Eq, PartialEq)]
->>>>>>> cfc7cf31
 pub enum ConstraintRef<'a, T, V> {
     AlgebraicConstraint(AlgebraicConstraint<&'a GroupedExpression<T, V>>),
     BusInteraction(&'a BusInteraction<GroupedExpression<T, V>>),
