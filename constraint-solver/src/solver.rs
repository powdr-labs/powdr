--- conflicted
+++ resolved
@@ -120,13 +120,8 @@
             "Expected all variables to be unknown."
         );
 
-<<<<<<< HEAD
-        Solver {
+        SolverImpl {
             constraint_system: IndexedConstraintSystemWithQueue::from(constraint_system),
-=======
-        SolverImpl {
-            constraint_system: IndexedConstraintSystem::from(constraint_system),
->>>>>>> 9f36102a
             range_constraints: Default::default(),
             bus_interaction_handler: Default::default(),
             assignments_to_return: Default::default(),
@@ -253,13 +248,8 @@
     /// Tries to find equivalent variables using quadratic constraints.
     fn try_solve_quadratic_equivalences(&mut self) -> bool {
         let equivalences = quadratic_equivalences::find_quadratic_equalities(
-<<<<<<< HEAD
             self.constraint_system.system().algebraic_constraints(),
-            &self.range_constraints,
-=======
-            self.constraint_system.algebraic_constraints(),
             &*self,
->>>>>>> 9f36102a
         );
         for (x, y) in &equivalences {
             self.apply_assignment(y, &GroupedExpression::from_unknown_variable(x.clone()));
@@ -272,13 +262,8 @@
     /// apply it. This might be expensive.
     fn exhaustive_search(&mut self) -> Result<bool, Error> {
         let assignments = exhaustive_search::get_unique_assignments(
-<<<<<<< HEAD
             self.constraint_system.system(),
-            &self.range_constraints,
-=======
-            &self.constraint_system,
             &*self,
->>>>>>> 9f36102a
             &self.bus_interaction_handler,
         )?;
 
