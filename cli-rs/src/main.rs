//! The powdr-rs CLI tool

mod util;

use clap::{CommandFactory, Parser, Subcommand};
use env_logger::fmt::Color;
use env_logger::{Builder, Target};
use log::LevelFilter;

use powdr::backend::BackendType;
use powdr::number::{
    BabyBearField, BigUint, Bn254Field, FieldElement, GoldilocksField, KnownField, KoalaBearField,
};
use powdr::riscv::{CompilerOptions, RuntimeLibs};
use powdr::riscv_executor::{write_executor_csv, ProfilerOptions};
use powdr::Pipeline;

use std::ffi::OsStr;
use std::time::Instant;
use std::{
    io::{self, Write},
    path::Path,
};
use strum::{Display, EnumString, EnumVariantNames};

#[derive(Clone, EnumString, EnumVariantNames, Display)]
pub enum FieldArgument {
    #[strum(serialize = "bb")]
    Bb,
    #[strum(serialize = "kb")]
    Kb,
    #[strum(serialize = "gl")]
    Gl,
    #[strum(serialize = "bn254")]
    Bn254,
}

impl FieldArgument {
    pub fn as_known_field(&self) -> KnownField {
        match self {
            FieldArgument::Bb => KnownField::BabyBearField,
            FieldArgument::Kb => KnownField::KoalaBearField,
            FieldArgument::Gl => KnownField::GoldilocksField,
            FieldArgument::Bn254 => KnownField::Bn254Field,
        }
    }
}

#[derive(Parser)]
#[command(name = "powdr-rs", author, version, about, long_about = None)]
struct Cli {
    #[arg(long, hide = true)]
    markdown_help: bool,

    /// Set log filter value [ off, error, warn, info, debug, trace ]
    #[arg(long)]
    #[arg(default_value_t = LevelFilter::Info)]
    log_level: LevelFilter,

    #[command(subcommand)]
    command: Option<Commands>,
}

#[derive(Subcommand)]
enum Commands {
    /// Compile rust code to Powdr assembly.
    /// Needs `rustup component add rust-src --toolchain nightly-2024-08-01`.
    Compile {
        /// input rust code, points to a crate dir or its Cargo.toml file
        file: String,

        /// The field to use
        #[arg(long)]
        #[arg(default_value_t = FieldArgument::Gl)]
        #[arg(value_parser = clap_enum_variants!(FieldArgument))]
        field: FieldArgument,

        /// Directory for output files.
        #[arg(short, long)]
        #[arg(default_value_t = String::from("."))]
        output_directory: String,

        /// Comma-separated list of coprocessors.
        #[arg(long)]
        coprocessors: Option<String>,

        /// Run a long execution in chunks (Experimental and not sound!)
        #[arg(short, long)]
        #[arg(default_value_t = false)]
        continuations: bool,

        /// Maximum trace length for powdr machines (2 ^ max_degree_log).
        #[arg(long)]
        max_degree_log: Option<u8>,
    },
    /// Translate a RISC-V statically linked executable to powdr assembly.
    RiscvElf {
        /// Input file
        #[arg(required = true)]
        file: String,

        /// The field to use
        #[arg(long)]
        #[arg(default_value_t = FieldArgument::Gl)]
        #[arg(value_parser = clap_enum_variants!(FieldArgument))]
        field: FieldArgument,

        /// Directory for output files.
        #[arg(short, long)]
        #[arg(default_value_t = String::from("."))]
        output_directory: String,

        /// Comma-separated list of coprocessors.
        #[arg(long)]
        coprocessors: Option<String>,

        /// Run a long execution in chunks (Experimental and not sound!)
        #[arg(short, long)]
        #[arg(default_value_t = false)]
        continuations: bool,
    },
    /// Execute a RISCV powdr-asm file with given inputs.
    /// Does not generate a witness.
    Execute {
        /// input powdr-asm code compiled from Rust/RISCV
        file: String,

        /// The field to use
        #[arg(long)]
        #[arg(default_value_t = FieldArgument::Gl)]
        #[arg(value_parser = clap_enum_variants!(FieldArgument))]
        field: FieldArgument,

        /// Comma-separated list of free inputs (numbers).
        #[arg(short, long)]
        #[arg(default_value_t = String::new())]
        inputs: String,

        /// Directory for output files.
        #[arg(short, long)]
        #[arg(default_value_t = String::from("."))]
        output_directory: String,

        /// Generate a flamegraph plot of the execution ("[file].svg")
        #[arg(long)]
        #[arg(default_value_t = false)]
        generate_flamegraph: bool,

        /// Generate callgrind file of the execution ("[file].callgrind")
        #[arg(long)]
        #[arg(default_value_t = false)]
        generate_callgrind: bool,
    },
    /// Execute and generate a valid witness for a RISCV powdr-asm file with the given inputs.
    Witgen {
        /// input powdr-asm code compiled from Rust/RISCV
        file: String,

        /// The field to use
        #[arg(long)]
        #[arg(default_value_t = FieldArgument::Gl)]
        #[arg(value_parser = clap_enum_variants!(FieldArgument))]
        field: FieldArgument,

        /// The backend to run witgen for
        #[arg(short, long)]
        #[arg(value_parser = clap_enum_variants!(BackendType))]
        backend: BackendType,

        /// Comma-separated list of free inputs (numbers).
        #[arg(short, long)]
        #[arg(default_value_t = String::new())]
        inputs: String,

        /// Directory for output files.
        #[arg(short, long)]
        #[arg(default_value_t = String::from("."))]
        output_directory: String,

        /// Run a long execution in chunks (Experimental and not sound!)
        #[arg(short, long)]
        #[arg(default_value_t = false)]
        continuations: bool,

        /// Export the executor generated witness columns as a CSV file. Useful for debugging executor issues.
        #[arg(long)]
        #[arg(default_value_t = false)]
        executor_csv: bool,

        /// Generate a flamegraph plot of the execution ("[file].svg")
        #[arg(long)]
        #[arg(default_value_t = false)]
        generate_flamegraph: bool,

        /// Generate callgrind file of the execution ("[file].callgrind")
        #[arg(long)]
        #[arg(default_value_t = false)]
        generate_callgrind: bool,
    },
}

fn main() -> Result<(), io::Error> {
    let args = Cli::parse();

    let mut builder = Builder::new();
    builder
        .filter_level(args.log_level)
        .parse_default_env()
        .target(Target::Stdout)
        .format(|buf, record| {
            let mut style = buf.style();

            // we allocate as there is no way to look into the message otherwise
            let msg = record.args().to_string();

            // add colors for the diffs
            match &msg {
                s if s.starts_with('+') => {
                    style.set_color(Color::Green);
                }
                s if s.starts_with('-') => {
                    style.set_color(Color::Red);
                }
                _ => {}
            }

            writeln!(buf, "{}", style.value(msg))
        })
        .init();

    if args.markdown_help {
        clap_markdown::print_help_markdown::<Cli>();
        Ok(())
    } else if let Some(command) = args.command {
        run_command(command);
        Ok(())
    } else {
        Cli::command().print_help()
    }
}

fn split_inputs<T: FieldElement>(inputs: &str) -> Vec<T> {
    inputs
        .split(',')
        .map(|x| x.trim())
        .filter(|x| !x.is_empty())
        .map(|x| x.parse::<BigUint>().unwrap().into())
        .collect()
}

#[allow(clippy::print_stderr)]
fn run_command(command: Commands) {
    let result = match command {
        Commands::Compile {
            file,
            field,
            output_directory,
            coprocessors,
            continuations,
            max_degree_log,
        } => compile_rust(
            &file,
            field.as_known_field(),
            Path::new(&output_directory),
            coprocessors,
            continuations,
            max_degree_log,
        ),
        Commands::RiscvElf {
            file,
            field,
            output_directory,
            coprocessors,
            continuations,
        } => compile_riscv_elf(
            &file,
            field.as_known_field(),
            Path::new(&output_directory),
            coprocessors,
            continuations,
        ),
        Commands::Execute {
            file,
            field,
            inputs,
            output_directory,
            generate_flamegraph,
            generate_callgrind,
        } => {
            let profiling = if generate_callgrind || generate_flamegraph {
                Some(ProfilerOptions {
                    file_stem: Path::new(&file)
                        .file_stem()
                        .and_then(OsStr::to_str)
                        .map(String::from),
                    output_directory: output_directory.clone(),
                    flamegraph: generate_flamegraph,
                    callgrind: generate_callgrind,
                })
            } else {
                None
            };
            call_with_field!(execute_fast::<field>(
                Path::new(&file),
                split_inputs(&inputs),
                Path::new(&output_directory),
                profiling
            ))
        }
        Commands::Witgen {
            file,
            field,
            backend,
            inputs,
            output_directory,
            continuations,
            executor_csv,
            generate_flamegraph,
            generate_callgrind,
        } => {
            let profiling = if generate_callgrind || generate_flamegraph {
                Some(ProfilerOptions {
                    file_stem: Path::new(&file)
                        .file_stem()
                        .and_then(OsStr::to_str)
                        .map(String::from),
                    output_directory: output_directory.clone(),
                    flamegraph: generate_flamegraph,
                    callgrind: generate_callgrind,
                })
            } else {
                None
            };
            call_with_field!(execute::<field>(
                Path::new(&file),
                backend,
                split_inputs(&inputs),
                Path::new(&output_directory),
                continuations,
                executor_csv,
                profiling
            ))
        }
    };
    if let Err(errors) = result {
        for error in errors {
            eprintln!("{}", error);
        }
        std::process::exit(1);
    }
}

#[allow(clippy::too_many_arguments)]
fn compile_rust(
    file_name: &str,
    field: KnownField,
    output_dir: &Path,
    coprocessors: Option<String>,
    continuations: bool,
    max_degree_log: Option<u8>,
) -> Result<(), Vec<String>> {
    let libs = coprocessors_to_options(coprocessors)?;
    let mut options = CompilerOptions::new(field, libs, continuations);
    if let Some(max_degree_log) = max_degree_log {
        options = options.with_max_degree_log(max_degree_log);
    }
    powdr::riscv::compile_rust(file_name, options, output_dir, true, None)
        .ok_or_else(|| vec!["could not compile rust".to_string()])?;

    Ok(())
}

fn compile_riscv_elf(
    input_file: &str,
    field: KnownField,
    output_dir: &Path,
    coprocessors: Option<String>,
    continuations: bool,
) -> Result<(), Vec<String>> {
    let libs = coprocessors_to_options(coprocessors)?;
    let options = CompilerOptions::new(field, libs, continuations);
    powdr::riscv::compile_riscv_elf(input_file, Path::new(input_file), options, output_dir, true)
        .ok_or_else(|| vec!["could not translate RISC-V executable".to_string()])?;

    Ok(())
}

fn execute_fast<F: FieldElement>(
    file_name: &Path,
    inputs: Vec<F>,
    output_dir: &Path,
    profiling: Option<ProfilerOptions>,
) -> Result<(), Vec<String>> {
    let mut pipeline = Pipeline::<F>::default()
        .from_asm_file(file_name.to_path_buf())
        .with_prover_inputs(inputs)
        .with_output(output_dir.into(), true);

    let asm = pipeline.compute_analyzed_asm().unwrap().clone();

    let start = Instant::now();

    let trace_len = powdr::riscv_executor::execute::<F>(
        &asm,
        powdr::riscv_executor::MemoryState::new(),
        pipeline.data_callback().unwrap(),
        &[],
        profiling,
    );

    let duration = start.elapsed();
    log::info!("Executor done in: {:?}", duration);
    log::info!("Execution trace length: {}", trace_len);
    Ok(())
}

#[allow(clippy::too_many_arguments)]
fn execute<F: FieldElement>(
    file_name: &Path,
    backend: BackendType,
    inputs: Vec<F>,
    output_dir: &Path,
    continuations: bool,
    executor_csv: bool,
    profiling: Option<ProfilerOptions>,
) -> Result<(), Vec<String>> {
    let mut pipeline = Pipeline::<F>::default()
        .from_asm_file(file_name.to_path_buf())
<<<<<<< HEAD
        .with_backend_factory(backend)
=======
        .with_backend(backend, None)
>>>>>>> 4c1ca2b4
        .with_prover_inputs(inputs)
        .with_output(output_dir.into(), true);

    let generate_witness = |pipeline: &mut Pipeline<F>| -> Result<(), Vec<String>> {
        pipeline.compute_witness().unwrap();
        Ok(())
    };

    if continuations {
        let dry_run =
            powdr::riscv::continuations::rust_continuations_dry_run(&mut pipeline, profiling);
        powdr::riscv::continuations::rust_continuations(&mut pipeline, generate_witness, dry_run)?;
    } else {
        let fixed = pipeline.compute_fixed_cols().unwrap().clone();
        let asm = pipeline.compute_analyzed_asm().unwrap().clone();
        let pil = pipeline.compute_backend_tuned_pil().unwrap().clone();

        let start = Instant::now();

        let execution = powdr::riscv_executor::execute_with_witness::<F>(
            &asm,
            &pil,
            fixed,
            powdr::riscv_executor::MemoryState::new(),
            pipeline.data_callback().unwrap(),
            &[],
            None,
            profiling,
        );

        let duration = start.elapsed();
        log::info!("Executor done in: {:?}", duration);
        log::info!("Execution trace length: {}", execution.trace_len);

        let witness_cols: Vec<_> = pil
            .committed_polys_in_source_order()
            .flat_map(|(s, _)| s.array_elements().map(|(name, _)| name))
            .collect();

        let trace: Vec<_> = execution.trace.into_iter().collect();

        if executor_csv {
            let file_name = format!(
                "{}_executor.csv",
                file_name.file_stem().unwrap().to_str().unwrap()
            );
            write_executor_csv(file_name, &trace, Some(&witness_cols));
        }

        pipeline = pipeline.add_external_witness_values(trace);

        generate_witness(&mut pipeline)?;
    }

    Ok(())
}

fn coprocessors_to_options(coprocessors: Option<String>) -> Result<RuntimeLibs, Vec<String>> {
    let mut libs = RuntimeLibs::new();
    if let Some(list) = coprocessors {
        let names = list.split(',').collect::<Vec<_>>();
        for name in names {
            match name {
                "poseidon2_gl" => libs = libs.with_poseidon2(),
                "keccakf" => libs = libs.with_keccak(),
                "arith" => libs = libs.with_arith(),
                _ => return Err(vec![format!("Invalid co-processor specified: {name}")]),
            }
        }
    }
    Ok(libs)
}<|MERGE_RESOLUTION|>--- conflicted
+++ resolved
@@ -7,6 +7,7 @@
 use env_logger::{Builder, Target};
 use log::LevelFilter;
 
+use powdr::backend::BackendType;
 use powdr::backend::BackendType;
 use powdr::number::{
     BabyBearField, BigUint, Bn254Field, FieldElement, GoldilocksField, KnownField, KoalaBearField,
@@ -426,11 +427,7 @@
 ) -> Result<(), Vec<String>> {
     let mut pipeline = Pipeline::<F>::default()
         .from_asm_file(file_name.to_path_buf())
-<<<<<<< HEAD
         .with_backend_factory(backend)
-=======
-        .with_backend(backend, None)
->>>>>>> 4c1ca2b4
         .with_prover_inputs(inputs)
         .with_output(output_dir.into(), true);
 
