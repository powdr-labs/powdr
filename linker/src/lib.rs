#![deny(clippy::print_stdout)]

use lazy_static::lazy_static;
use powdr_analysis::utils::parse_pil_statement;
use powdr_ast::{
    asm_analysis::{combine_flags, MachineDegree},
    object::{Link, Location, PILGraph, TypeOrExpression},
    parsed::{
        asm::{AbsoluteSymbolPath, SymbolPath},
        build::{index_access, lookup, namespaced_reference, permutation, selected},
        ArrayLiteral, Expression, NamespaceDegree, PILFile, PilStatement, TypedExpression,
    },
};
use powdr_parser_util::SourceRef;
use std::collections::BTreeMap;

use itertools::Itertools;

const MAIN_OPERATION_NAME: &str = "main";
/// The log of the default minimum degree
pub const MIN_DEGREE_LOG: usize = 5;
lazy_static! {
    // The maximum degree can add a significant cost during setup, because
    // the fixed columns need to be committed to in all sizes up to the max degree.
    // This gives the user the possibility to overwrite the default value.
    /// The log of the default maximum degree
    pub static ref MAX_DEGREE_LOG: usize = {
        let default_max_degree_log = 22;

        let max_degree_log = match std::env::var("MAX_DEGREE_LOG") {
            Ok(val) => val.parse::<usize>().unwrap(),
            Err(_) => default_max_degree_log,
        };
        log::info!("For variably-sized machine, the maximum degree is 2^{max_degree_log}. \
            You can set the environment variable MAX_DEGREE_LOG to change this value.");
        max_degree_log
    };
}

/// Convert a [MachineDegree] into a [NamespaceDegree], setting any unset bounds to the relevant default values
fn to_namespace_degree(d: MachineDegree) -> NamespaceDegree {
    NamespaceDegree {
        min: d
            .min
            .unwrap_or_else(|| Expression::from(1 << MIN_DEGREE_LOG)),
        max: d
            .max
            .unwrap_or_else(|| Expression::from(1 << *MAX_DEGREE_LOG)),
    }
}

/// The optional degree of the namespace is set to that of the object if it's set, to that of the main object otherwise.
pub fn link(graph: PILGraph) -> Result<PILFile, Vec<String>> {
    let main_machine = graph.main;
    let main_degree = graph
        .objects
        .get(&main_machine.location)
        .unwrap()
        .degree
        .clone();

    let mut pil = process_definitions(graph.definitions);

    for (location, object) in graph.objects.into_iter() {
        // create a namespace for this object
        let degree = match main_degree.is_static() {
            true => main_degree.clone(),
            false => object.degree,
        };

        pil.push(PilStatement::Namespace(
            SourceRef::unknown(),
            SymbolPath::from_identifier(location.to_string()),
            Some(to_namespace_degree(degree)),
        ));

        pil.extend(object.pil);
        pil.extend(object.links.into_iter().map(process_link));

        if location == Location::main() {
            if let Some(main_operation) = graph
                .entry_points
                .iter()
                .find(|f| f.name == MAIN_OPERATION_NAME)
            {
                let main_operation_id = main_operation.id.clone();
                let operation_id = main_machine.operation_id.clone();
                match (operation_id, main_operation_id) {
                    (Some(operation_id), Some(main_operation_id)) => {
                        // call the main operation by initializing `operation_id` to that of the main operation
                        let linker_first_step = "_linker_first_step";
                        pil.extend([
                            parse_pil_statement(&format!(
                                "col fixed {linker_first_step}(i) {{ if i == 0 {{ 1 }} else {{ 0 }} }};"
                            )),
                            parse_pil_statement(&format!(
                                "{linker_first_step} * ({operation_id} - {main_operation_id}) = 0;"
                            )),
                        ]);
                    }
                    (None, None) => {}
                    _ => unreachable!(),
                }
            }
        }
    }

    Ok(PILFile(pil))
}

// Extract the utilities and sort them into namespaces where possible.
fn process_definitions(
    definitions: BTreeMap<AbsoluteSymbolPath, TypeOrExpression>,
) -> Vec<PilStatement> {
    let mut current_namespace = Default::default();
    definitions
        .into_iter()
        .sorted_by_cached_key(|(namespace, _)| {
            let mut namespace = namespace.clone();
            let name = namespace.pop();
            // Group by namespace and then sort by name.
            (namespace, name)
        })
        .flat_map(|(mut namespace, type_or_expr)| {
            let name = namespace.pop().unwrap();
            let statement = match type_or_expr {
                TypeOrExpression::Expression(TypedExpression { e, type_scheme }) => {
                    PilStatement::LetStatement(
                        SourceRef::unknown(),
                        name.to_string(),
                        type_scheme,
                        Some(e),
                    )
                }
                TypeOrExpression::Type(enum_decl) => {
                    PilStatement::EnumDeclaration(SourceRef::unknown(), enum_decl)
                }
            };

            // If there is a namespace change, insert a namespace statement.
            if current_namespace != namespace {
                current_namespace = namespace.clone();
                vec![
                    PilStatement::Namespace(
                        SourceRef::unknown(),
                        namespace.relative_to(&AbsoluteSymbolPath::default()),
                        None,
                    ),
                    statement,
                ]
            } else {
                vec![statement]
            }
        })
        .collect::<Vec<_>>()
}

fn process_link(link: Link) -> PilStatement {
    let from = link.from;
    let to = link.to;

    // the lhs is `instr_flag { operation_id, inputs, outputs }`
    let op_id = to.operation.id.iter().cloned().map(|n| n.into());

    let expr = if link.is_permutation {
        // permutation lhs is `flag { operation_id, inputs, outputs }`
        let lhs = selected(
            combine_flags(from.instr_flag, from.link_flag),
            ArrayLiteral {
                items: op_id
                    .chain(from.params.inputs)
                    .chain(from.params.outputs)
                    .collect(),
            }
            .into(),
        );

        // permutation rhs is `(latch * selector[idx]) { operation_id, inputs, outputs }`
        let to_namespace = to.machine.location.clone().to_string();
        let op_id = to
            .machine
            .operation_id
            .map(|oid| namespaced_reference(to_namespace.clone(), oid))
            .into_iter();

        let latch = namespaced_reference(to_namespace.clone(), to.machine.latch.unwrap());
        let rhs_selector = if let Some(call_selectors) = to.machine.call_selectors {
            let call_selector_array = namespaced_reference(to_namespace.clone(), call_selectors);
            let call_selector =
                index_access(call_selector_array, Some(to.selector_idx.unwrap().into()));
            latch * call_selector
        } else {
            latch
        };

        let rhs = selected(
            rhs_selector,
            ArrayLiteral {
                items: op_id
                    .chain(to.operation.params.inputs_and_outputs().map(|i| {
                        index_access(
                            namespaced_reference(to_namespace.clone(), &i.name),
                            i.index.clone(),
                        )
                    }))
                    .collect(),
            }
            .into(),
        );

        permutation(lhs, rhs)
    } else {
        // plookup lhs is `flag $ [ operation_id, inputs, outputs ]`
        let lhs = selected(
            combine_flags(from.instr_flag, from.link_flag),
            ArrayLiteral {
                items: op_id
                    .chain(from.params.inputs)
                    .chain(from.params.outputs)
                    .collect(),
            }
            .into(),
        );

        let to_namespace = to.machine.location.clone().to_string();
        let op_id = to
            .machine
            .operation_id
            .map(|oid| namespaced_reference(to_namespace.clone(), oid))
            .into_iter();

        let latch = namespaced_reference(to_namespace.clone(), to.machine.latch.unwrap());

        // plookup rhs is `latch $ [ operation_id, inputs, outputs ]`
        let rhs = selected(
            latch,
            ArrayLiteral {
                items: op_id
                    .chain(to.operation.params.inputs_and_outputs().map(|i| {
                        index_access(
                            namespaced_reference(to_namespace.clone(), &i.name),
                            i.index.clone(),
                        )
                    }))
                    .collect(),
            }
            .into(),
        );

        lookup(lhs, rhs)
    };

    PilStatement::Expression(SourceRef::unknown(), expr)
}

#[cfg(test)]
mod test {
    use std::{fs, path::PathBuf};

    use powdr_ast::object::PILGraph;
    use powdr_number::{FieldElement, GoldilocksField};

    use powdr_analysis::convert_asm_to_pil;
    use powdr_parser::parse_asm;

    use pretty_assertions::assert_eq;

    use crate::{link, MAX_DEGREE_LOG, MIN_DEGREE_LOG};

    fn parse_analyze_and_compile_file<T: FieldElement>(file: &str) -> PILGraph {
        let contents = fs::read_to_string(file).unwrap();
        let parsed = parse_asm(Some(file), &contents).unwrap_or_else(|e| {
            e.output_to_stderr();
            panic!();
        });
        let resolved =
            powdr_importer::load_dependencies_and_resolve(Some(PathBuf::from(file)), parsed)
                .unwrap();
        powdr_airgen::compile(convert_asm_to_pil::<T>(resolved).unwrap())
    }

    fn parse_analyze_and_compile<T: FieldElement>(input: &str) -> PILGraph {
        let parsed = parse_asm(None, input).unwrap_or_else(|e| {
            e.output_to_stderr();
            panic!();
        });
        let resolved = powdr_importer::load_dependencies_and_resolve(None, parsed).unwrap();
        powdr_airgen::compile(convert_asm_to_pil::<T>(resolved).unwrap())
    }

    fn extract_main(code: &str) -> &str {
        let start = code.find("namespace main").unwrap();
        &code[start..]
    }

    #[test]
    fn compile_empty_vm() {
        let expectation = r#"namespace main(4 + 4);
<<<<<<< HEAD
    pol commit _operation_id(i) query std::prelude::Query::Hint(1);
=======
    let _operation_id;
    query |__i| std::prover::provide_if_unknown(_operation_id, __i, || 2);
>>>>>>> 24633912
    pol constant _block_enforcer_last_step = [0]* + [1];
    let _operation_id_no_change = (1 - _block_enforcer_last_step) * (1 - instr_return);
    _operation_id_no_change * (_operation_id' - _operation_id) = 0;
    pol commit pc;
    pol commit instr__jump_to_operation;
    pol commit instr__loop;
    pol commit instr_return;
    pol constant first_step = [1] + [0]*;
    pol commit pc_update;
    pc_update = instr__jump_to_operation * _operation_id + instr__loop * pc + instr_return * 0 + (1 - (instr__jump_to_operation + instr__loop + instr_return)) * (pc + 1);
    pc' = (1 - first_step') * pc_update;
    1 $ [0, pc, instr__jump_to_operation, instr__loop, instr_return] in main__rom::latch $ [main__rom::operation_id, main__rom::p_line, main__rom::p_instr__jump_to_operation, main__rom::p_instr__loop, main__rom::p_instr_return];
namespace main__rom(4 + 4);
    pol constant p_line = [0, 1] + [1]*;
    pol constant p_instr__jump_to_operation = [1, 0] + [0]*;
    pol constant p_instr__loop = [0, 1] + [1]*;
    pol constant p_instr_return = [0]*;
    pol constant operation_id = [0]*;
    pol constant latch = [1]*;
"#;

        let file_name = "../test_data/asm/empty_vm.asm";
        let graph = parse_analyze_and_compile_file::<GoldilocksField>(file_name);
        let pil = link(graph).unwrap();
        assert_eq!(extract_main(&format!("{pil}")), expectation);
    }

    #[test]
    fn compile_really_empty_vm() {
        let expectation = format!(
            r#"namespace main({}..{});
"#,
            1 << MIN_DEGREE_LOG,
            1 << *MAX_DEGREE_LOG
        );

        let graph = parse_analyze_and_compile::<GoldilocksField>("");
        let pil = link(graph).unwrap();
        assert_eq!(extract_main(&format!("{pil}")), expectation);
    }

    #[test]
    fn compile_pil_without_machine() {
        let input = "    let even = std::array::new(5, |i| 2 * i);";
        let graph = parse_analyze_and_compile::<GoldilocksField>(input);
        let pil = link(graph).unwrap().to_string();
        assert_eq!(&pil[0..input.len()], input);
    }

    #[test]
    fn compile_different_signatures() {
        let expectation = r#"namespace main(16);
<<<<<<< HEAD
    pol commit _operation_id(i) query std::prelude::Query::Hint(3);
=======
    let _operation_id;
    query |__i| std::prover::provide_if_unknown(_operation_id, __i, || 4);
>>>>>>> 24633912
    pol constant _block_enforcer_last_step = [0]* + [1];
    let _operation_id_no_change = (1 - _block_enforcer_last_step) * (1 - instr_return);
    _operation_id_no_change * (_operation_id' - _operation_id) = 0;
    pol commit pc;
    pol commit X;
    pol commit Y;
    pol commit reg_write_X_A;
    pol commit reg_write_Y_A;
    pol commit A;
    pol commit instr_identity;
    pol commit instr_one;
    pol commit instr_nothing;
    pol commit instr__jump_to_operation;
    pol commit instr__loop;
    pol commit instr_return;
    pol commit X_const;
    pol commit X_read_free;
    pol commit read_X_A;
    pol commit read_X_pc;
    X = read_X_A * A + read_X_pc * pc + X_const + X_read_free * X_free_value;
    pol commit Y_const;
    pol commit Y_read_free;
    pol commit read_Y_A;
    pol commit read_Y_pc;
    Y = read_Y_A * A + read_Y_pc * pc + Y_const + Y_read_free * Y_free_value;
    pol constant first_step = [1] + [0]*;
    pol commit A_update;
    A_update = reg_write_X_A * X + reg_write_Y_A * Y + instr_return * 0 + (1 - (reg_write_X_A + reg_write_Y_A + instr_return)) * A;
    A' = (1 - first_step') * A_update;
    pol commit pc_update;
    pc_update = instr__jump_to_operation * _operation_id + instr__loop * pc + instr_return * 0 + (1 - (instr__jump_to_operation + instr__loop + instr_return)) * (pc + 1);
    pc' = (1 - first_step') * pc_update;
    pol commit X_free_value;
    pol commit Y_free_value;
    1 $ [0, pc, reg_write_X_A, reg_write_Y_A, instr_identity, instr_one, instr_nothing, instr__jump_to_operation, instr__loop, instr_return, X_const, X_read_free, read_X_A, read_X_pc, Y_const, Y_read_free, read_Y_A, read_Y_pc] in main__rom::latch $ [main__rom::operation_id, main__rom::p_line, main__rom::p_reg_write_X_A, main__rom::p_reg_write_Y_A, main__rom::p_instr_identity, main__rom::p_instr_one, main__rom::p_instr_nothing, main__rom::p_instr__jump_to_operation, main__rom::p_instr__loop, main__rom::p_instr_return, main__rom::p_X_const, main__rom::p_X_read_free, main__rom::p_read_X_A, main__rom::p_read_X_pc, main__rom::p_Y_const, main__rom::p_Y_read_free, main__rom::p_read_Y_A, main__rom::p_read_Y_pc];
    instr_identity $ [1, X, Y] in main_sub::instr_return $ [main_sub::_operation_id, main_sub::_input_0, main_sub::_output_0];
    instr_nothing $ [2] in main_sub::instr_return $ [main_sub::_operation_id];
    instr_one $ [3, Y] in main_sub::instr_return $ [main_sub::_operation_id, main_sub::_output_0];
    pol constant _linker_first_step(i) { if i == 0 { 1 } else { 0 } };
    _linker_first_step * (_operation_id - 1) = 0;
namespace main__rom(16);
    pol constant p_line = [0, 1, 2, 3] + [3]*;
    pol constant p_X_const = [0]*;
    pol constant p_X_read_free = [0]*;
    pol constant p_Y_const = [0]*;
    pol constant p_Y_read_free = [0, 1, 0, 0] + [0]*;
    pol constant p_instr__jump_to_operation = [1, 0, 0, 0] + [0]*;
    pol constant p_instr__loop = [0, 0, 0, 1] + [1]*;
    pol constant p_instr_identity = [0]*;
    pol constant p_instr_nothing = [0]*;
    pol constant p_instr_one = [0, 1, 0, 0] + [0]*;
    pol constant p_instr_return = [0, 0, 1, 0] + [0]*;
    pol constant p_read_X_A = [0]*;
    pol constant p_read_X_pc = [0]*;
    pol constant p_read_Y_A = [0]*;
    pol constant p_read_Y_pc = [0]*;
    pol constant p_reg_write_X_A = [0]*;
    pol constant p_reg_write_Y_A = [0, 1, 0, 0] + [0]*;
    pol constant operation_id = [0]*;
    pol constant latch = [1]*;
namespace main_sub(16);
<<<<<<< HEAD
    pol commit _operation_id(i) query std::prelude::Query::Hint(4);
=======
    let _operation_id;
    query |__i| std::prover::provide_if_unknown(_operation_id, __i, || 5);
>>>>>>> 24633912
    pol constant _block_enforcer_last_step = [0]* + [1];
    let _operation_id_no_change = (1 - _block_enforcer_last_step) * (1 - instr_return);
    _operation_id_no_change * (_operation_id' - _operation_id) = 0;
    pol commit pc;
    pol commit _input_0;
    pol commit _output_0;
    pol commit instr__jump_to_operation;
    pol commit instr__loop;
    pol commit instr_return;
    pol commit _output_0_const;
    pol commit _output_0_read_free;
    pol commit read__output_0_pc;
    pol commit read__output_0__input_0;
    _output_0 = read__output_0_pc * pc + read__output_0__input_0 * _input_0 + _output_0_const + _output_0_read_free * _output_0_free_value;
    pol constant first_step = [1] + [0]*;
    (1 - instr__jump_to_operation) * (_input_0' - _input_0) = 0;
    pol commit pc_update;
    pc_update = instr__jump_to_operation * _operation_id + instr__loop * pc + instr_return * 0 + (1 - (instr__jump_to_operation + instr__loop + instr_return)) * (pc + 1);
    pc' = (1 - first_step') * pc_update;
    pol commit _output_0_free_value;
<<<<<<< HEAD
    1 $ [0, pc, instr__jump_to_operation, instr__loop, instr_return, _output_0_const, _output_0_read_free, read__output_0_pc, read__output_0__input_0] in main_sub__rom::latch $ [main_sub__rom::operation_id, main_sub__rom::p_line, main_sub__rom::p_instr__jump_to_operation, main_sub__rom::p_instr__loop, main_sub__rom::p_instr_return, main_sub__rom::p__output_0_const, main_sub__rom::p__output_0_read_free, main_sub__rom::p_read__output_0_pc, main_sub__rom::p_read__output_0__input_0];
namespace main_sub__rom(8);
    pol constant p_line = [0, 1, 2, 3, 4] + [4]*;
    pol constant p__output_0_const = [0, 0, 0, 1, 0] + [0]*;
=======
    1 $ [0, pc, instr__jump_to_operation, instr__reset, instr__loop, instr_return, _output_0_const, _output_0_read_free, read__output_0_pc, read__output_0__input_0] in main_sub__rom::latch $ [main_sub__rom::operation_id, main_sub__rom::p_line, main_sub__rom::p_instr__jump_to_operation, main_sub__rom::p_instr__reset, main_sub__rom::p_instr__loop, main_sub__rom::p_instr_return, main_sub__rom::p__output_0_const, main_sub__rom::p__output_0_read_free, main_sub__rom::p_read__output_0_pc, main_sub__rom::p_read__output_0__input_0];
namespace main_sub__rom(16);
    pol constant p_line = [0, 1, 2, 3, 4, 5] + [5]*;
    pol constant p__output_0_const = [0, 0, 0, 0, 1, 0] + [0]*;
>>>>>>> 24633912
    pol constant p__output_0_read_free = [0]*;
    pol constant p_instr__jump_to_operation = [1, 0, 0, 0, 0] + [0]*;
    pol constant p_instr__loop = [0, 0, 0, 0, 1] + [1]*;
    pol constant p_instr_return = [0, 1, 1, 1, 0] + [0]*;
    pol constant p_read__output_0__input_0 = [0, 1, 0, 0, 0] + [0]*;
    pol constant p_read__output_0_pc = [0]*;
    pol constant operation_id = [0]*;
    pol constant latch = [1]*;
"#;
        let file_name = "../test_data/asm/different_signatures.asm";
        let graph = parse_analyze_and_compile_file::<GoldilocksField>(file_name);
        let pil = link(graph).unwrap();
        assert_eq!(extract_main(&format!("{pil}")), expectation);
    }

    #[test]
    fn compile_simple_sum() {
        let expectation = r#"namespace main(16);
    pol commit XInv;
    pol commit XIsZero;
    XIsZero = 1 - X * XInv;
    XIsZero * X = 0;
    XIsZero * (1 - XIsZero) = 0;
<<<<<<< HEAD
    pol commit _operation_id(i) query std::prelude::Query::Hint(9);
=======
    let _operation_id;
    query |__i| std::prover::provide_if_unknown(_operation_id, __i, || 10);
>>>>>>> 24633912
    pol constant _block_enforcer_last_step = [0]* + [1];
    let _operation_id_no_change = (1 - _block_enforcer_last_step) * (1 - instr_return);
    _operation_id_no_change * (_operation_id' - _operation_id) = 0;
    pol commit pc;
    pol commit X;
    pol commit reg_write_X_A;
    pol commit A;
    pol commit reg_write_X_CNT;
    pol commit CNT;
    pol commit instr_jmpz;
    pol commit instr_jmpz_param_l;
    pol instr_jmpz_pc_update = XIsZero * instr_jmpz_param_l;
    pol instr_jmpz_pc_update_1 = (1 - XIsZero) * (pc + 1);
    pol commit instr_jmp;
    pol commit instr_jmp_param_l;
    pol commit instr_dec_CNT;
    pol commit instr_assert_zero;
    std::constraints::make_conditional(XIsZero = 1, instr_assert_zero);
    pol commit instr__jump_to_operation;
    pol commit instr__loop;
    pol commit instr_return;
    pol commit X_const;
    pol commit X_read_free;
    pol commit read_X_A;
    pol commit read_X_CNT;
    pol commit read_X_pc;
    X = read_X_A * A + read_X_CNT * CNT + read_X_pc * pc + X_const + X_read_free * X_free_value;
    pol constant first_step = [1] + [0]*;
    pol commit A_update;
    A_update = reg_write_X_A * X + instr_return * 0 + (1 - (reg_write_X_A + instr_return)) * A;
    A' = (1 - first_step') * A_update;
    pol commit CNT_update;
    CNT_update = reg_write_X_CNT * X + instr_dec_CNT * (CNT - 1) + instr_return * 0 + (1 - (reg_write_X_CNT + instr_dec_CNT + instr_return)) * CNT;
    CNT' = (1 - first_step') * CNT_update;
    pol commit pc_update;
    pc_update = instr_jmpz * (instr_jmpz_pc_update + instr_jmpz_pc_update_1) + instr_jmp * instr_jmp_param_l + instr__jump_to_operation * _operation_id + instr__loop * pc + instr_return * 0 + (1 - (instr_jmpz + instr_jmp + instr__jump_to_operation + instr__loop + instr_return)) * (pc + 1);
    pc' = (1 - first_step') * pc_update;
<<<<<<< HEAD
    pol commit X_free_value(__i) query match std::prover::eval(pc) {
        1 => std::prelude::Query::Input(1),
        3 => std::prelude::Query::Input(std::convert::int(std::prover::eval(CNT) + 1)),
        6 => std::prelude::Query::Input(0),
        _ => std::prelude::Query::None,
    };
    1 $ [0, pc, reg_write_X_A, reg_write_X_CNT, instr_jmpz, instr_jmpz_param_l, instr_jmp, instr_jmp_param_l, instr_dec_CNT, instr_assert_zero, instr__jump_to_operation, instr__loop, instr_return, X_const, X_read_free, read_X_A, read_X_CNT, read_X_pc] in main__rom::latch $ [main__rom::operation_id, main__rom::p_line, main__rom::p_reg_write_X_A, main__rom::p_reg_write_X_CNT, main__rom::p_instr_jmpz, main__rom::p_instr_jmpz_param_l, main__rom::p_instr_jmp, main__rom::p_instr_jmp_param_l, main__rom::p_instr_dec_CNT, main__rom::p_instr_assert_zero, main__rom::p_instr__jump_to_operation, main__rom::p_instr__loop, main__rom::p_instr_return, main__rom::p_X_const, main__rom::p_X_read_free, main__rom::p_read_X_A, main__rom::p_read_X_CNT, main__rom::p_read_X_pc];
=======
    pol commit X_free_value;
    query |__i| std::prover::handle_query(X_free_value, __i, match std::prover::eval(pc) {
        2 => std::prelude::Query::Input(1),
        4 => std::prelude::Query::Input(std::convert::int(std::prover::eval(CNT) + 1)),
        7 => std::prelude::Query::Input(0),
        _ => std::prelude::Query::None,
    });
    1 $ [0, pc, reg_write_X_A, reg_write_X_CNT, instr_jmpz, instr_jmpz_param_l, instr_jmp, instr_jmp_param_l, instr_dec_CNT, instr_assert_zero, instr__jump_to_operation, instr__reset, instr__loop, instr_return, X_const, X_read_free, read_X_A, read_X_CNT, read_X_pc] in main__rom::latch $ [main__rom::operation_id, main__rom::p_line, main__rom::p_reg_write_X_A, main__rom::p_reg_write_X_CNT, main__rom::p_instr_jmpz, main__rom::p_instr_jmpz_param_l, main__rom::p_instr_jmp, main__rom::p_instr_jmp_param_l, main__rom::p_instr_dec_CNT, main__rom::p_instr_assert_zero, main__rom::p_instr__jump_to_operation, main__rom::p_instr__reset, main__rom::p_instr__loop, main__rom::p_instr_return, main__rom::p_X_const, main__rom::p_X_read_free, main__rom::p_read_X_A, main__rom::p_read_X_CNT, main__rom::p_read_X_pc];
>>>>>>> 24633912
    pol constant _linker_first_step(i) { if i == 0 { 1 } else { 0 } };
    _linker_first_step * (_operation_id - 1) = 0;
namespace main__rom(16);
    pol constant p_line = [0, 1, 2, 3, 4, 5, 6, 7, 8, 9] + [9]*;
    pol constant p_X_const = [0]*;
    pol constant p_X_read_free = [0, 1, 0, 1, 0, 0, 18446744069414584320, 0, 0, 0] + [0]*;
    pol constant p_instr__jump_to_operation = [1, 0, 0, 0, 0, 0, 0, 0, 0, 0] + [0]*;
    pol constant p_instr__loop = [0, 0, 0, 0, 0, 0, 0, 0, 0, 1] + [1]*;
    pol constant p_instr_assert_zero = [0, 0, 0, 0, 0, 0, 0, 1, 0, 0] + [0]*;
    pol constant p_instr_dec_CNT = [0, 0, 0, 0, 1, 0, 0, 0, 0, 0] + [0]*;
    pol constant p_instr_jmp = [0, 0, 0, 0, 0, 1, 0, 0, 0, 0] + [0]*;
    pol constant p_instr_jmp_param_l = [0, 0, 0, 0, 0, 2, 0, 0, 0, 0] + [0]*;
    pol constant p_instr_jmpz = [0, 0, 1, 0, 0, 0, 0, 0, 0, 0] + [0]*;
    pol constant p_instr_jmpz_param_l = [0, 0, 6, 0, 0, 0, 0, 0, 0, 0] + [0]*;
    pol constant p_instr_return = [0, 0, 0, 0, 0, 0, 0, 0, 1, 0] + [0]*;
    pol constant p_read_X_A = [0, 0, 0, 1, 0, 0, 1, 1, 0, 0] + [0]*;
    pol constant p_read_X_CNT = [0, 0, 1, 0, 0, 0, 0, 0, 0, 0] + [0]*;
    pol constant p_read_X_pc = [0]*;
    pol constant p_reg_write_X_A = [0, 0, 0, 1, 0, 0, 1, 0, 0, 0] + [0]*;
    pol constant p_reg_write_X_CNT = [0, 1, 0, 0, 0, 0, 0, 0, 0, 0] + [0]*;
    pol constant operation_id = [0]*;
    pol constant latch = [1]*;
"#;
        let file_name = "../test_data/asm/simple_sum.asm";
        let graph = parse_analyze_and_compile_file::<GoldilocksField>(file_name);
        let pil = link(graph).unwrap();
        assert_eq!(extract_main(&format!("{pil}")), expectation);
    }

    #[test]
    fn compile_literal_number_args() {
        let source = r#"
machine Machine with min_degree: 32, max_degree: 64 {
    reg pc[@pc];
    reg fp;

    instr inc_fp amount: unsigned { fp' = fp + amount }
    instr adjust_fp amount: signed, t: label { fp' = fp + amount, pc' = t }

    function main {
        inc_fp 7;
        loop:
        adjust_fp -2, loop;
    }
}
"#;
<<<<<<< HEAD
        let expectation = r#"namespace main;
    pol commit _operation_id(i) query std::prelude::Query::Hint(3);
=======
        let expectation = r#"namespace main(32..64);
    let _operation_id;
    query |__i| std::prover::provide_if_unknown(_operation_id, __i, || 4);
>>>>>>> 24633912
    pol constant _block_enforcer_last_step = [0]* + [1];
    let _operation_id_no_change = (1 - _block_enforcer_last_step) * (1 - instr_return);
    _operation_id_no_change * (_operation_id' - _operation_id) = 0;
    pol commit pc;
    pol commit fp;
    pol commit instr_inc_fp;
    pol commit instr_inc_fp_param_amount;
    pol commit instr_adjust_fp;
    pol commit instr_adjust_fp_param_amount;
    pol commit instr_adjust_fp_param_t;
    pol commit instr__jump_to_operation;
    pol commit instr__loop;
    pol commit instr_return;
    pol constant first_step = [1] + [0]*;
    pol commit fp_update;
    fp_update = instr_inc_fp * (fp + instr_inc_fp_param_amount) + instr_adjust_fp * (fp + instr_adjust_fp_param_amount) + instr_return * 0 + (1 - (instr_inc_fp + instr_adjust_fp + instr_return)) * fp;
    fp' = (1 - first_step') * fp_update;
    pol commit pc_update;
    pc_update = instr_adjust_fp * instr_adjust_fp_param_t + instr__jump_to_operation * _operation_id + instr__loop * pc + instr_return * 0 + (1 - (instr_adjust_fp + instr__jump_to_operation + instr__loop + instr_return)) * (pc + 1);
    pc' = (1 - first_step') * pc_update;
    1 $ [0, pc, instr_inc_fp, instr_inc_fp_param_amount, instr_adjust_fp, instr_adjust_fp_param_amount, instr_adjust_fp_param_t, instr__jump_to_operation, instr__loop, instr_return] in main__rom::latch $ [main__rom::operation_id, main__rom::p_line, main__rom::p_instr_inc_fp, main__rom::p_instr_inc_fp_param_amount, main__rom::p_instr_adjust_fp, main__rom::p_instr_adjust_fp_param_amount, main__rom::p_instr_adjust_fp_param_t, main__rom::p_instr__jump_to_operation, main__rom::p_instr__loop, main__rom::p_instr_return];
    pol constant _linker_first_step(i) { if i == 0 { 1 } else { 0 } };
    _linker_first_step * (_operation_id - 1) = 0;
namespace main__rom(4);
    pol constant p_line = [0, 1, 2, 3] + [3]*;
    pol constant p_instr__jump_to_operation = [1, 0, 0, 0] + [0]*;
    pol constant p_instr__loop = [0, 0, 0, 1] + [1]*;
    pol constant p_instr_adjust_fp = [0, 0, 1, 0] + [0]*;
    pol constant p_instr_adjust_fp_param_amount = [0, 0, 18446744069414584319, 0] + [0]*;
    pol constant p_instr_adjust_fp_param_t = [0, 0, 2, 0] + [0]*;
    pol constant p_instr_inc_fp = [0, 1, 0, 0] + [0]*;
    pol constant p_instr_inc_fp_param_amount = [0, 7, 0, 0] + [0]*;
    pol constant p_instr_return = [0]*;
    pol constant operation_id = [0]*;
    pol constant latch = [1]*;
"#;
        let graph = parse_analyze_and_compile::<GoldilocksField>(source);
        let pil = link(graph).unwrap();
        assert_eq!(extract_main(&format!("{pil}")), expectation);
    }

    #[test]
    #[should_panic(expected = "Number passed to unsigned parameter is negative or too large")]
    fn negative_for_unsigned() {
        let source = r#"
machine NegativeForUnsigned {
    reg pc[@pc];
    reg fp;
    
    instr my_instr x: unsigned { pc' = pc + x }
    
    function main {
        my_instr 9223372034707292161;
    }
}
"#;
        let graph = parse_analyze_and_compile::<GoldilocksField>(source);
        let _ = link(graph);
    }

    #[test]
    fn instr_links_generated_pil() {
        let asm = r"
machine SubVM with latch: latch, operation_id: operation_id, min_degree: 64, max_degree: 128 {
    operation add5<0> x -> y;

    col witness operation_id;
    col fixed latch = [1]*;

    col witness x;
    col witness y;

    y = x + 5;
}

machine Main with min_degree: 32, max_degree: 64 {
    reg pc[@pc];
    reg X[<=];
    reg A;

    SubVM vm;

    instr add5_into_A X link => A' = vm.add5(X);

    function main {
        add5_into_A 10; // A <== 15
    }
}
";
<<<<<<< HEAD
        let expected = r#"namespace main;
    pol commit _operation_id(i) query std::prelude::Query::Hint(2);
=======
        let expected = r#"namespace main(32..64);
    let _operation_id;
    query |__i| std::prover::provide_if_unknown(_operation_id, __i, || 3);
>>>>>>> 24633912
    pol constant _block_enforcer_last_step = [0]* + [1];
    let _operation_id_no_change = (1 - _block_enforcer_last_step) * (1 - instr_return);
    _operation_id_no_change * (_operation_id' - _operation_id) = 0;
    pol commit pc;
    pol commit X;
    pol commit reg_write_X_A;
    pol commit A;
    pol commit instr_add5_into_A;
    pol commit instr__jump_to_operation;
    pol commit instr__loop;
    pol commit instr_return;
    pol commit X_const;
    pol commit X_read_free;
    pol commit read_X_A;
    pol commit read_X_pc;
    X = read_X_A * A + read_X_pc * pc + X_const + X_read_free * X_free_value;
    pol constant first_step = [1] + [0]*;
    pol commit A_update;
    A_update = reg_write_X_A * X + instr_add5_into_A * A' + instr_return * 0 + (1 - (reg_write_X_A + instr_add5_into_A + instr_return)) * A;
    A' = (1 - first_step') * A_update;
    pol commit pc_update;
    pc_update = instr__jump_to_operation * _operation_id + instr__loop * pc + instr_return * 0 + (1 - (instr__jump_to_operation + instr__loop + instr_return)) * (pc + 1);
    pc' = (1 - first_step') * pc_update;
    pol commit X_free_value;
    instr_add5_into_A $ [0, X, A'] in main_vm::latch $ [main_vm::operation_id, main_vm::x, main_vm::y];
    1 $ [0, pc, reg_write_X_A, instr_add5_into_A, instr__jump_to_operation, instr__loop, instr_return, X_const, X_read_free, read_X_A, read_X_pc] in main__rom::latch $ [main__rom::operation_id, main__rom::p_line, main__rom::p_reg_write_X_A, main__rom::p_instr_add5_into_A, main__rom::p_instr__jump_to_operation, main__rom::p_instr__loop, main__rom::p_instr_return, main__rom::p_X_const, main__rom::p_X_read_free, main__rom::p_read_X_A, main__rom::p_read_X_pc];
    pol constant _linker_first_step(i) { if i == 0 { 1 } else { 0 } };
    _linker_first_step * (_operation_id - 1) = 0;
namespace main__rom(4);
    pol constant p_line = [0, 1, 2] + [2]*;
    pol constant p_X_const = [0, 10, 0] + [0]*;
    pol constant p_X_read_free = [0]*;
    pol constant p_instr__jump_to_operation = [1, 0, 0] + [0]*;
    pol constant p_instr__loop = [0, 0, 1] + [1]*;
    pol constant p_instr_add5_into_A = [0, 1, 0] + [0]*;
    pol constant p_instr_return = [0]*;
    pol constant p_read_X_A = [0]*;
    pol constant p_read_X_pc = [0]*;
    pol constant p_reg_write_X_A = [0]*;
    pol constant operation_id = [0]*;
    pol constant latch = [1]*;
namespace main_vm(64..128);
    pol commit operation_id;
    pol constant latch = [1]*;
    pol commit x;
    pol commit y;
    y = x + 5;
"#;
        let graph = parse_analyze_and_compile::<GoldilocksField>(asm);
        let pil = link(graph).unwrap();
        assert_eq!(extract_main(&(pil.to_string())), expected);
    }

    #[test]
    fn permutation_instructions() {
        let expected = r#"namespace main(128);
<<<<<<< HEAD
    pol commit _operation_id(i) query std::prelude::Query::Hint(12);
=======
    let _operation_id;
    query |__i| std::prover::provide_if_unknown(_operation_id, __i, || 13);
>>>>>>> 24633912
    pol constant _block_enforcer_last_step = [0]* + [1];
    let _operation_id_no_change = (1 - _block_enforcer_last_step) * (1 - instr_return);
    _operation_id_no_change * (_operation_id' - _operation_id) = 0;
    pol commit pc;
    pol commit X;
    pol commit Y;
    pol commit Z;
    pol commit reg_write_X_A;
    pol commit reg_write_Y_A;
    pol commit reg_write_Z_A;
    pol commit A;
    pol commit reg_write_X_B;
    pol commit reg_write_Y_B;
    pol commit reg_write_Z_B;
    pol commit B;
    pol commit instr_or;
    pol commit instr_or_into_B;
    pol commit instr_assert_eq;
    std::constraints::make_conditional(X = Y, instr_assert_eq);
    pol commit instr__jump_to_operation;
    pol commit instr__loop;
    pol commit instr_return;
    pol commit X_const;
    pol commit X_read_free;
    pol commit read_X_A;
    pol commit read_X_B;
    pol commit read_X_pc;
    X = read_X_A * A + read_X_B * B + read_X_pc * pc + X_const + X_read_free * X_free_value;
    pol commit Y_const;
    pol commit Y_read_free;
    pol commit read_Y_A;
    pol commit read_Y_B;
    pol commit read_Y_pc;
    Y = read_Y_A * A + read_Y_B * B + read_Y_pc * pc + Y_const + Y_read_free * Y_free_value;
    pol commit Z_const;
    pol commit Z_read_free;
    pol commit read_Z_A;
    pol commit read_Z_B;
    pol commit read_Z_pc;
    Z = read_Z_A * A + read_Z_B * B + read_Z_pc * pc + Z_const + Z_read_free * Z_free_value;
    pol constant first_step = [1] + [0]*;
    pol commit A_update;
    A_update = reg_write_X_A * X + reg_write_Y_A * Y + reg_write_Z_A * Z + instr_return * 0 + (1 - (reg_write_X_A + reg_write_Y_A + reg_write_Z_A + instr_return)) * A;
    A' = (1 - first_step') * A_update;
    pol commit B_update;
    B_update = reg_write_X_B * X + reg_write_Y_B * Y + reg_write_Z_B * Z + instr_or_into_B * B' + instr_return * 0 + (1 - (reg_write_X_B + reg_write_Y_B + reg_write_Z_B + instr_or_into_B + instr_return)) * B;
    B' = (1 - first_step') * B_update;
    pol commit pc_update;
    pc_update = instr__jump_to_operation * _operation_id + instr__loop * pc + instr_return * 0 + (1 - (instr__jump_to_operation + instr__loop + instr_return)) * (pc + 1);
    pc' = (1 - first_step') * pc_update;
    pol commit X_free_value;
    pol commit Y_free_value;
    pol commit Z_free_value;
    instr_or_into_B $ [0, X, Y, B'] is main_bin::latch * main_bin::sel[0] $ [main_bin::operation_id, main_bin::A, main_bin::B, main_bin::C];
    1 $ [0, pc, reg_write_X_A, reg_write_Y_A, reg_write_Z_A, reg_write_X_B, reg_write_Y_B, reg_write_Z_B, instr_or, instr_or_into_B, instr_assert_eq, instr__jump_to_operation, instr__loop, instr_return, X_const, X_read_free, read_X_A, read_X_B, read_X_pc, Y_const, Y_read_free, read_Y_A, read_Y_B, read_Y_pc, Z_const, Z_read_free, read_Z_A, read_Z_B, read_Z_pc] in main__rom::latch $ [main__rom::operation_id, main__rom::p_line, main__rom::p_reg_write_X_A, main__rom::p_reg_write_Y_A, main__rom::p_reg_write_Z_A, main__rom::p_reg_write_X_B, main__rom::p_reg_write_Y_B, main__rom::p_reg_write_Z_B, main__rom::p_instr_or, main__rom::p_instr_or_into_B, main__rom::p_instr_assert_eq, main__rom::p_instr__jump_to_operation, main__rom::p_instr__loop, main__rom::p_instr_return, main__rom::p_X_const, main__rom::p_X_read_free, main__rom::p_read_X_A, main__rom::p_read_X_B, main__rom::p_read_X_pc, main__rom::p_Y_const, main__rom::p_Y_read_free, main__rom::p_read_Y_A, main__rom::p_read_Y_B, main__rom::p_read_Y_pc, main__rom::p_Z_const, main__rom::p_Z_read_free, main__rom::p_read_Z_A, main__rom::p_read_Z_B, main__rom::p_read_Z_pc];
    instr_or $ [0, X, Y, Z] is main_bin::latch * main_bin::sel[1] $ [main_bin::operation_id, main_bin::A, main_bin::B, main_bin::C];
    pol constant _linker_first_step(i) { if i == 0 { 1 } else { 0 } };
    _linker_first_step * (_operation_id - 1) = 0;
namespace main__rom(128);
    pol constant p_line = [0, 1, 2, 3, 4, 5, 6, 7, 8, 9, 10, 11, 12] + [12]*;
    pol constant p_X_const = [0, 2, 0, 1, 0, 3, 0, 2, 0, 1, 0, 0, 0] + [0]*;
    pol constant p_X_read_free = [0]*;
    pol constant p_Y_const = [0, 3, 3, 2, 3, 4, 7, 3, 3, 2, 3, 0, 0] + [0]*;
    pol constant p_Y_read_free = [0]*;
    pol constant p_Z_const = [0]*;
    pol constant p_Z_read_free = [0, 1, 0, 1, 0, 1, 0, 0, 0, 0, 0, 0, 0] + [0]*;
    pol constant p_instr__jump_to_operation = [1, 0, 0, 0, 0, 0, 0, 0, 0, 0, 0, 0, 0] + [0]*;
    pol constant p_instr__loop = [0, 0, 0, 0, 0, 0, 0, 0, 0, 0, 0, 0, 1] + [1]*;
    pol constant p_instr_assert_eq = [0, 0, 1, 0, 1, 0, 1, 0, 1, 0, 1, 0, 0] + [0]*;
    pol constant p_instr_or = [0, 1, 0, 1, 0, 1, 0, 0, 0, 0, 0, 0, 0] + [0]*;
    pol constant p_instr_or_into_B = [0, 0, 0, 0, 0, 0, 0, 1, 0, 1, 0, 0, 0] + [0]*;
    pol constant p_instr_return = [0, 0, 0, 0, 0, 0, 0, 0, 0, 0, 0, 1, 0] + [0]*;
    pol constant p_read_X_A = [0, 0, 1, 0, 1, 0, 1, 0, 0, 0, 0, 0, 0] + [0]*;
    pol constant p_read_X_B = [0, 0, 0, 0, 0, 0, 0, 0, 1, 0, 1, 0, 0] + [0]*;
    pol constant p_read_X_pc = [0]*;
    pol constant p_read_Y_A = [0]*;
    pol constant p_read_Y_B = [0]*;
    pol constant p_read_Y_pc = [0]*;
    pol constant p_read_Z_A = [0]*;
    pol constant p_read_Z_B = [0]*;
    pol constant p_read_Z_pc = [0]*;
    pol constant p_reg_write_X_A = [0]*;
    pol constant p_reg_write_X_B = [0]*;
    pol constant p_reg_write_Y_A = [0]*;
    pol constant p_reg_write_Y_B = [0]*;
    pol constant p_reg_write_Z_A = [0, 1, 0, 1, 0, 1, 0, 0, 0, 0, 0, 0, 0] + [0]*;
    pol constant p_reg_write_Z_B = [0]*;
    pol constant operation_id = [0]*;
    pol constant latch = [1]*;
namespace main_bin(128);
    pol commit operation_id;
    pol constant latch(i) { if i % 8 == 7 { 1 } else { 0 } };
    let sum_sel = std::array::sum(sel);
    pol constant FACTOR(i) { 1 << (i + 1) % 8 * 4 };
    let a = |i| i % 16;
    pol constant P_A(i) { a(i) };
    let b = |i| (i >> 4) % 16;
    pol constant P_B(i) { b(i) };
    pol constant P_C(i) { (a(i) | b(i)) & 15 };
    pol commit A_byte;
    pol commit B_byte;
    pol commit C_byte;
    pol commit A;
    pol commit B;
    pol commit C;
    A' = A * (1 - latch) + A_byte * FACTOR;
    B' = B * (1 - latch) + B_byte * FACTOR;
    C' = C * (1 - latch) + C_byte * FACTOR;
    [A_byte, B_byte, C_byte] in [P_A, P_B, P_C];
    pol commit sel[2];
    std::array::map(sel, std::utils::force_bool);
"#;
        let file_name = "../test_data/asm/permutations/vm_to_block.asm";
        let graph = parse_analyze_and_compile_file::<GoldilocksField>(file_name);
        let pil = link(graph).unwrap();
        assert_eq!(extract_main(&format!("{pil}")), expected);
    }

    #[test]
    fn link_merging() {
        let expected = r#"namespace main(32);
    pol commit tmp;
<<<<<<< HEAD
    pol commit _operation_id(i) query std::prelude::Query::Hint(17);
=======
    let _operation_id;
    query |__i| std::prover::provide_if_unknown(_operation_id, __i, || 18);
>>>>>>> 24633912
    pol constant _block_enforcer_last_step = [0]* + [1];
    let _operation_id_no_change = (1 - _block_enforcer_last_step) * (1 - instr_return);
    _operation_id_no_change * (_operation_id' - _operation_id) = 0;
    pol commit pc;
    pol commit X;
    pol commit Y;
    pol commit Z;
    pol commit W;
    pol commit reg_write_X_A;
    pol commit reg_write_Y_A;
    pol commit reg_write_Z_A;
    pol commit reg_write_W_A;
    pol commit A;
    pol commit reg_write_X_B;
    pol commit reg_write_Y_B;
    pol commit reg_write_Z_B;
    pol commit reg_write_W_B;
    pol commit B;
    pol commit reg_write_X_C;
    pol commit reg_write_Y_C;
    pol commit reg_write_Z_C;
    pol commit reg_write_W_C;
    pol commit C;
    pol commit instr_add;
    pol commit instr_sub_with_add;
    pol commit instr_addAB;
    pol commit instr_add3;
    pol commit instr_add_to_A;
    pol commit instr_add_BC_to_A;
    pol commit instr_sub;
    pol commit instr_add_with_sub;
    pol commit instr_assert_eq;
    std::constraints::make_conditional(X = Y, instr_assert_eq);
    pol commit instr__jump_to_operation;
    pol commit instr__loop;
    pol commit instr_return;
    pol commit X_const;
    pol commit X_read_free;
    pol commit read_X_A;
    pol commit read_X_B;
    pol commit read_X_C;
    pol commit read_X_pc;
    X = read_X_A * A + read_X_B * B + read_X_C * C + read_X_pc * pc + X_const + X_read_free * X_free_value;
    pol commit Y_const;
    pol commit Y_read_free;
    pol commit read_Y_A;
    pol commit read_Y_B;
    pol commit read_Y_C;
    pol commit read_Y_pc;
    Y = read_Y_A * A + read_Y_B * B + read_Y_C * C + read_Y_pc * pc + Y_const + Y_read_free * Y_free_value;
    pol commit Z_const;
    pol commit Z_read_free;
    pol commit read_Z_A;
    pol commit read_Z_B;
    pol commit read_Z_C;
    pol commit read_Z_pc;
    Z = read_Z_A * A + read_Z_B * B + read_Z_C * C + read_Z_pc * pc + Z_const + Z_read_free * Z_free_value;
    pol commit W_const;
    pol commit W_read_free;
    pol commit read_W_A;
    pol commit read_W_B;
    pol commit read_W_C;
    pol commit read_W_pc;
    W = read_W_A * A + read_W_B * B + read_W_C * C + read_W_pc * pc + W_const + W_read_free * W_free_value;
    pol constant first_step = [1] + [0]*;
    pol commit A_update;
    A_update = reg_write_X_A * X + reg_write_Y_A * Y + reg_write_Z_A * Z + reg_write_W_A * W + instr_add_to_A * A' + instr_add_BC_to_A * A' + instr_return * 0 + (1 - (reg_write_X_A + reg_write_Y_A + reg_write_Z_A + reg_write_W_A + instr_add_to_A + instr_add_BC_to_A + instr_return)) * A;
    A' = (1 - first_step') * A_update;
    pol commit B_update;
    B_update = reg_write_X_B * X + reg_write_Y_B * Y + reg_write_Z_B * Z + reg_write_W_B * W + instr_return * 0 + (1 - (reg_write_X_B + reg_write_Y_B + reg_write_Z_B + reg_write_W_B + instr_return)) * B;
    B' = (1 - first_step') * B_update;
    pol commit C_update;
    C_update = reg_write_X_C * X + reg_write_Y_C * Y + reg_write_Z_C * Z + reg_write_W_C * W + instr_return * 0 + (1 - (reg_write_X_C + reg_write_Y_C + reg_write_Z_C + reg_write_W_C + instr_return)) * C;
    C' = (1 - first_step') * C_update;
    pol commit pc_update;
    pc_update = instr__jump_to_operation * _operation_id + instr__loop * pc + instr_return * 0 + (1 - (instr__jump_to_operation + instr__loop + instr_return)) * (pc + 1);
    pc' = (1 - first_step') * pc_update;
    pol commit X_free_value;
    pol commit Y_free_value;
    pol commit Z_free_value;
    pol commit W_free_value;
    instr_add_to_A $ [0, X, Y, A'] in main_submachine::latch $ [main_submachine::operation_id, main_submachine::x, main_submachine::y, main_submachine::z];
    instr_add_BC_to_A $ [0, B, C, A'] in main_submachine::latch $ [main_submachine::operation_id, main_submachine::x, main_submachine::y, main_submachine::z];
    1 $ [0, pc, reg_write_X_A, reg_write_Y_A, reg_write_Z_A, reg_write_W_A, reg_write_X_B, reg_write_Y_B, reg_write_Z_B, reg_write_W_B, reg_write_X_C, reg_write_Y_C, reg_write_Z_C, reg_write_W_C, instr_add, instr_sub_with_add, instr_addAB, instr_add3, instr_add_to_A, instr_add_BC_to_A, instr_sub, instr_add_with_sub, instr_assert_eq, instr__jump_to_operation, instr__loop, instr_return, X_const, X_read_free, read_X_A, read_X_B, read_X_C, read_X_pc, Y_const, Y_read_free, read_Y_A, read_Y_B, read_Y_C, read_Y_pc, Z_const, Z_read_free, read_Z_A, read_Z_B, read_Z_C, read_Z_pc, W_const, W_read_free, read_W_A, read_W_B, read_W_C, read_W_pc] in main__rom::latch $ [main__rom::operation_id, main__rom::p_line, main__rom::p_reg_write_X_A, main__rom::p_reg_write_Y_A, main__rom::p_reg_write_Z_A, main__rom::p_reg_write_W_A, main__rom::p_reg_write_X_B, main__rom::p_reg_write_Y_B, main__rom::p_reg_write_Z_B, main__rom::p_reg_write_W_B, main__rom::p_reg_write_X_C, main__rom::p_reg_write_Y_C, main__rom::p_reg_write_Z_C, main__rom::p_reg_write_W_C, main__rom::p_instr_add, main__rom::p_instr_sub_with_add, main__rom::p_instr_addAB, main__rom::p_instr_add3, main__rom::p_instr_add_to_A, main__rom::p_instr_add_BC_to_A, main__rom::p_instr_sub, main__rom::p_instr_add_with_sub, main__rom::p_instr_assert_eq, main__rom::p_instr__jump_to_operation, main__rom::p_instr__loop, main__rom::p_instr_return, main__rom::p_X_const, main__rom::p_X_read_free, main__rom::p_read_X_A, main__rom::p_read_X_B, main__rom::p_read_X_C, main__rom::p_read_X_pc, main__rom::p_Y_const, main__rom::p_Y_read_free, main__rom::p_read_Y_A, main__rom::p_read_Y_B, main__rom::p_read_Y_C, main__rom::p_read_Y_pc, main__rom::p_Z_const, main__rom::p_Z_read_free, main__rom::p_read_Z_A, main__rom::p_read_Z_B, main__rom::p_read_Z_C, main__rom::p_read_Z_pc, main__rom::p_W_const, main__rom::p_W_read_free, main__rom::p_read_W_A, main__rom::p_read_W_B, main__rom::p_read_W_C, main__rom::p_read_W_pc];
    instr_add + instr_add3 + instr_addAB + instr_sub_with_add $ [0, X * instr_add + X * instr_add3 + A * instr_addAB + Y * instr_sub_with_add, Y * instr_add + Y * instr_add3 + B * instr_addAB + Z * instr_sub_with_add, Z * instr_add + tmp * instr_add3 + X * instr_addAB + X * instr_sub_with_add] in main_submachine::latch $ [main_submachine::operation_id, main_submachine::x, main_submachine::y, main_submachine::z];
    instr_add3 $ [0, tmp, Z, W] in main_submachine::latch $ [main_submachine::operation_id, main_submachine::x, main_submachine::y, main_submachine::z];
    instr_add_with_sub + instr_sub $ [1, Z * instr_add_with_sub + X * instr_sub, X * instr_add_with_sub + Y * instr_sub, Y * instr_add_with_sub + Z * instr_sub] in main_submachine::latch $ [main_submachine::operation_id, main_submachine::z, main_submachine::x, main_submachine::y];
    pol constant _linker_first_step(i) { if i == 0 { 1 } else { 0 } };
    _linker_first_step * (_operation_id - 1) = 0;
namespace main__rom(32);
    pol constant p_line = [0, 1, 2, 3, 4, 5, 6, 7, 8, 9, 10, 11, 12, 13, 14, 15, 16, 17] + [17]*;
    pol constant p_W_const = [0]*;
    pol constant p_W_read_free = [0, 0, 0, 0, 0, 0, 0, 0, 0, 0, 0, 0, 1, 0, 0, 0, 0, 0] + [0]*;
    pol constant p_X_const = [0, 2, 0, 6, 0, 6, 0, 6, 0, 20, 0, 0, 1, 0, 1, 0, 0, 0] + [0]*;
    pol constant p_X_read_free = [0, 0, 0, 0, 0, 0, 0, 0, 0, 0, 1, 0, 0, 0, 0, 0, 0, 0] + [0]*;
    pol constant p_Y_const = [0, 3, 5, 7, 13, 5, 1, 5, 1, 0, 0, 21, 2, 6, 2, 3, 0, 0] + [0]*;
    pol constant p_Y_read_free = [0]*;
    pol constant p_Z_const = [0, 0, 0, 0, 0, 0, 0, 0, 0, 0, 0, 0, 3, 0, 0, 0, 0, 0] + [0]*;
    pol constant p_Z_read_free = [0, 1, 0, 0, 0, 1, 0, 1, 0, 0, 0, 0, 0, 0, 1, 0, 0, 0] + [0]*;
    pol constant p_instr__jump_to_operation = [1, 0, 0, 0, 0, 0, 0, 0, 0, 0, 0, 0, 0, 0, 0, 0, 0, 0] + [0]*;
    pol constant p_instr__loop = [0, 0, 0, 0, 0, 0, 0, 0, 0, 0, 0, 0, 0, 0, 0, 0, 0, 1] + [1]*;
    pol constant p_instr_add = [0, 1, 0, 0, 0, 0, 0, 0, 0, 0, 0, 0, 0, 0, 0, 0, 0, 0] + [0]*;
    pol constant p_instr_add3 = [0, 0, 0, 0, 0, 0, 0, 0, 0, 0, 0, 0, 1, 0, 0, 0, 0, 0] + [0]*;
    pol constant p_instr_addAB = [0, 0, 0, 0, 0, 0, 0, 0, 0, 0, 1, 0, 0, 0, 0, 0, 0, 0] + [0]*;
    pol constant p_instr_add_BC_to_A = [0]*;
    pol constant p_instr_add_to_A = [0, 0, 0, 1, 0, 0, 0, 0, 0, 0, 0, 0, 0, 0, 0, 0, 0, 0] + [0]*;
    pol constant p_instr_add_with_sub = [0, 0, 0, 0, 0, 0, 0, 0, 0, 0, 0, 0, 0, 0, 1, 0, 0, 0] + [0]*;
    pol constant p_instr_assert_eq = [0, 0, 1, 0, 1, 0, 1, 0, 1, 0, 0, 1, 0, 1, 0, 1, 0, 0] + [0]*;
    pol constant p_instr_return = [0, 0, 0, 0, 0, 0, 0, 0, 0, 0, 0, 0, 0, 0, 0, 0, 1, 0] + [0]*;
    pol constant p_instr_sub = [0, 0, 0, 0, 0, 0, 0, 1, 0, 0, 0, 0, 0, 0, 0, 0, 0, 0] + [0]*;
    pol constant p_instr_sub_with_add = [0, 0, 0, 0, 0, 1, 0, 0, 0, 0, 0, 0, 0, 0, 0, 0, 0, 0] + [0]*;
    pol constant p_read_W_A = [0]*;
    pol constant p_read_W_B = [0]*;
    pol constant p_read_W_C = [0]*;
    pol constant p_read_W_pc = [0]*;
    pol constant p_read_X_A = [0, 0, 1, 0, 1, 0, 1, 0, 1, 0, 0, 0, 0, 1, 0, 1, 0, 0] + [0]*;
    pol constant p_read_X_B = [0]*;
    pol constant p_read_X_C = [0, 0, 0, 0, 0, 0, 0, 0, 0, 0, 0, 1, 0, 0, 0, 0, 0, 0] + [0]*;
    pol constant p_read_X_pc = [0]*;
    pol constant p_read_Y_A = [0]*;
    pol constant p_read_Y_B = [0]*;
    pol constant p_read_Y_C = [0]*;
    pol constant p_read_Y_pc = [0]*;
    pol constant p_read_Z_A = [0]*;
    pol constant p_read_Z_B = [0]*;
    pol constant p_read_Z_C = [0]*;
    pol constant p_read_Z_pc = [0]*;
    pol constant p_reg_write_W_A = [0, 0, 0, 0, 0, 0, 0, 0, 0, 0, 0, 0, 1, 0, 0, 0, 0, 0] + [0]*;
    pol constant p_reg_write_W_B = [0]*;
    pol constant p_reg_write_W_C = [0]*;
    pol constant p_reg_write_X_A = [0]*;
    pol constant p_reg_write_X_B = [0, 0, 0, 0, 0, 0, 0, 0, 0, 1, 0, 0, 0, 0, 0, 0, 0, 0] + [0]*;
    pol constant p_reg_write_X_C = [0, 0, 0, 0, 0, 0, 0, 0, 0, 0, 1, 0, 0, 0, 0, 0, 0, 0] + [0]*;
    pol constant p_reg_write_Y_A = [0]*;
    pol constant p_reg_write_Y_B = [0]*;
    pol constant p_reg_write_Y_C = [0]*;
    pol constant p_reg_write_Z_A = [0, 1, 0, 0, 0, 1, 0, 1, 0, 0, 0, 0, 0, 0, 1, 0, 0, 0] + [0]*;
    pol constant p_reg_write_Z_B = [0]*;
    pol constant p_reg_write_Z_C = [0]*;
    pol constant operation_id = [0]*;
    pol constant latch = [1]*;
namespace main_submachine(32);
    pol commit operation_id;
    pol constant latch = [1]*;
    pol commit x;
    pol commit y;
    pol commit z;
    z = y + x;
"#;
        let file_name = "../test_data/asm/permutations/link_merging.asm";
        let graph = parse_analyze_and_compile_file::<GoldilocksField>(file_name);
        let pil = link(graph).unwrap();
        assert_eq!(extract_main(&format!("{pil}")), expected);
    }
}<|MERGE_RESOLUTION|>--- conflicted
+++ resolved
@@ -296,12 +296,8 @@
     #[test]
     fn compile_empty_vm() {
         let expectation = r#"namespace main(4 + 4);
-<<<<<<< HEAD
-    pol commit _operation_id(i) query std::prelude::Query::Hint(1);
-=======
     let _operation_id;
-    query |__i| std::prover::provide_if_unknown(_operation_id, __i, || 2);
->>>>>>> 24633912
+    query |__i| std::prover::provide_if_unknown(_operation_id, __i, || 1);
     pol constant _block_enforcer_last_step = [0]* + [1];
     let _operation_id_no_change = (1 - _block_enforcer_last_step) * (1 - instr_return);
     _operation_id_no_change * (_operation_id' - _operation_id) = 0;
@@ -354,12 +350,8 @@
     #[test]
     fn compile_different_signatures() {
         let expectation = r#"namespace main(16);
-<<<<<<< HEAD
-    pol commit _operation_id(i) query std::prelude::Query::Hint(3);
-=======
     let _operation_id;
-    query |__i| std::prover::provide_if_unknown(_operation_id, __i, || 4);
->>>>>>> 24633912
+    query |__i| std::prover::provide_if_unknown(_operation_id, __i, || 3);
     pol constant _block_enforcer_last_step = [0]* + [1];
     let _operation_id_no_change = (1 - _block_enforcer_last_step) * (1 - instr_return);
     _operation_id_no_change * (_operation_id' - _operation_id) = 0;
@@ -421,12 +413,8 @@
     pol constant operation_id = [0]*;
     pol constant latch = [1]*;
 namespace main_sub(16);
-<<<<<<< HEAD
-    pol commit _operation_id(i) query std::prelude::Query::Hint(4);
-=======
     let _operation_id;
-    query |__i| std::prover::provide_if_unknown(_operation_id, __i, || 5);
->>>>>>> 24633912
+    query |__i| std::prover::provide_if_unknown(_operation_id, __i, || 4);
     pol constant _block_enforcer_last_step = [0]* + [1];
     let _operation_id_no_change = (1 - _block_enforcer_last_step) * (1 - instr_return);
     _operation_id_no_change * (_operation_id' - _operation_id) = 0;
@@ -447,17 +435,10 @@
     pc_update = instr__jump_to_operation * _operation_id + instr__loop * pc + instr_return * 0 + (1 - (instr__jump_to_operation + instr__loop + instr_return)) * (pc + 1);
     pc' = (1 - first_step') * pc_update;
     pol commit _output_0_free_value;
-<<<<<<< HEAD
     1 $ [0, pc, instr__jump_to_operation, instr__loop, instr_return, _output_0_const, _output_0_read_free, read__output_0_pc, read__output_0__input_0] in main_sub__rom::latch $ [main_sub__rom::operation_id, main_sub__rom::p_line, main_sub__rom::p_instr__jump_to_operation, main_sub__rom::p_instr__loop, main_sub__rom::p_instr_return, main_sub__rom::p__output_0_const, main_sub__rom::p__output_0_read_free, main_sub__rom::p_read__output_0_pc, main_sub__rom::p_read__output_0__input_0];
-namespace main_sub__rom(8);
+namespace main_sub__rom(16);
     pol constant p_line = [0, 1, 2, 3, 4] + [4]*;
     pol constant p__output_0_const = [0, 0, 0, 1, 0] + [0]*;
-=======
-    1 $ [0, pc, instr__jump_to_operation, instr__reset, instr__loop, instr_return, _output_0_const, _output_0_read_free, read__output_0_pc, read__output_0__input_0] in main_sub__rom::latch $ [main_sub__rom::operation_id, main_sub__rom::p_line, main_sub__rom::p_instr__jump_to_operation, main_sub__rom::p_instr__reset, main_sub__rom::p_instr__loop, main_sub__rom::p_instr_return, main_sub__rom::p__output_0_const, main_sub__rom::p__output_0_read_free, main_sub__rom::p_read__output_0_pc, main_sub__rom::p_read__output_0__input_0];
-namespace main_sub__rom(16);
-    pol constant p_line = [0, 1, 2, 3, 4, 5] + [5]*;
-    pol constant p__output_0_const = [0, 0, 0, 0, 1, 0] + [0]*;
->>>>>>> 24633912
     pol constant p__output_0_read_free = [0]*;
     pol constant p_instr__jump_to_operation = [1, 0, 0, 0, 0] + [0]*;
     pol constant p_instr__loop = [0, 0, 0, 0, 1] + [1]*;
@@ -481,12 +462,8 @@
     XIsZero = 1 - X * XInv;
     XIsZero * X = 0;
     XIsZero * (1 - XIsZero) = 0;
-<<<<<<< HEAD
-    pol commit _operation_id(i) query std::prelude::Query::Hint(9);
-=======
     let _operation_id;
-    query |__i| std::prover::provide_if_unknown(_operation_id, __i, || 10);
->>>>>>> 24633912
+    query |__i| std::prover::provide_if_unknown(_operation_id, __i, || 9);
     pol constant _block_enforcer_last_step = [0]* + [1];
     let _operation_id_no_change = (1 - _block_enforcer_last_step) * (1 - instr_return);
     _operation_id_no_change * (_operation_id' - _operation_id) = 0;
@@ -524,24 +501,14 @@
     pol commit pc_update;
     pc_update = instr_jmpz * (instr_jmpz_pc_update + instr_jmpz_pc_update_1) + instr_jmp * instr_jmp_param_l + instr__jump_to_operation * _operation_id + instr__loop * pc + instr_return * 0 + (1 - (instr_jmpz + instr_jmp + instr__jump_to_operation + instr__loop + instr_return)) * (pc + 1);
     pc' = (1 - first_step') * pc_update;
-<<<<<<< HEAD
-    pol commit X_free_value(__i) query match std::prover::eval(pc) {
+    pol commit X_free_value;
+    query |__i| std::prover::handle_query(X_free_value, __i, match std::prover::eval(pc) {
         1 => std::prelude::Query::Input(1),
         3 => std::prelude::Query::Input(std::convert::int(std::prover::eval(CNT) + 1)),
         6 => std::prelude::Query::Input(0),
         _ => std::prelude::Query::None,
-    };
+    });
     1 $ [0, pc, reg_write_X_A, reg_write_X_CNT, instr_jmpz, instr_jmpz_param_l, instr_jmp, instr_jmp_param_l, instr_dec_CNT, instr_assert_zero, instr__jump_to_operation, instr__loop, instr_return, X_const, X_read_free, read_X_A, read_X_CNT, read_X_pc] in main__rom::latch $ [main__rom::operation_id, main__rom::p_line, main__rom::p_reg_write_X_A, main__rom::p_reg_write_X_CNT, main__rom::p_instr_jmpz, main__rom::p_instr_jmpz_param_l, main__rom::p_instr_jmp, main__rom::p_instr_jmp_param_l, main__rom::p_instr_dec_CNT, main__rom::p_instr_assert_zero, main__rom::p_instr__jump_to_operation, main__rom::p_instr__loop, main__rom::p_instr_return, main__rom::p_X_const, main__rom::p_X_read_free, main__rom::p_read_X_A, main__rom::p_read_X_CNT, main__rom::p_read_X_pc];
-=======
-    pol commit X_free_value;
-    query |__i| std::prover::handle_query(X_free_value, __i, match std::prover::eval(pc) {
-        2 => std::prelude::Query::Input(1),
-        4 => std::prelude::Query::Input(std::convert::int(std::prover::eval(CNT) + 1)),
-        7 => std::prelude::Query::Input(0),
-        _ => std::prelude::Query::None,
-    });
-    1 $ [0, pc, reg_write_X_A, reg_write_X_CNT, instr_jmpz, instr_jmpz_param_l, instr_jmp, instr_jmp_param_l, instr_dec_CNT, instr_assert_zero, instr__jump_to_operation, instr__reset, instr__loop, instr_return, X_const, X_read_free, read_X_A, read_X_CNT, read_X_pc] in main__rom::latch $ [main__rom::operation_id, main__rom::p_line, main__rom::p_reg_write_X_A, main__rom::p_reg_write_X_CNT, main__rom::p_instr_jmpz, main__rom::p_instr_jmpz_param_l, main__rom::p_instr_jmp, main__rom::p_instr_jmp_param_l, main__rom::p_instr_dec_CNT, main__rom::p_instr_assert_zero, main__rom::p_instr__jump_to_operation, main__rom::p_instr__reset, main__rom::p_instr__loop, main__rom::p_instr_return, main__rom::p_X_const, main__rom::p_X_read_free, main__rom::p_read_X_A, main__rom::p_read_X_CNT, main__rom::p_read_X_pc];
->>>>>>> 24633912
     pol constant _linker_first_step(i) { if i == 0 { 1 } else { 0 } };
     _linker_first_step * (_operation_id - 1) = 0;
 namespace main__rom(16);
@@ -588,14 +555,9 @@
     }
 }
 "#;
-<<<<<<< HEAD
-        let expectation = r#"namespace main;
-    pol commit _operation_id(i) query std::prelude::Query::Hint(3);
-=======
         let expectation = r#"namespace main(32..64);
     let _operation_id;
-    query |__i| std::prover::provide_if_unknown(_operation_id, __i, || 4);
->>>>>>> 24633912
+    query |__i| std::prover::provide_if_unknown(_operation_id, __i, || 3);
     pol constant _block_enforcer_last_step = [0]* + [1];
     let _operation_id_no_change = (1 - _block_enforcer_last_step) * (1 - instr_return);
     _operation_id_no_change * (_operation_id' - _operation_id) = 0;
@@ -685,14 +647,9 @@
     }
 }
 ";
-<<<<<<< HEAD
-        let expected = r#"namespace main;
-    pol commit _operation_id(i) query std::prelude::Query::Hint(2);
-=======
         let expected = r#"namespace main(32..64);
     let _operation_id;
-    query |__i| std::prover::provide_if_unknown(_operation_id, __i, || 3);
->>>>>>> 24633912
+    query |__i| std::prover::provide_if_unknown(_operation_id, __i, || 2);
     pol constant _block_enforcer_last_step = [0]* + [1];
     let _operation_id_no_change = (1 - _block_enforcer_last_step) * (1 - instr_return);
     _operation_id_no_change * (_operation_id' - _operation_id) = 0;
@@ -749,12 +706,8 @@
     #[test]
     fn permutation_instructions() {
         let expected = r#"namespace main(128);
-<<<<<<< HEAD
-    pol commit _operation_id(i) query std::prelude::Query::Hint(12);
-=======
     let _operation_id;
-    query |__i| std::prover::provide_if_unknown(_operation_id, __i, || 13);
->>>>>>> 24633912
+    query |__i| std::prover::provide_if_unknown(_operation_id, __i, || 12);
     pol constant _block_enforcer_last_step = [0]* + [1];
     let _operation_id_no_change = (1 - _block_enforcer_last_step) * (1 - instr_return);
     _operation_id_no_change * (_operation_id' - _operation_id) = 0;
@@ -877,12 +830,8 @@
     fn link_merging() {
         let expected = r#"namespace main(32);
     pol commit tmp;
-<<<<<<< HEAD
-    pol commit _operation_id(i) query std::prelude::Query::Hint(17);
-=======
     let _operation_id;
-    query |__i| std::prover::provide_if_unknown(_operation_id, __i, || 18);
->>>>>>> 24633912
+    query |__i| std::prover::provide_if_unknown(_operation_id, __i, || 17);
     pol constant _block_enforcer_last_step = [0]* + [1];
     let _operation_id_no_change = (1 - _block_enforcer_last_step) * (1 - instr_return);
     _operation_id_no_change * (_operation_id' - _operation_id) = 0;
