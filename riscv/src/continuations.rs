--- conflicted
+++ resolved
@@ -144,12 +144,7 @@
     Ok(())
 }
 
-<<<<<<< HEAD
-fn sanity_check(program: &AnalysisASMFile) {
-    let main_machine = &program.get_machine(&parse_absolute_path("::Main")).unwrap();
-=======
 fn sanity_check(main_machine: &Machine) {
->>>>>>> 14225aa1
     for expected_instruction in BOOTLOADER_SPECIFIC_INSTRUCTION_NAMES {
         if !main_machine
             .instructions
@@ -226,9 +221,7 @@
     let mut register_values = default_register_values();
 
     let program = pipeline.compute_analyzed_asm().unwrap().clone();
-    let main_machine = program.items[&parse_absolute_path("::Main")]
-        .try_to_machine()
-        .unwrap();
+    let main_machine = program.get_machine(&parse_absolute_path("::Main")).unwrap();
     sanity_check(main_machine);
 
     log::info!("Initializing memory merkle tree...");
