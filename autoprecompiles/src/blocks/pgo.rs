--- conflicted
+++ resolved
@@ -57,13 +57,8 @@
     /// Return a JSON export of the APC candidate.
     fn to_json_export(&self, apc_candidates_dir_path: &Path) -> Self::JsonExport;
 
-<<<<<<< HEAD
-    /// Convert the candidate into an autoprecompile.
-    fn into_apc(self) -> Apc<A::PowdrField, A::Instruction>;
-=======
     /// Convert the candidate into an autoprecompile and its statistics.
-    fn into_apc_and_stats(self) -> (Apc<P>, Self::ApcStats);
->>>>>>> 9a07095c
+    fn into_apc_and_stats(self) -> (Apc<A::PowdrField, A::Instruction>, Self::ApcStats);
 }
 
 // pub trait ApcStats {}
@@ -74,13 +69,8 @@
     pgo_program_idx_count: HashMap<u32, u32>,
     config: &PowdrConfig,
     max_total_apc_columns: Option<usize>,
-<<<<<<< HEAD
-    vm_config: VmConfig<A::InstructionMachineHandler, A::BusInteractionHandler>,
-) -> Vec<Apc<A::PowdrField, A::Instruction>> {
-=======
-    vm_config: VmConfig<I, B>,
-) -> Vec<(Apc<P>, C::ApcStats)> {
->>>>>>> 9a07095c
+    vm_config: VmConfig<A::InstructionMachineHandler, A::BusInteractionHandler>,
+) -> Vec<(Apc<A::PowdrField, A::Instruction>, <A::Candidate as Candidate<A>>::ApcStats)> {
     // drop any block whose start index cannot be found in pc_idx_count,
     // because a basic block might not be executed at all.
     // Also only keep basic blocks with more than one original instruction.
@@ -126,11 +116,7 @@
         max_total_apc_columns,
     )
     .skip(config.skip_autoprecompiles as usize)
-<<<<<<< HEAD
-    .map(A::Candidate::into_apc)
-=======
-    .map(C::into_apc_and_stats)
->>>>>>> 9a07095c
+    .map(A::Candidate::into_apc_and_stats)
     .collect();
 
     // Write the APC candidates JSON to disk if the directory is specified.
@@ -212,24 +198,14 @@
     config: &PowdrConfig,
     max_total_apc_columns: Option<usize>,
     pgo_config: PgoConfig,
-<<<<<<< HEAD
-    vm_config: VmConfig<A::InstructionMachineHandler, A::BusInteractionHandler>,
-) -> Vec<Apc<A::PowdrField, A::Instruction>> {
-=======
-    vm_config: VmConfig<I, B>,
-) -> Vec<(Apc<P>, Option<C::ApcStats>)> {
->>>>>>> 9a07095c
+    vm_config: VmConfig<A::InstructionMachineHandler, A::BusInteractionHandler>,
+) -> Vec<(Apc<A::PowdrField, A::Instruction>, Option<<A::Candidate as Candidate<A>>::ApcStats>)> {
     // sort basic blocks by:
     // 1. if PgoConfig::Cell, cost = frequency * cells_saved_per_row
     // 2. if PgoConfig::Instruction, cost = frequency * number_of_instructions
     // 3. if PgoConfig::None, cost = number_of_instructions
-<<<<<<< HEAD
-    let res = match pgo_config {
+    let res: Vec<_> = match pgo_config {
         PgoConfig::Cell(pgo_program_idx_count, _) => create_apcs_with_cell_pgo::<A>(
-=======
-    let res: Vec<_> = match pgo_config {
-        PgoConfig::Cell(pgo_program_idx_count, _) => create_apcs_with_cell_pgo::<C, _, _, _>(
->>>>>>> 9a07095c
             blocks,
             pgo_program_idx_count,
             config,
@@ -240,21 +216,15 @@
         .map(|(apc, apc_stats)| (apc, Some(apc_stats)))
         .collect(),
         PgoConfig::Instruction(pgo_program_idx_count) => {
-<<<<<<< HEAD
             create_apcs_with_instruction_pgo::<A>(blocks, pgo_program_idx_count, config, vm_config)
-        }
-        PgoConfig::None => create_apcs_with_no_pgo::<A>(blocks, config, vm_config),
-=======
-            create_apcs_with_instruction_pgo(blocks, pgo_program_idx_count, config, vm_config)
                 .into_iter()
                 .map(|apc| (apc, None))
                 .collect()
         }
-        PgoConfig::None => create_apcs_with_no_pgo(blocks, config, vm_config)
+        PgoConfig::None => create_apcs_with_no_pgo::<A>(blocks, config, vm_config)
             .into_iter()
             .map(|apc| (apc, None))
             .collect(),
->>>>>>> 9a07095c
     };
 
     assert!(res.len() <= config.autoprecompiles as usize);
