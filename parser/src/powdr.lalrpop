use std::str::FromStr;
use std::collections::{BTreeSet};
use powdr_ast::parsed::{*, asm::*, types::*};
use powdr_number::{BigInt, BigUint};
use crate::{ParserContext, unescape_string};
use powdr_parser_util::Error;
use std::sync::Arc;

grammar(ctx: &ParserContext);

extern {
    type Error = Error;
}

match {
    r"\s*" => { },
    r"//[^\n\r]*[\n\r]*" => { }, // Skip `// comments`
    r"/\*[^*]*\*+(?:[^/*][^*]*\*+)*/" => { },  // Skip `/* comments */`
    _,
}

pub PILFile: PILFile = {
    <PilStatement*> => PILFile(<>)
};

pub ASMModule: ASMModule = {
    (<ModuleStatement>)* => ASMModule { statements: <> }
};

ModuleStatement: ModuleStatement = {
    <MachineDefinition> => ModuleStatement::SymbolDefinition(<>),
    <LetStatementAtModuleLevel> => ModuleStatement::SymbolDefinition(<>),
    <EnumDeclaration> => ModuleStatement::SymbolDefinition(SymbolDefinition {
            name: <>.name.clone(),
            value: <>.into(),
        }),
    <StructDeclaration> => ModuleStatement::SymbolDefinition(SymbolDefinition {
            name: <>.name.clone(),
            value: <>.into(),
        }),
    <TraitImplementation> => ModuleStatement::TraitImplementation(<>),
    <TraitDeclaration> => ModuleStatement::SymbolDefinition(SymbolDefinition {
            name: <>.name.clone(),
            value: SymbolValue::TraitDeclaration(<>),
        }),
    <Import> => ModuleStatement::SymbolDefinition(<>),
    <ModuleDefinition> => ModuleStatement::SymbolDefinition(<>),
}

ModuleDefinition: SymbolDefinition = {
    "mod" <name:Identifier> ";" => SymbolDefinition { name: name.clone(), value: Module::External(name).into() }, 
    "mod" <name:Identifier> "{" <module:ASMModule> "}" => SymbolDefinition { name, value: Module::Local(module).into() }
}

Import: SymbolDefinition = {
    "use" <path:SymbolPath> <name:( "as" <Identifier> )?> ";" =>
        SymbolDefinition {
            name: name.unwrap_or(path.name().clone().try_into().unwrap()),
            value: Import {path}.into()
        }
}

pub SymbolPath: SymbolPath = {
    <abs:"::"?> <parts:( <Part> "::" )*> <end:Part>  => {
        SymbolPath::from_parts([
            abs.map(|_| vec![Part::Named(String::new())]).unwrap_or_default(),
            parts,
            vec![end],
        ].concat())
    },
}

Part: Part = {
    "super" => Part::Super,
    <name:Identifier> => Part::Named(name),
}

// Same as SymbolPath plus we allow "::<...>" at the end.
GenericSymbolPath: (SymbolPath, Option<Vec<Type<Expression>>>) = {
    // If we "inline" SymbolPath here, we get an ambiguity error.
    <abs:"::"?> <parts:( <Part> "::" )*> <end:Part> <types:("::" "<" <TypeTermList<Expression>> ">")?>  => (
        SymbolPath::from_parts([
            abs.map(|_| vec![Part::Named(String::new())]).unwrap_or_default(),
            parts,
            vec![end],
        ].concat()),
        types
    ),
}

/// Same as SymbolPath except that we do not allow 'int' and 'fe' to be parsed as identifiers.
TypeSymbolPath: SymbolPath = {
    <abs:"::"?> <parts:( <TypeSymbolPathPart> "::" )*> <end:TypeSymbolPathPart>  => {
        SymbolPath::from_parts([
            abs.map(|_| vec![Part::Named(String::new())]).unwrap_or_default(),
            parts,
            vec![end],
        ].concat())
    },
}

TypeSymbolPathPart: Part = {
    "super" => Part::Super,
    <name:NonSpecialIdentifier> => Part::Named(name),
}

LetStatementAtModuleLevel: SymbolDefinition = {
    "let" <name:GenericTypedName>  "=" <value:Expression> ";" =>
        SymbolDefinition {
            name: name.0,
            value: SymbolValue::Expression(TypedExpression{ e: value, type_scheme: name.1 })
        }
}

// ---------------------------- PIL part -----------------------------

pub PilStatement = {
    Include,
    Namespace,
    LetStatement,
    PolynomialDefinition,
    PublicDeclaration,
    PolynomialConstantDeclaration,
    PolynomialConstantDefinition,
    PolynomialCommitDeclaration,
    <start:@L> <decl:EnumDeclaration> <end:@R> => PilStatement::EnumDeclaration(ctx.source_ref(start, end), decl),
    <start:@L> <decl:StructDeclaration> <end:@R> => PilStatement::StructDeclaration(ctx.source_ref(start, end), decl),
    <start:@L> <impl_:TraitImplementation> <end:@R> => PilStatement::TraitImplementation(ctx.source_ref(start, end), impl_),
    <start:@L> <decl:TraitDeclaration> <end:@R> => PilStatement::TraitDeclaration(ctx.source_ref(start, end), decl),
    ExpressionStatement,
};

Include: PilStatement = {
    <start:@L> "include" <file:StringLiteral> <end:@R> ";" => PilStatement::Include(ctx.source_ref(start, end), file)
};

NamespaceDegree: NamespaceDegree = {
    <min:Expression> ".." <max:Expression> => NamespaceDegree {min, max},
    <degree:Expression> => NamespaceDegree { min: degree.clone(), max: degree }
}

Namespace: PilStatement = {
    <start:@L> "namespace" <name:(SymbolPath)?> <pol_degree:("(" <NamespaceDegree> ")")?> <end:@R> ";"
        => PilStatement::Namespace(ctx.source_ref(start, end), name.unwrap_or_default(), pol_degree)
}

LetStatement: PilStatement = {
    <start:@L> "let" <name:GenericTypedName> <expr:( "=" <Expression> )?> <end:@R> ";" =>
        PilStatement::LetStatement(ctx.source_ref(start, end), name.0, name.1, expr)
}

PolynomialDefinition: PilStatement = {
    <start:@L> PolCol <name:PolynomialName> "=" <expr:Expression> <end:@R> ";" => PilStatement::PolynomialDefinition(ctx.source_ref(start, end), name, expr)
}

PublicDeclaration: PilStatement = {
    <start:@L> "public" <id:Identifier> "="
        <poly:NamespacedPolynomialReference>
        <expr1:("[" <Expression> "]")?>
        "(" <expr2:Expression> ")" <end:@R> ";" => PilStatement::PublicDeclaration(ctx.source_ref(start, end), id, poly, expr1, expr2)
}

PolynomialConstantDeclaration: PilStatement = {
    <start:@L> PolCol ConstantFixed <list:PolynomialNameList> <end:@R> ";" => PilStatement::PolynomialConstantDeclaration(ctx.source_ref(start, end), list)
}

PolynomialConstantDefinition: PilStatement = {
    <start:@L> PolCol ConstantFixed <id:Identifier> <def:FunctionDefinition> <end:@R> ";"
        => PilStatement::PolynomialConstantDefinition(ctx.source_ref(start, end), id, def)
}

FunctionDefinition: FunctionDefinition = {
    <start:@L> "(" <params:ParameterList> ")" <body:BlockExpression> <end:@R>
        => FunctionDefinition::Expression(Expression::LambdaExpression(ctx.source_ref(start, end), LambdaExpression{
            kind: FunctionKind::Pure,
            params,
            body
        })),
    <start:@L> "=" <array:ArrayLiteralExpression> <end:@R> => FunctionDefinition::Array(array),
}

ParameterList: Vec<Pattern> = {
    PatternList
}

ArrayLiteralExpression: ArrayExpression = {
    <ArrayLiteralExpression> "+" <ArrayLiteralTerm> => ArrayExpression::concat(<>),
    ArrayLiteralTerm,
}

ArrayLiteralTerm: ArrayExpression = {
    "[" <ExpressionList> "]" => ArrayExpression::value(<>),
    "[" <ExpressionList> "]" "*" => ArrayExpression::repeated_value(<>),
}

PolynomialCommitDeclaration: PilStatement = {
    <start:@L> PolCol CommitWitness <stage:Stage?> <list:PolynomialNameList> <end:@R> ";" => PilStatement::PolynomialCommitDeclaration(ctx.source_ref(start, end), stage, list, None),
    <start:@L> PolCol CommitWitness <stage:Stage?> <name:PolynomialName> "(" <params:ParameterList> ")" "query" <body:BoxedExpression> <end:@R> ";"
     => PilStatement::PolynomialCommitDeclaration(
        ctx.source_ref(start, end),
        stage,
        vec![name],
        Some(FunctionDefinition::Expression(Expression::LambdaExpression(ctx.source_ref(start, end), LambdaExpression{
            kind: FunctionKind::Query,
            params,
            body
        })))
    )
}

Stage: u32 = {
    "stage" "(" <Number> ")" => u32::try_from(<>).unwrap()
}

PolynomialNameList: Vec<PolynomialName> = {
    <mut list:( <PolynomialName> "," )*> <end:PolynomialName>  => { list.push(end); list }
}

PolynomialName: PolynomialName = {
    <name:Identifier> <array_size:( "[" <Expression> "]" )?> => PolynomialName{<>}
}

ExpressionStatement: PilStatement = {
    <ExpressionStatementWithoutSemicolon> ";"
}

ExpressionStatementWithoutSemicolon: PilStatement = {
    <start:@L> <expr:Expression> <end:@R> => PilStatement::Expression(ctx.source_ref(start, end), expr)
}

PolCol = {
    "pol", "col"
} 

CommitWitness = {
    "commit", "witness"
} 

ConstantFixed = {
    "constant", "fixed"
}

GenericTypedName: (String, Option<TypeScheme<Expression>>) = {
    <name:Identifier> => (name, None),
    <vars:("<" <TypeVarBounds> ">")?> <name:Identifier> <ty:(":" <Type<Expression>>)> =>
        (name, Some(TypeScheme{ vars: vars.unwrap_or_default(), ty }))
}


// ---------------------------- ASM part -----------------------------

MachineDefinition: SymbolDefinition = {
    "machine" <name:Identifier> <params:MachineParams> <properties:("with" <MachineProperties>)?> "{" <statements:(MachineStatement)*> "}" => SymbolDefinition { name, value: Machine { params, properties: properties.unwrap_or_default(), statements}.into() },
}

MachineProperties: MachineProperties = {
    <start:@L> <mut list:( <MachineProperty> "," )*> <last:MachineProperty> ","? <end:@R> =>? {
        list.push(last);
        Ok(MachineProperties::try_from_prop_list(ctx.source_ref(start, end), list)?)
    }
}

MachineProperty: (String, Expression) = {
    <name:Identifier> ":" <value:RestrictedExpression> => (name, value),
}

MachineParams: MachineParams = {
    => MachineParams::default(),
    "(" ")" => MachineParams::default(),
    <start:@L> "(" <mut list:( <Param> "," )*> <last:Param> ","? ")" <end:@R> =>? {
        list.push(last);
        Ok(MachineParams::try_from_params(ctx.source_ref(start, end), list)?)
    }
}

MachineStatement: MachineStatement = {
    Submachine,
    RegisterDeclaration,
    InstructionDeclaration,
    LinkDeclarationStatement,
    PilStatementInMachine,
    FunctionDeclaration,
    OperationDeclaration,
}

PilStatementInMachine: MachineStatement = {
    <start:@L> <stmt:PilStatement> <end:@R> => MachineStatement::Pil(ctx.source_ref(start, end), stmt)
}

Submachine: MachineStatement = {
    <start:@L> <path:SymbolPath> <id:Identifier> <args:("(" <ExpressionList> ")")?> <end:@R> ";" => MachineStatement::Submachine(ctx.source_ref(start, end), path, id, args.unwrap_or_default()),
}

pub RegisterDeclaration: MachineStatement = {
    // TODO default update
    <start:@L> "reg" <id:Identifier> <flag:( "[" <RegisterFlag> "]" )?> <end:@R> ";" => MachineStatement::RegisterDeclaration(ctx.source_ref(start, end), id, flag)

}

RegisterFlag: RegisterFlag = {
    "@pc" => RegisterFlag::IsPC,
    "<=" => RegisterFlag::IsAssignment,
    "@r" => RegisterFlag::IsReadOnly,
}

pub InstructionDeclaration: MachineStatement = {
    <start:@L> "instr" <id:Identifier> <instr:Instruction> <end:@R> => MachineStatement::InstructionDeclaration(ctx.source_ref(start, end), id, instr)
}

pub Instruction: Instruction = {
    <params:Params> <links:(<LinkDeclaration>)*> <body:InstructionBody> => Instruction { params, body, links },
    <params:Params> <links:(<LinkDeclaration>)+> ";" => Instruction { params, body: InstructionBody(vec![]), links },
}

pub LinkDeclarationStatement: MachineStatement = {
    <start:@L> <link:LinkDeclaration> <end:@R> ";" => MachineStatement::LinkDeclaration(ctx.source_ref(start, end), link),
}

pub LinkDeclaration: LinkDeclaration = {
    "link" <flag:LinkFlag> "=>" <link:RestrictedExpression> =>? Ok(LinkDeclaration { flag, link: link.try_into()?, is_permutation: false, }),
    "link" <flag:LinkFlag> "~>" <link:RestrictedExpression> =>? Ok(LinkDeclaration { flag, link: link.try_into()?, is_permutation: true, }),
}

pub LinkFlag: Expression = {
    "if" <Expression>,
    => 1.into(),
}

pub InstructionBody: InstructionBody = {
    "{}" => InstructionBody(vec![]),
    "{" <InstructionBodyElements> "}" => InstructionBody(<>),
}

InstructionBodyElements: Vec<PilStatement> = {
    <mut list:( <InstructionBodyElement> "," )*> <end:InstructionBodyElement>  => { list.push(end); list },
    => vec![]
}

InstructionBodyElement: PilStatement = {
    ExpressionStatementWithoutSemicolon,
}

Params: Params<Param> = {
    <_input: ParamList> "->" <output: ParamList> => Params::new(_input, output),
    // we can ommit the arrow if there are no outputs
    <_input: ParamList> => Params::new(_input, vec![])
}

ParamList: Vec<Param> = {
    => vec![],
    <mut list:( <Param> "," )*> <end:Param>  => { list.push(end); list }
}

Param: Param = {
    <name: Identifier> <index:("[" <Number> "]")?> <ty:(":" <SymbolPath>)?> => Param{<>}
}

FunctionDeclaration: MachineStatement = {
    <start:@L> "function" <id:Identifier> <params:Params> "{" <stmt:(<FunctionStatement>)*> "}" <end:@R> => MachineStatement::FunctionDeclaration(ctx.source_ref(start, end), id, params, stmt)
}

OperationDeclaration: MachineStatement = {
    <start:@L> "operation" <id:Identifier> <op:OperationId> <params:Params> <end:@R> ";" => MachineStatement::OperationDeclaration(ctx.source_ref(start, end), id, op, params)
}

OperationId: OperationId = {
    "<" <id:Number> ">" => OperationId { id: Some(id.into()) },
    => OperationId { id: None }
}

pub FunctionStatement: FunctionStatement = {
    AssignmentStatement,
    LabelStatement,
    DebugDirectiveStatement,
    ReturnStatement,
    InstructionStatement,
}

AssignmentStatement: FunctionStatement = {
    <start:@L> <ids:IdentifierList> <op:AssignOperator> <expr:BoxedExpression> <end:@R> ";" => FunctionStatement::Assignment(ctx.source_ref(start, end), ids, op, expr)
}

IdentifierList: Vec<String> = {
    <mut list:( <Identifier> "," )*> <end:Identifier>  => { list.push(end); list },
    => vec![]
}

AssignOperator: Option<Vec<AssignmentRegister>> = {
    "<==" => None,
    "<=" <AssignmentRegisterList> "=" => Some(<>)
}

AssignmentRegisterList: Vec<AssignmentRegister> = {
    <mut list:( <AssignmentRegister> "," )*> <end:AssignmentRegister>  => { list.push(end); list },
    => vec![]
}

AssignmentRegister: AssignmentRegister = {
    <Identifier> => AssignmentRegister::Register(<>),
    "_" => AssignmentRegister::Wildcard,
}

ReturnStatement: FunctionStatement = {
    <start:@L> "return" <list:ExpressionList> <end:@R> ";" => FunctionStatement::Return(ctx.source_ref(start, end), list)
}

InstructionStatement: FunctionStatement = {
    <start:@L> <id:Identifier> <list:ExpressionList> <end:@R> ";" => FunctionStatement::Instruction(ctx.source_ref(start, end), id, list)
}

DebugDirectiveStatement: FunctionStatement = {
    <start:@L> ".debug" "file" <n:UnsignedInteger> <d:StringLiteral> <f:StringLiteral> <end:@R> ";"
        => FunctionStatement::DebugDirective(ctx.source_ref(start, end), DebugDirective::File(n.try_into().unwrap(), d, f)),
    <start:@L> ".debug" "loc" <f:UnsignedInteger> <line:UnsignedInteger> <col:UnsignedInteger> <end:@R> ";"
        => FunctionStatement::DebugDirective(ctx.source_ref(start, end), DebugDirective::Loc(f.try_into().unwrap(), line.try_into().unwrap(), col.try_into().unwrap())),
    <start:@L> ".debug" "insn" <insn:StringLiteral> <end:@R> ";"
        => FunctionStatement::DebugDirective(ctx.source_ref(start, end), DebugDirective::OriginalInstruction(insn)),
}

LabelStatement: FunctionStatement = {
    <start:@L> <id:Identifier> ":" <end:@R> => FunctionStatement::Label(ctx.source_ref(start, end), id)
}

// ---------------------------- Expressions -----------------------------
// Expressions are parameterized with StructOption because in some cases, we want to disallow the parsing of struct expressions.
// This allow us to use expression in two diferrent ways:
//  Expression<TermWithStruct> allows structs (renamed as Expression)
//  Expression<TermWithoutStruct> does not allow structs (renamed as RestrictedExpression).
//  Same for BoxedExpression.

ExpressionList: Vec<Expression> = {
    => vec![],
    <mut list:( <Expression> "," )*> <end:Expression>  => { list.push(end); list }
}

pub Expression = MacroExpression<TermWithStruct>;
pub RestrictedExpression = MacroExpression<TermWithoutStruct>;

pub BoxedExpression = MacroBoxedExpression<TermWithStruct>;
pub RestrictedBoxedExpression = MacroBoxedExpression<TermWithoutStruct>;

MacroExpression<StructOption>: Expression = {
    MacroBoxedExpression<StructOption> => *<>,
}

MacroBoxedExpression<StructOption>: Box<Expression> = {
    LookupExpression<StructOption>,
}

LookupExpression<StructOption>: Box<Expression> = {
    <start:@L> <left:SelectedExpressions<StructOption>> "in" <right:SelectedExpressions<StructOption>> <end:@R> => ctx.to_expr_with_source_ref(BinaryOperation {left, op: BinaryOperator::In, right}, start, end),
    <start:@L> <left:SelectedExpressions<StructOption>> "is" <right:SelectedExpressions<StructOption>> <end:@R> => ctx.to_expr_with_source_ref(BinaryOperation {left, op: BinaryOperator::Is, right}, start, end),
    <start:@L> <left:SelectedExpressions<StructOption>> "connect" <right:SelectedExpressions<StructOption>> <end:@R> => ctx.to_expr_with_source_ref(BinaryOperation {left, op: BinaryOperator::Connect, right}, start, end),
    SelectedExpressions<StructOption>
}

SelectedExpressions<StructOption>: Box<Expression> = {
     <start:@L> <left:LambdaExpression<StructOption>> "$" <right:LambdaExpression<StructOption>> <end:@R> => ctx.to_expr_with_source_ref(BinaryOperation {left, op: BinaryOperator::Select, right}, start, end),
    LambdaExpression<StructOption>
}

LambdaExpression<StructOption>: Box<Expression> = {
    <start:@L> <kind:FunctionKind> "||" <body:LambdaExpression<StructOption>> <end:@R>
        => ctx.to_expr_with_source_ref(LambdaExpression{kind, params: vec![], body}, start, end),
    <start:@L> <kind:FunctionKind> "|" <params:ParameterList> "|" <body:LambdaExpression<StructOption>> <end:@R>
        => ctx.to_expr_with_source_ref(LambdaExpression{kind, params, body}, start, end),
    LogicalOr<StructOption>
}

FunctionKind: FunctionKind = {
    => FunctionKind::Pure,
    "query" => FunctionKind::Query,
    "constr" => FunctionKind::Constr,
}

LogicalOr<StructOption>: Box<Expression> = {
    <start:@L> <left:LogicalOr<StructOption>> "||" <right:LogicalAnd<StructOption>> <end:@R> => ctx.to_expr_with_source_ref(BinaryOperation { left, op: BinaryOperator::LogicalOr, right }, start, end),
    LogicalAnd<StructOption>,
}

LogicalAnd<StructOption>: Box<Expression> = {
    <start:@L> <left:LogicalAnd<StructOption>> "&&" <right:Comparison<StructOption>> <end:@R> => ctx.to_expr_with_source_ref(BinaryOperation { left, op: BinaryOperator::LogicalAnd, right }, start, end),
    Comparison<StructOption>,
}

Comparison<StructOption>: Box<Expression> = {
    <start:@L> <left:BinaryOr<StructOption>> <op:ComparisonOp> <right:BinaryOr<StructOption>> <end:@R> => ctx.to_expr_with_source_ref(BinaryOperation { left, op: op, right }, start, end),
    BinaryOr<StructOption>
}

ComparisonOp: BinaryOperator = {
    "<" => BinaryOperator::Less,
    "<=" => BinaryOperator::LessEqual,
    "==" => BinaryOperator::Equal,
    "=" => BinaryOperator::Identity,
    "!=" => BinaryOperator::NotEqual,
    ">=" => BinaryOperator::GreaterEqual,
    ">" => BinaryOperator::Greater,
}

BinaryOr<StructOption>: Box<Expression> = {
    <start:@L> <left:BinaryOr<StructOption>> <op:BinaryOrOp> <right:BinaryXor<StructOption>> <end:@R> => ctx.to_expr_with_source_ref(BinaryOperation { left, op, right }, start, end),
    BinaryXor<StructOption>,
}

BinaryOrOp: BinaryOperator = {
    "|" => BinaryOperator::BinaryOr,
}

BinaryXor<StructOption>: Box<Expression> = {
    <start:@L> <left:BinaryXor<StructOption>> <op:BinaryXorOp> <right:BinaryAnd<StructOption>> <end:@R> => ctx.to_expr_with_source_ref(BinaryOperation { left, op, right }, start, end),
    BinaryAnd<StructOption>,
}

BinaryXorOp: BinaryOperator = {
    "^" => BinaryOperator::BinaryXor,
}

BinaryAnd<StructOption>: Box<Expression> = {
    <start:@L> <left:BinaryAnd<StructOption>> <op:BinaryAndOp> <right:BitShift<StructOption>> <end:@R> => ctx.to_expr_with_source_ref(BinaryOperation { left, op, right }, start, end),
    BitShift<StructOption>,
}

BinaryAndOp: BinaryOperator = {
    "&" => BinaryOperator::BinaryAnd,
}

BitShift<StructOption>: Box<Expression> = {
    <start:@L> <left:BitShift<StructOption>> <op:BitShiftOp> <right:Sum<StructOption>> <end:@R> => ctx.to_expr_with_source_ref(BinaryOperation { left, op, right }, start, end),
    Sum<StructOption>,
}

BitShiftOp: BinaryOperator = {
    "<<" => BinaryOperator::ShiftLeft,
    ">>" => BinaryOperator::ShiftRight,
}

Sum<StructOption>: Box<Expression> = {
    <start:@L> <left:Sum<StructOption>> <op:SumOp> <right:Product<StructOption>> <end:@R> => ctx.to_expr_with_source_ref(BinaryOperation { left, op, right }, start, end),
    Product<StructOption>,
}

SumOp: BinaryOperator = {
    "+" => BinaryOperator::Add,
    "-" => BinaryOperator::Sub,
}

Product<StructOption>: Box<Expression> = {
    <start:@L> <left:Product<StructOption>> <op:ProductOp> <right:Power<StructOption>> <end:@R> => ctx.to_expr_with_source_ref(BinaryOperation { left, op, right }, start, end),
    Power<StructOption>,
}

ProductOp: BinaryOperator = {
    "*" => BinaryOperator::Mul,
    "/" => BinaryOperator::Div,
    "%" => BinaryOperator::Mod,
}

Power<StructOption>: Box<Expression> = {
    <start:@L> <left:Term<StructOption>> <op:PowOp> <right:Power<StructOption>> <end:@R> => ctx.to_expr_with_source_ref(BinaryOperation { left, op, right }, start, end),
    Unary<StructOption>,
}

PowOp: BinaryOperator = {
    "**" => BinaryOperator::Pow,
}

Unary<StructOption>: Box<Expression> = {
    <start:@L> <op:PrefixUnaryOp> <expr:PostfixUnary<StructOption>> <end:@R> => ctx.to_expr_with_source_ref(UnaryOperation{op, expr}, start, end),
    PostfixUnary<StructOption>,
}

PrefixUnaryOp: UnaryOperator = {
    "-" => UnaryOperator::Minus,
    "!" => UnaryOperator::LogicalNot,
}

PostfixUnary<StructOption>: Box<Expression> = {
    <start:@L> <t:Term<StructOption>> <op:PostfixUnaryOp> <end:@R> => ctx.to_expr_with_source_ref(UnaryOperation{op, expr: t}, start, end),
    Term<StructOption>,
}

PostfixUnaryOp: UnaryOperator = {
    "'" => UnaryOperator::Next,
}

Term<StructOption>: Box<Expression> = {
    StructOption,
}

TermWithStruct: Box<Expression> = {
    TermCommon<TermWithStruct>,
    StructExpression,
}

TermWithoutStruct: Box<Expression> = {
    TermCommon<TermWithoutStruct>,
}


TermCommon<StructOption>: Box<Expression> = {
    <start:@L> <i:IndexAccess<StructOption>> <end:@R> => ctx.to_expr_with_source_ref(i, start, end),
    <start:@L> <f:FunctionCall<StructOption>> <end:@R> => ctx.to_expr_with_source_ref(f, start, end),
    <start:@L> <i:ConstantIdentifier> <end:@R> => ctx.to_expr_with_source_ref(NamespacedPolynomialReference::from_identifier(i), start, end),
    <start:@L> <g:GenericReference> <end:@R> => ctx.to_expr_with_source_ref(g, start, end),
    <start:@L> <p:PublicIdentifier> <end:@R> => Box::new(Expression::PublicReference(ctx.source_ref(start, end), p)),
    <start:@L> <value:Number> <end:@R> => ctx.to_expr_with_source_ref(Number {value: value.into(), type_: None}, start, end),
    <start:@L> <s:StringLiteral> <end:@R> => Box::new(Expression::String(ctx.source_ref(start, end), s)),
    MatchExpression,
    IfExpression,
    BlockExpression,
    <start:@L> "[" <items:ExpressionList> "]" <end:@R> => ctx.to_expr_with_source_ref(ArrayLiteral{items}, start, end),
    <start:@L> "(" <head:Expression> "," <tail:ExpressionList> ")" <end:@R> => { let mut list = vec![head]; list.extend(tail); Box::new(Expression::Tuple(ctx.source_ref(start, end), list)) },
    <start:@L> "(" ")" <end:@R> => Box::new(Expression::Tuple(ctx.source_ref(start, end), vec![])),
    "(" <BoxedExpression> ")",
    <start:@L> "${" <b:BoxedExpression> "}" <end:@R> => Box::new(Expression::FreeInput(ctx.source_ref(start, end), b))
}

IndexAccess<StructOption>: IndexAccess = {
    <array:Term<StructOption>> "[" <index:BoxedExpression> "]" => IndexAccess{<>},
}

FunctionCall<StructOption>: FunctionCall = {
    <function:Term<StructOption>> "(" <arguments:ExpressionList> ")" => FunctionCall {<>},
}

NamespacedPolynomialReference: NamespacedPolynomialReference = {
    <SymbolPath> => <>.into(),
    <namespace:Identifier> "." <name:Identifier> => SymbolPath::from_parts([namespace, name].into_iter().map(Part::Named)).into(),
}

GenericReference: NamespacedPolynomialReference = {
    <namespace:Identifier> "." <name:Identifier> => SymbolPath::from_parts([namespace, name].into_iter().map(Part::Named)).into(),
    <path:GenericSymbolPath> => NamespacedPolynomialReference{path: path.0, type_args: path.1},
}

MatchExpression: Box<Expression> = {
    <start:@L> "match" <scrutinee:RestrictedBoxedExpression> "{" <arms:MatchArms> "}" <end:@R> => ctx.to_expr_with_source_ref(MatchExpression{scrutinee, arms}, start, end),
}

MatchArms: Vec<MatchArm> = {
    => vec![],
    <mut list:( <MatchArm> "," )*> <end:MatchArm> ","?  => { list.push(end); list }
}

MatchArm: MatchArm = {
    <pattern:Pattern> "=>" <value:Expression> => MatchArm{pattern, value},
}

IfExpression: Box<Expression> = {
    <start:@L> "if" <condition:RestrictedBoxedExpression>
        <body:BlockExpression>
        "else"
        <else_body:BlockExpression>
        <end:@R> => ctx.to_expr_with_source_ref(IfExpression{condition, body, else_body}, start, end),
}

StructExpression: Box<Expression> = {
    <start:@L> <name:Identifier> "{" <fields:NamedExpressions> "}" <end:@R> => ctx.to_expr_with_source_ref(StructExpression{name, fields}, start, end),
}

BlockExpression: Box<Expression> = {
    <start:@L> "{" <statements:StatementInsideBlock*> <expr:BoxedExpression?> "}" <end:@R> => ctx.to_expr_with_source_ref(BlockExpression{statements, expr}, start, end),
}

StatementInsideBlock: StatementInsideBlock = {
    "let" <pattern:Pattern> <ty:(":" <Type<ArrayLengthNumber>>)?> <value:("=" <Expression>)?> ";" => StatementInsideBlock::LetStatement(LetStatementInsideBlock{<>}),
    <Expression> ";" => StatementInsideBlock::Expression(<>),
}

<<<<<<< HEAD
=======

// This rules are placeholder to test the parser. Structs are not implemented yet.
StructExpression: Box<Expression> = {
    <start:@L> <name:Identifier> "{" <fields:NamedExpressions> "}" <end:@R> => Box::new(Expression::Tuple(ctx.source_ref(start, end), vec![])),
}

NamedExpressions: Vec<NamedExpression<Expression>> = {
    => vec![],
    <mut list:( <NamedExpression> "," )*> <end:NamedExpression> ","?  => { list.push(end); list }
}

NamedExpression: NamedExpression<Expression> = {
    <name:Identifier> ":" <body:Expression> => NamedExpression { name, body }
}

>>>>>>> e668cdfc
// ---------------------------- Pattern -----------------------------

Pattern: Pattern = {
    <start:@L> "_" <end:@R> => Pattern::CatchAll(ctx.source_ref(start, end)),
    <start:@L> <n:Number> <end:@R> => Pattern::Number(ctx.source_ref(start, end), n.into()),
    <start:@L> "-" <n:Number> <end:@R> => Pattern::Number(ctx.source_ref(start, end), -BigInt::from(n)),
    <start:@L> <l:StringLiteral> <end:@R> => Pattern::String(ctx.source_ref(start, end), l),
    TuplePattern,
    ArrayPattern,
    // We never parse Pattern::Variable directly. Instead, we
    // parse all identifiers (and symbol paths) as Pattern::Enum.
    // At symbol resolution stage, single identifiers that do not
    // exist in the current scope are then turned into Pattern::Variable
    // to allow `match x { (y, None) => ... }` to bind the first component
    // to `y` and match the enum variant `None` at the same time.
    EnumPattern,
}

PatternIncludingEllipsis: Pattern = {
    Pattern => <>,
    <start:@L> ".." <end:@R> => Pattern::Ellipsis(ctx.source_ref(start, end)),
}

TuplePattern: Pattern = {
    <start:@L> "(" ")" <end:@R> => Pattern::Tuple(ctx.source_ref(start, end), vec![]),
    <start:@L> "(" <mut items:(<Pattern> ",")+> <last:Pattern> ")" <end:@R> => Pattern::Tuple(ctx.source_ref(start, end), {items.push(last); items})
}

ArrayPattern: Pattern = {
    <start:@L> "[" "]" <end:@R> => Pattern::Array(ctx.source_ref(start, end), vec![]),
    <start:@L> "[" <mut items:(<PatternIncludingEllipsis> ",")*> <last:PatternIncludingEllipsis> "]" <end:@R> => Pattern::Array(ctx.source_ref(start, end), {items.push(last); items})
}

EnumPattern: Pattern = {
    <start:@L> <n:SymbolPath> <items:( "(" <PatternList> ")" )?> <end:@R> => Pattern::Enum(ctx.source_ref(start, end), n, items)
}

PatternList: Vec<Pattern> = {
    <mut list:( <Pattern> "," )*> <end:Pattern>  => { list.push(end); list },
    => vec![]
}

// ---------------------------- Trait/Impl Declaration -----------------------------

TraitDeclaration: TraitDeclaration<Expression> = {
    "trait" <name:Identifier> <type_vars:("<" <TraitVars> ">")> "{" <functions:TraitFunctions> "}" => TraitDeclaration { name, type_vars, functions }
}

TraitVars: Vec<String> = {
    <mut list:( <TypeVar> "," )*> <end:TypeVar> ","?  => { list.push(end); list }
}

TraitFunctions: Vec<TraitFunction<Expression>> = {
    => vec![],
    <mut list:( <TraitFunction> "," )*> <end:TraitFunction> ","  => { list.push(end); list }
}

TraitFunction: TraitFunction<Expression> = {
    <name:Identifier> ":" <params:TypeTermList<Expression>> "->" <value:TypeTermBox<Expression>> => TraitFunction { name, ty: Type::Function(FunctionType{params, value}) }
}

TraitImplementation: TraitImplementation<Expression> = {
    <start:@L> "impl" <type_scheme: GenericTraitName> "{" <functions:NamedArcExpressions> "}" <end:@L> => TraitImplementation { name: type_scheme.0, source_ref: ctx.source_ref(start, end), type_scheme: type_scheme.1, functions }
}


NamedArcExpressions: Vec<NamedExpression<Arc<Expression>>> = {
    => vec![],
    <mut list:( <NamedArcExpression> "," )*> <end:NamedArcExpression> ","?  => { list.push(end); list }
}

NamedArcExpression: NamedExpression<Arc<Expression>> = {
    <name:Identifier> ":" <body:Expression> => NamedExpression { name, body: body.into() }
}

GenericTraitName: (SymbolPath, TypeScheme) = {
    <vars:("<" <TypeVarBounds> ">")?> <name:SymbolPath> <items:("<" <TypeTermList<ArrayLengthNumber>> ">")> =>
        (name, TypeScheme{ vars: vars.unwrap_or_default(), ty: Type::Tuple(TupleType{items}) })
}


// ---------------------------- Type Declarations -----------------------------

EnumDeclaration: EnumDeclaration<Expression> = {
    "enum" <name:Identifier> <type_vars:("<" <TypeVarBounds> ">")?> "{" <variants:EnumVariants> "}"
        => EnumDeclaration{name, type_vars: type_vars.unwrap_or_default(), variants}
}

EnumVariants: Vec<EnumVariant<Expression>> = {
    => vec![],
    <mut list:( <EnumVariant> "," )*> <end:EnumVariant> ","?  => { list.push(end); list }
}

EnumVariant: EnumVariant<Expression> = {
    <name:Identifier> <fields:("(" <TypeTermList<Expression>> ")")?> => EnumVariant{<>}
}

StructDeclaration: StructDeclaration<Expression> = {
    "struct" <name:Identifier> <type_vars:("<" <TypeVarBounds> ">")?> "{" <fields:StructFields> "}"
        => StructDeclaration{name, type_vars: type_vars.unwrap_or_default(), fields}
}

StructFields: Vec<(String, Type<Expression>)> = {
    => Vec::new(),
    <mut fields:(<StructField> "," )*> <end:StructField> ","? => {
        fields.push(end);
        fields
    }
}

StructField: (String, Type<Expression>) = {
    <name:Identifier> ":" <type_:TypeTerm<Expression>> => (name, type_)
}

// ---------------------------- Type Names -----------------------------

pub TypeExpr = Type<Expression>;
pub TypeNumber = Type<Number>;

Type<ArrayLength>: Type<ArrayLength> = {
    <params:TypeTermList<ArrayLength>> "->" <value:TypeTermBox<ArrayLength>> => Type::Function(FunctionType{<>}),
    TypeTerm<ArrayLength>
}

TypeTermList<ArrayLength>: Vec<Type<ArrayLength>> = {
    => vec![],
    <mut list:( <TypeTerm<ArrayLength>> "," )*> <end:TypeTerm<ArrayLength>>  => { list.push(end); list }
}

TypeTermBox<ArrayLength>: Box<Type<ArrayLength>> = {
    TypeTerm<ArrayLength> => Box::new(<>)
}

TypeTerm<ArrayLength>: Type<ArrayLength> = {
    // The parser parses all identifiers as NamedTypes, some are translated
    // to TypeVars later.
    TypeSymbolPath ("<" <TypeTermList<ArrayLength>> ">")? => Type::NamedType(<>),
    "!" => Type::Bottom,
    "bool" => Type::Bool,
    "int" => Type::Int,
    "fe" => Type::Fe,
    "string" => Type::String,
    "col" => Type::Col,
    "inter" => Type::Inter,
    "expr" => Type::Expr,
    <base:TypeTerm<ArrayLength>> "[" <length:ArrayLength?> "]" => Type::Array(ArrayType{base: Box::new(base), length}),
    "(" <mut items:( <TypeTerm<ArrayLength>> "," )+> <end:TypeTerm<ArrayLength>> ")" => { items.push(end); Type::Tuple(TupleType{items}) },
    "(" ")" => Type::Tuple(TupleType{items: vec![]}),
    "(" <Type<ArrayLength>> ")",
}

ArrayLengthExpr: Expression = {
    Expression
}

ArrayLengthNumber: u64 = {
    Number => u64::try_from(<>).unwrap()
}

TypeVar: String = {
    UppercaseIdentifier => <>,
}


// bounds should be SymbolPaths in the future.
pub TypeVarBounds: TypeBounds = {
    => Default::default(),
    <list:( <TypeVarWithBounds> "," )*> <end:TypeVarWithBounds> => TypeBounds::new(list.into_iter().chain(std::iter::once(end)))
}

TypeVarWithBounds: (String, BTreeSet<String>) = {
    <TypeVar> <TypeBoundsList> => (<>)
}

TypeBoundsList: BTreeSet<String> = {
    => Default::default(),
    ":" <list:( <Identifier> "+" )*> <end:Identifier>  => list.into_iter().chain(std::iter::once(end)).collect(),
}



// ---------------------------- Terminals -----------------------------



StringLiteral: String = {
    r#""[^\\"\n\r]*(\\[tnfbrx'"\\0-9][^\\"\n\r]*)*""# => unescape_string(<>)
}

Identifier: String = {
    r"[a-z_][a-zA-Z$_0-9@]*" => <>.to_string(),
    UppercaseIdentifier,
    SpecialIdentifier => <>.to_string(),
}

NonSpecialIdentifier: String = {
    r"[a-z_][a-zA-Z$_0-9@]*" => <>.to_string(),
    UppercaseIdentifier => <>.to_string(),
}

UppercaseIdentifier: String = {
    r"[A-Z][a-zA-Z$_0-9@]*" => <>.to_string(),
}

// These identifier are special in the way that the lexer would treat them as keywords,
// but these keywords can never occur in a place where an identifier can be expected,
// so we allow them as identifiers as well.
SpecialIdentifier: &'input str = {
    "file",
    "loc",
    "insn",
    "int",
    "inter",
    "fe",
    "expr",
    "bool",
}

ConstantIdentifier: String = {
    r"%[a-zA-Z_][a-zA-Z$_0-9@]*" => <>.to_string(),
}

PublicIdentifier: String = {
    r":[a-zA-Z_][a-zA-Z$_0-9@]*" => <>.strip_prefix(":").unwrap().to_string()
}

Number: BigUint = {
    r"[0-9][0-9_]*" => BigUint::from_str(&<>.replace('_', "")).unwrap().into(),
    r"0x[0-9A-Fa-f][0-9A-Fa-f_]*" => BigUint::from_str_radix(&<>[2..].replace('_', ""), 16).unwrap().into(),
}

UnsignedInteger: BigUint = {
    r"[0-9][0-9_]*" => BigUint::from_str(&<>.replace('_', "")).unwrap(),
    r"0x[0-9A-Fa-f][0-9A-Fa-f_]*" => BigUint::from_str_radix(&<>[2..].replace('_', ""), 16).unwrap(),
}<|MERGE_RESOLUTION|>--- conflicted
+++ resolved
@@ -668,14 +668,6 @@
     <Expression> ";" => StatementInsideBlock::Expression(<>),
 }
 
-<<<<<<< HEAD
-=======
-
-// This rules are placeholder to test the parser. Structs are not implemented yet.
-StructExpression: Box<Expression> = {
-    <start:@L> <name:Identifier> "{" <fields:NamedExpressions> "}" <end:@R> => Box::new(Expression::Tuple(ctx.source_ref(start, end), vec![])),
-}
-
 NamedExpressions: Vec<NamedExpression<Expression>> = {
     => vec![],
     <mut list:( <NamedExpression> "," )*> <end:NamedExpression> ","?  => { list.push(end); list }
@@ -685,7 +677,6 @@
     <name:Identifier> ":" <body:Expression> => NamedExpression { name, body }
 }
 
->>>>>>> e668cdfc
 // ---------------------------- Pattern -----------------------------
 
 Pattern: Pattern = {
