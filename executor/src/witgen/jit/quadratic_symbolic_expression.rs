--- conflicted
+++ resolved
@@ -69,19 +69,7 @@
     constant: SymbolicExpression<T, V>,
 }
 
-<<<<<<< HEAD
-impl<T: FieldElement, V: Clone + Hash + Eq> From<SymbolicExpression<T, V>>
-    for QuadraticSymbolicExpression<T, V>
-{
-=======
-// TODO We need occurrence lists for all variables, both in their unknon
-// version and in their known version (in the symbolic expressions),
-// because range constraints therein can also change.
-// they could also change to simpler expressions if one sub-expression turns to one or zero.
-// So we also need update functions for the symbolic expressions.
-
 impl<T: FieldElement, V> From<SymbolicExpression<T, V>> for QuadraticSymbolicExpression<T, V> {
->>>>>>> fdce8ce6
     fn from(k: SymbolicExpression<T, V>) -> Self {
         Self {
             quadratic: Default::default(),
