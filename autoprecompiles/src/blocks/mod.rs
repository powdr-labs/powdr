--- conflicted
+++ resolved
@@ -15,13 +15,7 @@
 
 #[derive(Debug, Serialize, Deserialize, Clone)]
 pub struct BasicBlock<I> {
-<<<<<<< HEAD
-    /// The index of the first instruction in this block in the original program.
-    pub start_idx: usize,
-    /// The PC of the first instruction in this block.
-=======
     /// The program counter of the first instruction in this block.
->>>>>>> c856986f
     pub start_pc: u64,
     pub statements: Vec<I>,
 }
@@ -57,16 +51,8 @@
 }
 
 pub trait Instruction<T>: Clone {
-<<<<<<< HEAD
-    /// The opcode of the instruction.
-    fn opcode(&self) -> usize;
-
     /// Returns a list of concrete values that the LHS of the PC lookup should be assigned to.
     /// An entry can be `None` to indicate that the value is not known at compile time.
     /// The provided PC will in practice be provided for the first instruction of the block.
     fn pc_lookup_row(&self, pc: Option<u64>) -> Vec<Option<T>>;
-=======
-    /// Turns the instruction into a symbolic representation.
-    fn into_symbolic_instruction(self) -> SymbolicInstructionStatement<T>;
->>>>>>> c856986f
 }