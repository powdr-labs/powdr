--- conflicted
+++ resolved
@@ -210,22 +210,12 @@
                     shared_chips_pair.clone(),
                 )
                 .into(),
-<<<<<<< HEAD
-                PrecompileImplementation::PlonkChip => PlonkChip::new(
-                    precompile.clone(),
-                    self.airs.clone(),
-                    offline_memory.clone(),
-                    self.base_config.clone(),
-                    shared_chips_pair.clone(),
-                    self.bus_map.clone(),
-                )
-                .into(),
-=======
                 PrecompileImplementation::PlonkChip => {
                     let copy_constraint_bus_id = builder.new_bus_idx();
 
                     PlonkChip::new(
                         precompile.clone(),
+                        self.airs.clone(),
                         offline_memory.clone(),
                         self.base_config.clone(),
                         shared_chips_pair.clone(),
@@ -234,7 +224,6 @@
                     )
                     .into()
                 }
->>>>>>> 4b829812
             };
 
             inventory.add_executor(powdr_chip, once(precompile.opcode.global_opcode()))?;
