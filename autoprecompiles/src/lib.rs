use crate::adapter::{Adapter, AdapterApc, AdapterVmConfig};
use crate::blocks::BasicBlock;
use crate::bus_map::{BusMap, BusType};
use crate::evaluation::AirStats;
use crate::expression_conversion::algebraic_to_grouped_expression;
use crate::symbolic_machine_generator::convert_machine;
use expression::{AlgebraicExpression, AlgebraicReference};
use itertools::Itertools;
use powdr::UniqueReferences;
use powdr_expression::AlgebraicUnaryOperator;
use powdr_expression::{
    visitors::Children, AlgebraicBinaryOperation, AlgebraicBinaryOperator, AlgebraicUnaryOperation,
};
use serde::{Deserialize, Serialize};
use std::fmt::Display;
use std::io::BufWriter;
use std::iter::once;
use std::path::{Path, PathBuf};
use std::sync::Arc;
use symbolic_machine_generator::statements_to_symbolic_machine;

use powdr_number::FieldElement;

pub mod adapter;
pub mod blocks;
pub mod bus_map;
pub mod constraint_optimizer;
pub mod evaluation;
pub mod execution_profile;
pub mod expression;
pub mod expression_conversion;
pub mod low_degree_bus_interaction_optimizer;
pub mod memory_optimizer;
pub mod optimizer;
pub mod pgo;
pub mod powdr;
pub mod range_constraint_optimizer;
mod stats_logger;
pub mod symbolic_machine_generator;
pub use pgo::{PgoConfig, PgoType};
pub use powdr_constraint_solver::inliner::DegreeBound;
pub mod trace_handler;

#[derive(Clone)]
pub struct PowdrConfig {
    /// Number of autoprecompiles to generate.
    pub autoprecompiles: u64,
    /// Number of basic blocks to skip for autoprecompiles.
    /// This is either the largest N if no PGO, or the costliest N with PGO.
    pub skip_autoprecompiles: u64,
    /// Max degree of constraints.
    pub degree_bound: DegreeBound,
    /// The path to the APC candidates dir, if any.
    pub apc_candidates_dir_path: Option<PathBuf>,
}

impl PowdrConfig {
    pub fn new(autoprecompiles: u64, skip_autoprecompiles: u64, degree_bound: DegreeBound) -> Self {
        Self {
            autoprecompiles,
            skip_autoprecompiles,
            degree_bound,
            apc_candidates_dir_path: None,
        }
    }

    pub fn with_apc_candidates_dir<P: AsRef<Path>>(mut self, path: P) -> Self {
        self.apc_candidates_dir_path = Some(path.as_ref().to_path_buf());
        self
    }
}

#[derive(Debug, Clone, PartialEq, Hash, Eq, Serialize, Deserialize)]
pub struct SymbolicInstructionStatement<T> {
    pub opcode: T,
    pub args: Vec<T>,
}

impl<T> IntoIterator for SymbolicInstructionStatement<T> {
    type IntoIter = std::iter::Chain<std::iter::Once<T>, std::vec::IntoIter<T>>;
    type Item = T;

    fn into_iter(self) -> Self::IntoIter {
        once(self.opcode).chain(self.args)
    }
}

#[derive(Debug, Clone, Serialize, Deserialize)]
pub struct SymbolicConstraint<T> {
    pub expr: AlgebraicExpression<T>,
}

impl<T: Display> Display for SymbolicConstraint<T> {
    fn fmt(&self, f: &mut std::fmt::Formatter<'_>) -> std::fmt::Result {
        write!(f, "{}", self.expr)
    }
}

impl<T> From<AlgebraicExpression<T>> for SymbolicConstraint<T> {
    fn from(expr: AlgebraicExpression<T>) -> Self {
        let expr = match expr {
            AlgebraicExpression::UnaryOperation(AlgebraicUnaryOperation {
                op: AlgebraicUnaryOperator::Minus,
                expr,
            }) => *expr, // Remove the negation at the outside.
            other => other,
        };
        Self { expr }
    }
}

impl<T> Children<AlgebraicExpression<T>> for SymbolicConstraint<T> {
    fn children(&self) -> Box<dyn Iterator<Item = &AlgebraicExpression<T>> + '_> {
        Box::new(once(&self.expr))
    }

    fn children_mut(&mut self) -> Box<dyn Iterator<Item = &mut AlgebraicExpression<T>> + '_> {
        Box::new(once(&mut self.expr))
    }
}

#[derive(Debug, Clone, Serialize, Deserialize, Eq, PartialEq, Hash)]
pub struct SymbolicBusInteraction<T> {
    pub id: u64,
    pub mult: AlgebraicExpression<T>,
    pub args: Vec<AlgebraicExpression<T>>,
}

impl<T: Display> Display for SymbolicBusInteraction<T> {
    fn fmt(&self, f: &mut std::fmt::Formatter<'_>) -> std::fmt::Result {
        write!(
            f,
            "(id={}, mult={}, args=[{}])",
            self.id,
            self.mult,
            self.args.iter().join(", ")
        )
    }
}

impl<T: Copy> SymbolicBusInteraction<T> {
    pub fn try_multiplicity_to_number(&self) -> Option<T> {
        match self.mult {
            AlgebraicExpression::Number(n) => Some(n),
            _ => None,
        }
    }
}

impl<T> Children<AlgebraicExpression<T>> for SymbolicBusInteraction<T> {
    fn children(&self) -> Box<dyn Iterator<Item = &AlgebraicExpression<T>> + '_> {
        Box::new(once(&self.mult).chain(&self.args))
    }

    fn children_mut(&mut self) -> Box<dyn Iterator<Item = &mut AlgebraicExpression<T>> + '_> {
        Box::new(once(&mut self.mult).chain(&mut self.args))
    }
}

#[derive(Debug, Clone, Serialize, Deserialize, Ord, PartialOrd, Eq, PartialEq, Hash)]
pub enum BusInteractionKind {
    Send,
    Receive,
}

/// A machine comprised of algebraic constraints, bus interactions and potentially derived columns.
#[derive(Debug, Clone, Serialize, Deserialize)]
pub struct SymbolicMachine<T> {
    /// Constraints whose expressions have to evaluate to zero for an assignment to be satisfying.
    pub constraints: Vec<SymbolicConstraint<T>>,
<<<<<<< HEAD
    /// A bus interaction that models communication with other machines / chips or static lookups.
=======
    /// Bus interactions that model communication with other machines / chips or static lookups.
>>>>>>> f68b8407
    pub bus_interactions: Vec<SymbolicBusInteraction<T>>,
    /// Columns that have been newly created during the optimization process with a method
    /// to compute their values from other columns.
    pub derived_columns: Vec<(AlgebraicReference, ComputationMethod<T>)>,
}

<<<<<<< HEAD
/// A machine comprised of algebraic constraints, bus interactions and potentially derived columns.
#[derive(Debug, Clone, Serialize, Deserialize)]
pub struct SymbolicMachineOld<T> {
    /// Constraints whose expressions have to evaluate to zero for an assignment to be satisfying.
    pub constraints: Vec<SymbolicConstraint<T>>,
    /// A bus interaction that models communication with other machines / chips or static lookups.
    pub bus_interactions: Vec<SymbolicBusInteraction<T>>,
}

impl<T> From<SymbolicMachineOld<T>> for SymbolicMachine<T> {
    fn from(old: SymbolicMachineOld<T>) -> Self {
        Self {
            constraints: old.constraints,
            bus_interactions: old.bus_interactions,
            derived_columns: Vec::new(),
        }
    }
}

=======
>>>>>>> f68b8407
type ComputationMethod<T> =
    powdr_constraint_solver::constraint_system::ComputationMethod<T, AlgebraicExpression<T>>;

impl<T> SymbolicMachine<T> {
    pub fn main_columns(&self) -> impl Iterator<Item = AlgebraicReference> + use<'_, T> {
        self.unique_references()
    }
}

impl<T: Display> Display for SymbolicMachine<T> {
    fn fmt(&self, f: &mut std::fmt::Formatter<'_>) -> std::fmt::Result {
        for bus_interaction in &self.bus_interactions {
            writeln!(f, "{bus_interaction}")?;
        }
        for constraint in &self.constraints {
            writeln!(f, "{constraint} = 0")?;
        }
        Ok(())
    }
}

impl<T: Display + Ord + Clone> SymbolicMachine<T> {
    pub fn render<C: Display + Clone + PartialEq + Eq>(&self, bus_map: &BusMap<C>) -> String {
        let main_columns = self.main_columns().sorted().collect_vec();
        let mut output = format!(
            "Symbolic machine using {} unique main columns:\n  {}\n",
            main_columns.len(),
            main_columns.iter().join("\n  ")
        );
        let bus_interactions_by_bus = self
            .bus_interactions
            .iter()
            .map(|bus_interaction| (bus_interaction.id, bus_interaction))
            .into_group_map()
            .into_iter()
            // sorted_by_key is stable, so we'll keep the order within each bus
            .sorted_by_key(|(bus_id, _)| *bus_id)
            .collect::<Vec<_>>();
        for (bus_id, bus_interactions) in &bus_interactions_by_bus {
            let bus_type = bus_map.bus_type(*bus_id);
            output.push_str(&format!("\n// Bus {bus_id} ({bus_type}):\n",));
            for bus_interaction in bus_interactions {
                output.push_str(&format!(
                    "mult={}, args=[{}]\n",
                    bus_interaction.mult,
                    bus_interaction.args.iter().join(", ")
                ));
            }
        }

        if !self.constraints.is_empty() {
            output.push_str("\n// Algebraic constraints:\n");
        }

        for constraint in &self.constraints {
            output.push_str(&format!("{constraint} = 0\n"));
        }

        output.trim().to_string()
    }
}

impl<T> SymbolicMachine<T> {
    pub fn degree(&self) -> usize {
        self.children().map(|e| e.degree()).max().unwrap_or(0)
    }
}

impl<T> Children<AlgebraicExpression<T>> for SymbolicMachine<T> {
    fn children(&self) -> Box<dyn Iterator<Item = &AlgebraicExpression<T>> + '_> {
        Box::new(
            self.constraints
                .iter()
                .flat_map(|c| c.children())
                .chain(self.bus_interactions.iter().flat_map(|i| i.children())),
        )
    }

    fn children_mut(&mut self) -> Box<dyn Iterator<Item = &mut AlgebraicExpression<T>> + '_> {
        Box::new(
            self.constraints
                .iter_mut()
                .flat_map(|c| c.children_mut())
                .chain(
                    self.bus_interactions
                        .iter_mut()
                        .flat_map(|i| i.children_mut()),
                ),
        )
    }
}

#[derive(Debug, Clone)]
pub enum InstructionKind {
    Normal,
    ConditionalBranch,
    UnconditionalBranch,
}

/// A configuration of a VM in which execution is happening.
pub struct VmConfig<'a, M, B, C> {
    /// Maps an opcode to its AIR.
    pub instruction_handler: &'a M,
    /// The bus interaction handler, used by the constraint solver to reason about bus interactions.
    pub bus_interaction_handler: B,
    /// The bus map that maps bus id to bus type
    pub bus_map: BusMap<C>,
}

// We implement Clone manually because deriving it adds a Clone bound to the `InstructionMachineHandler`
impl<'a, M, B: Clone, C: Clone> Clone for VmConfig<'a, M, B, C> {
    fn clone(&self) -> Self {
        VmConfig {
            instruction_handler: self.instruction_handler,
            bus_interaction_handler: self.bus_interaction_handler.clone(),
            bus_map: self.bus_map.clone(),
        }
    }
}

pub trait InstructionHandler {
    type Field;
    type Instruction;
    type AirId;

    /// Returns the AIR for the given instruction.
    fn get_instruction_air_and_id(
        &self,
        instruction: &Self::Instruction,
    ) -> (Self::AirId, &SymbolicMachine<Self::Field>);

    /// Returns the AIR stats for the given instruction.
    fn get_instruction_air_stats(&self, instruction: &Self::Instruction) -> AirStats;

    /// Returns whether the given instruction is allowed in an autoprecompile.
    fn is_allowed(&self, instruction: &Self::Instruction) -> bool;

    /// Returns whether the given instruction is a branching instruction.
    fn is_branching(&self, instruction: &Self::Instruction) -> bool;
}

#[derive(Debug, Serialize, Deserialize)]
pub struct Apc<T, I> {
    pub block: BasicBlock<I>,
    pub machine: SymbolicMachine<T>,
    pub subs: Vec<Vec<u64>>,
}

impl<T, I> Apc<T, I> {
    pub fn subs(&self) -> &[Vec<u64>] {
        &self.subs
    }

    pub fn machine(&self) -> &SymbolicMachine<T> {
        &self.machine
    }

    /// The PC of the first line of the basic block. Can be used to identify the APC.
    pub fn start_pc(&self) -> u64 {
        self.block.start_pc
    }

    /// The instructions in the basic block.
    pub fn instructions(&self) -> &[I] {
        &self.block.statements
    }

    /// The `is_valid` polynomial id
    pub fn is_valid_poly_id(&self) -> u64 {
        self.machine
            .main_columns()
            .find(|c| &*c.name == "is_valid")
            .unwrap()
            .id
    }
}

pub fn build<A: Adapter>(
    block: BasicBlock<A::Instruction>,
    vm_config: AdapterVmConfig<A>,
    degree_bound: DegreeBound,
    apc_candidates_dir_path: Option<&Path>,
) -> Result<AdapterApc<A>, crate::constraint_optimizer::Error> {
    let start = std::time::Instant::now();

    let (machine, subs) = statements_to_symbolic_machine::<A>(
        &block,
        vm_config.instruction_handler,
        &vm_config.bus_map,
    );

    let labels = [("apc_start_pc", block.start_pc.to_string())];
    metrics::counter!("before_opt_cols", &labels)
        .absolute(machine.unique_references().count() as u64);
    metrics::counter!("before_opt_constraints", &labels)
        .absolute(machine.unique_references().count() as u64);
    metrics::counter!("before_opt_interactions", &labels)
        .absolute(machine.unique_references().count() as u64);

    let machine = optimizer::optimize::<A>(
        machine,
        vm_config.bus_interaction_handler,
        degree_bound,
        &vm_config.bus_map,
    )?;

    // add guards to constraints that are not satisfied by zeroes
    let machine = add_guards(machine);

    metrics::counter!("after_opt_cols", &labels)
        .absolute(machine.unique_references().count() as u64);
    metrics::counter!("after_opt_constraints", &labels)
        .absolute(machine.unique_references().count() as u64);
    metrics::counter!("after_opt_interactions", &labels)
        .absolute(machine.unique_references().count() as u64);

    let machine = convert_machine(machine, &A::into_field);

    let apc = Apc {
        block,
        machine,
        subs,
    };

    if let Some(path) = apc_candidates_dir_path {
        let ser_path = path
            .join(format!("apc_candidate_{}", apc.start_pc()))
            .with_extension("cbor");
        std::fs::create_dir_all(path).expect("Failed to create directory for APC candidates");
        let file =
            std::fs::File::create(&ser_path).expect("Failed to create file for APC candidate");
        let writer = BufWriter::new(file);
        serde_cbor::to_writer(writer, &apc).expect("Failed to write APC candidate to file");
    }

    metrics::gauge!("apc_gen_time_ms", &labels).set(start.elapsed().as_millis() as f64);

    Ok(apc)
}

fn satisfies_zero_witness<T: FieldElement>(expr: &AlgebraicExpression<T>) -> bool {
    let mut zeroed_expr = expr.clone();
    powdr::make_refs_zero(&mut zeroed_expr);
    let zeroed_expr = algebraic_to_grouped_expression(&zeroed_expr);
    zeroed_expr.try_to_number().unwrap().is_zero()
}

/// Adds `is_valid` guards to constraints without increasing its degree.
/// This implementation always guards the LHS of multiplications.
/// In the future this could be changed to minimize the number of guards added.
/// Assumption:
/// - `expr` is already simplified, i.e., expressions like (3 + 4) and (x * 1) do not appear.
fn add_guards_constraint<T: FieldElement>(
    expr: AlgebraicExpression<T>,
    is_valid: &AlgebraicExpression<T>,
) -> AlgebraicExpression<T> {
    if satisfies_zero_witness(&expr) {
        return expr;
    }

    match expr {
        AlgebraicExpression::BinaryOperation(AlgebraicBinaryOperation { left, op, right }) => {
            let left = add_guards_constraint(*left, is_valid);
            let right = match op {
                AlgebraicBinaryOperator::Add | AlgebraicBinaryOperator::Sub => {
                    Box::new(add_guards_constraint(*right, is_valid))
                }
                AlgebraicBinaryOperator::Mul => right,
            };
            AlgebraicExpression::new_binary(left, op, *right)
        }
        AlgebraicExpression::UnaryOperation(AlgebraicUnaryOperation { op, expr }) => {
            let inner = add_guards_constraint(*expr, is_valid);
            AlgebraicExpression::new_unary(op, inner)
        }
        AlgebraicExpression::Number(..) => expr * is_valid.clone(),
        _ => expr,
    }
}

/// Adds an `is_valid` guard to all constraints and bus interactions, if needed.
fn add_guards<T: FieldElement>(mut machine: SymbolicMachine<T>) -> SymbolicMachine<T> {
    let pre_degree = machine.degree();

    let max_id = machine.unique_references().map(|c| c.id).max().unwrap() + 1;

    let is_valid = AlgebraicExpression::Reference(AlgebraicReference {
        name: Arc::new("is_valid".to_string()),
        id: max_id,
    });

    machine.constraints = machine
        .constraints
        .into_iter()
        .map(|c| add_guards_constraint(c.expr, &is_valid).into())
        .collect();

    let mut is_valid_mults: Vec<SymbolicConstraint<T>> = Vec::new();
    for b in &mut machine.bus_interactions {
        if !satisfies_zero_witness(&b.mult) {
            // guard the multiplicity by `is_valid`
            b.mult = is_valid.clone() * b.mult.clone();
            // TODO this would not have to be cloned if we had *=
            //c.expr *= guard.clone();
        } else {
            // if it's zero, then we do not have to change the multiplicity, but we need to force it to be zero on non-valid rows with a constraint
            let one = AlgebraicExpression::Number(1u64.into());
            let e = ((one - is_valid.clone()) * b.mult.clone()).into();
            is_valid_mults.push(e);
        }
    }

    machine.constraints.extend(is_valid_mults);

    assert_eq!(
        pre_degree,
        machine.degree(),
        "Degree should not change after adding guards"
    );

    // This needs to be added after the assertion above because it's a quadratic constraint
    // so it may increase the degree of the machine.
    machine.constraints.push(powdr::make_bool(is_valid).into());

    machine
}<|MERGE_RESOLUTION|>--- conflicted
+++ resolved
@@ -168,39 +168,13 @@
 pub struct SymbolicMachine<T> {
     /// Constraints whose expressions have to evaluate to zero for an assignment to be satisfying.
     pub constraints: Vec<SymbolicConstraint<T>>,
-<<<<<<< HEAD
-    /// A bus interaction that models communication with other machines / chips or static lookups.
-=======
     /// Bus interactions that model communication with other machines / chips or static lookups.
->>>>>>> f68b8407
     pub bus_interactions: Vec<SymbolicBusInteraction<T>>,
     /// Columns that have been newly created during the optimization process with a method
     /// to compute their values from other columns.
     pub derived_columns: Vec<(AlgebraicReference, ComputationMethod<T>)>,
 }
 
-<<<<<<< HEAD
-/// A machine comprised of algebraic constraints, bus interactions and potentially derived columns.
-#[derive(Debug, Clone, Serialize, Deserialize)]
-pub struct SymbolicMachineOld<T> {
-    /// Constraints whose expressions have to evaluate to zero for an assignment to be satisfying.
-    pub constraints: Vec<SymbolicConstraint<T>>,
-    /// A bus interaction that models communication with other machines / chips or static lookups.
-    pub bus_interactions: Vec<SymbolicBusInteraction<T>>,
-}
-
-impl<T> From<SymbolicMachineOld<T>> for SymbolicMachine<T> {
-    fn from(old: SymbolicMachineOld<T>) -> Self {
-        Self {
-            constraints: old.constraints,
-            bus_interactions: old.bus_interactions,
-            derived_columns: Vec::new(),
-        }
-    }
-}
-
-=======
->>>>>>> f68b8407
 type ComputationMethod<T> =
     powdr_constraint_solver::constraint_system::ComputationMethod<T, AlgebraicExpression<T>>;
 
