--- conflicted
+++ resolved
@@ -1406,19 +1406,11 @@
             powdr_expected_sum: AirMetrics {
                 widths: AirWidths {
                     preprocessed: 0,
-<<<<<<< HEAD
                     main: 46,
                     log_up: 36,
                 },
                 constraints: 23,
-                bus_interactions: 31,
-=======
-                    main: 48,
-                    log_up: 36,
-                },
-                constraints: 22,
                 bus_interactions: 30,
->>>>>>> 2bb2ebfa
             },
             powdr_expected_machine_count: 1,
             non_powdr_expected_sum: NON_POWDR_EXPECTED_SUM,
