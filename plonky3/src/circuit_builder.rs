--- conflicted
+++ resolved
@@ -61,8 +61,6 @@
         if analyzed.constant_count() > 0 {
             unimplemented!("Fixed columns are not supported in Plonky3");
         }
-<<<<<<< HEAD
-=======
         if !analyzed.public_declarations.is_empty() {
             unimplemented!("Public declarations are not supported in Plonky3");
         }
@@ -73,7 +71,6 @@
         {
             unimplemented!("Multi-stage proving is not supported in Plonky3")
         }
->>>>>>> 2fa8427b
 
         Self {
             analyzed,
@@ -86,26 +83,6 @@
         self.witness.as_ref().unwrap()
     }
 
-<<<<<<< HEAD
-    pub(crate) fn get_publics(&self) -> Vec<(String, usize, usize)> {
-        let mut publics = self
-            .analyzed
-            .public_declarations
-            .values()
-            .map(|public_declaration| {
-                let witness_name = public_declaration.referenced_poly_name();
-                let witness_column = {
-                    let base = public_declaration.polynomial.poly_id.unwrap().id as usize;
-                    match public_declaration.array_index {
-                        Some(array_idx) => base + array_idx,
-                        None => base,
-                    }
-                };
-                let witness_offset = public_declaration.index as usize;
-                (witness_name, witness_column, witness_offset)
-            })
-            .collect::<Vec<_>>();
-=======
     pub(crate) fn with_witness(self, witness: &'a [(String, Vec<T>)]) -> Self {
         assert_eq!(witness.len(), self.analyzed.commitment_count());
         Self {
@@ -113,38 +90,6 @@
             ..self
         }
     }
->>>>>>> 2fa8427b
-
-        // Sort, so that the order is deterministic
-        publics.sort();
-        publics
-    }
-
-    pub(crate) fn calculate_publics_from_witness(&self) -> Vec<Goldilocks> {
-        let publics = self.get_publics();
-
-        let witness = self
-            .witness
-            .as_ref()
-            .expect("Witness needs to be set")
-            .iter()
-            .map(|(name, values)| (name, values))
-            .collect::<BTreeMap<_, _>>();
-
-        publics
-            .into_iter()
-            .map(|(col_name, _, idx)| {
-                let vals = *witness.get(&col_name).unwrap();
-                cast_to_goldilocks(vals[idx])})
-            .collect::<Vec<Goldilocks>>()
-    }
-
-pub(crate) fn with_witness(self, witness: &'a [(String, Vec<T>)]) -> Self {
-    Self {
-        witness: Some(witness),
-        ..self
-    }
-}
 
 pub(crate) fn with_witgen_callback(self, witgen_callback: WitgenCallback<T>) -> Self {
     Self {
