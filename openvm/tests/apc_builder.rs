--- conflicted
+++ resolved
@@ -117,7 +117,6 @@
     fn single_loadw() {
         let program = [
             // Load [x2 + 20]_2 into x8
-            // Load [x2 + 20]_2 into x8
             loadw(8, 2, 20, 2, 1, 0),
         ];
         assert_machine_output(program.to_vec(), "single_loadw");
@@ -126,7 +125,6 @@
     #[test]
     fn single_loadbu() {
         let program = [
-            // Load [x2 + 21]_2 into x8
             // Load [x2 + 21]_2 into x8
             loadbu(8, 2, 21, 2, 1, 0),
         ];
@@ -193,11 +191,7 @@
     fn single_beq() {
         let program = [
             // pc = pc + 2 if x8 == x5
-<<<<<<< HEAD
-            beq(8, 5, 2, 1, 1),
-=======
             beq(8, 5, 2),
->>>>>>> 67630712
         ];
         assert_machine_output(program.to_vec(), "single_beq");
     }
@@ -206,11 +200,7 @@
     fn single_bne() {
         let program = [
             // pc = pc + 2 if x8 != x5
-<<<<<<< HEAD
-            bne(8, 5, 2, 1, 1),
-=======
             bne(8, 5, 2),
->>>>>>> 67630712
         ];
         assert_machine_output(program.to_vec(), "single_bne");
     }
@@ -220,11 +210,7 @@
     fn single_blt() {
         let program = [
             // pc = pc + 2 if x8 < x5 (signed)
-<<<<<<< HEAD
-            blt(8, 5, 2, 1, 1),
-=======
             blt(8, 5, 2),
->>>>>>> 67630712
         ];
         assert_machine_output(program.to_vec(), "single_blt");
     }
@@ -233,11 +219,7 @@
     fn single_bltu() {
         let program = [
             // pc = pc + 2 if x8 < x5
-<<<<<<< HEAD
-            bltu(8, 5, 2, 1, 1),
-=======
             bltu(8, 5, 2),
->>>>>>> 67630712
         ];
         assert_machine_output(program.to_vec(), "single_bltu");
     }
@@ -246,11 +228,7 @@
     fn single_bge() {
         let program = [
             // pc = pc + 2 if x8 >= x5 (signed)
-<<<<<<< HEAD
-            bge(8, 5, 2, 1, 1),
-=======
             bge(8, 5, 2),
->>>>>>> 67630712
         ];
         assert_machine_output(program.to_vec(), "single_bge");
     }
@@ -259,11 +237,7 @@
     fn single_bgeu() {
         let program = [
             // pc = pc + 2 if x8 >= x5
-<<<<<<< HEAD
-            bgeu(8, 5, 2, 1, 1),
-=======
             bgeu(8, 5, 2),
->>>>>>> 67630712
         ];
         assert_machine_output(program.to_vec(), "single_bgeu");
     }
