--- conflicted
+++ resolved
@@ -43,11 +43,7 @@
 mktemp = "0.5.0"
 num-traits = "0.2.15"
 num-integer = "0.1.45"
-<<<<<<< HEAD
-itertools = "0.12"
-=======
 itertools = "0.13"
->>>>>>> 8bc4d4b9
 rand = "0.8.5"
 
 [dev-dependencies]
