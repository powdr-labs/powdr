use std::str::FromStr;
use std::collections::{BTreeSet};
use powdr_ast::parsed::{*, asm::*, types::*};
use powdr_number::{BigInt, BigUint};
use crate::{ParserContext, unescape_string};
use powdr_parser_util::Error;

grammar(ctx: &ParserContext);

extern {
    type Error = Error;
}

match {
    r"\s*" => { },
    r"//[^\n\r]*[\n\r]*" => { }, // Skip `// comments`
    r"/\*[^*]*\*+(?:[^/*][^*]*\*+)*/" => { },  // Skip `/* comments */`
    _,
}

pub PILFile: PILFile = {
    <PilStatement*> => PILFile(<>)
};

pub ASMModule: ASMModule = {
    (<ModuleStatement>)* => ASMModule { statements: <> }
};

ModuleStatement: ModuleStatement = {
    <MachineDefinition> => ModuleStatement::SymbolDefinition(<>),
    <LetStatementAtModuleLevel> => ModuleStatement::SymbolDefinition(<>),
    <EnumDeclaration> => ModuleStatement::SymbolDefinition(SymbolDefinition {
            name: <>.name.clone(),
            value: <>.into(),
        }),
    <StructDeclaration> => ModuleStatement::SymbolDefinition(SymbolDefinition {
            name: <>.name.clone(),
            value: <>.into(),
        }),
    <TraitImplementation> => ModuleStatement::TraitImplementation(<>),
    <TraitDeclaration> => ModuleStatement::SymbolDefinition(SymbolDefinition {
            name: <>.name.clone(),
            value: SymbolValue::TraitDeclaration(<>),
        }),
    <Import> => ModuleStatement::SymbolDefinition(<>),
    <ModuleDefinition> => ModuleStatement::SymbolDefinition(<>),
}

ModuleDefinition: SymbolDefinition = {
    "mod" <name:Identifier> ";" => SymbolDefinition { name: name.clone(), value: Module::External(name).into() }, 
    "mod" <name:Identifier> "{" <module:ASMModule> "}" => SymbolDefinition { name, value: Module::Local(module).into() }
}

Import: SymbolDefinition = {
    "use" <path:SymbolPath> <name:( "as" <Identifier> )?> ";" =>
        SymbolDefinition {
            name: name.unwrap_or(path.name().clone().try_into().unwrap()),
            value: Import {path}.into()
        }
}

pub SymbolPath: SymbolPath = {
    <abs:"::"?> <parts:( <Part> "::" )*> <end:Part>  => {
        SymbolPath::from_parts([
            abs.map(|_| vec![Part::Named(String::new())]).unwrap_or_default(),
            parts,
            vec![end],
        ].concat())
    },
}

Part: Part = {
    "super" => Part::Super,
    <name:Identifier> => Part::Named(name),
}

// Same as SymbolPath plus we allow "::<...>" at the end.
GenericSymbolPath: (SymbolPath, Option<Vec<Type<Expression>>>) = {
    // If we "inline" SymbolPath here, we get an ambiguity error.
    <abs:"::"?> <parts:( <Part> "::" )*> <end:Part> <types:("::" "<" <TypeTermList<Expression>> ">")?>  => (
        SymbolPath::from_parts([
            abs.map(|_| vec![Part::Named(String::new())]).unwrap_or_default(),
            parts,
            vec![end],
        ].concat()),
        types
    ),
}

/// Same as SymbolPath except that we do not allow 'int' and 'fe' to be parsed as identifiers.
TypeSymbolPath: SymbolPath = {
    <abs:"::"?> <parts:( <TypeSymbolPathPart> "::" )*> <end:TypeSymbolPathPart>  => {
        SymbolPath::from_parts([
            abs.map(|_| vec![Part::Named(String::new())]).unwrap_or_default(),
            parts,
            vec![end],
        ].concat())
    },
}

TypeSymbolPathPart: Part = {
    "super" => Part::Super,
    <name:NonSpecialIdentifier> => Part::Named(name),
}

LetStatementAtModuleLevel: SymbolDefinition = {
    "let" <name:GenericTypedName>  "=" <value:Expression> ";" =>
        SymbolDefinition {
            name: name.0,
            value: SymbolValue::Expression(TypedExpression{ e: value, type_scheme: name.1 })
        }
}

// ---------------------------- PIL part -----------------------------

pub PilStatement = {
    Include,
    Namespace,
    LetStatement,
    PolynomialDefinition,
    PublicDeclaration,
    PolynomialConstantDeclaration,
    PolynomialConstantDefinition,
    PolynomialCommitDeclaration,
    <start:@L> <decl:EnumDeclaration> <end:@R> => PilStatement::EnumDeclaration(ctx.source_ref(start, end), decl),
<<<<<<< HEAD
    <start:@L> <decl:StructDeclaration> <end:@R> => PilStatement::StructDeclaration(ctx.source_ref(start, end), decl),
=======
    <start:@L> <impl_:TraitImplementation> <end:@R> => PilStatement::TraitImplementation(ctx.source_ref(start, end), impl_),
>>>>>>> 6cd2ba16
    <start:@L> <decl:TraitDeclaration> <end:@R> => PilStatement::TraitDeclaration(ctx.source_ref(start, end), decl),
    PlookupIdentityStatement,
    PermutationIdentityStatement,
    ConnectIdentityStatement,
    ExpressionStatement,
};

Include: PilStatement = {
    <start:@L> "include" <file:StringLiteral> <end:@R> ";" => PilStatement::Include(ctx.source_ref(start, end), file)
};

Namespace: PilStatement = {
    <start:@L> "namespace" <name:(SymbolPath)?> <pol_degree:("(" <Expression> ")")?> <end:@R> ";"
        => PilStatement::Namespace(ctx.source_ref(start, end), name.unwrap_or_default(), pol_degree)
}

LetStatement: PilStatement = {
    <start:@L> "let" <name:GenericTypedName> <expr:( "=" <Expression> )?> <end:@R> ";" =>
        PilStatement::LetStatement(ctx.source_ref(start, end), name.0, name.1, expr)
}

PolynomialDefinition: PilStatement = {
    <start:@L> PolCol <name:PolynomialName> "=" <expr:Expression> <end:@R> ";" => PilStatement::PolynomialDefinition(ctx.source_ref(start, end), name, expr)
}

PublicDeclaration: PilStatement = {
    <start:@L> "public" <id:Identifier> "="
        <poly:NamespacedPolynomialReference>
        <expr1:("[" <Expression> "]")?>
        "(" <expr2:Expression> ")" <end:@R> ";" => PilStatement::PublicDeclaration(ctx.source_ref(start, end), id, poly, expr1, expr2)
}

PolynomialConstantDeclaration: PilStatement = {
    <start:@L> PolCol ConstantFixed <list:PolynomialNameList> <end:@R> ";" => PilStatement::PolynomialConstantDeclaration(ctx.source_ref(start, end), list)
}

PolynomialConstantDefinition: PilStatement = {
    <start:@L> PolCol ConstantFixed <id:Identifier> <def:FunctionDefinition> <end:@R> ";"
        => PilStatement::PolynomialConstantDefinition(ctx.source_ref(start, end), id, def)
}

FunctionDefinition: FunctionDefinition = {
    <start:@L> "(" <params:ParameterList> ")" <body:BlockExpression> <end:@R>
        => FunctionDefinition::Expression(Expression::LambdaExpression(ctx.source_ref(start, end), LambdaExpression{
            kind: FunctionKind::Pure,
            params,
            body,
            outer_var_references: Default::default()
        })),
    <start:@L> "=" <array:ArrayLiteralExpression> <end:@R> => FunctionDefinition::Array(array),
}

ParameterList: Vec<Pattern> = {
    PatternList
}

ArrayLiteralExpression: ArrayExpression = {
    <ArrayLiteralExpression> "+" <ArrayLiteralTerm> => ArrayExpression::concat(<>),
    ArrayLiteralTerm,
}

ArrayLiteralTerm: ArrayExpression = {
    "[" <ExpressionList> "]" => ArrayExpression::value(<>),
    "[" <ExpressionList> "]" "*" => ArrayExpression::repeated_value(<>),
}

PolynomialCommitDeclaration: PilStatement = {
    <start:@L> PolCol CommitWitness <stage:Stage?> <list:PolynomialNameList> <end:@R> ";" => PilStatement::PolynomialCommitDeclaration(ctx.source_ref(start, end), stage, list, None),
    <start:@L> PolCol CommitWitness <stage:Stage?> <name:PolynomialName> "(" <params:ParameterList> ")" "query" <body:BoxedExpression> <end:@R> ";"
     => PilStatement::PolynomialCommitDeclaration(
        ctx.source_ref(start, end),
        stage,
        vec![name],
        Some(FunctionDefinition::Expression(Expression::LambdaExpression(ctx.source_ref(start, end), LambdaExpression{
            kind: FunctionKind::Query,
            params,
            body,
            outer_var_references: Default::default()
        })))
    )
}

Stage: u32 = {
    "stage" "(" <Number> ")" => u32::try_from(<>).unwrap()
}

PolynomialNameList: Vec<PolynomialName> = {
    <mut list:( <PolynomialName> "," )*> <end:PolynomialName>  => { list.push(end); list }
}

PolynomialName: PolynomialName = {
    <name:Identifier> <array_size:( "[" <Expression> "]" )?> => PolynomialName{<>}
}

PlookupIdentityStatement: PilStatement = {
    <PlookupIdentity> ";"
}

PlookupIdentity: PilStatement = {
    <start:@L> <se1:SelectedExpressions> "in" <se2:SelectedExpressions> <end:@R> => PilStatement::PlookupIdentity(ctx.source_ref(start, end), se1, se2)
}

SelectedExpressions: SelectedExpressions<Expression> = {
    <selector:(<Expression> "$")?> <expr:Expression> => SelectedExpressions{selector, expressions: Box::new(expr)},
}

PermutationIdentityStatement: PilStatement = {
    <PermutationIdentity> ";"
}

PermutationIdentity: PilStatement = {
    <start:@L> <se1:SelectedExpressions> "is" <se2:SelectedExpressions> <end:@R> => PilStatement::PermutationIdentity(ctx.source_ref(start, end), se1, se2)
}

ConnectIdentityStatement: PilStatement = {
    <ConnectIdentity> ";"
}

ConnectIdentity: PilStatement = {
    <start:@L> "[" <list1:ExpressionList> "]" "connect" "[" <list2:ExpressionList> "]" <end:@R> => PilStatement::ConnectIdentity(ctx.source_ref(start, end), list1, list2)
}

ExpressionStatement: PilStatement = {
    <ExpressionStatementWithoutSemicolon> ";"
}

ExpressionStatementWithoutSemicolon: PilStatement = {
    <start:@L> <expr:Expression> <end:@R> => PilStatement::Expression(ctx.source_ref(start, end), expr)
}

PolCol = {
    "pol", "col"
} 

CommitWitness = {
    "commit", "witness"
} 

ConstantFixed = {
    "constant", "fixed"
}

GenericTypedName: (String, Option<TypeScheme<Expression>>) = {
    <name:Identifier> => (name, None),
    <vars:("<" <TypeVarBounds> ">")?> <name:Identifier> <ty:(":" <Type<Expression>>)> =>
        (name, Some(TypeScheme{ vars: vars.unwrap_or_default(), ty }))
}


// ---------------------------- ASM part -----------------------------

MachineDefinition: SymbolDefinition = {
    "machine" <name:Identifier> <params:MachineParams> <properties:("with" <MachineProperties>)?> "{" <statements:(MachineStatement)*> "}" => SymbolDefinition { name, value: Machine { params, properties: properties.unwrap_or_default(), statements}.into() },
}

MachineProperties: MachineProperties = {
    <start:@L> <mut list:( <MachineProperty> "," )*> <last:MachineProperty> ","? <end:@R> =>? {
        list.push(last);
        Ok(MachineProperties::try_from_prop_list(ctx.source_ref(start, end), list)?)
    }
}

MachineProperty: (String, Expression) = {
    <name:Identifier> ":" <value:Expression> => (name, value),
}

MachineParams: MachineParams = {
    => MachineParams::default(),
    "(" ")" => MachineParams::default(),
    <start:@L> "(" <mut list:( <Param> "," )*> <last:Param> ","? ")" <end:@R> =>? {
        list.push(last);
        Ok(MachineParams::try_from_params(ctx.source_ref(start, end), list)?)
    }
}

MachineStatement: MachineStatement = {
    Submachine,
    RegisterDeclaration,
    InstructionDeclaration,
    LinkDeclarationStatement,
    PilStatementInMachine,
    FunctionDeclaration,
    OperationDeclaration,
}

PilStatementInMachine: MachineStatement = {
    <start:@L> <stmt:PilStatement> <end:@R> => MachineStatement::Pil(ctx.source_ref(start, end), stmt)
}

Submachine: MachineStatement = {
    <start:@L> <path:SymbolPath> <id:Identifier> <args:("(" <ExpressionList> ")")?> <end:@R> ";" => MachineStatement::Submachine(ctx.source_ref(start, end), path, id, args.unwrap_or_default()),
}

pub RegisterDeclaration: MachineStatement = {
    // TODO default update
    <start:@L> "reg" <id:Identifier> <flag:( "[" <RegisterFlag> "]" )?> <end:@R> ";" => MachineStatement::RegisterDeclaration(ctx.source_ref(start, end), id, flag)

}

RegisterFlag: RegisterFlag = {
    "@pc" => RegisterFlag::IsPC,
    "<=" => RegisterFlag::IsAssignment,
    "@r" => RegisterFlag::IsReadOnly,
}

pub InstructionDeclaration: MachineStatement = {
    <start:@L> "instr" <id:Identifier> <instr:Instruction> <end:@R> => MachineStatement::InstructionDeclaration(ctx.source_ref(start, end), id, instr)
}

pub Instruction: Instruction = {
    <params:Params> <links:(<LinkDeclaration>)*> <body:InstructionBody> => Instruction { params, body, links },
    <params:Params> <links:(<LinkDeclaration>)+> ";" => Instruction { params, body: InstructionBody(vec![]), links },
}

pub LinkDeclarationStatement: MachineStatement = {
    <start:@L> <link:LinkDeclaration> <end:@R> ";" => MachineStatement::LinkDeclaration(ctx.source_ref(start, end), link),
}

pub LinkDeclaration: LinkDeclaration = {
    "link" <flag:LinkFlag> "=>" <link:Expression> =>? Ok(LinkDeclaration { flag, link: link.try_into()?, is_permutation: false, }),
    "link" <flag:LinkFlag> "~>" <link:Expression> =>? Ok(LinkDeclaration { flag, link: link.try_into()?, is_permutation: true, }),
}

pub LinkFlag: Expression = {
    "if" <Expression>,
    => 1.into(),
}

pub InstructionBody: InstructionBody = {
    "{}" => InstructionBody(vec![]),
    "{" <InstructionBodyElements> "}" => InstructionBody(<>),
}

InstructionBodyElements: Vec<PilStatement> = {
    <mut list:( <InstructionBodyElement> "," )*> <end:InstructionBodyElement>  => { list.push(end); list },
    => vec![]
}

InstructionBodyElement: PilStatement = {
    PlookupIdentity,
    PermutationIdentity,
    ExpressionStatementWithoutSemicolon,
}

Params: Params<Param> = {
    <_input: ParamList> "->" <output: ParamList> => Params::new(_input, output),
    // we can ommit the arrow if there are no outputs
    <_input: ParamList> => Params::new(_input, vec![])
}

ParamList: Vec<Param> = {
    => vec![],
    <mut list:( <Param> "," )*> <end:Param>  => { list.push(end); list }
}

Param: Param = {
    <name: Identifier> <index:("[" <Number> "]")?> <ty:(":" <SymbolPath>)?> => Param{<>}
}

FunctionDeclaration: MachineStatement = {
    <start:@L> "function" <id:Identifier> <params:Params> "{" <stmt:(<FunctionStatement>)*> "}" <end:@R> => MachineStatement::FunctionDeclaration(ctx.source_ref(start, end), id, params, stmt)
}

OperationDeclaration: MachineStatement = {
    <start:@L> "operation" <id:Identifier> <op:OperationId> <params:Params> <end:@R> ";" => MachineStatement::OperationDeclaration(ctx.source_ref(start, end), id, op, params)
}

OperationId: OperationId = {
    "<" <id:Number> ">" => OperationId { id: Some(id.into()) },
    => OperationId { id: None }
}

pub FunctionStatement: FunctionStatement = {
    AssignmentStatement,
    LabelStatement,
    DebugDirectiveStatement,
    ReturnStatement,
    InstructionStatement,
}

AssignmentStatement: FunctionStatement = {
    <start:@L> <ids:IdentifierList> <op:AssignOperator> <expr:BoxedExpression> <end:@R> ";" => FunctionStatement::Assignment(ctx.source_ref(start, end), ids, op, expr)
}

IdentifierList: Vec<String> = {
    <mut list:( <Identifier> "," )*> <end:Identifier>  => { list.push(end); list },
    => vec![]
}

AssignOperator: Option<Vec<AssignmentRegister>> = {
    "<==" => None,
    "<=" <AssignmentRegisterList> "=" => Some(<>)
}

AssignmentRegisterList: Vec<AssignmentRegister> = {
    <mut list:( <AssignmentRegister> "," )*> <end:AssignmentRegister>  => { list.push(end); list },
    => vec![]
}

AssignmentRegister: AssignmentRegister = {
    <Identifier> => AssignmentRegister::Register(<>),
    "_" => AssignmentRegister::Wildcard,
}

ReturnStatement: FunctionStatement = {
    <start:@L> "return" <list:ExpressionList> <end:@R> ";" => FunctionStatement::Return(ctx.source_ref(start, end), list)
}

InstructionStatement: FunctionStatement = {
    <start:@L> <id:Identifier> <list:ExpressionList> <end:@R> ";" => FunctionStatement::Instruction(ctx.source_ref(start, end), id, list)
}

DebugDirectiveStatement: FunctionStatement = {
    <start:@L> ".debug" "file" <n:UnsignedInteger> <d:StringLiteral> <f:StringLiteral> <end:@R> ";"
        => FunctionStatement::DebugDirective(ctx.source_ref(start, end), DebugDirective::File(n.try_into().unwrap(), d, f)),
    <start:@L> ".debug" "loc" <f:UnsignedInteger> <line:UnsignedInteger> <col:UnsignedInteger> <end:@R> ";"
        => FunctionStatement::DebugDirective(ctx.source_ref(start, end), DebugDirective::Loc(f.try_into().unwrap(), line.try_into().unwrap(), col.try_into().unwrap())),
    <start:@L> ".debug" "insn" <insn:StringLiteral> <end:@R> ";"
        => FunctionStatement::DebugDirective(ctx.source_ref(start, end), DebugDirective::OriginalInstruction(insn)),
}

LabelStatement: FunctionStatement = {
    <start:@L> <id:Identifier> ":" <end:@R> => FunctionStatement::Label(ctx.source_ref(start, end), id)
}

// ---------------------------- Expressions -----------------------------

ExpressionList: Vec<Expression> = {
    => vec![],
    <mut list:( <Expression> "," )*> <end:Expression>  => { list.push(end); list }
}

Expression: Expression = {
    BoxedExpression => *<>,
}

BoxedExpression: Box<Expression> = {
    LambdaExpression,
}

LambdaExpression: Box<Expression> = {
    <start:@L> <kind:FunctionKind> "||" <body:BoxedExpression> <end:@R>
        => ctx.to_expr_with_source_ref(LambdaExpression{kind, params: vec![], body, outer_var_references: Default::default()}, start, end),
    <start:@L> <kind:FunctionKind> "|" <params:ParameterList> "|" <body:BoxedExpression> <end:@R>
        => ctx.to_expr_with_source_ref(LambdaExpression{kind, params, body, outer_var_references: Default::default()}, start, end),
    LogicalOr
}

FunctionKind: FunctionKind = {
    => FunctionKind::Pure,
    "query" => FunctionKind::Query,
    "constr" => FunctionKind::Constr,
}

LogicalOr: Box<Expression> = {
    <start:@L> <left:LogicalOr> "||" <right:LogicalAnd> <end:@R> => ctx.to_expr_with_source_ref(BinaryOperation { left, op: BinaryOperator::LogicalOr, right }, start, end),
    LogicalAnd,
}

LogicalAnd: Box<Expression> = {
    <start:@L> <left:LogicalAnd> "&&" <right:Comparison> <end:@R> => ctx.to_expr_with_source_ref(BinaryOperation { left, op: BinaryOperator::LogicalAnd, right }, start, end),
    Comparison,
}

Comparison: Box<Expression> = {
    <start:@L> <left:BinaryOr> <op:ComparisonOp> <right:BinaryOr> <end:@R> => ctx.to_expr_with_source_ref(BinaryOperation { left, op: op, right }, start, end),
    BinaryOr
}

ComparisonOp: BinaryOperator = {
    "<" => BinaryOperator::Less,
    "<=" => BinaryOperator::LessEqual,
    "==" => BinaryOperator::Equal,
    "=" => BinaryOperator::Identity,
    "!=" => BinaryOperator::NotEqual,
    ">=" => BinaryOperator::GreaterEqual,
    ">" => BinaryOperator::Greater,
}

BinaryOr: Box<Expression> = {
    <start:@L> <left:BinaryOr> <op:BinaryOrOp> <right:BinaryXor> <end:@R> => ctx.to_expr_with_source_ref(BinaryOperation { left, op, right }, start, end),
    BinaryXor,
}

BinaryOrOp: BinaryOperator = {
    "|" => BinaryOperator::BinaryOr,
}

BinaryXor: Box<Expression> = {
    <start:@L> <left:BinaryXor> <op:BinaryXorOp> <right:BinaryAnd> <end:@R> => ctx.to_expr_with_source_ref(BinaryOperation { left, op, right }, start, end),
    BinaryAnd,
}

BinaryXorOp: BinaryOperator = {
    "^" => BinaryOperator::BinaryXor,
}

BinaryAnd: Box<Expression> = {
    <start:@L> <left:BinaryAnd> <op:BinaryAndOp> <right:BitShift> <end:@R> => ctx.to_expr_with_source_ref(BinaryOperation { left, op, right }, start, end),
    BitShift,
}

BinaryAndOp: BinaryOperator = {
    "&" => BinaryOperator::BinaryAnd,
}

BitShift: Box<Expression> = {
    <start:@L> <left:BitShift> <op:BitShiftOp> <right:Sum> <end:@R> => ctx.to_expr_with_source_ref(BinaryOperation { left, op, right }, start, end),
    Sum,
}

BitShiftOp: BinaryOperator = {
    "<<" => BinaryOperator::ShiftLeft,
    ">>" => BinaryOperator::ShiftRight,
}

Sum: Box<Expression> = {
    <start:@L> <left:Sum> <op:SumOp> <right:Product> <end:@R> => ctx.to_expr_with_source_ref(BinaryOperation { left, op, right }, start, end),
    Product,
}

SumOp: BinaryOperator = {
    "+" => BinaryOperator::Add,
    "-" => BinaryOperator::Sub,
}

Product: Box<Expression> = {
    <start:@L> <left:Product> <op:ProductOp> <right:Power> <end:@R> => ctx.to_expr_with_source_ref(BinaryOperation { left, op, right }, start, end),
    Power,
}

ProductOp: BinaryOperator = {
    "*" => BinaryOperator::Mul,
    "/" => BinaryOperator::Div,
    "%" => BinaryOperator::Mod,
}

Power: Box<Expression> = {
    <start:@L> <left:Term> <op:PowOp> <right:Power> <end:@R> => ctx.to_expr_with_source_ref(BinaryOperation { left, op, right }, start, end),
    Unary,
}

PowOp: BinaryOperator = {
    "**" => BinaryOperator::Pow,
}

Unary: Box<Expression> = {
    <start:@L> <op:PrefixUnaryOp> <expr:PostfixUnary> <end:@R> => ctx.to_expr_with_source_ref(UnaryOperation{op, expr}, start, end),
    PostfixUnary,
}

PrefixUnaryOp: UnaryOperator = {
    "-" => UnaryOperator::Minus,
    "!" => UnaryOperator::LogicalNot,
}

PostfixUnary: Box<Expression> = {
    <start:@L> <t:Term> <op:PostfixUnaryOp> <end:@R> => ctx.to_expr_with_source_ref(UnaryOperation{op, expr: t}, start, end),
    Term,
}

PostfixUnaryOp: UnaryOperator = {
    "'" => UnaryOperator::Next,
}

Term: Box<Expression> = {
    <start:@L> <i:IndexAccess> <end:@R> => ctx.to_expr_with_source_ref(i, start, end),
    <start:@L> <f:FunctionCall> <end:@R> => ctx.to_expr_with_source_ref(f, start, end),
    <start:@L> <i:ConstantIdentifier> <end:@R> => ctx.to_expr_with_source_ref(NamespacedPolynomialReference::from_identifier(i), start, end),
    <start:@L> <g:GenericReference> <end:@R> => ctx.to_expr_with_source_ref(g, start, end),
    <start:@L> <p:PublicIdentifier> <end:@R> => Box::new(Expression::PublicReference(ctx.source_ref(start, end), p)),
    <start:@L> <value:Number> <end:@R> => ctx.to_expr_with_source_ref(Number {value: value.into(), type_: None}, start, end),
    <start:@L> <s:StringLiteral> <end:@R> => Box::new(Expression::String(ctx.source_ref(start, end), s)),
    MatchExpression,
    IfExpression,
    BlockExpression,
    StructExpression,
    <start:@L> "[" <items:ExpressionList> "]" <end:@R> => ctx.to_expr_with_source_ref(ArrayLiteral{items}, start, end),
    <start:@L> "(" <head:Expression> "," <tail:ExpressionList> ")" <end:@R> => { let mut list = vec![head]; list.extend(tail); Box::new(Expression::Tuple(ctx.source_ref(start, end), list)) },
    <start:@L> "(" ")" <end:@R> => Box::new(Expression::Tuple(ctx.source_ref(start, end), vec![])),
    "(" <BoxedExpression> ")",
    <start:@L> "${" <b:BoxedExpression> "}" <end:@R> => Box::new(Expression::FreeInput(ctx.source_ref(start, end), b))
}

IndexAccess: IndexAccess = {
    <array:Term> "[" <index:BoxedExpression> "]" => IndexAccess{<>},
}

FunctionCall: FunctionCall = {
    <function:Term> "(" <arguments:ExpressionList> ")" => FunctionCall {<>},
}

NamespacedPolynomialReference: NamespacedPolynomialReference = {
    <SymbolPath> => <>.into(),
    <namespace:Identifier> "." <name:Identifier> => SymbolPath::from_parts([namespace, name].into_iter().map(Part::Named)).into(),
}

GenericReference: NamespacedPolynomialReference = {
    <namespace:Identifier> "." <name:Identifier> => SymbolPath::from_parts([namespace, name].into_iter().map(Part::Named)).into(),
    <path:GenericSymbolPath> => NamespacedPolynomialReference{path: path.0, type_args: path.1},
}

MatchExpression: Box<Expression> = {
    <start:@L> "match" <scrutinee:BoxedExpression> "{" <arms:MatchArms> "}" <end:@R> => ctx.to_expr_with_source_ref(MatchExpression{scrutinee, arms}, start, end),
}

MatchArms: Vec<MatchArm> = {
    => vec![],
    <mut list:( <MatchArm> "," )*> <end:MatchArm> ","?  => { list.push(end); list }
}

MatchArm: MatchArm = {
    <pattern:Pattern> "=>" <value: Expression> => MatchArm{pattern, value},
}

IfExpression: Box<Expression> = {
    <start:@L> "if" <condition:BoxedExpression>
        <body:BlockExpression>
        "else"
        <else_body:BlockExpression>
        <end:@R> => ctx.to_expr_with_source_ref(IfExpression{condition, body, else_body}, start, end),
}

StructExpression: Box<Expression> = {
    <start:@L> <name:Identifier> "with" "{" <fields:StructExpressionList> "}" <end:@R> => ctx.to_expr_with_source_ref(StructExpression{name, fields}, start, end),
}



StructExpressionList: Vec<NamedExpression<Expression>> = {
    => Vec::new(),
    <mut fields:(<NamedExpression> ",")*> <end:NamedExpression> ","? => {
        fields.push(end);
        fields
    }
}

NamedExpression: NamedExpression<Expression> = {
    <name:Identifier> ":" <expr:BoxedExpression> => NamedExpression { name, expr }
}

BlockExpression: Box<Expression> = {
    <start:@L> "{" <statements:StatementInsideBlock*> <expr:BoxedExpression?> "}" <end:@R> => ctx.to_expr_with_source_ref(BlockExpression{statements, expr}, start, end),
}

StatementInsideBlock: StatementInsideBlock = {
    "let" <pattern:Pattern> <ty:(":" <Type<ArrayLengthNumber>>)?> <value:("=" <Expression>)?> ";" => StatementInsideBlock::LetStatement(LetStatementInsideBlock{<>}),
    <Expression> ";" => StatementInsideBlock::Expression(<>),
}

// ---------------------------- Pattern -----------------------------

Pattern: Pattern = {
    <start:@L> "_" <end:@R> => Pattern::CatchAll(ctx.source_ref(start, end)),
    <start:@L> <n:Number> <end:@R> => Pattern::Number(ctx.source_ref(start, end), n.into()),
    <start:@L> "-" <n:Number> <end:@R> => Pattern::Number(ctx.source_ref(start, end), -BigInt::from(n)),
    <start:@L> <l:StringLiteral> <end:@R> => Pattern::String(ctx.source_ref(start, end), l),
    TuplePattern,
    ArrayPattern,
    // We never parse Pattern::Variable directly. Instead, we
    // parse all identifiers (and symbol paths) as Pattern::Enum.
    // At symbol resolution stage, single identifiers that do not
    // exist in the current scope are then turned into Pattern::Variable
    // to allow `match x { (y, None) => ... }` to bind the first component
    // to `y` and match the enum variant `None` at the same time.
    EnumPattern,
    StructPattern,
}

PatternIncludingEllipsis: Pattern = {
    Pattern => <>,
    <start:@L> ".." <end:@R> => Pattern::Ellipsis(ctx.source_ref(start, end)),
}

TuplePattern: Pattern = {
    <start:@L> "(" ")" <end:@R> => Pattern::Tuple(ctx.source_ref(start, end), vec![]),
    <start:@L> "(" <mut items:(<Pattern> ",")+> <last:Pattern> ")" <end:@R> => Pattern::Tuple(ctx.source_ref(start, end), {items.push(last); items})
}

ArrayPattern: Pattern = {
    <start:@L> "[" "]" <end:@R> => Pattern::Array(ctx.source_ref(start, end), vec![]),
    <start:@L> "[" <mut items:(<PatternIncludingEllipsis> ",")*> <last:PatternIncludingEllipsis> "]" <end:@R> => Pattern::Array(ctx.source_ref(start, end), {items.push(last); items})
}

EnumPattern: Pattern = {
    <start:@L> <n:SymbolPath> <items:( "(" <PatternList> ")" )?> <end:@R> => Pattern::Enum(ctx.source_ref(start, end), n, items)
}

StructPattern: Pattern = {
    <start:@L> <sp:SymbolPath> "{" <fields:StructPatternList?> "}" <end:@R> => Pattern::Struct(ctx.source_ref(start, end), sp, fields),
}

StructPatternList: Vec<(Option<String>, Pattern)> = {
    <mut list:(<NamedPattern> ",")*> <start:@L> ".." <end:@R> => {
        list.push((None, Pattern::Ellipsis(ctx.source_ref(start, end))));
        list
    },
    <mut list:(<NamedPattern> ",")*> <last:NamedPattern> => {
        list.push(last);
        list
    },
}

NamedPattern: (Option<String>, Pattern) = {
    <name:( <Identifier> ":")?> <pattern:Pattern> => (name, pattern)
}

PatternList: Vec<Pattern> = {
    <mut list:( <Pattern> "," )*> <end:Pattern>  => { list.push(end); list },
    => vec![]
}

// ---------------------------- Trait/Impl Declaration -----------------------------

TraitDeclaration: TraitDeclaration<Expression> = {
    "trait" <name:Identifier> <type_vars:("<" <TraitVars> ">")> "{" <functions:TraitFunctions> "}" => TraitDeclaration { name, type_vars, functions }
}

TraitVars: Vec<String> = {
    <mut list:( <TypeVar> "," )*> <end:TypeVar> ","?  => { list.push(end); list }
}

TraitFunctions: Vec<TraitFunction<Expression>> = {
    => vec![],
    <mut list:( <TraitFunction> "," )*> <end:TraitFunction> ","  => { list.push(end); list }
}

TraitFunction: TraitFunction<Expression> = {
    <name:Identifier> ":" <params:TypeTermList<Expression>> "->" <value:TypeTermBox<Expression>> => TraitFunction { name, ty: Type::Function(FunctionType{params, value}) }
}

TraitImplementation: TraitImplementation<Expression> = {
    "impl" <type_scheme: GenericTraitName> "{" <functions:NamedExpressions> "}" => TraitImplementation { name: type_scheme.0, type_scheme: type_scheme.1, functions }
}

NamedExpressions: Vec<NamedExpression<Expression>> = {
    => vec![],
    <mut list:( <NamedExpression> "," )*> <end:NamedExpression> ","?  => { list.push(end); list }
}

NamedExpression: NamedExpression<Expression> = {
    <name:Identifier> ":" <body:BoxedExpression> => NamedExpression { name, body }
}

GenericTraitName: (SymbolPath, TypeScheme) = {
    <vars:("<" <TypeVarBounds> ">")> <name:SymbolPath> <items:("<" <TypeTermList<ArrayLengthNumber>> ">")> =>
        (name, TypeScheme{ vars, ty: Type::Tuple(TupleType{items}) })
}


// ---------------------------- Type Declarations -----------------------------

EnumDeclaration: EnumDeclaration<Expression> = {
    "enum" <name:Identifier> <type_vars:("<" <TypeVarBounds> ">")?> "{" <variants:EnumVariants> "}"
        => EnumDeclaration{name, type_vars: type_vars.unwrap_or_default(), variants}
}

EnumVariants: Vec<EnumVariant<Expression>> = {
    => vec![],
    <mut list:( <EnumVariant> "," )*> <end:EnumVariant> ","?  => { list.push(end); list }
}

EnumVariant: EnumVariant<Expression> = {
    <name:Identifier> <fields:("(" <TypeTermList<Expression>> ")")?> => EnumVariant{<>}
}

StructDeclaration: StructDeclaration<Expression> = {
    "struct" <name:Identifier> <type_vars:("<" <TypeVarBounds> ">")?> "{" <fields:StructFields> "}"
        => StructDeclaration{name, type_vars: type_vars.unwrap_or_default(), fields}
}

StructFields: Vec<(String, Type<Expression>)> = {
    => Vec::new(),
    <mut fields:(<StructField> "," )*> <end:StructField> ","? => {
        fields.push(end);
        fields
    }
}

StructField: (String, Type<Expression>) = {
    <name:Identifier> ":" <type_:TypeTerm<Expression>> => (name, type_)
}

// ---------------------------- Type Names -----------------------------

pub TypeExpr = Type<Expression>;
pub TypeNumber = Type<Number>;

Type<ArrayLength>: Type<ArrayLength> = {
    <params:TypeTermList<ArrayLength>> "->" <value:TypeTermBox<ArrayLength>> => Type::Function(FunctionType{<>}),
    TypeTerm<ArrayLength>
}

TypeTermList<ArrayLength>: Vec<Type<ArrayLength>> = {
    => vec![],
    <mut list:( <TypeTerm<ArrayLength>> "," )*> <end:TypeTerm<ArrayLength>>  => { list.push(end); list }
}

TypeTermBox<ArrayLength>: Box<Type<ArrayLength>> = {
    TypeTerm<ArrayLength> => Box::new(<>)
}

TypeTerm<ArrayLength>: Type<ArrayLength> = {
    // The parser parses all identifiers as NamedTypes, some are translated
    // to TypeVars later.
    TypeSymbolPath ("<" <TypeTermList<ArrayLength>> ">")? => Type::NamedType(<>),
    "!" => Type::Bottom,
    "bool" => Type::Bool,
    "int" => Type::Int,
    "fe" => Type::Fe,
    "string" => Type::String,
    "col" => Type::Col,
    "inter" => Type::Inter,
    "expr" => Type::Expr,
    <base:TypeTerm<ArrayLength>> "[" <length:ArrayLength?> "]" => Type::Array(ArrayType{base: Box::new(base), length}),
    "(" <mut items:( <TypeTerm<ArrayLength>> "," )+> <end:TypeTerm<ArrayLength>> ")" => { items.push(end); Type::Tuple(TupleType{items}) },
    "(" ")" => Type::Tuple(TupleType{items: vec![]}),
    "(" <Type<ArrayLength>> ")",
}

ArrayLengthExpr: Expression = {
    Expression
}

ArrayLengthNumber: u64 = {
    Number => u64::try_from(<>).unwrap()
}

TypeVar: String = {
    UppercaseIdentifier => <>,
}


// bounds should be SymbolPaths in the future.
pub TypeVarBounds: TypeBounds = {
    => Default::default(),
    <list:( <TypeVarWithBounds> "," )*> <end:TypeVarWithBounds> => TypeBounds::new(list.into_iter().chain(std::iter::once(end)))
}

TypeVarWithBounds: (String, BTreeSet<String>) = {
    <TypeVar> <TypeBoundsList> => (<>)
}

TypeBoundsList: BTreeSet<String> = {
    => Default::default(),
    ":" <list:( <Identifier> "+" )*> <end:Identifier>  => list.into_iter().chain(std::iter::once(end)).collect(),
}



// ---------------------------- Terminals -----------------------------



StringLiteral: String = {
    r#""[^\\"\n\r]*(\\[tnfbrx'"\\0-9][^\\"\n\r]*)*""# => unescape_string(<>)
}

Identifier: String = {
    r"[a-z_][a-zA-Z$_0-9@]*" => <>.to_string(),
    UppercaseIdentifier,
    SpecialIdentifier => <>.to_string(),
}

NonSpecialIdentifier: String = {
    r"[a-z_][a-zA-Z$_0-9@]*" => <>.to_string(),
    UppercaseIdentifier => <>.to_string(),
}

UppercaseIdentifier: String = {
    r"[A-Z][a-zA-Z$_0-9@]*" => <>.to_string(),
}

// These identifier are special in the way that the lexer would treat them as keywords,
// but these keywords can never occur in a place where an identifier can be expected,
// so we allow them as identifiers as well.
SpecialIdentifier: &'input str = {
    "file",
    "loc",
    "insn",
    "int",
    "inter",
    "fe",
    "expr",
    "bool",
}

ConstantIdentifier: String = {
    r"%[a-zA-Z_][a-zA-Z$_0-9@]*" => <>.to_string(),
}

PublicIdentifier: String = {
    r":[a-zA-Z_][a-zA-Z$_0-9@]*" => <>.strip_prefix(":").unwrap().to_string()
}

Number: BigUint = {
    r"[0-9][0-9_]*" => BigUint::from_str(&<>.replace('_', "")).unwrap().into(),
    r"0x[0-9A-Fa-f][0-9A-Fa-f_]*" => BigUint::from_str_radix(&<>[2..].replace('_', ""), 16).unwrap().into(),
}

UnsignedInteger: BigUint = {
    r"[0-9][0-9_]*" => BigUint::from_str(&<>.replace('_', "")).unwrap(),
    r"0x[0-9A-Fa-f][0-9A-Fa-f_]*" => BigUint::from_str_radix(&<>[2..].replace('_', ""), 16).unwrap(),
}<|MERGE_RESOLUTION|>--- conflicted
+++ resolved
@@ -123,11 +123,8 @@
     PolynomialConstantDefinition,
     PolynomialCommitDeclaration,
     <start:@L> <decl:EnumDeclaration> <end:@R> => PilStatement::EnumDeclaration(ctx.source_ref(start, end), decl),
-<<<<<<< HEAD
     <start:@L> <decl:StructDeclaration> <end:@R> => PilStatement::StructDeclaration(ctx.source_ref(start, end), decl),
-=======
     <start:@L> <impl_:TraitImplementation> <end:@R> => PilStatement::TraitImplementation(ctx.source_ref(start, end), impl_),
->>>>>>> 6cd2ba16
     <start:@L> <decl:TraitDeclaration> <end:@R> => PilStatement::TraitDeclaration(ctx.source_ref(start, end), decl),
     PlookupIdentityStatement,
     PermutationIdentityStatement,
