--- conflicted
+++ resolved
@@ -598,8 +598,15 @@
 impl<E: Display> Expression<E> {
     pub fn precedence(&self) -> Option<ExpressionPrecedence> {
         match self {
-            Expression::UnaryOperation(op, _) => Some(op.precedence()),
-            Expression::BinaryOperation(_, op, _) => Some(op.precedence()),
+            Expression::UnaryOperation(_, UnaryOperation { op, expr: _ }) => Some(op.precedence()),
+            Expression::BinaryOperation(
+                _,
+                BinaryOperation {
+                    left: _,
+                    op,
+                    right: _,
+                },
+            ) => Some(op.precedence()),
             _ => None,
         }
     }
@@ -672,7 +679,6 @@
 impl<Ref: Display> Display for Expression<Ref> {
     fn fmt(&self, f: &mut Formatter<'_>) -> Result {
         match self {
-<<<<<<< HEAD
             Expression::Reference(_, reference) => write!(f, "{reference}"),
             Expression::PublicReference(_, name) => write!(f, ":{name}"),
             Expression::Number(_, Number { value, type_: _ }) => write!(f, "{value}"),
@@ -681,14 +687,10 @@
             Expression::LambdaExpression(_, lambda) => write!(f, "{}", lambda),
             Expression::ArrayLiteral(_, array) => write!(f, "{array}"),
             Expression::BinaryOperation(_, BinaryOperation { left, op, right }) => {
-                write!(f, "({left} {op} {right})")
+                Expression::format_binary_operation(left, op, right, f)
             }
             Expression::UnaryOperation(_, UnaryOperation { op, expr }) => {
-                if op.is_prefix() {
-                    write!(f, "{op}{expr}")
-                } else {
-                    write!(f, "{expr}{op}")
-                }
+                self.format_unary_operation(op, expr, f)
             }
             Expression::IndexAccess(_, index_access) => write!(f, "{index_access}"),
             Expression::FunctionCall(_, fun_call) => write!(f, "{fun_call}"),
@@ -700,23 +702,6 @@
                     arms,
                 },
             ) => {
-=======
-            Expression::Reference(reference) => write!(f, "{reference}"),
-            Expression::PublicReference(name) => write!(f, ":{name}"),
-            Expression::Number(value, _) => write!(f, "{value}"),
-            Expression::String(value) => write!(f, "{}", quote(value)),
-            Expression::Tuple(items) => write!(f, "({})", format_list(items)),
-            Expression::LambdaExpression(lambda) => write!(f, "{lambda}"),
-            Expression::ArrayLiteral(array) => write!(f, "{array}"),
-            Expression::BinaryOperation(left, op, right) => {
-                Expression::format_binary_operation(left, op, right, f)
-            }
-            Expression::UnaryOperation(op, exp) => self.format_unary_operation(op, exp, f),
-            Expression::IndexAccess(index_access) => write!(f, "{index_access}"),
-            Expression::FunctionCall(fun_call) => write!(f, "{fun_call}"),
-            Expression::FreeInput(input) => write!(f, "${{ {input} }}"),
-            Expression::MatchExpression(scrutinee, arms) => {
->>>>>>> 9472671b
                 writeln!(f, "match {scrutinee} {{")?;
                 write_items_indented(f, arms)?;
                 write!(f, "}}")
