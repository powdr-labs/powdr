use std::prelude::Query;
use super::ByteCompare;

// Splits an arbitrary field element into 8 u32s (in little endian order), on the BN254 field.
machine SplitBN254(byte_compare: ByteCompare) with
    latch: RESET,
    // Allow this machine to be connected via a permutation
    call_selectors: sel,
{
    operation split in_acc -> o1, o2, o3, o4, o5, o6, o7, o8;

    // Latch and operation ID
    let RESET: col = |i| { if i % 32 == 31 { 1 } else { 0 } };

    // 1. Decompose the input into bytes

    // The byte decomposition of the input, in little-endian order
    // and shifted forward by one (to use the last row of the
    // previous block)
    // A hint is provided because automatic witness generation does not
    // understand step 3 to figure out that the byte decomposition is unique.
    let select_byte: fe, int -> fe = |input, byte| std::convert::fe((std::convert::int(input) >> (byte * 8)) & 0xff);
<<<<<<< HEAD
    let bytes;
=======
    col witness bytes;
>>>>>>> b2a06c2b
    query |i| {
        std::prover::provide_value(bytes, i, select_byte(std::prover::eval(in_acc'), (i + 1) % 32));
    };
    // Puts the bytes together to form the input
    let in_acc;
    // Factors to multiply the bytes by
    let FACTOR: col = |i| { 1 << (((i + 1) % 32) * 8) };

    in_acc' = (1 - RESET) * in_acc + bytes * FACTOR;

    // 2. Build the output, packing chunks of 4 bytes (i.e., 32 bit) into a field element
    let o1;
    let o2;
    let o3;
    let o4;
    let o5;
    let o6;
    let o7;
    let o8;
    
    col fixed FACTOR_OUTPUT1 = [0x100, 0x10000, 0x1000000, 0, 0, 0, 0, 0, 0, 0, 0, 0, 0, 0, 0, 0, 0, 0, 0, 0, 0, 0, 0, 0, 0, 0, 0, 0, 0, 0, 0, 1]*;
    col fixed FACTOR_OUTPUT2 = [0, 0, 0, 1, 0x100, 0x10000, 0x1000000, 0, 0, 0, 0, 0, 0, 0, 0, 0, 0, 0, 0, 0, 0, 0, 0, 0, 0, 0, 0, 0, 0, 0, 0, 0]*;
    col fixed FACTOR_OUTPUT3 = [0, 0, 0, 0, 0, 0, 0, 1, 0x100, 0x10000, 0x1000000, 0, 0, 0, 0, 0, 0, 0, 0, 0, 0, 0, 0, 0, 0, 0, 0, 0, 0, 0, 0, 0]*;
    col fixed FACTOR_OUTPUT4 = [0, 0, 0, 0, 0, 0, 0, 0, 0, 0, 0, 1, 0x100, 0x10000, 0x1000000, 0, 0, 0, 0, 0, 0, 0, 0, 0, 0, 0, 0, 0, 0, 0, 0, 0]*;
    col fixed FACTOR_OUTPUT5 = [0, 0, 0, 0, 0, 0, 0, 0, 0, 0, 0, 0, 0, 0, 0, 1, 0x100, 0x10000, 0x1000000, 0, 0, 0, 0, 0, 0, 0, 0, 0, 0, 0, 0, 0]*;
    col fixed FACTOR_OUTPUT6 = [0, 0, 0, 0, 0, 0, 0, 0, 0, 0, 0, 0, 0, 0, 0, 0, 0, 0, 0, 1, 0x100, 0x10000, 0x1000000, 0, 0, 0, 0, 0, 0, 0, 0, 0]*;
    col fixed FACTOR_OUTPUT7 = [0, 0, 0, 0, 0, 0, 0, 0, 0, 0, 0, 0, 0, 0, 0, 0, 0, 0, 0, 0, 0, 0, 0, 1, 0x100, 0x10000, 0x1000000, 0, 0, 0, 0, 0]*;
    col fixed FACTOR_OUTPUT8 = [0, 0, 0, 0, 0, 0, 0, 0, 0, 0, 0, 0, 0, 0, 0, 0, 0, 0, 0, 0, 0, 0, 0, 0, 0, 0, 0, 1, 0x100, 0x10000, 0x1000000, 0]*;

    o1' = (1 - RESET) * o1 + bytes * FACTOR_OUTPUT1;
    o2' = (1 - RESET) * o2 + bytes * FACTOR_OUTPUT2;
    o3' = (1 - RESET) * o3 + bytes * FACTOR_OUTPUT3;
    o4' = (1 - RESET) * o4 + bytes * FACTOR_OUTPUT4;
    o5' = (1 - RESET) * o5 + bytes * FACTOR_OUTPUT5;
    o6' = (1 - RESET) * o6 + bytes * FACTOR_OUTPUT6;
    o7' = (1 - RESET) * o7 + bytes * FACTOR_OUTPUT7;
    o8' = (1 - RESET) * o8 + bytes * FACTOR_OUTPUT8;

    // 3. Check that the byte decomposition does not overflow
    //
    //    Skipping this step would work but it wouldn't be sound, because
    //    the 32-byte decomposition could overflow, since the BN254 scalar field
    //    prime is smaller than 2^256.
    //
    //    The approach is to compare the byte decomposition with that of
    //    the maximum possible value (p - 1) byte by byte,
    //    from most significant to least significant (i.e., going backwards).
    //    A byte can only be larger than that of the max value if any previous
    //    byte has been smaller.
    //    See wrap_gl.asm for an example.

    // Bytes of the maximum value, in little endian order, rotated by one
    // For BN254, p = 0x30644e72e131a029b85045b68181585d2833e84879b9709143e1f593f0000001,
    // so the maximum value is 0x30644e72e131a029b85045b68181585d2833e84879b9709143e1f593f0000000.
    col fixed BYTES_MAX = [0x00, 0x00, 0xf0, 0x93, 0xf5, 0xe1, 0x43, 0x91, 0x70, 0xb9, 0x79, 0x48, 0xe8, 0x33, 0x28, 0x5d, 0x58, 0x81, 0x81, 0xb6, 0x45, 0x50, 0xb8, 0x29, 0xa0, 0x31, 0xe1, 0x72, 0x4e, 0x64, 0x30, 0x00]*;

    // Compare the current byte with the corresponding byte of the maximum value.
    let lt;
    let gt;
    link => (lt, gt) = byte_compare.run(bytes, BYTES_MAX);

    // Compute whether the current or any previous byte has been less than
    // the corresponding byte of the maximum value.
    // This moves *backward* from the second to last row.
    let was_lt;
    was_lt = RESET' * lt + (1 - RESET') * (was_lt' + lt - was_lt' * lt);

    // If any byte is larger, but no previous byte was smaller, the byte
    // decomposition has overflowed and should be rejected.
    gt * (1 - was_lt) = 0;
}<|MERGE_RESOLUTION|>--- conflicted
+++ resolved
@@ -20,11 +20,7 @@
     // A hint is provided because automatic witness generation does not
     // understand step 3 to figure out that the byte decomposition is unique.
     let select_byte: fe, int -> fe = |input, byte| std::convert::fe((std::convert::int(input) >> (byte * 8)) & 0xff);
-<<<<<<< HEAD
-    let bytes;
-=======
     col witness bytes;
->>>>>>> b2a06c2b
     query |i| {
         std::prover::provide_value(bytes, i, select_byte(std::prover::eval(in_acc'), (i + 1) % 32));
     };
