--- conflicted
+++ resolved
@@ -7,7 +7,6 @@
 repository.workspace = true
 
 [dependencies]
-<<<<<<< HEAD
 openvm = { git = "https://github.com/powdr-labs/openvm.git", branch = "ovm-executor-bench" }
 openvm-build = { git = "https://github.com/powdr-labs/openvm.git", branch = "ovm-executor-bench" }
 openvm-rv32im-circuit = { git = "https://github.com/powdr-labs/openvm.git", branch = "ovm-executor-bench" }
@@ -21,46 +20,20 @@
 openvm-instructions = { git = "https://github.com/powdr-labs/openvm.git", branch = "ovm-executor-bench" }
 openvm-instructions-derive = { git = "https://github.com/powdr-labs/openvm.git", branch = "ovm-executor-bench" }
 openvm-sdk = { git = "https://github.com/powdr-labs/openvm.git", branch = "ovm-executor-bench", default-features = false, features = [
-=======
-openvm = { git = "https://github.com/powdr-labs/openvm.git", rev = "438fe49" }
-openvm-build = { git = "https://github.com/powdr-labs/openvm.git", rev = "438fe49" }
-openvm-rv32im-circuit = { git = "https://github.com/powdr-labs/openvm.git", rev = "438fe49" }
-openvm-rv32im-transpiler = { git = "https://github.com/powdr-labs/openvm.git", rev = "438fe49" }
-openvm-rv32im-guest = { git = "https://github.com/powdr-labs/openvm.git", rev = "438fe49", default-features = false }
-openvm-transpiler = { git = "https://github.com/powdr-labs/openvm.git", rev = "438fe49" }
-openvm-circuit = { git = "https://github.com/powdr-labs/openvm.git", rev = "438fe49" }
-openvm-circuit-derive = { git = "https://github.com/powdr-labs/openvm.git", rev = "438fe49" }
-openvm-circuit-primitives = { git = "https://github.com/powdr-labs/openvm.git", rev = "438fe49" }
-openvm-circuit-primitives-derive = { git = "https://github.com/powdr-labs/openvm.git", rev = "438fe49" }
-openvm-instructions = { git = "https://github.com/powdr-labs/openvm.git", rev = "438fe49" }
-openvm-instructions-derive = { git = "https://github.com/powdr-labs/openvm.git", rev = "438fe49" }
-openvm-sdk = { git = "https://github.com/powdr-labs/openvm.git", rev = "438fe49", default-features = false, features = [
->>>>>>> d0fe7f07
   "parallel",
   "jemalloc",
   "nightly-features",
   "bench-metrics",
 ] }
-<<<<<<< HEAD
 openvm-ecc-transpiler = { git = "https://github.com/powdr-labs/openvm.git", branch = "ovm-executor-bench" }
 openvm-keccak256-circuit = { git = "https://github.com/powdr-labs/openvm.git", branch = "ovm-executor-bench" }
 openvm-keccak256-transpiler = { git = "https://github.com/powdr-labs/openvm.git", branch = "ovm-executor-bench" }
 openvm-sha256-circuit = { git = "https://github.com/powdr-labs/openvm.git", branch = "ovm-executor-bench" }
 openvm-sha256-transpiler = { git = "https://github.com/powdr-labs/openvm.git", branch = "ovm-executor-bench" }
 openvm-algebra-transpiler = { git = "https://github.com/powdr-labs/openvm.git", branch = "ovm-executor-bench" }
+openvm-bigint-transpiler = { git = "https://github.com/powdr-labs/openvm.git", branch = "ovm-executor-bench" }
 openvm-native-circuit = { git = "https://github.com/powdr-labs/openvm.git", branch = "ovm-executor-bench", default-features = false }
 openvm-native-recursion = { git = "https://github.com/powdr-labs/openvm.git", branch = "ovm-executor-bench", default-features = false }
-=======
-openvm-ecc-transpiler = { git = "https://github.com/powdr-labs/openvm.git", rev = "438fe49" }
-openvm-keccak256-circuit = { git = "https://github.com/powdr-labs/openvm.git", rev = "438fe49" }
-openvm-keccak256-transpiler = { git = "https://github.com/powdr-labs/openvm.git", rev = "438fe49" }
-openvm-sha256-circuit = { git = "https://github.com/powdr-labs/openvm.git", rev = "438fe49" }
-openvm-sha256-transpiler = { git = "https://github.com/powdr-labs/openvm.git", rev = "438fe49" }
-openvm-algebra-transpiler = { git = "https://github.com/powdr-labs/openvm.git", rev = "438fe49" }
-openvm-bigint-transpiler = { git = "https://github.com/powdr-labs/openvm.git", rev = "438fe49" }
-openvm-native-circuit = { git = "https://github.com/powdr-labs/openvm.git", rev = "438fe49", default-features = false }
-openvm-native-recursion = { git = "https://github.com/powdr-labs/openvm.git", rev = "438fe49", default-features = false }
->>>>>>> d0fe7f07
 
 openvm-stark-sdk = { git = "https://github.com/powdr-labs/stark-backend.git", rev = "dc01872", default-features = false, features = [
   "parallel",
