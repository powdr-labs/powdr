use powdr_jit_compiler::LoadedFunction;
use test_log::test;

use powdr_number::GoldilocksField;
use powdr_pil_analyzer::analyze_string;

fn compile(input: &str, symbol: &str) -> LoadedFunction {
    let analyzed = analyze_string::<GoldilocksField>(input).unwrap();
    powdr_jit_compiler::compile(&analyzed, &[symbol])
        .map_err(|e| {
            eprintln!("Error jit-compiling:\n{e}");
            e
        })
        .unwrap()[symbol]
        .clone()
}

#[test]
fn identity_function() {
    let f = compile("let c: int -> int = |i| i;", "c");

    assert_eq!(f.call(10), 10);
}

#[test]
fn sqrt() {
    let f = compile(
        "
        let sqrt_rec: int, int -> int = |y, x|
        if y * y <= x && (y + 1) * (y + 1) > x {
            y
        } else {
            sqrt_rec((y + x / y) / 2, x)
        };

        let sqrt: int -> int = |x| sqrt_rec(x, x);",
        "sqrt",
    );

    assert_eq!(f.call(9), 3);
    assert_eq!(f.call(100), 10);
    assert_eq!(f.call(8), 2);
    assert_eq!(f.call(101), 10);
    assert_eq!(f.call(99), 9);
    assert_eq!(f.call(0), 0);
}

#[test]
#[should_panic = "Only (int -> int) functions and columns are supported, but requested c: int -> bool"]
fn invalid_function() {
    let _ = compile("let c: int -> bool = |i| true;", "c");
}

#[test]
fn assigned_functions() {
    let input = r#"
        namespace std::array;
            let len = 8;
        namespace main;
            let a: int -> int = |i| i + 1;
            let b: int -> int = |i| i + 2;
            let t: bool = "" == "";
            let c = if t { a } else { b };
            let d = |i| c(i);
        "#;
    let c = compile(input, "main::c");

    assert_eq!(c.call(0), 1);
    assert_eq!(c.call(1), 2);
    assert_eq!(c.call(2), 3);
    assert_eq!(c.call(3), 4);

    let d = compile(input, "main::d");
    assert_eq!(d.call(0), 1);
}

#[test]
fn gigantic_number() {
    let f = compile("let c: int -> int = |i| (i * 0x1000000000000000000000000000000000000000000000000000000000000000000000000000000000) >> (81 * 4);", "c");

    assert_eq!(f.call(10), 10);
}

#[test]
fn simple_field() {
    let input = "
        namespace std::convert;
            let fe = 99;
            let int = 100;
        namespace std::array;
            let len = 8;
        namespace main;
            let a: fe[] = [1, 2, 3];
            let k: int -> int = |i| i;
            let q: col = |i| a[i % std::array::len(a)];
            let r: col = |i| std::convert::fe(k(i));
        ";
    let q = compile(input, "main::q");

    assert_eq!(q.call(0), 1);
    assert_eq!(q.call(1), 2);
    assert_eq!(q.call(2), 3);
    assert_eq!(q.call(3), 1);

    let r = compile(input, "main::r");
    assert_eq!(r.call(0), 0);
    assert_eq!(r.call(1), 1);
    assert_eq!(r.call(2), 2);
    assert_eq!(r.call(3), 3);
}

#[test]
fn match_number() {
    let f = compile(
        r#"let f: int -> int = |x| match x {
            0 => 1,
            1 => 2,
            2 => 3,
            _ => 0,
        };"#,
        "f",
    );

    assert_eq!(f.call(0), 1);
    assert_eq!(f.call(1), 2);
    assert_eq!(f.call(2), 3);
    assert_eq!(f.call(3), 0);
}

#[test]
fn match_negative() {
    let f = compile(
        r#"let f: int -> int = |x| match -x {
            -0 => 1,
            -1 => 2,
            -2 => 3,
            _ => 9,
        };"#,
        "f",
    );

    assert_eq!(f.call(0), 1);
    assert_eq!(f.call(1), 2);
    assert_eq!(f.call(2), 3);
    assert_eq!(f.call(3), 9);
}

#[test]
fn match_string() {
    let f = compile(
        r#"let f: int -> int = |x| match "abc" {
            "ab" => 1,
            "abc" => 2,
            _ => 0,
        };"#,
        "f",
    );

    assert_eq!(f.call(0), 2);
    assert_eq!(f.call(1), 2);
}

#[test]
fn match_tuples() {
    let f = compile(
        r#"let f: int -> int = |x| match (x, ("abc", x + 3)) {
            (0, _) => 1,
            (1, ("ab", _)) => 2,
            (1, ("abc", t)) => t,
            (a, (_, b)) => a + b,
        };"#,
        "f",
    );

    assert_eq!(f.call(0), 1);
    assert_eq!(f.call(1), 4);
    assert_eq!(f.call(2), 7);
    assert_eq!(f.call(3), 9);
}

#[test]
fn match_array() {
    let f = compile(
        r#"let f: int -> int = |y| match (y, [1, 3, 3, 4]) {
            (0, _) => 1,
            (1, [1, 3]) => 20,
            (1, [.., 2, 4]) => 20,
            (1, [.., x, 4]) => x - 1,
            (2, [x, .., 0]) => 22,
            (2, [x, .., 4]) => x + 2,
            (3, [1, 3, 3, 4, ..]) => 4,
            (4, [1, 3, 3, 4]) => 5,
            (5, [..]) => 6,
            _ => 7
        };"#,
        "f",
    );

    assert_eq!(f.call(0), 1);
    assert_eq!(f.call(1), 2);
    assert_eq!(f.call(2), 3);
    assert_eq!(f.call(3), 4);
    assert_eq!(f.call(4), 5);
    assert_eq!(f.call(5), 6);
    assert_eq!(f.call(6), 7);
}

#[test]
<<<<<<< HEAD
fn closures() {
    let input = "
        namespace std::convert;
            let fe = 99;
        namespace main;
            let eval_on: (int -> int), int -> int = |f, x| f(x);
            let q: col = |i| std::convert::fe(eval_on(|j| i + j, i));
        ";
    let q = compile(input, "main::q");

    assert_eq!(q.call(0), 0);
    assert_eq!(q.call(1), 2);
    assert_eq!(q.call(2), 4);
    assert_eq!(q.call(3), 6);
=======
fn let_simple() {
    let f = compile(
        r#"let f: int -> int = |x| {
            let a = 1;
            let b = a + 9;
            b - 9 + x
        };"#,
        "f",
    );

    assert_eq!(f.call(0), 1);
    assert_eq!(f.call(1), 2);
    assert_eq!(f.call(2), 3);
    assert_eq!(f.call(3), 4);
}

#[test]
fn let_complex() {
    let f = compile(
        r#"let f: int -> int = |x| {
            let (a, b, (_, d)) = (1, 2, ("abc", [x, 5]));
            a + b + d[0] + d[1]
        };"#,
        "f",
    );

    assert_eq!(f.call(0), 8);
    assert_eq!(f.call(1), 9);
}

#[test]
fn enums() {
    let input = r#"
        namespace std::array;
            let len = 8;
        namespace main;
            enum Op<T> { Some(T), None }
            enum Items { Multiple(int[]), Single(int) }
            let a = |x| match x {
                Op::Some(i) => i,
                Op::None => 0,
            };
            let b = |x| match x {
                Items::Multiple(i) => i[0],
                Items::Single(i) => i,
            };
            let c = |i| match i {
                0 => a(Op::Some(i)),
                1 => a(Op::None),
                2 => b(Items::Multiple([1, 2, i])),
                _ => 99,
            };
        "#;
    let c = compile(input, "main::c");

    assert_eq!(c.call(0), 0);
    assert_eq!(c.call(1), 0);
    assert_eq!(c.call(2), 1);
    assert_eq!(c.call(3), 99);
>>>>>>> c6192578
}<|MERGE_RESOLUTION|>--- conflicted
+++ resolved
@@ -206,22 +206,6 @@
 }
 
 #[test]
-<<<<<<< HEAD
-fn closures() {
-    let input = "
-        namespace std::convert;
-            let fe = 99;
-        namespace main;
-            let eval_on: (int -> int), int -> int = |f, x| f(x);
-            let q: col = |i| std::convert::fe(eval_on(|j| i + j, i));
-        ";
-    let q = compile(input, "main::q");
-
-    assert_eq!(q.call(0), 0);
-    assert_eq!(q.call(1), 2);
-    assert_eq!(q.call(2), 4);
-    assert_eq!(q.call(3), 6);
-=======
 fn let_simple() {
     let f = compile(
         r#"let f: int -> int = |x| {
@@ -281,5 +265,21 @@
     assert_eq!(c.call(1), 0);
     assert_eq!(c.call(2), 1);
     assert_eq!(c.call(3), 99);
->>>>>>> c6192578
+}
+
+#[test]
+fn closures() {
+    let input = "
+        namespace std::convert;
+            let fe = 99;
+        namespace main;
+            let eval_on: (int -> int), int -> int = |f, x| f(x);
+            let q: col = |i| std::convert::fe(eval_on(|j| i + j, i));
+        ";
+    let q = compile(input, "main::q");
+
+    assert_eq!(q.call(0), 0);
+    assert_eq!(q.call(1), 2);
+    assert_eq!(q.call(2), 4);
+    assert_eq!(q.call(3), 6);
 }