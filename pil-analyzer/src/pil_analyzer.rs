use core::panic;
use std::collections::{HashMap, HashSet};

use std::fs;
use std::iter::once;
use std::path::{Path, PathBuf};
use std::sync::Arc;

use crate::structural_checks::check_structs_fields;
use itertools::Itertools;
use powdr_ast::parsed::asm::{
    parse_absolute_path, AbsoluteSymbolPath, ModuleStatement, SymbolPath,
};
use powdr_ast::parsed::types::Type;
use powdr_ast::parsed::visitor::{AllChildren, Children};
use powdr_ast::parsed::{
    self, FunctionKind, LambdaExpression, PILFile, PilStatement, SymbolCategory,
    TraitImplementation, TypedExpression,
};
use powdr_number::{FieldElement, GoldilocksField};

use powdr_ast::analyzed::{
    type_from_definition, Analyzed, DegreeRange, Expression, FunctionValueDefinition,
    PolynomialType, PublicDeclaration, Reference, SolvedTraitImpls, StatementIdentifier, Symbol,
    SymbolKind,
};
use powdr_parser::{parse, parse_module, parse_type};
use powdr_parser_util::Error;

use crate::pattern_match_analyzer::analyze_match_patterns;
use crate::traits_resolver::TraitsResolver;
use crate::type_builtins::constr_function_statement_type;
use crate::type_inference::infer_types;
use crate::{side_effect_checker, AnalysisDriver};

use crate::statement_processor::{Counters, PILItem, StatementProcessor};
use crate::{condenser, evaluator, expression_processor::ExpressionProcessor};

pub fn analyze_file<T: FieldElement>(path: &Path) -> Result<Analyzed<T>, Vec<Error>> {
    let files = import_all_dependencies(path);
    analyze(files)
}

pub fn analyze_ast<T: FieldElement>(pil_file: PILFile) -> Result<Analyzed<T>, Vec<Error>> {
    analyze(vec![pil_file])
}

pub fn analyze_string<T: FieldElement>(contents: &str) -> Result<Analyzed<T>, Vec<Error>> {
    let pil_file = powdr_parser::parse(Some("input"), contents).map_err(|e| vec![e])?;
    analyze(vec![pil_file])
}

fn analyze<T: FieldElement>(files: Vec<PILFile>) -> Result<Analyzed<T>, Vec<Error>> {
    let mut analyzer = PILAnalyzer::new();
    analyzer.process(files)?;
    analyzer.side_effect_check()?;
    analyzer.validate_structs()?;
    analyzer.type_check()?;
<<<<<<< HEAD
    analyzer.match_exhaustiveness_check();
    // TODO should use Result here as well.
    let solved_impls = analyzer.resolve_trait_impls();
=======
    let solved_impls = analyzer.resolve_trait_impls()?;
>>>>>>> a262b36d
    analyzer.condense(solved_impls)
}

#[derive(Default)]
struct PILAnalyzer {
    /// Known symbols by name and category, determined in the first step.
    known_symbols: HashMap<String, SymbolCategory>,
    current_namespace: AbsoluteSymbolPath,
    polynomial_degree: Option<DegreeRange>,
    /// Map of definitions, gradually being built up here.
    definitions: HashMap<String, (Symbol, Option<FunctionValueDefinition>)>,
    public_declarations: HashMap<String, PublicDeclaration>,
    /// The list of proof items, i.e. statements that evaluate to constraints or prover functions.
    proof_items: Vec<Expression>,
    /// The order in which definitions and identities
    /// appear in the source.
    source_order: Vec<StatementIdentifier>,
    symbol_counters: Option<Counters>,
    /// Symbols from the core that were added automatically but will not be printed.
    auto_added_symbols: HashSet<String>,
    /// All trait implementations found, in source order.
    trait_impls: Vec<TraitImplementation<Expression>>,
}

/// Reads and parses the given path and all its imports.
fn import_all_dependencies(path: &Path) -> Vec<PILFile> {
    let mut processed = Default::default();
    import_all_dependencies_internal(path, &mut processed)
}

fn import_all_dependencies_internal(path: &Path, processed: &mut HashSet<PathBuf>) -> Vec<PILFile> {
    let path = path
        .canonicalize()
        .unwrap_or_else(|e| panic!("File {path:?} not found: {e}"));
    if !processed.insert(path.clone()) {
        return vec![];
    }

    let contents = fs::read_to_string(path.clone()).unwrap();

    let ast = powdr_parser::parse(Some(path.to_str().unwrap()), &contents).unwrap_or_else(|err| {
        eprintln!("Error parsing .pil file:");
        err.output_to_stderr();
        panic!();
    });

    // Filter out non-includes and compute the relative paths of includes.
    let (non_includes, includes) = ast.0.into_iter().fold(
        (vec![], vec![]),
        |(mut non_includes, mut included_paths), s| {
            match s {
                PilStatement::Include(_, include) => {
                    included_paths.push(path.parent().unwrap().join(include));
                }
                _ => non_includes.push(s),
            }
            (non_includes, included_paths)
        },
    );
    // Process includes and add the file itself.
    includes
        .into_iter()
        .flat_map(|path| import_all_dependencies_internal(&path, processed))
        .chain(once(PILFile(non_includes)))
        .collect::<Vec<_>>()
}

impl PILAnalyzer {
    pub fn new() -> PILAnalyzer {
        PILAnalyzer {
            symbol_counters: Some(Default::default()),
            ..Default::default()
        }
    }

    pub fn process(&mut self, mut files: Vec<PILFile>) -> Result<(), Vec<Error>> {
        for PILFile(file) in &files {
            self.current_namespace = Default::default();
            for statement in file {
                self.collect_names(statement);
            }
        }

        if let Some(core) = self.core_types_if_not_present() {
            self.current_namespace = Default::default();
            for statement in &core.0 {
                for (name, _) in self.collect_names(statement) {
                    self.auto_added_symbols.insert(name);
                }
            }
            files = once(core).chain(files).collect();
        }

        for PILFile(file) in files {
            self.current_namespace = Default::default();
            for statement in file {
                self.handle_statement(statement);
            }
        }
        Ok(())
    }

    /// Adds core types if they are not present in the input.
    /// These need to be present because the type checker relies on them.
    fn core_types_if_not_present(&self) -> Option<PILFile> {
        // We are extracting some specific symbols from the prelude file.
        let prelude = include_str!(concat!(env!("CARGO_MANIFEST_DIR"), "/../std/prelude.asm"));
        let missing_symbols = [
            "Constr",
            "Option",
            "challenge",
            "set_hint",
            "Query",
            "true",
            "false",
        ]
        .into_iter()
        .filter(|symbol| {
            !self
                .known_symbols
                .contains_key(&format!("std::prelude::{symbol}"))
        })
        .collect::<Vec<_>>();
        (!missing_symbols.is_empty()).then(|| {
            let module = parse_module(None, prelude).unwrap();
            let missing_symbols = module
                .statements
                .into_iter()
                .filter_map(|s| {
                    match &s {
                        ModuleStatement::SymbolDefinition(s) => {
                            missing_symbols.contains(&s.name.as_str())
                        }
                        ModuleStatement::PilStatement(s) => s
                            .symbol_definition_names()
                            .any(|(name, _)| missing_symbols.contains(&name.as_str())),
                    }
                    .then_some(vec![format!("{s}")])
                })
                .flatten()
                .join("\n");
            parse(None, &format!("namespace std::prelude;\n{missing_symbols}")).unwrap()
        })
    }

    /// Check that query and constr functions are used in the correct contexts.
    pub fn side_effect_check(&self) -> Result<(), Vec<Error>> {
        let mut errors = vec![];
        for (symbol, value) in self.definitions.values() {
            let Some(value) = value else { continue };
            let context = match symbol.kind {
                // Witness column value is query function
                SymbolKind::Poly(PolynomialType::Committed) => FunctionKind::Query,
                // Fixed column value must be pure.
                SymbolKind::Poly(PolynomialType::Constant) => FunctionKind::Pure,
                SymbolKind::Other() => match value {
                    // Otherwise, just take the kind of the lambda expression.
                    FunctionValueDefinition::Expression(TypedExpression { type_scheme: _, e }) => {
                        if let Expression::LambdaExpression(_, LambdaExpression { kind, .. }) = e {
                            *kind
                        } else {
                            FunctionKind::Constr
                        }
                    }
                    _ => FunctionKind::Constr,
                },
                // Default is constr.
                _ => FunctionKind::Constr,
            };
            value
                .children()
                .try_for_each(|e| side_effect_checker::check(&self.definitions, context, e))
                .unwrap_or_else(|err| errors.push(err));
        }

        for i in &self.trait_impls {
            i.children()
                .try_for_each(|e| {
                    side_effect_checker::check(&self.definitions, FunctionKind::Pure, e)
                })
                .unwrap_or_else(|err| errors.push(err));
        }

        // for all proof items, check that they call pure or constr functions
        errors.extend(self.proof_items.iter().filter_map(|e| {
            side_effect_checker::check(&self.definitions, FunctionKind::Constr, e).err()
        }));

        if errors.is_empty() {
            Ok(())
        } else {
            Err(errors)
        }
    }

    pub fn validate_structs(&self) -> Result<(), Vec<Error>> {
        let structs_exprs = self
            .all_children()
            .filter(|expr| matches!(expr, Expression::StructExpression(_, _)));

        check_structs_fields(structs_exprs, &self.definitions)
    }

    pub fn type_check(&mut self) -> Result<(), Vec<Error>> {
        let query_type: Type = parse_type("int -> std::prelude::Query").unwrap().into();
        let mut expressions = vec![];
        // Collect all definitions and traits implementations with their types and expressions.
        // We filter out enum type declarations (the constructor functions have been added
        // by the statement processor already).
        // For Arrays, we also collect the inner expressions and expect them to be field elements.

        for trait_impl in self.trait_impls.iter_mut() {
            let (_, def) = self
                .definitions
                .get(&trait_impl.name.to_string())
                .expect("Trait definition not found");
            let Some(FunctionValueDefinition::TraitDeclaration(trait_decl)) = def else {
                unreachable!();
            };

            let specialized_types: Vec<_> = trait_impl
                .functions
                .iter()
                .map(|named_expr| trait_impl.type_of_function(trait_decl, &named_expr.name))
                .collect();

            for (named_expr, specialized_type) in
                trait_impl.functions.iter_mut().zip(specialized_types)
            {
                expressions.push((
                    Arc::get_mut(&mut named_expr.body).unwrap(),
                    specialized_type.into(),
                ));
            }
        }

        let definitions = self
            .definitions
            .iter_mut()
            .filter(|(_name, (_symbol, value))| {
                !matches!(
                    value,
                    Some(FunctionValueDefinition::TypeDeclaration(_))
                        | Some(FunctionValueDefinition::TraitDeclaration(_))
                )
            })
            .flat_map(|(name, (symbol, value))| {
                let (type_scheme, expr) = match (symbol.kind, value) {
                    (SymbolKind::Poly(PolynomialType::Committed), Some(value)) => {
                        // Witness column, move its value (query function) into the expressions to be checked separately.
                        let type_scheme = type_from_definition(symbol, &None);

                        let FunctionValueDefinition::Expression(TypedExpression { e, .. }) = value
                        else {
                            panic!("Invalid value for query function")
                        };

                        expressions.push((e, query_type.clone().into()));

                        (type_scheme, None)
                    }
                    (
                        _,
                        Some(FunctionValueDefinition::Expression(TypedExpression {
                            type_scheme,
                            e,
                        })),
                    ) => (type_scheme.clone(), Some(e)),
                    (_, value) => {
                        let type_scheme = type_from_definition(symbol, value);

                        if let Some(FunctionValueDefinition::Array(items)) = value {
                            // Expect all items in the arrays to be field elements.
                            expressions.extend(items.children_mut().map(|e| (e, Type::Fe.into())));
                        }

                        (type_scheme, None)
                    }
                };
                Some((name.clone(), (type_scheme, expr)))
            })
            .collect();
        for expr in &mut self.proof_items {
            // At statement level, we allow Constr, Constr[], (int -> ()) or ().
            expressions.push((expr, constr_function_statement_type()));
        }

        let inferred_types = infer_types(definitions, &mut expressions)?;
        // Store the inferred types.
        for (name, ty) in inferred_types {
            let Some(FunctionValueDefinition::Expression(TypedExpression {
                type_scheme: ts @ None,
                e: _,
            })) = &mut self.definitions.get_mut(&name).unwrap().1
            else {
                panic!()
            };
            *ts = Some(ty.into());
        }
        Ok(())
    }

<<<<<<< HEAD
    pub fn match_exhaustiveness_check(&self) {
        let enums = self
            .definitions
            .iter()
            .filter_map(|(_, (_, def))| {
                if let Some(FunctionValueDefinition::TypeDeclaration(enum_decl)) = def {
                    Some((
                        enum_decl.name.as_str(),
                        enum_decl
                            .variants
                            .iter()
                            .map(|v| (v.name.as_str(), v.fields.clone()))
                            .collect::<Vec<_>>(),
                    ))
                } else {
                    None
                }
            })
            .collect();
        let all_patterns: Vec<_> = self
            .definitions
            .iter()
            .filter_map(|(_, (_, def))| {
                if let Some(FunctionValueDefinition::Expression(TypedExpression {
                    type_scheme: _,
                    e: Expression::MatchExpression(_, match_expr),
                })) = def
                {
                    Some(
                        match_expr
                            .arms
                            .iter()
                            .map(|arm| arm.pattern.clone())
                            .collect::<Vec<_>>(),
                    )
                } else {
                    None
                }
            })
            .collect();

        for patterns in all_patterns {
            let report = analyze_match_patterns(&patterns, &enums);
            if report.is_exhaustive {
                panic!("Match exhaustiveness check failed");
            }

            // TODO: Warning?
            let redundant: Vec<_> = report
                .redundant_patterns
                .iter()
                .map(|index| format!("Pos {}: {}", *index, patterns[*index].clone()))
                .collect();

            if !redundant.is_empty() {
                panic!("Redundant patterns: {}", redundant.into_iter().join(", "));
            }
        }
    }

    /// Creates and returns a map for every referenced trait and every concrete type to the
=======
    /// Creates and returns a map for every referenced trait function with concrete type to the
>>>>>>> a262b36d
    /// corresponding trait implementation function.
    fn resolve_trait_impls(&mut self) -> Result<SolvedTraitImpls, Vec<Error>> {
        let all_traits = self
            .definitions
            .iter()
            .filter_map(|(name, (_, value))| {
                if let Some(FunctionValueDefinition::TraitDeclaration(..)) = value {
                    Some(name.as_str())
                } else {
                    None
                }
            })
            .collect();
        let mut trait_solver = TraitsResolver::new(all_traits, &self.trait_impls);

        // TODO building this impl map should be different from checking that all trait references
        // have an implementation.
        // The reason is that for building the map, we need to unfold all generic functions,
        // which could cause an exponential blow-up. Checking that an implementation exists
        // could maybe already done at the type-checking level.
        // If we do that earlier, then errors here should be panics.
        // Also we should only build the impl map for code that is reachable from entry points.
        let definitions = self
            .definitions
            .values()
            .flat_map(|(_, def)| match def {
                Some(
                    v
                    @ (FunctionValueDefinition::Expression(_) | FunctionValueDefinition::Array(_)),
                ) => Some(v),
                _ => None,
            })
            .flat_map(|d| d.children());
        let proof_items = self.proof_items.iter();
        let trait_impls = self.trait_impls.iter().flat_map(|i| i.children());
        let mut errors = vec![];
        for expr in definitions
            .chain(proof_items)
            .chain(trait_impls)
            .flat_map(|i| i.all_children())
        {
            if let Expression::Reference(source_ref, Reference::Poly(reference)) = expr {
                if reference.type_args.is_some() {
                    if let Err(e) = trait_solver.resolve_trait_function_reference(reference) {
                        errors.push(source_ref.with_error(e));
                    }
                }
            }
        }

        if !errors.is_empty() {
            Err(errors)
        } else {
            Ok(trait_solver.solved_impls())
        }
    }

    pub fn condense<T: FieldElement>(
        self,
        solved_impls: SolvedTraitImpls,
    ) -> Result<Analyzed<T>, Vec<Error>> {
        Ok(condenser::condense(
            self.definitions,
            solved_impls,
            self.public_declarations,
            &self.proof_items,
            self.trait_impls,
            self.source_order,
            self.auto_added_symbols,
        ))
    }

    /// A step to collect all defined names in the statement.
    fn collect_names(&mut self, statement: &PilStatement) -> Vec<(String, SymbolCategory)> {
        match statement {
            PilStatement::Namespace(_, name, _) => {
                self.current_namespace = AbsoluteSymbolPath::default().join(name.clone());
                vec![]
            }
            PilStatement::Include(_, _) => unreachable!(),
            _ => {
                let names = statement
                    .symbol_definition_names_and_contained()
                    .map(|(name, sub_name, symbol_category)| {
                        (
                            match sub_name {
                                None => self.driver().resolve_decl(name),
                                Some(sub_name) => self
                                    .driver()
                                    .resolve_namespaced_decl(&[name, sub_name])
                                    .relative_to(&Default::default())
                                    .to_string(),
                            },
                            symbol_category,
                        )
                    })
                    .collect::<Vec<_>>();
                for (name, symbol_kind) in &names {
                    if self
                        .known_symbols
                        .insert(name.clone(), *symbol_kind)
                        .is_some()
                    {
                        panic!("Duplicate symbol definition: {name}");
                    }
                }
                names
            }
        }
    }

    fn handle_statement(&mut self, statement: PilStatement) {
        match statement {
            PilStatement::Include(_, _) => unreachable!(),
            PilStatement::Namespace(_, name, degree) => self.handle_namespace(name, degree),
            _ => {
                // We need a mutable reference to the counter, but it is short-lived.
                let mut counters = self.symbol_counters.take().unwrap();
                let items =
                    StatementProcessor::new(self.driver(), &mut counters, self.polynomial_degree)
                        .handle_statement(statement);
                self.symbol_counters = Some(counters);
                for item in items {
                    match item {
                        PILItem::Definition(symbol, value) => {
                            let name = symbol.absolute_name.clone();
                            let is_new = self
                                .definitions
                                .insert(name.clone(), (symbol, value))
                                .is_none();
                            assert!(is_new, "{name} already defined.");
                            self.source_order
                                .push(StatementIdentifier::Definition(name));
                        }
                        PILItem::PublicDeclaration(decl) => {
                            let name = decl.name.clone();
                            self.public_declarations.insert(name.clone(), decl);
                            self.source_order
                                .push(StatementIdentifier::PublicDeclaration(name));
                        }
                        PILItem::ProofItem(item) => {
                            let index = self.proof_items.len();
                            self.source_order
                                .push(StatementIdentifier::ProofItem(index));
                            self.proof_items.push(item)
                        }
                        PILItem::TraitImplementation(trait_impl) => {
                            let index = self.trait_impls.len();
                            self.source_order
                                .push(StatementIdentifier::TraitImplementation(index));
                            self.trait_impls.push(trait_impl)
                        }
                    }
                }
            }
        }
    }

    fn handle_namespace(&mut self, name: SymbolPath, degree: Option<parsed::NamespaceDegree>) {
        let evaluate_degree_bound = |e| {
            let e =
                ExpressionProcessor::new(self.driver(), &Default::default()).process_expression(e);
            u64::try_from(
                evaluator::evaluate_expression::<GoldilocksField>(
                    &e,
                    &self.definitions,
                    &Default::default(),
                )
                .unwrap()
                .try_to_integer()
                .unwrap(),
            )
            .unwrap()
        };

        self.polynomial_degree = degree.map(|degree| DegreeRange {
            min: evaluate_degree_bound(degree.min),
            max: evaluate_degree_bound(degree.max),
        });
        self.current_namespace = AbsoluteSymbolPath::default().join(name);
    }

    fn driver(&self) -> Driver {
        Driver(self)
    }
}

impl Children<Expression> for PILAnalyzer {
    fn children(&self) -> Box<dyn Iterator<Item = &Expression> + '_> {
        Box::new(
            self.definitions
                .values()
                .filter_map(|(_, def)| def.as_ref())
                .flat_map(|def| def.children())
                .chain(self.trait_impls.iter().flat_map(|impl_| impl_.children()))
                .chain(self.proof_items.iter()),
        )
    }

    fn children_mut(&mut self) -> Box<dyn Iterator<Item = &mut Expression> + '_> {
        Box::new(
            self.definitions
                .values_mut()
                .filter_map(|(_, def)| def.as_mut())
                .flat_map(|def| def.children_mut())
                .chain(
                    self.trait_impls
                        .iter_mut()
                        .flat_map(|impl_| impl_.children_mut()),
                )
                .chain(self.proof_items.iter_mut()),
        )
    }
}

#[derive(Clone, Copy)]
struct Driver<'a>(&'a PILAnalyzer);

impl<'a> AnalysisDriver for Driver<'a> {
    fn resolve_namespaced_decl(&self, path: &[&String]) -> AbsoluteSymbolPath {
        path.iter()
            .fold(self.0.current_namespace.clone(), |path, part| {
                path.with_part(part)
            })
    }

    fn try_resolve_ref(&self, path: &SymbolPath) -> Option<(String, SymbolCategory)> {
        // Try to resolve the name starting at the current namespace and then
        // go up level by level until the root.
        // If this does not work, try resolving inside std::prelude.

        self.0
            .current_namespace
            .iter_to_root()
            .chain(once(parse_absolute_path("::std::prelude")))
            .find_map(|prefix| {
                let path = prefix
                    .join(path.clone())
                    .relative_to(&Default::default())
                    .to_string();
                self.0.known_symbols.get(&path).map(|cat| (path, *cat))
            })
    }

    fn definitions(&self) -> &HashMap<String, (Symbol, Option<FunctionValueDefinition>)> {
        &self.0.definitions
    }
}<|MERGE_RESOLUTION|>--- conflicted
+++ resolved
@@ -56,13 +56,9 @@
     analyzer.side_effect_check()?;
     analyzer.validate_structs()?;
     analyzer.type_check()?;
-<<<<<<< HEAD
     analyzer.match_exhaustiveness_check();
     // TODO should use Result here as well.
-    let solved_impls = analyzer.resolve_trait_impls();
-=======
     let solved_impls = analyzer.resolve_trait_impls()?;
->>>>>>> a262b36d
     analyzer.condense(solved_impls)
 }
 
@@ -365,7 +361,6 @@
         Ok(())
     }
 
-<<<<<<< HEAD
     pub fn match_exhaustiveness_check(&self) {
         let enums = self
             .definitions
@@ -427,9 +422,6 @@
     }
 
     /// Creates and returns a map for every referenced trait and every concrete type to the
-=======
-    /// Creates and returns a map for every referenced trait function with concrete type to the
->>>>>>> a262b36d
     /// corresponding trait implementation function.
     fn resolve_trait_impls(&mut self) -> Result<SolvedTraitImpls, Vec<Error>> {
         let all_traits = self
