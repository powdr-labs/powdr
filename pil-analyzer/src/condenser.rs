--- conflicted
+++ resolved
@@ -15,16 +15,10 @@
     analyzed::{
         self, AlgebraicBinaryOperation, AlgebraicExpression, AlgebraicReference,
         AlgebraicUnaryOperation, Analyzed, Challenge, ConnectIdentity, DegreeRange, Expression,
-<<<<<<< HEAD
         FunctionValueDefinition, Identity, LookupIdentity, PermutationIdentity,
         PhantomLookupIdentity, PhantomPermutationIdentity, PolyID, PolynomialIdentity,
         PolynomialReference, PolynomialType, PublicDeclaration, Reference, SelectedExpressions,
-        StatementIdentifier, Symbol, SymbolKind,
-=======
-        FunctionValueDefinition, Identity, LookupIdentity, PermutationIdentity, PolyID,
-        PolynomialIdentity, PolynomialReference, PolynomialType, PublicDeclaration, Reference,
-        SelectedExpressions, SolvedTraitImpls, StatementIdentifier, Symbol, SymbolKind,
->>>>>>> 97b0fd2e
+        SolvedTraitImpls, StatementIdentifier, Symbol, SymbolKind,
     },
     parsed::{
         self,
