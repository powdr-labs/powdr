--- conflicted
+++ resolved
@@ -158,13 +158,8 @@
 }
 
 FunctionDefinition: FunctionDefinition = {
-<<<<<<< HEAD
-    <start:@L> "(" <params:ParameterList> ")" <body:BlockExpression> => FunctionDefinition::Expression(Expression::LambdaExpression(ctx.source_ref(start), LambdaExpression{kind: FunctionKind::Pure, params, body})),
-    <start:@L> "=" <array:ArrayLiteralExpression> => FunctionDefinition::Array(array),
-=======
     <start:@L> "(" <params:ParameterList> ")" <body:BracedExpression> <end:@R> => FunctionDefinition::Expression(Expression::LambdaExpression(ctx.source_ref(start, end), LambdaExpression{kind: FunctionKind::Pure, params, body})),
     <start:@L> "=" <array:ArrayLiteralExpression> <end:@R> => FunctionDefinition::Array(array),
->>>>>>> 44f1e959
 }
 
 ParameterList: Vec<Pattern> = {
@@ -629,26 +624,14 @@
     <start:@L> "if" <condition:BoxedExpression>
         <body:BlockExpression>
         "else"
-<<<<<<< HEAD
-        <else_body:BlockExpression> => ctx.to_expr_with_source_ref(IfExpression{condition, body, else_body}, start),
-}
-
-BlockExpression: Box<Expression> = {
-    <start:@L> "{" <statements:StatementInsideBlock*> "}" => ctx.to_expr_with_source_ref(BlockExpression{statements, Box::new(Expression::Tuple(ctx.source_ref(start), vec![]))}, start),
-    <start:@L> "{" <statements:StatementInsideBlock*> <expr:BoxedExpression> "}" => ctx.to_expr_with_source_ref(BlockExpression{statements, expr}, start),
-=======
         <else_body:BracedExpression>
         <end:@R> => ctx.to_expr_with_source_ref(IfExpression{condition, body, else_body}, start, end),
 }
 
+
 BlockExpression: Box<Expression> = {
-    <start:@L> "{" <statements:StatementInsideBlock+> <expr:BoxedExpression> "}" <end:@R> => ctx.to_expr_with_source_ref(BlockExpression{statements, expr}, start, end),
-}
-
-BracedExpression: Box<Expression> = {
-    <start:@L> "{" <statements:StatementInsideBlock+> <expr:BoxedExpression> "}" <end:@R> => ctx.to_expr_with_source_ref(BlockExpression{statements, expr}, start, end),
-    <start:@L> "{" <expr:BoxedExpression> "}" <end:@R> => ctx.to_expr_with_source_ref(BlockExpression{statements: vec![], expr}, start, end),
->>>>>>> 44f1e959
+    <start:@L> "{" <statements:StatementInsideBlock*> "}" => ctx.to_expr_with_source_ref(BlockExpression{statements, Box::new(Expression::Tuple(ctx.source_ref(start, end), vec![]))}, start, end),
+    <start:@L> "{" <statements:StatementInsideBlock*> <expr:BoxedExpression> "}" => ctx.to_expr_with_source_ref(BlockExpression{statements, expr}, start, end),
 }
 
 StatementInsideBlock: StatementInsideBlock = {
