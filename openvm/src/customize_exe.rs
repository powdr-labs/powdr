--- conflicted
+++ resolved
@@ -4,12 +4,8 @@
 use std::path::{Path, PathBuf};
 use std::sync::{Arc, Mutex};
 
-<<<<<<< HEAD
 use crate::extraction_utils::{get_air_metrics, AirWidths, OriginalAirs, OriginalVmConfig};
-=======
-use crate::extraction_utils::{get_air_metrics, OriginalAirs, OriginalVmConfig};
 use crate::instruction_formatter::openvm_instruction_formatter;
->>>>>>> 55048cfd
 use crate::opcode::{branch_opcodes_bigint_set, branch_opcodes_set};
 use crate::powdr_extension::chip::PowdrAir;
 use crate::utils::{fractional_knapsack, KnapsackItem, UnsupportedOpenVmReferenceError};
@@ -62,12 +58,8 @@
     config: &PowdrConfig,
     original_config: &OriginalVmConfig,
     pgo_config: PgoConfig,
-<<<<<<< HEAD
+    vm_config: VmConfig<OriginalAirs<BabyBearField>, OpenVmBusInteractionHandler<BabyBearField>>,
 ) -> Vec<(Apc<BabyBearField>, Option<ApcStats>)> {
-=======
-    vm_config: VmConfig<OriginalAirs<BabyBearField>, OpenVmBusInteractionHandler<BabyBearField>>,
-) -> Vec<Apc<BabyBearField>> {
->>>>>>> 55048cfd
     // sort basic blocks by:
     // 1. if PgoConfig::Cell, cost = frequency * cells_saved_per_row
     // 2. if PgoConfig::Instruction, cost = frequency * number_of_instructions
@@ -299,14 +291,8 @@
 fn create_apcs_for_all_blocks<P: FieldElement>(
     blocks: Vec<BasicBlock<P>>,
     powdr_config: &PowdrConfig,
-<<<<<<< HEAD
-    airs: &OriginalAirs<P>,
-    bus_map: &BusMap,
+    vm_config: VmConfig<OriginalAirs<P>, OpenVmBusInteractionHandler<P>>,
 ) -> Vec<(Apc<P>, Option<ApcStats>)> {
-=======
-    vm_config: VmConfig<OriginalAirs<P>, OpenVmBusInteractionHandler<P>>,
-) -> Vec<Apc<P>> {
->>>>>>> 55048cfd
     let n_acc = powdr_config.autoprecompiles as usize;
     tracing::info!("Generating {n_acc} autoprecompiles in parallel");
 
@@ -329,26 +315,16 @@
 
             let apc_opcode = POWDR_OPCODE + index;
 
-<<<<<<< HEAD
             (
-                generate_autoprecompile(
-                    &acc_block,
-                    airs,
-                    apc_opcode,
-                    bus_map,
+                powdr_autoprecompiles::build(
+                    block,
+                    vm_config.clone(),
                     powdr_config.degree_bound,
-                    &powdr_config.apc_candidates_dir_path,
+                    apc_opcode as u32,
+                    powdr_config.apc_candidates_dir_path.as_deref(),
                 )
                 .unwrap(),
-                None, // No apc stats output
-=======
-            powdr_autoprecompiles::build(
-                block,
-                vm_config.clone(),
-                powdr_config.degree_bound,
-                apc_opcode as u32,
-                powdr_config.apc_candidates_dir_path.as_deref(),
->>>>>>> 55048cfd
+                None,
             )
         })
         .collect()
@@ -430,12 +406,8 @@
         let apc_metrics = get_air_metrics(Arc::new(PowdrAir::new(apc.machine().clone())));
         let width_after = apc_metrics.widths;
 
-<<<<<<< HEAD
-        let width_before = block
-=======
-        let width_before: usize = apc
+        let width_before = apc
             .block
->>>>>>> 55048cfd
             .statements
             .iter()
             .map(|instr| {
@@ -516,13 +488,8 @@
     max_total_columns: Option<usize>,
     config: &PowdrConfig,
     original_config: &OriginalVmConfig,
-<<<<<<< HEAD
-    bus_map: &BusMap,
+    vm_config: VmConfig<OriginalAirs<BabyBearField>, OpenVmBusInteractionHandler<BabyBearField>>,
 ) -> Vec<(Apc<BabyBearField>, Option<ApcStats>)> {
-=======
-    vm_config: VmConfig<OriginalAirs<BabyBearField>, OpenVmBusInteractionHandler<BabyBearField>>,
-) -> Vec<Apc<BabyBearField>> {
->>>>>>> 55048cfd
     // drop any block whose start index cannot be found in pc_idx_count,
     // because a basic block might not be executed at all.
     // Also only keep basic blocks with more than one original instruction.
@@ -610,13 +577,8 @@
     mut blocks: Vec<BasicBlock<P>>,
     pgo_program_idx_count: HashMap<u32, u32>,
     config: &PowdrConfig,
-<<<<<<< HEAD
-    bus_map: &BusMap,
+    vm_config: VmConfig<OriginalAirs<P>, OpenVmBusInteractionHandler<P>>,
 ) -> Vec<(Apc<P>, Option<ApcStats>)> {
-=======
-    vm_config: VmConfig<OriginalAirs<P>, OpenVmBusInteractionHandler<P>>,
-) -> Vec<Apc<P>> {
->>>>>>> 55048cfd
     // drop any block whose start index cannot be found in pc_idx_count,
     // because a basic block might not be executed at all.
     // Also only keep basic blocks with more than one original instruction.
@@ -654,13 +616,8 @@
 fn create_apcs_with_no_pgo<P: IntoOpenVm>(
     mut blocks: Vec<BasicBlock<P>>,
     config: &PowdrConfig,
-<<<<<<< HEAD
-    bus_map: &BusMap,
+    vm_config: VmConfig<OriginalAirs<P>, OpenVmBusInteractionHandler<P>>,
 ) -> Vec<(Apc<P>, Option<ApcStats>)> {
-=======
-    vm_config: VmConfig<OriginalAirs<P>, OpenVmBusInteractionHandler<P>>,
-) -> Vec<Apc<P>> {
->>>>>>> 55048cfd
     // cost = number_of_original_instructions
     blocks.sort_by(|a, b| b.statements.len().cmp(&a.statements.len()));
 
