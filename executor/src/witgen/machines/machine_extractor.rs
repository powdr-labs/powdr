--- conflicted
+++ resolved
@@ -112,75 +112,11 @@
 
         machines.push(build_machine(
             fixed,
-<<<<<<< HEAD
-            &connecting_identities,
-            &machine_identities,
-            &machine_witnesses,
-        ) {
-            log::debug!("Detected machine: sorted witnesses / write-once memory");
-            machines.push(KnownMachine::SortedWitnesses(machine));
-        } else if let Some(machine) = DoubleSortedWitnesses::try_new(
-            name_with_type("DoubleSortedWitnesses"),
-            fixed,
-            &connecting_identities,
-            &machine_witnesses,
-        ) {
-            log::debug!("Detected machine: memory");
-            machines.push(KnownMachine::DoubleSortedWitnesses(machine));
-        } else if let Some(machine) = WriteOnceMemory::try_new(
-            name_with_type("WriteOnceMemory"),
-            fixed,
-            &connecting_identities,
-            &machine_identities,
-        ) {
-            log::debug!("Detected machine: write-once memory");
-            machines.push(KnownMachine::WriteOnceMemory(machine));
-        } else if let Some(machine) = BlockMachine::try_new(
-            name_with_type("BlockMachine"),
-            fixed,
-            &connecting_identities,
-            &machine_identities,
-            &machine_witnesses,
-        ) {
-            log::debug!("Detected machine: {machine}");
-            machines.push(KnownMachine::BlockMachine(machine));
-        } else {
-            log::debug!("Detected machine: VM.");
-            let latch = connecting_identities
-                .values()
-                .fold(None, |existing_latch, identity| {
-                    let current_latch = identity
-                        .right
-                        .selector
-                        .as_ref()
-                        .expect("Cannot handle lookup in this machine because it does not have a latch");
-                    if let Some(existing_latch) = existing_latch {
-                        assert_eq!(
-                            &existing_latch, current_latch,
-                            "All connecting identities must have the same selector expression on the right hand side"
-                        );
-                        Some(existing_latch)
-                    } else {
-                        Some(current_latch.clone())
-                    }
-                })
-                .unwrap();
-            machines.push(KnownMachine::Vm(Generator::new(
-                name_with_type("Vm"),
-                fixed,
-                &connecting_identities,
-                machine_identities,
-                machine_witnesses,
-                Some(latch),
-            )));
-        }
-=======
             machine_witnesses,
             machine_identities,
             connecting_identities,
             name_with_type,
         ));
->>>>>>> ea2f06df
     }
 
     // Always add a fixed lookup machine.
@@ -265,7 +201,6 @@
             .unwrap();
         KnownMachine::Vm(Generator::new(
             name_with_type("Vm"),
-            fixed.common_degree(&machine_witnesses),
             fixed,
             &connecting_identities,
             machine_identities,
