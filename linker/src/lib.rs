--- conflicted
+++ resolved
@@ -7,13 +7,8 @@
     object::{Link, Location, PILGraph},
     parsed::{
         asm::{AbsoluteSymbolPath, SymbolPath},
-<<<<<<< HEAD
-        build::{index_access, namespaced_reference},
-        ArrayLiteral, Expression, NamespaceDegree, PILFile, PilStatement, SelectedExpressions,
-=======
         build::{index_access, lookup, namespaced_reference, permutation, selected},
-        ArrayLiteral, Expression, NamespaceDegree, PILFile, PilStatement, TypedExpression,
->>>>>>> 57068e6e
+        ArrayLiteral, Expression, NamespaceDegree, PILFile, PilStatement,
     },
 };
 use powdr_parser_util::SourceRef;
