--- conflicted
+++ resolved
@@ -232,11 +232,7 @@
         self.process_equation_on_row(
             &Expression::Number(0.into()),
             Some(variable),
-<<<<<<< HEAD
-            value,
-=======
             -value,
->>>>>>> 5fcd9aec
             // The row does not matter because the algebraic expression is empty
             0,
         )
