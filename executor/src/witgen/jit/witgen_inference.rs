--- conflicted
+++ resolved
@@ -13,6 +13,7 @@
         Error, ProcessResult, QuadraticSymbolicExpression, RangeConstraintProvider,
     },
     range_constraint::RangeConstraint,
+    symbolic_expression::SymbolicExpression,
 };
 use powdr_number::FieldElement;
 
@@ -22,11 +23,6 @@
         mutable_state::MutableState,
     },
     global_constraints::RangeConstraintSet,
-<<<<<<< HEAD
-=======
-    jit::symbolic_expression::SymbolicExpression,
-    range_constraints::RangeConstraint,
->>>>>>> c633d23a
     FixedData, QueryCallback,
 };
 
