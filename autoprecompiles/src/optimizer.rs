--- conflicted
+++ resolved
@@ -11,14 +11,10 @@
 
 use crate::{
     constraint_optimizer::{optimize_constraints, IsBusStateful},
-<<<<<<< HEAD
     legacy_expression::{
         ast_compatibility::CompatibleWithAstExpression, AlgebraicExpression, AlgebraicReference,
     },
-    memory_optimizer::optimize_memory,
-=======
     memory_optimizer::{check_register_operation_consistency, optimize_memory},
->>>>>>> a669f1ac
     powdr::{self},
     stats_logger::StatsLogger,
     SymbolicBusInteraction, SymbolicConstraint, SymbolicMachine, EXECUTION_BUS_ID,
