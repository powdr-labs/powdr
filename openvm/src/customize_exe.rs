use std::collections::{BTreeSet, HashMap};

use std::path::Path;
use std::sync::Arc;

use crate::extraction_utils::{get_air_metrics, AirWidthsDiff, OriginalAirs, OriginalVmConfig};
use crate::instruction_formatter::openvm_instruction_formatter;
use crate::opcode::{branch_opcodes_bigint_set, branch_opcodes_set};
use crate::powdr_extension::chip::PowdrAir;
use crate::utils::UnsupportedOpenVmReferenceError;
use crate::OpenVmField;
use crate::OriginalCompiledProgram;
use crate::{CompiledProgram, SpecializedConfig};
use crate::{IntoOpenVm, PrecompileImplementation};
use itertools::Itertools;
use openvm_instructions::instruction::Instruction as OpenVmInstruction;
use openvm_instructions::program::Program as OpenVmProgram;
use openvm_instructions::VmOpcode;
use openvm_stark_backend::{
    interaction::SymbolicInteraction,
    p3_field::{FieldAlgebra, PrimeField32},
};
use openvm_stark_sdk::p3_baby_bear::BabyBear;
use powdr_autoprecompiles::adapter::Adapter;
use powdr_autoprecompiles::blocks::{collect_basic_blocks, Instruction, Program};
use powdr_autoprecompiles::blocks::{generate_apcs_with_pgo, Candidate, KnapsackItem, PgoConfig};
use powdr_autoprecompiles::expression::try_convert;
use powdr_autoprecompiles::SymbolicBusInteraction;
use powdr_autoprecompiles::{Apc, PowdrConfig, SymbolicInstructionStatement};
use powdr_autoprecompiles::{BasicBlock, VmConfig};
use powdr_number::{BabyBearField, FieldElement};
use powdr_riscv_elf::debug_info::DebugInfo;
use serde::{Deserialize, Serialize};

use crate::bus_interaction_handler::OpenVmBusInteractionHandler;
use crate::{
    powdr_extension::{OriginalInstruction, PowdrOpcode, PowdrPrecompile},
    utils::symbolic_to_algebraic,
};

pub const POWDR_OPCODE: usize = 0x10ff;

#[derive(Debug)]
pub enum Error {
    AutoPrecompileError,
}

impl From<powdr_autoprecompiles::constraint_optimizer::Error> for Error {
    fn from(_e: powdr_autoprecompiles::constraint_optimizer::Error) -> Self {
        Error::AutoPrecompileError
    }
}

/// An adapter for the BabyBear OpenVM precompiles.
/// Note: This could be made generic over the field, but the implementation of `Candidate` is BabyBear-specific.
/// The lifetime parameter is used because we use a reference to the `OpenVmProgram` in the `Prog` type.
pub struct BabyBearOpenVmApcAdapter<'a> {
    _marker: std::marker::PhantomData<&'a ()>,
}

impl<'a> Adapter for BabyBearOpenVmApcAdapter<'a> {
    type PowdrField = BabyBearField;
    type Field = BabyBear;
    type InstructionMachineHandler = OriginalAirs<Self::PowdrField>;
    type BusInteractionHandler = OpenVmBusInteractionHandler<Self::PowdrField>;
    type Candidate = OpenVmApcCandidate<Self::PowdrField, Instr<Self::Field>>;
    type Program = Prog<'a, Self::Field>;
    type Instruction = Instr<Self::Field>;

    fn into_field(e: Self::PowdrField) -> Self::Field {
        e.into_openvm_field()
    }

    fn from_field(e: Self::Field) -> Self::PowdrField {
        BabyBearField::from_openvm_field(e)
    }
}

/// A newtype wrapper around `OpenVmProgram` to implement the `Program` trait.
/// This is necessary because we cannot implement a foreign trait for a foreign type.
pub struct Prog<'a, F>(&'a OpenVmProgram<F>);

/// A newtype wrapper around `OpenVmInstruction` to implement the `Instruction` trait.
/// This is necessary because we cannot implement a foreign trait for a foreign type.
#[derive(Clone, Serialize, Deserialize)]
pub struct Instr<F>(pub OpenVmInstruction<F>);

impl<F: PrimeField32> Instruction<F> for Instr<F> {
    fn opcode(&self) -> usize {
        self.0.opcode.as_usize()
    }

    fn into_symbolic_instruction(self) -> SymbolicInstructionStatement<F> {
        SymbolicInstructionStatement {
            opcode: self.0.opcode.as_usize(),
            args: vec![
                self.0.a, self.0.b, self.0.c, self.0.d, self.0.e, self.0.f, self.0.g,
            ],
        }
    }
}

impl<'a, F: PrimeField32> Program<Instr<F>> for Prog<'a, F> {
    fn base_pc(&self) -> u32 {
        self.0.pc_base
    }

    fn pc_step(&self) -> u32 {
        self.0.step
    }

    fn instructions(&self) -> Box<dyn Iterator<Item = Instr<F>> + '_> {
        Box::new(
            self.0
                .instructions_and_debug_infos
                .iter()
                .filter_map(|x| x.as_ref().map(|i| Instr(i.0.clone()))),
        )
    }
}

pub fn customize(
    OriginalCompiledProgram {
        mut exe,
        sdk_vm_config,
    }: OriginalCompiledProgram,
    labels: &BTreeSet<u32>,
    debug_info: &DebugInfo,
    config: PowdrConfig,
    implementation: PrecompileImplementation,
    pgo_config: PgoConfig,
) -> CompiledProgram {
    let original_config = OriginalVmConfig::new(sdk_vm_config.clone());
    let airs = original_config.airs().expect("Failed to convert the AIR of an OpenVM instruction, even after filtering by the blacklist!");
    let bus_map = original_config.bus_map();

    let opcodes_allowlist = airs.allow_list();

    let labels = add_extra_targets(
        &exe.program,
        labels.clone(),
        exe.program.pc_base,
        exe.program.step,
    );

    let program = Prog(&exe.program);

    let vm_config = VmConfig {
        instruction_machine_handler: &airs,
        bus_interaction_handler: OpenVmBusInteractionHandler::new(bus_map.clone()),
        bus_map: bus_map.clone(),
    };

    let max_total_apc_columns: Option<usize> = match pgo_config {
        PgoConfig::Cell(_, max_total_columns) => max_total_columns.map(|max_total_columns| {
            let total_non_apc_columns = original_config
                .chip_inventory_air_metrics()
                .values()
                .map(|m| m.total_width())
                .sum::<usize>();
            max_total_columns - total_non_apc_columns
        }),
        PgoConfig::Instruction(_) | PgoConfig::None => None,
    };

    let blocks = collect_basic_blocks::<BabyBearOpenVmApcAdapter>(
        &program,
        &labels,
        &opcodes_allowlist,
        &branch_opcodes_set(),
    );
    tracing::info!(
        "Got {} basic blocks from `collect_basic_blocks`",
        blocks.len()
    );
    if tracing::enabled!(tracing::Level::DEBUG) {
        tracing::debug!("Basic blocks sorted by execution count (top 10):");
        for (count, block) in blocks
            .iter()
            .filter_map(|block| {
                Some((
                    pgo_config.pc_offset_execution_count(block.start_idx as u32)?,
                    block,
                ))
            })
            .sorted_by_key(|(count, _)| *count)
            .rev()
            .take(10)
        {
            let name = debug_info
                .symbols
                .try_get_one_or_preceding(
                    block.start_address(exe.program.pc_base, exe.program.step),
                )
                .map(|(symbol, offset)| format!("{} + {offset}", rustc_demangle::demangle(symbol)))
                .unwrap_or_default();
            tracing::debug!(
                "Basic block (executed {count} times), {name}:\n{}",
                block.pretty_print(|n| openvm_instruction_formatter(&n.0))
            );
        }
    }

    let blocks = blocks
        .into_iter()
        .filter(|b| {
            b.statements
                .iter()
                .all(|instr| opcodes_allowlist.contains(&instr.opcode()))
        })
        .collect::<Vec<_>>();

    let apcs = generate_apcs_with_pgo::<BabyBearOpenVmApcAdapter>(
        blocks,
        &config,
        max_total_apc_columns,
        pgo_config,
        vm_config,
    );

    let program = &mut exe.program.instructions_and_debug_infos;

    let noop = OpenVmInstruction {
        opcode: VmOpcode::from_usize(0xdeadaf),
        a: OpenVmField::<BabyBearField>::ZERO,
        b: OpenVmField::<BabyBearField>::ZERO,
        c: OpenVmField::<BabyBearField>::ZERO,
        d: OpenVmField::<BabyBearField>::ZERO,
        e: OpenVmField::<BabyBearField>::ZERO,
        f: OpenVmField::<BabyBearField>::ZERO,
        g: OpenVmField::<BabyBearField>::ZERO,
    };

    tracing::info!("Adjust the program with the autoprecompiles");

    let extensions = apcs
        .into_iter()
        .map(
<<<<<<< HEAD
            |Apc {
                 block,
                 opcode,
                 machine,
                 subs,
             }| {
                let new_instr = OpenVmInstruction {
=======
            |(
                Apc {
                    block,
                    opcode,
                    machine,
                    subs,
                },
                apc_stats,
            )| {
                let new_instr = Instruction {
>>>>>>> 9a07095c
                    opcode: VmOpcode::from_usize(opcode as usize),
                    a: OpenVmField::<BabyBearField>::ZERO,
                    b: OpenVmField::<BabyBearField>::ZERO,
                    c: OpenVmField::<BabyBearField>::ZERO,
                    d: OpenVmField::<BabyBearField>::ZERO,
                    e: OpenVmField::<BabyBearField>::ZERO,
                    f: OpenVmField::<BabyBearField>::ZERO,
                    g: OpenVmField::<BabyBearField>::ZERO,
                };

                let pc = block.start_idx;
                let n_acc = block.statements.len();
                let (acc, new_instrs): (Vec<_>, Vec<_>) = program[pc..pc + n_acc]
                    .iter()
                    .enumerate()
                    .map(|(i, x)| {
                        let instr = x.as_ref().unwrap();
                        let instr = instr.0.clone();
                        if i == 0 {
                            (instr, new_instr.clone())
                        } else {
                            (instr, noop.clone())
                        }
                    })
                    .collect();

                let new_instrs = new_instrs.into_iter().map(|x| Some((x, None)));

                let len_before = program.len();
                program.splice(pc..pc + n_acc, new_instrs);
                assert_eq!(program.len(), len_before);

                let is_valid_column = machine
                    .main_columns()
                    .find(|c| &*c.name == "is_valid")
                    .unwrap();

                PowdrPrecompile::new(
                    format!("PowdrAutoprecompile_{opcode}"),
                    PowdrOpcode {
                        class_offset: opcode as usize,
                    },
                    machine,
                    acc.into_iter()
                        .zip_eq(subs)
                        .map(|(instruction, subs)| OriginalInstruction::new(instruction, subs))
                        .collect(),
                    is_valid_column,
                    apc_stats,
                )
            },
        )
        .collect();

    CompiledProgram {
        exe,
        vm_config: SpecializedConfig::new(original_config, extensions, implementation),
    }
}

/// Besides the base RISCV-V branching instructions, the bigint extension adds two more branching
/// instruction classes over BranchEqual and BranchLessThan.
/// Those instructions have the form <INSTR rs0 rs1 target_offset ...>, where target_offset is the
/// relative jump we're interested in.
/// This means that for a given program address A containing the instruction above,
/// we add A + target_offset as a target as well.
fn add_extra_targets<F: PrimeField32>(
    program: &OpenVmProgram<F>,
    mut labels: BTreeSet<u32>,
    base_pc: u32,
    pc_step: u32,
) -> BTreeSet<u32> {
    let branch_opcodes_bigint = branch_opcodes_bigint_set();
    let new_labels = program
        .instructions_and_debug_infos
        .iter()
        .enumerate()
        .filter_map(|(i, instr)| {
            let instr = instr.as_ref().unwrap().0.clone();
            let adjusted_pc = base_pc + (i as u32) * pc_step;
            let op = instr.opcode.as_usize();
            branch_opcodes_bigint
                .contains(&op)
                .then_some(adjusted_pc + instr.c.as_canonical_u32())
        });
    labels.extend(new_labels);

    labels
}

pub fn openvm_bus_interaction_to_powdr<F: PrimeField32, P: FieldElement>(
    interaction: &SymbolicInteraction<F>,
    columns: &[Arc<String>],
) -> Result<SymbolicBusInteraction<P>, UnsupportedOpenVmReferenceError> {
    let id = interaction.bus_index as u64;

    let mult = try_convert(symbolic_to_algebraic(&interaction.count, columns))?;
    let args = interaction
        .message
        .iter()
        .map(|e| try_convert(symbolic_to_algebraic(e, columns)))
        .collect::<Result<_, _>>()?;

    Ok(SymbolicBusInteraction { id, mult, args })
}

#[derive(Serialize, Deserialize)]
pub struct OpenVmApcCandidate<P, I> {
    apc: Apc<P, I>,
    execution_frequency: usize,
    widths: AirWidthsDiff,
}

#[derive(Clone, Serialize, Deserialize)]
pub struct OvmApcStats {
    pub widths: AirWidthsDiff,
}

impl OvmApcStats {
    fn new(widths: AirWidthsDiff) -> Self {
        Self { widths }
    }
}

impl<'a> Candidate<BabyBearOpenVmApcAdapter<'a>>
    for OpenVmApcCandidate<BabyBearField, Instr<OpenVmField<BabyBearField>>>
{
<<<<<<< HEAD
    type JsonExport = OpenVmApcCandidateJsonExport<Instr<OpenVmField<BabyBearField>>>;
=======
    type JsonExport = OpenVmApcCandidateJsonExport<BabyBearField>;
    type ApcStats = OvmApcStats;
>>>>>>> 9a07095c

    fn create(
        apc: Apc<BabyBearField, Instr<OpenVmField<BabyBearField>>>,
        pgo_program_idx_count: &HashMap<u32, u32>,
        vm_config: VmConfig<
            OriginalAirs<BabyBearField>,
            OpenVmBusInteractionHandler<BabyBearField>,
        >,
    ) -> Self {
        let apc_metrics = get_air_metrics(Arc::new(PowdrAir::new(apc.machine().clone())));
        let width_after = apc_metrics.widths;

        let width_before = apc
            .block
            .statements
            .iter()
            .map(|instr| {
                vm_config
                    .instruction_machine_handler
                    .get_instruction_metrics(instr.opcode())
                    .unwrap()
                    .widths
            })
            .sum();

        let execution_frequency = *pgo_program_idx_count
            .get(&(apc.block.start_idx as u32))
            .unwrap_or(&0) as usize;

        Self {
            apc,
            execution_frequency,
            widths: AirWidthsDiff::new(width_before, width_after),
        }
    }

    /// Return a JSON export of the APC candidate.
    fn to_json_export(
        &self,
        apc_candidates_dir_path: &Path,
    ) -> OpenVmApcCandidateJsonExport<Instr<OpenVmField<BabyBearField>>> {
        OpenVmApcCandidateJsonExport {
            opcode: self.apc.opcode,
            execution_frequency: self.execution_frequency,
            original_block: self.apc.block.clone(),
            total_width_before: self.widths.before.total(),
            total_width_after: self.widths.after.total(),
            apc_candidate_file: apc_candidates_dir_path
                .join(format!("apc_{}.cbor", self.apc.opcode))
                .display()
                .to_string(),
        }
    }

<<<<<<< HEAD
    fn into_apc(self) -> Apc<BabyBearField, Instr<OpenVmField<BabyBearField>>> {
        self.apc
=======
    fn into_apc_and_stats(self) -> (Apc<BabyBearField>, OvmApcStats) {
        (self.apc, OvmApcStats::new(self.widths))
>>>>>>> 9a07095c
    }
}

#[derive(Serialize, Deserialize)]
pub struct OpenVmApcCandidateJsonExport<I> {
    // opcode
    opcode: u32,
    // execution_frequency
    execution_frequency: usize,
    // original instructions
    original_block: BasicBlock<I>,
    // total width before optimisation
    total_width_before: usize,
    // total width after optimisation
    total_width_after: usize,
    // path to the apc candidate file
    apc_candidate_file: String,
}

impl<P, I> OpenVmApcCandidate<P, I> {
    fn cells_saved_per_row(&self) -> usize {
        // The number of cells saved per row is the difference between the width before and after the APC.
        self.widths.columns_saved().total()
    }
}

impl<P, I> KnapsackItem for OpenVmApcCandidate<P, I> {
    fn cost(&self) -> usize {
        self.widths.after.total()
    }

    fn value(&self) -> usize {
        // For an APC which is called once and saves 1 cell, this would be 1.
        let value = self
            .execution_frequency
            .checked_mul(self.cells_saved_per_row())
            .unwrap();
        // We need `value()` to be much larger than `cost()` to avoid ties when ranking by `value() / cost()`
        // Therefore, we scale it up by a constant factor.
        value.checked_mul(1000).unwrap()
    }

    fn tie_breaker(&self) -> usize {
        self.apc.opcode as usize
    }
}<|MERGE_RESOLUTION|>--- conflicted
+++ resolved
@@ -236,15 +236,6 @@
     let extensions = apcs
         .into_iter()
         .map(
-<<<<<<< HEAD
-            |Apc {
-                 block,
-                 opcode,
-                 machine,
-                 subs,
-             }| {
-                let new_instr = OpenVmInstruction {
-=======
             |(
                 Apc {
                     block,
@@ -254,8 +245,7 @@
                 },
                 apc_stats,
             )| {
-                let new_instr = Instruction {
->>>>>>> 9a07095c
+                let new_instr = OpenVmInstruction {
                     opcode: VmOpcode::from_usize(opcode as usize),
                     a: OpenVmField::<BabyBearField>::ZERO,
                     b: OpenVmField::<BabyBearField>::ZERO,
@@ -383,12 +373,8 @@
 impl<'a> Candidate<BabyBearOpenVmApcAdapter<'a>>
     for OpenVmApcCandidate<BabyBearField, Instr<OpenVmField<BabyBearField>>>
 {
-<<<<<<< HEAD
     type JsonExport = OpenVmApcCandidateJsonExport<Instr<OpenVmField<BabyBearField>>>;
-=======
-    type JsonExport = OpenVmApcCandidateJsonExport<BabyBearField>;
     type ApcStats = OvmApcStats;
->>>>>>> 9a07095c
 
     fn create(
         apc: Apc<BabyBearField, Instr<OpenVmField<BabyBearField>>>,
@@ -443,13 +429,13 @@
         }
     }
 
-<<<<<<< HEAD
-    fn into_apc(self) -> Apc<BabyBearField, Instr<OpenVmField<BabyBearField>>> {
-        self.apc
-=======
-    fn into_apc_and_stats(self) -> (Apc<BabyBearField>, OvmApcStats) {
+    fn into_apc_and_stats(
+        self,
+    ) -> (
+        Apc<BabyBearField, Instr<OpenVmField<BabyBearField>>>,
+        Self::ApcStats,
+    ) {
         (self.apc, OvmApcStats::new(self.widths))
->>>>>>> 9a07095c
     }
 }
 
