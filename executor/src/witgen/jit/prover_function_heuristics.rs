--- conflicted
+++ resolved
@@ -14,12 +14,8 @@
 }
 
 #[allow(unused)]
-<<<<<<< HEAD
 #[derive(Clone)]
-pub struct ProverFunctionComputeFrom<'a> {
-=======
 pub struct ProverFunction<'a> {
->>>>>>> e2a46744
     pub index: usize,
     pub target_column: AlgebraicReference,
     pub input_columns: Vec<AlgebraicReference>,
@@ -27,14 +23,7 @@
 }
 
 #[allow(unused)]
-<<<<<<< HEAD
 #[derive(Clone)]
-pub enum ProverFunction<'a, T> {
-    /// query |i| std::prover::provide_if_unknown(Y, i, || <value>)
-    ProvideIfUnknown(usize, AlgebraicReference, T),
-    /// query |i| std::prover::compute_from(Y, i, [X, ...], f)
-    ComputeFrom(ProverFunctionComputeFrom<'a>),
-=======
 pub enum ProverFunctionComputation<'a> {
     /// The expression `f` in `query |i| std::prover::provide_if_unknown(Y, i, f)`,
     /// where f: (-> fe)
@@ -42,7 +31,6 @@
     /// The expression `f` in `query |i| std::prover::compute_from(Y, i, [X, ...], f)`,
     /// where f: (fe[] -> fe)
     ComputeFrom(&'a Expression),
->>>>>>> e2a46744
 }
 
 /// Tries to decode the prover functions.
