use derive_more::From;
use eyre::Result;
use itertools::{multiunzip, Itertools};
use openvm_algebra_circuit::{Fp2Extension, ModularExtension};
use openvm_build::{build_guest_package, find_unique_executable, get_package, TargetFilter};
use openvm_circuit::arch::InitFileGenerator;
use openvm_circuit::arch::{
    instructions::exe::VmExe, segment::DefaultSegmentationStrategy, InstructionExecutor, Streams,
    SystemConfig, VirtualMachine, VmChipComplex, VmConfig, VmInventoryError,
};
use openvm_circuit::{circuit_derive::Chip, derive::AnyEnum};
use openvm_circuit_primitives_derive::ChipUsageGetter;
<<<<<<< HEAD
use openvm_ecc_circuit::WeierstrassExtension;
use openvm_pairing_circuit::{PairingCurve, PairingExtension};
use openvm_pairing_guest::bn254::{BN254_COMPLEX_STRUCT_NAME, BN254_MODULUS, BN254_ORDER};
=======
use openvm_instructions::program::Program;
>>>>>>> 33c5b459
use openvm_sdk::{
    config::{AggStarkConfig, AppConfig, SdkVmConfig, SdkVmConfigExecutor, SdkVmConfigPeriphery},
    keygen::AggStarkProvingKey,
    prover::AggStarkProver,
    Sdk, StdIn,
};
use openvm_stark_backend::{config::StarkGenericConfig, engine::StarkEngine, rap::AnyRap, Chip};
use openvm_stark_sdk::config::{
    baby_bear_poseidon2::{BabyBearPoseidon2Config, BabyBearPoseidon2Engine},
    FriParameters,
};
use openvm_stark_sdk::engine::StarkFriEngine;
use openvm_stark_sdk::openvm_stark_backend::{config::Val, p3_field::PrimeField32};
use powdr_extension::{PowdrExecutor, PowdrExtension, PowdrPeriphery};
use powdr_number::{BabyBearField, FieldElement, LargeInt};
use serde::{Deserialize, Serialize};
use std::cmp::Reverse;
use std::fs::File;
use std::io::BufWriter;
use std::sync::atomic::{AtomicU32, Ordering};
use std::{
    collections::HashMap,
    path::{Path, PathBuf},
    sync::Arc,
};
use strum::{Display, EnumString};

use tracing::dispatcher::Dispatch;
use tracing::field::Field as TracingField;
use tracing::{Event, Level, Subscriber};
use tracing_subscriber::{
    layer::Context,
    prelude::*,
    registry::{LookupSpan, Registry},
    Layer,
};

use crate::extraction_utils::{export_pil, get_air_metrics, AirWidths, OriginalVmConfig};
use crate::instruction_formatter::openvm_opcode_formatter;
use crate::powdr_extension::PowdrPrecompile;
use crate::traits::OpenVmField;

mod air_builder;
pub mod bus_map;
pub mod extraction_utils;
pub mod opcode;
pub mod symbolic_instruction_builder;
mod utils;

type BabyBearSC = BabyBearPoseidon2Config;
type PowdrBB = powdr_number::BabyBearField;

pub use opcode::instruction_allowlist;
pub use powdr_autoprecompiles::DegreeBound;
pub use traits::IntoOpenVm;

impl IntoOpenVm for PowdrBB {
    type Field = openvm_stark_sdk::p3_baby_bear::BabyBear;

    fn into_openvm_field(self) -> Self::Field {
        use openvm_stark_backend::p3_field::FieldAlgebra;
        openvm_stark_sdk::p3_baby_bear::BabyBear::from_canonical_u32(
            self.to_integer().try_into_u32().unwrap(),
        )
    }

    fn from_openvm_field(field: Self::Field) -> Self {
        BabyBearField::from(
            <Self::Field as openvm_stark_backend::p3_field::PrimeField32>::as_canonical_u32(&field),
        )
    }
}

pub use openvm_build::GuestOptions;
pub use powdr_autoprecompiles::bus_map::{BusMap, BusType};

/// We do not use the transpiler, instead we customize an already transpiled program
mod customize_exe;

pub use customize_exe::{customize, OPENVM_DEGREE_BOUND, POWDR_OPCODE};

// A module for our extension
mod powdr_extension;

pub mod bus_interaction_handler;
mod instruction_formatter;
mod traits;

mod plonk;

/// Three modes for profiler guided optimization with different cost functions to sort the basic blocks by descending cost and select the most costly ones to accelerate.
/// The inner HashMap contains number of time a pc is executed.
#[derive(Default)]
pub enum PgoConfig {
    /// cost = cells saved per apc * times executed
    /// max total columns
    Cell(HashMap<u32, u32>, Option<usize>),
    /// cost = instruction per apc * times executed
    Instruction(HashMap<u32, u32>),
    /// disable PGO
    #[default]
    None,
}

#[derive(Copy, Clone, Debug, EnumString, Display)]
#[strum(serialize_all = "lowercase")]
pub enum PgoType {
    /// cost = cells saved per apc * times executed
    /// max total columns
    Cell(Option<usize>),
    /// cost = instruction per apc * times executed
    Instruction,
    /// disable PGO
    None,
}

impl Default for PgoType {
    fn default() -> Self {
        PgoType::Cell(None)
    }
}

/// A custom VmConfig that wraps the SdkVmConfig, adding our custom extension.
#[derive(Serialize, Deserialize, Clone)]
pub struct SpecializedConfig {
    pub sdk_config: OriginalVmConfig,
    powdr: PowdrExtension<BabyBearField>,
}

// For generation of the init file, we delegate to the underlying SdkVmConfig.
impl InitFileGenerator for SpecializedConfig {
    fn generate_init_file_contents(&self) -> Option<String> {
        self.sdk_config.config().generate_init_file_contents()
    }

    fn write_to_init_file(
        &self,
        manifest_dir: &Path,
        init_file_name: Option<&str>,
    ) -> eyre::Result<()> {
        self.sdk_config
            .config()
            .write_to_init_file(manifest_dir, init_file_name)
    }
}

#[allow(clippy::large_enum_variant)]
#[derive(ChipUsageGetter, From, AnyEnum)]
pub enum SpecializedExecutor<P: IntoOpenVm> {
    #[any_enum]
    SdkExecutor(SdkVmConfigExecutor<OpenVmField<P>>),
    #[any_enum]
    PowdrExecutor(PowdrExecutor<P>),
}

// These implementations could normally be derived by the `InstructionExecutorDerive` and `Chip` macros,
// but they don't work with the field types above.
impl<SC: StarkGenericConfig, P: IntoOpenVm<Field = Val<SC>>> Chip<SC> for SpecializedExecutor<P>
where
    Val<SC>: PrimeField32,
{
    fn generate_air_proof_input(self) -> openvm_stark_backend::prover::types::AirProofInput<SC> {
        match self {
            SpecializedExecutor::SdkExecutor(executor) => executor.generate_air_proof_input(),
            SpecializedExecutor::PowdrExecutor(executor) => executor.generate_air_proof_input(),
        }
    }

    fn air(&self) -> std::sync::Arc<dyn AnyRap<SC>> {
        match self {
            SpecializedExecutor::SdkExecutor(executor) => executor.air(),
            SpecializedExecutor::PowdrExecutor(executor) => executor.air(),
        }
    }
}

impl<P: IntoOpenVm> InstructionExecutor<OpenVmField<P>> for SpecializedExecutor<P> {
    fn execute(
        &mut self,
        memory: &mut openvm_circuit::system::memory::MemoryController<OpenVmField<P>>,
        instruction: &openvm_instructions::instruction::Instruction<OpenVmField<P>>,
        from_state: openvm_circuit::arch::ExecutionState<u32>,
    ) -> openvm_circuit::arch::Result<openvm_circuit::arch::ExecutionState<u32>> {
        match self {
            SpecializedExecutor::SdkExecutor(executor) => {
                executor.execute(memory, instruction, from_state)
            }
            SpecializedExecutor::PowdrExecutor(executor) => {
                executor.execute(memory, instruction, from_state)
            }
        }
    }

    fn get_opcode_name(&self, opcode: usize) -> String {
        match self {
            SpecializedExecutor::SdkExecutor(executor) => executor.get_opcode_name(opcode),
            SpecializedExecutor::PowdrExecutor(executor) => executor.get_opcode_name(opcode),
        }
    }
}

#[derive(From, ChipUsageGetter, Chip, AnyEnum)]
pub enum MyPeriphery<F: PrimeField32> {
    #[any_enum]
    SdkPeriphery(SdkVmConfigPeriphery<F>),
    #[any_enum]
    PowdrPeriphery(PowdrPeriphery<F>),
}

impl VmConfig<OpenVmField<BabyBearField>> for SpecializedConfig {
    type Executor = SpecializedExecutor<BabyBearField>;
    type Periphery = MyPeriphery<OpenVmField<BabyBearField>>;

    fn system(&self) -> &SystemConfig {
        VmConfig::<OpenVmField<BabyBearField>>::system(self.sdk_config.config())
    }

    fn system_mut(&mut self) -> &mut SystemConfig {
        VmConfig::<OpenVmField<BabyBearField>>::system_mut(self.sdk_config.config_mut())
    }

    fn create_chip_complex(
        &self,
    ) -> Result<
        VmChipComplex<OpenVmField<BabyBearField>, Self::Executor, Self::Periphery>,
        VmInventoryError,
    > {
        let chip = self.sdk_config.create_chip_complex()?;
        let chip = chip.extend(&self.powdr)?;

        Ok(chip)
    }
}

impl SpecializedConfig {
    fn new(
        base_config: OriginalVmConfig,
        precompiles: Vec<PowdrPrecompile<BabyBearField>>,
        implementation: PrecompileImplementation,
    ) -> Self {
        let airs = base_config.airs().expect("Failed to convert the AIR of an OpenVM instruction, even after filtering by the blacklist!");
        let bus_map = base_config.bus_map();
        let powdr_extension = PowdrExtension::new(
            precompiles,
            base_config.config().clone(),
            implementation,
            bus_map,
            airs,
        );
        Self {
            sdk_config: base_config,
            powdr: powdr_extension,
        }
    }
}

pub fn build_elf_path<P: AsRef<Path>>(
    guest_opts: GuestOptions,
    pkg_dir: P,
    target_filter: &Option<TargetFilter>,
) -> Result<PathBuf> {
    let pkg = get_package(pkg_dir.as_ref());
    let target_dir = match build_guest_package(&pkg, &guest_opts, None, target_filter) {
        Ok(target_dir) => target_dir,
        Err(Some(code)) => {
            return Err(eyre::eyre!("Failed to build guest: code = {}", code));
        }
        Err(None) => {
            return Err(eyre::eyre!(
                "Failed to build guest (OPENVM_SKIP_BUILD is set)"
            ));
        }
    };

    find_unique_executable(pkg_dir, target_dir, target_filter)
}

// compile the original openvm program without powdr extension
pub fn compile_openvm(
    guest: &str,
    guest_opts: GuestOptions,
) -> Result<OriginalCompiledProgram, Box<dyn std::error::Error>> {
<<<<<<< HEAD
    // wrap the sdk config (with the standard extensions) in our custom config (with our custom extension)
    let sdk_vm_config = SdkVmConfig::builder()
        .system(Default::default())
        .rv32i(Default::default())
        .rv32m(Default::default())
        .io(Default::default())
        .keccak(Default::default())
        .modular(ModularExtension::new(vec![
            BN254_MODULUS.clone(),
            BN254_ORDER.clone(),
        ]))
        .fp2(Fp2Extension::new(vec![(
            BN254_COMPLEX_STRUCT_NAME.to_string(),
            BN254_MODULUS.clone(),
        )]))
        .ecc(WeierstrassExtension::new(vec![
            PairingCurve::Bn254.curve_config()
        ]))
        .pairing(PairingExtension::new(vec![PairingCurve::Bn254]))
        .build();

=======
>>>>>>> 33c5b459
    let sdk = Sdk::default();

    // Build the ELF with guest options and a target filter.
    // We need these extra Rust flags to get the labels.
    let guest_opts = guest_opts.with_rustc_flags(vec!["-C", "link-arg=--emit-relocs"]);

    // Point to our local guest
    use std::path::PathBuf;
    let mut path = PathBuf::from(env!("CARGO_MANIFEST_DIR")).to_path_buf();
    path.push(guest);
    let target_path = path.to_str().unwrap();

    // try to load the sdk config from the openvm.toml file, otherwise use the default
    let openvm_toml_path = path.join("openvm.toml");
    let sdk_vm_config = if openvm_toml_path.exists() {
        let toml = std::fs::read_to_string(&openvm_toml_path)?;
        let app_config: AppConfig<_> = toml::from_str(&toml)?;
        app_config.app_vm_config
    } else {
        SdkVmConfig::builder()
            .system(Default::default())
            .rv32i(Default::default())
            .rv32m(Default::default())
            .io(Default::default())
            .build()
    };

    let elf = sdk.build(
        guest_opts,
        &sdk_vm_config,
        target_path,
        &Default::default(),
        Default::default(),
    )?;

    // Transpile the ELF into a VmExe. Note that this happens using the sdk transpiler only, our extension does not use a transpiler.
    let exe = sdk.transpile(elf, sdk_vm_config.transpiler())?;

    Ok(OriginalCompiledProgram { exe, sdk_vm_config })
}

/// Determines how the precompile (a circuit with algebraic gates and bus interactions)
/// is implemented as a RAP.
#[derive(Default, Clone, Deserialize, Serialize)]
pub enum PrecompileImplementation {
    /// Allocate a column for each variable and process a call in a single row.
    #[default]
    SingleRowChip,
    /// Compile the circuit to a PlonK circuit.
    PlonkChip,
}

#[derive(Clone)]
pub struct PowdrConfig {
    /// Number of autoprecompiles to generate.
    pub autoprecompiles: u64,
    /// Number of basic blocks to skip for autoprecompiles.
    /// This is either the largest N if no PGO, or the costliest N with PGO.
    pub skip_autoprecompiles: u64,
    /// Max degree of constraints.
    pub degree_bound: DegreeBound,
    /// Implementation of the precompiles, i.e., how to compile them to a RAP.
    pub implementation: PrecompileImplementation,
}

impl PowdrConfig {
    pub fn new(autoprecompiles: u64, skip_autoprecompiles: u64) -> Self {
        Self {
            autoprecompiles,
            skip_autoprecompiles,
            degree_bound: DegreeBound {
                identities: customize_exe::OPENVM_DEGREE_BOUND,
                bus_interactions: customize_exe::OPENVM_DEGREE_BOUND - 1,
            },
            implementation: PrecompileImplementation::default(),
        }
    }

    pub fn with_autoprecompiles(self, autoprecompiles: u64) -> Self {
        Self {
            autoprecompiles,
            ..self
        }
    }

    pub fn with_degree_bound(self, degree_bound: DegreeBound) -> Self {
        Self {
            degree_bound,
            ..self
        }
    }

    pub fn with_precompile_implementation(
        self,
        precompile_implementation: PrecompileImplementation,
    ) -> Self {
        Self {
            implementation: precompile_implementation,
            ..self
        }
    }
}

pub fn compile_guest(
    guest: &str,
    guest_opts: GuestOptions,
    config: PowdrConfig,
    pgo_config: PgoConfig,
) -> Result<CompiledProgram, Box<dyn std::error::Error>> {
    let original_program = compile_openvm(guest, guest_opts.clone())?;

    // Optional tally of opcode freqency (only enabled for debug level logs)
    if tracing::enabled!(Level::DEBUG) {
        tally_opcode_frequency(&pgo_config, &original_program.exe);
    }

    compile_exe(guest, guest_opts, original_program, config, pgo_config)
}

fn tally_opcode_frequency(pgo_config: &PgoConfig, exe: &VmExe<OpenVmField<BabyBearField>>) {
    let pgo_program_idx_count = match pgo_config {
        PgoConfig::Cell(pgo_program_idx_count, _)
        | PgoConfig::Instruction(pgo_program_idx_count) => {
            // If execution count of each pc is available, we tally the opcode execution frequency
            tracing::debug!("Opcode execution frequency:");
            pgo_program_idx_count
        }
        PgoConfig::None => {
            // If execution count of each pc isn't available, we just count the occurrences of each opcode in the program
            tracing::debug!("Opcode frequency in program:");
            // Create a dummy HashMap that returns 1 for each pc
            &(0..exe.program.instructions_and_debug_infos.len())
                .map(|i| (i as u32, 1))
                .collect::<HashMap<_, _>>()
        }
    };

    exe.program
        .instructions_and_debug_infos
        .iter()
        .enumerate()
        .fold(HashMap::new(), |mut acc, (i, instr)| {
            let opcode = instr.as_ref().unwrap().0.opcode;
            if let Some(count) = pgo_program_idx_count.get(&(i as u32)) {
                *acc.entry(opcode).or_insert(0) += count;
            }
            acc
        })
        .into_iter()
        .sorted_by_key(|(_, count)| Reverse(*count))
        .for_each(|(opcode, count)| {
            // Log the opcode and its count
            tracing::debug!("   {}: {count}", openvm_opcode_formatter(&opcode));
        });
}

pub fn compile_exe(
    guest: &str,
    guest_opts: GuestOptions,
    original_program: OriginalCompiledProgram,
    config: PowdrConfig,
    pgo_config: PgoConfig,
) -> Result<CompiledProgram, Box<dyn std::error::Error>> {
    // Build the ELF with guest options and a target filter.
    // We need these extra Rust flags to get the labels.
    let guest_opts = guest_opts.with_rustc_flags(vec!["-C", "link-arg=--emit-relocs"]);

    // Point to our local guest
    use std::path::PathBuf;
    let mut path = PathBuf::from(env!("CARGO_MANIFEST_DIR")).to_path_buf();
    path.push(guest);
    let target_path = path.to_str().unwrap();

    let elf_binary_path = build_elf_path(guest_opts.clone(), target_path, &Default::default())?;

    compile_exe_with_elf(
        original_program,
        &std::fs::read(elf_binary_path)?,
        config,
        pgo_config,
    )
}

pub fn compile_exe_with_elf(
    original_program: OriginalCompiledProgram,
    elf: &[u8],
    config: PowdrConfig,
    pgo_config: PgoConfig,
) -> Result<CompiledProgram, Box<dyn std::error::Error>> {
    let compiled = customize(
        original_program,
        &powdr_riscv_elf::load_elf_from_buffer(elf).text_labels,
        config,
        pgo_config,
    );
    // Export the compiled program to a PIL file for debugging purposes.
    export_pil(
        &mut BufWriter::new(File::create("debug.pil").unwrap()),
        &compiled.vm_config,
    );
    Ok(compiled)
}

#[derive(Serialize, Deserialize, Clone)]
pub struct CompiledProgram {
    pub exe: VmExe<OpenVmField<BabyBearField>>,
    pub vm_config: SpecializedConfig,
}

// the original openvm program and config without powdr extension
#[derive(Clone)]
pub struct OriginalCompiledProgram {
    pub exe: VmExe<OpenVmField<BabyBearField>>,
    pub sdk_vm_config: SdkVmConfig,
}

pub struct AirMetrics {
    pub name: String,
    pub widths: AirWidths,
    pub constraints: usize,
    pub bus_interactions: usize,
}

impl CompiledProgram {
    pub fn powdr_airs_metrics(&self) -> Vec<AirMetrics> {
        let chip_complex: VmChipComplex<_, _, _> = self.vm_config.create_chip_complex().unwrap();

        chip_complex
            .inventory
            .executors()
            .iter()
            .filter_map(|executor| {
                let air = executor.air();
                let name = air.name();

                // We actually give name "powdr_air_for_opcode_<opcode>" to the AIRs,
                // but OpenVM uses the actual Rust type (PowdrAir) as the name in this method.
                // TODO this is hacky but not sure how to do it better rn.
                if name.starts_with("PowdrAir") || name.starts_with("PlonkAir") {
                    Some(get_air_metrics(air))
                } else {
                    None
                }
            })
            .collect()
    }
}

pub fn execute(program: CompiledProgram, inputs: StdIn) -> Result<(), Box<dyn std::error::Error>> {
    let CompiledProgram { exe, vm_config } = program;

    let sdk = Sdk::default();

    let output = sdk.execute(exe.clone(), vm_config.clone(), inputs)?;
    tracing::info!("Public values output: {:?}", output);

    Ok(())
}

pub fn prove(
    program: &CompiledProgram,
    mock: bool,
    recursion: bool,
    inputs: StdIn,
    segment_height: Option<usize>, // uses the default height if None
) -> Result<(), Box<dyn std::error::Error>> {
    let exe = &program.exe;
    let mut vm_config = program.vm_config.clone();

    // DefaultSegmentationStrategy { max_segment_len: 4194204, max_cells_per_chip_in_segment: 503304480 }
    if let Some(segment_height) = segment_height {
        vm_config
            .sdk_config
            .config_mut()
            .system
            .config
            .segmentation_strategy = Arc::new(
            DefaultSegmentationStrategy::new_with_max_segment_len(segment_height),
        );
        tracing::debug!("Setting max segment len to {}", segment_height);
    }

    let sdk = Sdk::default();

    // Set app configuration
    let app_log_blowup = 2;
    let app_fri_params = FriParameters::standard_with_100_bits_conjectured_security(app_log_blowup);
    let app_config = AppConfig::new(app_fri_params, vm_config.clone());

    // Commit the exe
    let app_committed_exe = sdk.commit_app_exe(app_fri_params, exe.clone())?;

    // Generate an AppProvingKey
    let app_pk = Arc::new(sdk.app_keygen(app_config)?);

    if mock {
        tracing::info!("Checking constraints and witness in Mock prover...");
        let engine = BabyBearPoseidon2Engine::new(
            FriParameters::standard_with_100_bits_conjectured_security(app_log_blowup),
        );
        let vm = VirtualMachine::new(engine, vm_config.clone());
        let pk = vm.keygen();
        let streams = Streams::from(inputs);
        let mut result = vm.execute_and_generate(exe.clone(), streams).unwrap();
        let _final_memory = Option::take(&mut result.final_memory);
        let global_airs = vm.config().create_chip_complex().unwrap().airs();
        for proof_input in &result.per_segment {
            let (airs, pks, air_proof_inputs): (Vec<_>, Vec<_>, Vec<_>) =
                multiunzip(proof_input.per_air.iter().map(|(air_id, air_proof_input)| {
                    (
                        global_airs[*air_id].clone(),
                        pk.per_air[*air_id].clone(),
                        air_proof_input.clone(),
                    )
                }));
            vm.engine.debug(&airs, &pks, &air_proof_inputs);
        }
    } else {
        // Generate a proof
        tracing::info!("Generating app proof...");
        let start = std::time::Instant::now();
        let app_proof =
            sdk.generate_app_proof(app_pk.clone(), app_committed_exe.clone(), inputs.clone())?;
        tracing::info!("App proof took {:?}", start.elapsed());

        tracing::info!(
            "Public values: {:?}",
            app_proof.user_public_values.public_values
        );

        // Verify
        let app_vk = app_pk.get_app_vk();
        sdk.verify_app_proof(&app_vk, &app_proof)?;
        tracing::info!("App proof verification done.");

        if recursion {
            // Generate the aggregation proving key
            tracing::info!("Generating aggregation proving key...");
            let (agg_stark_pk, _) =
                AggStarkProvingKey::dummy_proof_and_keygen(AggStarkConfig::default());

            tracing::info!("Generating aggregation proof...");

            let agg_prover = AggStarkProver::<BabyBearPoseidon2Engine>::new(
                agg_stark_pk,
                app_pk.leaf_committed_exe.clone(),
                *sdk.agg_tree_config(),
            );
            // Note that this proof is not verified. We assume that any valid app proof
            // (verified above) also leads to a valid aggregation proof.
            // If this was not the case, it would be a completeness bug in OpenVM.
            let start = std::time::Instant::now();
            let _proof_with_publics = agg_prover.generate_root_verifier_input(app_proof);
            tracing::info!("Agg proof (inner recursion) took {:?}", start.elapsed());
        }

        tracing::info!("All done.");
    }

    Ok(())
}

// Same as execution_profile below but for guest path inputs.
pub fn execution_profile_from_guest(
    guest: &str,
    guest_opts: GuestOptions,
    inputs: StdIn,
) -> HashMap<u32, u32> {
    let program = compile_openvm(guest, guest_opts).unwrap();
    execution_profile(program, inputs)
}

// Produces execution count by pc_index
// Used in Pgo::Cell and Pgo::Instruction to help rank basic blocks to create APCs for
pub fn execution_profile(program: OriginalCompiledProgram, inputs: StdIn) -> HashMap<u32, u32> {
    let OriginalCompiledProgram { exe, sdk_vm_config } = program;

    // in memory collector storage
    let collector = PgoCollector::new(&exe.program);

    // build subscriber
    let subscriber = Registry::default().with(collector.clone());

    // prepare for execute
    let sdk = Sdk::default();

    // dispatch constructs a local subscriber at trace level that is invoked during data collection but doesn't override the global one at info level
    let dispatch = Dispatch::new(subscriber);
    tracing::dispatcher::with_default(&dispatch, || {
        sdk.execute(exe.clone(), sdk_vm_config.clone(), inputs)
            .unwrap();
    });

    // Extract the collected data
    let pc_index_count = collector.into_hashmap();

    // the smallest pc is the same as the pc_base if there's no stdin
    let pc_min = pc_index_count.keys().min().unwrap();
    tracing::debug!("pc_min: {}; pc_base: {}", pc_min, exe.program.pc_base);

    // print the total and by pc counts
    tracing::debug!("Pgo captured {} pc's", pc_index_count.len());

    if tracing::enabled!(Level::DEBUG) {
        // print pc_index map in descending order of pc_index count
        let mut pc_index_count_sorted: Vec<_> = pc_index_count.iter().collect();
        pc_index_count_sorted.sort_by(|a, b| b.1.cmp(a.1));
        pc_index_count_sorted.iter().for_each(|(pc, count)| {
            tracing::debug!("pc_index {}: {}", pc, count);
        });
    }

    pc_index_count
}

// holds basic type fields of execution objects captured in trace by subscriber
#[derive(Default)]
struct PgoData {
    pc: Option<usize>,
}

impl tracing::field::Visit for PgoData {
    // when we receive a u64 field, they are parsed into fields of the pgo data
    fn record_u64(&mut self, field: &tracing::field::Field, value: u64) {
        if field.name() == "pc" {
            self.pc = Some(value as usize);
        }
    }

    // required for implementation, but in practice we will only receive u64 fields
    // the fields we receive are determined by the instruction trace print out of our openvm fork during execution
    fn record_debug(&mut self, _: &TracingField, _: &dyn std::fmt::Debug) {}
}

// A Layer that collects data we are interested in using for the pgo from the trace fields.
#[derive(Clone)]
struct PgoCollector {
    step: usize,
    pc_base: usize,
    pc_index_map: Arc<Vec<AtomicU32>>,
}

impl PgoCollector {
    fn new<F>(program: &Program<F>) -> Self {
        let max_pc_index = program.instructions_and_debug_infos.len();
        // create a map with max_pc entries initialized to 0
        let pc_index_map = Arc::new((0..max_pc_index).map(|_| AtomicU32::new(0)).collect());
        Self {
            pc_index_map,
            step: program.step as usize,
            pc_base: program.pc_base as usize,
        }
    }

    fn into_hashmap(self) -> HashMap<u32, u32> {
        // Turn the map into a HashMap of (pc_index, count)
        self.pc_index_map
            .iter()
            .enumerate()
            .filter_map(|(pc_index, count)| {
                let count = count.load(Ordering::Relaxed);

                // if the count is zero, we skip it
                if count == 0 {
                    return None;
                }

                Some((pc_index as u32, count))
            })
            .collect()
    }

    fn increment(&self, pc: usize) {
        self.pc_index_map[(pc - self.pc_base) / self.step].fetch_add(1, Ordering::Relaxed);
    }
}

impl<S> Layer<S> for PgoCollector
where
    S: Subscriber + for<'a> LookupSpan<'a>,
{
    fn on_event(&self, event: &Event<'_>, _ctx: Context<'_, S>) {
        // build a visitor to parse and hold trace fields we are interested in
        let mut visitor = PgoData::default();
        event.record(&mut visitor);

        // because our subscriber is at the trace level, for trace print outs that don't match PgoData,
        // the visitor can't parse them, and these cases are filtered out automatically
        if let Some(pc) = visitor.pc {
            self.increment(pc);
        }
    }
}

#[cfg(test)]
mod tests {
    use super::*;
    use test_log::test;

    fn compile_and_prove(
        guest: &str,
        config: PowdrConfig,
        mock: bool,
        recursion: bool,
        stdin: StdIn,
        pgo_config: PgoConfig,
        segment_height: Option<usize>,
    ) -> Result<(), Box<dyn std::error::Error>> {
        let program = compile_guest(guest, GuestOptions::default(), config, pgo_config).unwrap();
        prove(&program, mock, recursion, stdin, segment_height)
    }

    fn prove_simple(
        guest: &str,
        config: PowdrConfig,
        stdin: StdIn,
        pgo_config: PgoConfig,
        segment_height: Option<usize>,
    ) {
        let result = compile_and_prove(
            guest,
            config,
            false,
            false,
            stdin,
            pgo_config,
            segment_height,
        );
        assert!(result.is_ok());
    }

    fn prove_mock(
        guest: &str,
        config: PowdrConfig,
        stdin: StdIn,
        pgo_config: PgoConfig,
        segment_height: Option<usize>,
    ) {
        let result = compile_and_prove(
            guest,
            config,
            true,
            false,
            stdin,
            pgo_config,
            segment_height,
        );
        assert!(result.is_ok());
    }

    fn prove_recursion(
        guest: &str,
        config: PowdrConfig,
        stdin: StdIn,
        pgo_config: PgoConfig,
        segment_height: Option<usize>,
    ) {
        let result = compile_and_prove(
            guest,
            config,
            false,
            true,
            stdin,
            pgo_config,
            segment_height,
        );
        assert!(result.is_ok());
    }

    const GUEST: &str = "guest";
    const GUEST_ITER: u32 = 1 << 10;
    const GUEST_APC: u64 = 1;
    const GUEST_SKIP: u64 = 56;
    const GUEST_SKIP_PGO: u64 = 0;

    const GUEST_KECCAK: &str = "guest-keccak";
    const GUEST_KECCAK_ITER: u32 = 1_000;
    const GUEST_KECCAK_ITER_SMALL: u32 = 10;
    const GUEST_KECCAK_ITER_LARGE: u32 = 25_000;
    const GUEST_KECCAK_APC: u64 = 1;
    const GUEST_KECCAK_APC_PGO: u64 = 10;
    const GUEST_KECCAK_APC_PGO_LARGE: u64 = 100;
    const GUEST_KECCAK_SKIP: u64 = 0;

    #[test]
    fn guest_prove_simple() {
        let mut stdin = StdIn::default();
        stdin.write(&GUEST_ITER);
        let config = PowdrConfig::new(GUEST_APC, GUEST_SKIP);
        prove_simple(GUEST, config, stdin, PgoConfig::None, None);
    }

    #[test]
    fn guest_prove_mock() {
        let mut stdin = StdIn::default();
        stdin.write(&GUEST_ITER);
        let config = PowdrConfig::new(GUEST_APC, GUEST_SKIP);
        prove_mock(GUEST, config, stdin, PgoConfig::None, None);
    }

    // All gate constraints should be satisfied, but bus interactions are not implemented yet.
    #[test]
    fn guest_plonk_prove_mock() {
        let mut stdin = StdIn::default();
        stdin.write(&GUEST_ITER);
        let config = PowdrConfig::new(GUEST_APC, GUEST_SKIP)
            .with_precompile_implementation(PrecompileImplementation::PlonkChip);
        prove_mock(GUEST, config, stdin, PgoConfig::None, None);
    }

    #[test]
    #[ignore = "Too much RAM"]
    fn guest_prove_recursion() {
        let mut stdin = StdIn::default();
        stdin.write(&GUEST_ITER);
        let config = PowdrConfig::new(GUEST_APC, GUEST_SKIP);
        let pgo_data = execution_profile_from_guest(GUEST, GuestOptions::default(), stdin.clone());
        prove_recursion(GUEST, config, stdin, PgoConfig::Instruction(pgo_data), None);
    }

    #[test]
    #[ignore = "Too long"]
    fn matmul_compile() {
        let guest = "guest-matmul";
        let config = PowdrConfig::new(1, 0);
        assert!(
            compile_guest(guest, GuestOptions::default(), config, PgoConfig::default()).is_ok()
        );
    }

    #[test]
    fn keccak_small_prove_simple() {
        let mut stdin = StdIn::default();
        stdin.write(&GUEST_KECCAK_ITER_SMALL);
        let config = PowdrConfig::new(GUEST_KECCAK_APC, GUEST_KECCAK_SKIP);
        prove_simple(GUEST_KECCAK, config, stdin, PgoConfig::None, None);
    }

    #[test]
    fn kecak_small_prove_simple_multi_segment() {
        // Set the default segmentation height to a small value to test multi-segment proving
        let mut stdin = StdIn::default();
        stdin.write(&GUEST_KECCAK_ITER_SMALL);
        let config = PowdrConfig::new(GUEST_KECCAK_APC, GUEST_KECCAK_SKIP);
        // should create two segments
        prove_simple(GUEST_KECCAK, config, stdin, PgoConfig::None, Some(4_000));
    }

    #[test]
    #[ignore = "Too long"]
    fn keccak_prove_simple() {
        let mut stdin = StdIn::default();
        stdin.write(&GUEST_KECCAK_ITER);
        let config = PowdrConfig::new(GUEST_KECCAK_APC, GUEST_KECCAK_SKIP);
        prove_simple(GUEST_KECCAK, config, stdin, PgoConfig::None, None);
    }

    #[test]
    #[ignore = "Too much RAM"]
    fn keccak_prove_many_apcs() {
        let mut stdin = StdIn::default();
        stdin.write(&GUEST_KECCAK_ITER);
        let pgo_data =
            execution_profile_from_guest(GUEST_KECCAK, GuestOptions::default(), stdin.clone());

        let config = PowdrConfig::new(GUEST_KECCAK_APC_PGO_LARGE, GUEST_KECCAK_SKIP);
        prove_recursion(
            GUEST_KECCAK,
            config.clone(),
            stdin.clone(),
            PgoConfig::Instruction(pgo_data.clone()),
            None,
        );

        prove_recursion(
            GUEST_KECCAK,
            config.clone(),
            stdin,
            PgoConfig::Cell(pgo_data, None),
            None,
        );
    }

    #[test]
    #[ignore = "Too much RAM"]
    fn keccak_prove_large() {
        let mut stdin = StdIn::default();
        stdin.write(&GUEST_KECCAK_ITER_LARGE);
        let pgo_data =
            execution_profile_from_guest(GUEST_KECCAK, GuestOptions::default(), stdin.clone());

        let config = PowdrConfig::new(GUEST_KECCAK_APC_PGO, GUEST_KECCAK_SKIP);
        prove_recursion(
            GUEST_KECCAK,
            config,
            stdin,
            PgoConfig::Instruction(pgo_data),
            None,
        );
    }

    #[test]
    fn keccak_small_prove_mock() {
        let mut stdin = StdIn::default();
        stdin.write(&GUEST_KECCAK_ITER_SMALL);

        let config = PowdrConfig::new(GUEST_KECCAK_APC, GUEST_KECCAK_SKIP);
        prove_mock(GUEST_KECCAK, config, stdin, PgoConfig::None, None);
    }

    // All gate constraints should be satisfied, but bus interactions are not implemented yet.
    #[test]
    fn keccak_plonk_small_prove_mock() {
        let mut stdin = StdIn::default();
        stdin.write(&GUEST_KECCAK_ITER_SMALL);
        let config = PowdrConfig::new(GUEST_KECCAK_APC, GUEST_KECCAK_SKIP)
            .with_precompile_implementation(PrecompileImplementation::PlonkChip);
        prove_mock(GUEST_KECCAK, config, stdin, PgoConfig::None, None);
    }

    #[test]
    #[ignore = "Too long"]
    fn keccak_prove_mock() {
        let mut stdin = StdIn::default();
        stdin.write(&GUEST_KECCAK_ITER);
        let config = PowdrConfig::new(GUEST_KECCAK_APC, GUEST_KECCAK_SKIP);
        prove_mock(GUEST_KECCAK, config, stdin, PgoConfig::None, None);
    }

    // Create multiple APC for 10 Keccak iterations to test different PGO modes
    #[test]
    fn keccak_prove_multiple_pgo_modes() {
        use std::time::Instant;
        // Config
        let mut stdin = StdIn::default();
        stdin.write(&GUEST_KECCAK_ITER_SMALL);
        let config = PowdrConfig::new(GUEST_KECCAK_APC_PGO, GUEST_KECCAK_SKIP);

        // Pgo data
        let pgo_data =
            execution_profile_from_guest(GUEST_KECCAK, GuestOptions::default(), stdin.clone());

        // Pgo Cell mode
        let start = Instant::now();
        prove_simple(
            GUEST_KECCAK,
            config.clone(),
            stdin.clone(),
            PgoConfig::Cell(pgo_data.clone(), None),
            None,
        );
        let elapsed = start.elapsed();
        tracing::debug!("Proving with PgoConfig::Instruction took {:?}", elapsed);

        // Pgo Instruction mode
        let start = Instant::now();
        prove_simple(
            GUEST_KECCAK,
            config.clone(),
            stdin.clone(),
            PgoConfig::Instruction(pgo_data),
            None,
        );
        let elapsed = start.elapsed();
        tracing::debug!("Proving with PgoConfig::Cell took {:?}", elapsed);
    }

    // #[test]
    // #[ignore = "Too much RAM"]
    // // TODO: This test currently panics because the kzg params are not set up correctly. Fix this.
    // #[should_panic = "No such file or directory"]
    // fn keccak_prove_recursion() {
    //     let mut stdin = StdIn::default();
    //     stdin.write(&GUEST_KECCAK_ITER);
    //     prove_recursion(GUEST_KECCAK, GUEST_KECCAK_APC, GUEST_KECCAK_SKIP, stdin);
    // }

    // The following are compilation tests only
    fn test_guest_machine(pgo_config: PgoConfig) {
        let config = PowdrConfig::new(GUEST_APC, GUEST_SKIP_PGO);
        let machines = compile_guest(GUEST, GuestOptions::default(), config, pgo_config)
            .unwrap()
            .powdr_airs_metrics();
        assert_eq!(machines.len(), 1);
        let m = &machines[0];
        assert_eq!(
            [m.widths.main, m.constraints, m.bus_interactions],
            [49, 22, 31]
        );
    }

    fn test_keccak_machine(pgo_config: PgoConfig) {
        let config = PowdrConfig::new(GUEST_KECCAK_APC, GUEST_KECCAK_SKIP);
        let machines = compile_guest(GUEST_KECCAK, GuestOptions::default(), config, pgo_config)
            .unwrap()
            .powdr_airs_metrics();
        assert_eq!(machines.len(), 1);
        let m = &machines[0];
        assert_eq!(
            [m.widths.main, m.constraints, m.bus_interactions],
            [2011, 166, 1783]
        );
    }

    #[test]
    fn guest_machine_pgo() {
        let mut stdin = StdIn::default();
        stdin.write(&GUEST_ITER);
        let pgo_data = execution_profile_from_guest(GUEST, GuestOptions::default(), stdin);
        test_guest_machine(PgoConfig::Instruction(pgo_data.clone()));
        test_guest_machine(PgoConfig::Cell(pgo_data, None));
    }

    #[test]
    fn guest_machine_plonk() {
        let config = PowdrConfig::new(GUEST_APC, GUEST_SKIP)
            .with_precompile_implementation(PrecompileImplementation::PlonkChip);
        let machines = compile_guest(GUEST, GuestOptions::default(), config, PgoConfig::None)
            .unwrap()
            .powdr_airs_metrics();
        assert_eq!(machines.len(), 1);
        let m = &machines[0];
        assert_eq!(m.widths.main, 26);
        assert_eq!(m.constraints, 1);
        assert_eq!(m.bus_interactions, 16);
    }

    #[test]
    fn keccak_machine() {
        test_keccak_machine(PgoConfig::None);
    }

    #[test]
    fn keccak_machine_pgo() {
        let mut stdin = StdIn::default();
        stdin.write(&GUEST_KECCAK_ITER_SMALL);
        let pgo_data = execution_profile_from_guest(GUEST_KECCAK, GuestOptions::default(), stdin);
        test_keccak_machine(PgoConfig::Instruction(pgo_data.clone()));
        test_keccak_machine(PgoConfig::Cell(pgo_data, None));
    }
}<|MERGE_RESOLUTION|>--- conflicted
+++ resolved
@@ -1,7 +1,6 @@
 use derive_more::From;
 use eyre::Result;
 use itertools::{multiunzip, Itertools};
-use openvm_algebra_circuit::{Fp2Extension, ModularExtension};
 use openvm_build::{build_guest_package, find_unique_executable, get_package, TargetFilter};
 use openvm_circuit::arch::InitFileGenerator;
 use openvm_circuit::arch::{
@@ -10,13 +9,7 @@
 };
 use openvm_circuit::{circuit_derive::Chip, derive::AnyEnum};
 use openvm_circuit_primitives_derive::ChipUsageGetter;
-<<<<<<< HEAD
-use openvm_ecc_circuit::WeierstrassExtension;
-use openvm_pairing_circuit::{PairingCurve, PairingExtension};
-use openvm_pairing_guest::bn254::{BN254_COMPLEX_STRUCT_NAME, BN254_MODULUS, BN254_ORDER};
-=======
 use openvm_instructions::program::Program;
->>>>>>> 33c5b459
 use openvm_sdk::{
     config::{AggStarkConfig, AppConfig, SdkVmConfig, SdkVmConfigExecutor, SdkVmConfigPeriphery},
     keygen::AggStarkProvingKey,
@@ -299,30 +292,6 @@
     guest: &str,
     guest_opts: GuestOptions,
 ) -> Result<OriginalCompiledProgram, Box<dyn std::error::Error>> {
-<<<<<<< HEAD
-    // wrap the sdk config (with the standard extensions) in our custom config (with our custom extension)
-    let sdk_vm_config = SdkVmConfig::builder()
-        .system(Default::default())
-        .rv32i(Default::default())
-        .rv32m(Default::default())
-        .io(Default::default())
-        .keccak(Default::default())
-        .modular(ModularExtension::new(vec![
-            BN254_MODULUS.clone(),
-            BN254_ORDER.clone(),
-        ]))
-        .fp2(Fp2Extension::new(vec![(
-            BN254_COMPLEX_STRUCT_NAME.to_string(),
-            BN254_MODULUS.clone(),
-        )]))
-        .ecc(WeierstrassExtension::new(vec![
-            PairingCurve::Bn254.curve_config()
-        ]))
-        .pairing(PairingExtension::new(vec![PairingCurve::Bn254]))
-        .build();
-
-=======
->>>>>>> 33c5b459
     let sdk = Sdk::default();
 
     // Build the ELF with guest options and a target filter.
