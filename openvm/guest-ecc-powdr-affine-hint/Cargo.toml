--- conflicted
+++ resolved
@@ -5,13 +5,8 @@
 edition = "2021"
 
 [dependencies]
-<<<<<<< HEAD
-openvm = { git = "https://github.com/powdr-labs/openvm.git", rev = "4e380d9" }
-k256 = { git = "https://github.com/powdr-labs/elliptic-curves-k256", rev = "6074d23", default-features = false, features = [
-=======
 openvm = { git = "https://github.com/powdr-labs/openvm.git", rev = "2d03a6a" }
 k256 = { git = "https://github.com/powdr-labs/elliptic-curves-k256", tag = "k256/powdr/v0.13.4-2025.10.20", default-features = false, features = [
->>>>>>> 465663ee
   "expose-field",
   "arithmetic",
 ] }
