--- conflicted
+++ resolved
@@ -9,18 +9,13 @@
         inventory::{DummyChipComplex, DummyInventory},
         periphery::SharedPeripheryChips,
         trace_handler::OpenVmTraceHandler,
+        trace_handler::OpenVmTraceHandler,
     },
     ExtendedVmConfig, Instr,
 };
 
-<<<<<<< HEAD
-use openvm_instructions::instruction::Instruction;
-use powdr_autoprecompiles::{
-    trace_handler::{DummyTrace, TraceHandler, TraceHandlerData},
-=======
 use powdr_autoprecompiles::{
     trace_handler::{Trace, TraceHandler, TraceHandlerData},
->>>>>>> 569ff627
     Apc,
 };
 
@@ -48,14 +43,7 @@
     Chip,
 };
 use openvm_stark_backend::{p3_field::PrimeField32, p3_matrix::dense::RowMajorMatrix};
-<<<<<<< HEAD
-use openvm_stark_backend::{p3_maybe_rayon::prelude::IndexedParallelIterator, ChipUsageGetter};
-use powdr_autoprecompiles::{
-    adapter::Adapter, expression::AlgebraicReference, InstructionHandler, SymbolicBusInteraction,
-};
-=======
 use powdr_autoprecompiles::InstructionHandler;
->>>>>>> 569ff627
 
 /// The inventory of the PowdrExecutor, which contains the executors for each opcode.
 mod inventory;
@@ -64,17 +52,11 @@
 /// The trace handler for the PowdrExecutor used during witness generation
 mod trace_handler;
 
-mod trace_handler;
-
 pub use periphery::PowdrPeripheryInstances;
 use powdr_openvm_hints_circuit::HintsExtension;
 
 /// A struct which holds the state of the execution based on the original instructions in this block and a dummy inventory.
 pub struct PowdrExecutor<F: PrimeField32> {
-<<<<<<< HEAD
-    instructions: Vec<Instruction<F>>,
-=======
->>>>>>> 569ff627
     air_by_opcode_id: OriginalAirs<F>,
     inventory: DummyInventory<F>,
     number_of_calls: usize,
@@ -84,10 +66,6 @@
 
 impl<F: PrimeField32> PowdrExecutor<F> {
     pub fn new(
-<<<<<<< HEAD
-        instructions: Vec<Instruction<F>>,
-=======
->>>>>>> 569ff627
         air_by_opcode_id: OriginalAirs<F>,
         memory: Arc<Mutex<OfflineMemory<F>>>,
         base_config: ExtendedVmConfig,
@@ -122,18 +100,6 @@
         let from_record_id = memory.get_memory_logs().len();
 
         // execute the original instructions one by one
-<<<<<<< HEAD
-        let res = self
-            .instructions
-            .iter()
-            .try_fold(from_state, |execution_state, instruction| {
-                let executor = self
-                    .inventory
-                    .get_mut_executor(&instruction.opcode)
-                    .unwrap();
-                executor.execute(memory, instruction, execution_state)
-            });
-=======
         let res =
             self.apc
                 .instructions()
@@ -145,7 +111,6 @@
                         .unwrap();
                     executor.execute(memory, &instruction.0, execution_state)
                 });
->>>>>>> 569ff627
 
         self.number_of_calls += 1;
         let memory_logs = memory.get_memory_logs(); // exclusive range
@@ -194,40 +159,6 @@
         let height = next_power_of_two_or_zero(self.number_of_calls);
         let mut values = <F as FieldAlgebra>::zero_vec(height * width);
 
-<<<<<<< HEAD
-        let dummy_trace_by_air_name: HashMap<_, _> =
-            self.inventory
-                .executors
-                .into_iter()
-                .map(|executor| {
-                    let air_name = executor.air_name().clone();
-                    let dummy_trace =
-                        tracing::debug_span!("dummy trace", air_name = executor.air_name())
-                            .in_scope(|| {
-                                Chip::<SC>::generate_air_proof_input(executor)
-                                    .raw
-                                    .common_main
-                                    .unwrap()
-                            });
-                    let dummy_trace_width = dummy_trace.width();
-                    (
-                        air_name,
-                        DummyTrace::new(dummy_trace.values, dummy_trace_width),
-                    )
-                })
-                .collect();
-
-        let original_instructions = self
-            .instructions
-            .iter()
-            .map(|instruction| Instr(instruction.clone()))
-            .collect_vec();
-
-        let trace_handler = OpenVmTraceHandler::<A>::new(
-            &original_instructions,
-            &dummy_trace_by_air_name,
-            &self.air_by_opcode_id,
-=======
         let original_instruction_air_names = self
             .apc
             .instructions()
@@ -258,18 +189,13 @@
         let trace_handler = OpenVmTraceHandler::new(
             &dummy_trace_by_air_name,
             original_instruction_air_names,
->>>>>>> 569ff627
             self.number_of_calls,
         );
 
         let TraceHandlerData {
             dummy_values,
             dummy_trace_index_to_apc_index_by_instruction,
-<<<<<<< HEAD
-        } = trace_handler.data(self.apc.clone());
-=======
         } = trace_handler.data(&self.apc);
->>>>>>> 569ff627
 
         // precompute the symbolic bus sends to the range checker for each original instruction
         let range_checker_sends_per_original_instruction: Vec<Vec<RangeCheckerSend<_>>> = self
@@ -278,12 +204,7 @@
             .iter()
             .map(|instruction| {
                 self.air_by_opcode_id
-<<<<<<< HEAD
-                    // TODO: avoid cloning the instruction
-                    .get_instruction_air(&Instr(instruction.clone()))
-=======
                     .get_instruction_air(instruction)
->>>>>>> 569ff627
                     .bus_interactions
                     .iter()
                     .filter_map(|interaction| interaction.try_into().ok())
