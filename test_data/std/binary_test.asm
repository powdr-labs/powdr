use std::machines::binary::ByteBinary;
use std::machines::binary::Binary;

<<<<<<< HEAD
machine Main with degree: 262144 {
=======

machine Main with degree: 196608 {
>>>>>>> ac3b96ee
    reg pc[@pc];
    reg X0[<=];
    reg X1[<=];
    reg X2[<=];
    reg A;

    ByteBinary byte_binary;
    Binary binary(byte_binary);

    instr and X0, X1 -> X2 link ~> X2 = binary.and(X0, X1);
    instr or X0, X1 -> X2 link ~> X2 = binary.or(X0, X1);
    instr xor X0, X1 -> X2 link ~> X2 = binary.xor(X0, X1);

    instr assert_eq X0, X1 {
        X0 = X1
    }

    function main {

        // AND
        A <== and(0, 0);
        assert_eq A, 0;
        A <== and(0xffffffff, 0xffffffff);
        assert_eq A, 0xffffffff;
        A <== and(0xffffffff, 0xabcdef01);
        assert_eq A, 0xabcdef01;
        A <== and(0xabcdef01, 0xffffffff);
        assert_eq A, 0xabcdef01;
        A <== and(0, 0xabcdef01);
        assert_eq A, 0;
        A <== and(0xabcdef01, 0);
        assert_eq A, 0;

        // OR
        A <== or(0, 0);
        assert_eq A, 0;
        A <== or(0xffffffff, 0xffffffff);
        assert_eq A, 0xffffffff;
        A <== or(0xffffffff, 0xabcdef01);
        assert_eq A, 0xffffffff;
        A <== or(0xabcdef01, 0xffffffff);
        assert_eq A, 0xffffffff;
        A <== or(0, 0xabcdef01);
        assert_eq A, 0xabcdef01;
        A <== or(0xabcdef01, 0);
        assert_eq A, 0xabcdef01;

        // XOR
        A <== xor(0, 0);
        assert_eq A, 0;
        A <== xor(0xffffffff, 0xffffffff);
        assert_eq A, 0;
        A <== xor(0xffffffff, 0xabcdef01);
        assert_eq A, 0x543210fe;
        A <== xor(0xabcdef01, 0xffffffff);
        assert_eq A, 0x543210fe;
        A <== xor(0, 0xabcdef01);
        assert_eq A, 0xabcdef01;
        A <== xor(0xabcdef01, 0);
        assert_eq A, 0xabcdef01;

        return;
    }
}<|MERGE_RESOLUTION|>--- conflicted
+++ resolved
@@ -1,12 +1,7 @@
 use std::machines::binary::ByteBinary;
 use std::machines::binary::Binary;
 
-<<<<<<< HEAD
-machine Main with degree: 262144 {
-=======
-
 machine Main with degree: 196608 {
->>>>>>> ac3b96ee
     reg pc[@pc];
     reg X0[<=];
     reg X1[<=];
