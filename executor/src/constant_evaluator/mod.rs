--- conflicted
+++ resolved
@@ -611,9 +611,28 @@
     }
 
     #[test]
-<<<<<<< HEAD
+    fn do_not_add_constraint_for_empty_tuple() {
+        let input = r#"namespace N(4);
+            let f: -> () = || ();
+            let g: col = |i| {
+                // This returns an empty tuple, we check that this does not lead to
+                // a call to add_constraints()
+                f();
+                i
+            };
+        "#;
+        let analyzed = analyze_string::<GoldilocksField>(input);
+        assert_eq!(analyzed.degree(), 4);
+        let constants = generate(&analyzed);
+        assert_eq!(
+            constants[0],
+            ("N.g".to_string(), convert([0, 1, 2, 3].to_vec()))
+        );
+    }
+
+    #[test]
     fn basic_struct() {
-        let src = r#"
+        let input = r#"
             namespace std::convert(4);
                 let fe = || fe();
             namespace F(4);
@@ -624,29 +643,12 @@
                 let s: S = S with { a: 1, b: 2 };
                 let x: col = |i| std::convert::fe(s->a) + std::convert::fe(i);
         "#;
-        let analyzed = analyze_string::<GoldilocksField>(src);
-=======
-    fn do_not_add_constraint_for_empty_tuple() {
-        let input = r#"namespace N(4);
-            let f: -> () = || ();
-            let g: col = |i| {
-                // This returns an empty tuple, we check that this does not lead to
-                // a call to add_constraints()
-                f();
-                i
-            };
-        "#;
         let analyzed = analyze_string::<GoldilocksField>(input);
->>>>>>> 97aea6da
         assert_eq!(analyzed.degree(), 4);
         let constants = generate(&analyzed);
         assert_eq!(
             constants[0],
-<<<<<<< HEAD
             ("F.x".to_string(), convert([3, 4, 5, 6].to_vec()))
-=======
-            ("N.g".to_string(), convert([0, 1, 2, 3].to_vec()))
->>>>>>> 97aea6da
         );
     }
 }