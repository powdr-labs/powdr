--- conflicted
+++ resolved
@@ -61,11 +61,7 @@
     col fixed p_read_X_pc = [0, 0, 0, 0, 0, 0, 0, 0, 0] + [0]*;
     col fixed p_reg_write_X_A = [0, 0, 0, 1, 0, 0, 0, 1, 0] + [0]*;
     col fixed p_reg_write_X_CNT = [1, 0, 0, 0, 0, 0, 0, 0, 0] + [0]*;
-<<<<<<< HEAD
     [T.pc, T.reg_write_X_A, T.reg_write_X_CNT] in (1 - T.first_step) $ [T.line, T.p_reg_write_X_A, T.p_reg_write_X_CNT];
-=======
-    { T.pc, T.reg_write_X_A, T.reg_write_X_CNT } in 1 - T.first_step { T.line, T.p_reg_write_X_A, T.p_reg_write_X_CNT };
->>>>>>> abbe2661
 "#;
     let formatted = analyze_string::<GoldilocksField>(input).to_string();
     assert_eq!(input, formatted);
