--- conflicted
+++ resolved
@@ -743,11 +743,7 @@
         assert_eq!(machines.len(), 1);
         let m = &machines[0];
         assert_eq!(m.width, 3195);
-<<<<<<< HEAD
-        assert_eq!(m.constraints, 506);
-=======
         assert_eq!(m.constraints, 160);
->>>>>>> 725e9b5a
         assert_eq!(m.bus_interactions, 3207);
     }
 
