--- conflicted
+++ resolved
@@ -21,7 +21,10 @@
     identity_queue::{IdentityQueue, QueueItem},
     prover_function_heuristics::ProverFunction,
     variable::{Cell, MachineCallVariable, Variable},
-    witgen_inference::{BranchResult, CanProcessCall, FixedEvaluator, Value, WitgenInference},
+    witgen_inference::{
+        Assignment, BranchResult, CanProcessCall, FixedEvaluator, Value, VariableOrValue,
+        WitgenInference,
+    },
 };
 
 /// A generic processor for generating JIT code.
@@ -31,6 +34,8 @@
     fixed_evaluator: FixedEval,
     /// List of identities and row offsets to process them on.
     identities: Vec<(&'a Identity<T>, i32)>,
+    /// List of assignments provided from outside.
+    initial_assignments: Vec<Assignment<'a, T>>,
     /// The prover functions, i.e. helpers to compute certain values that
     /// we cannot easily determine.
     prover_functions: Vec<(ProverFunction<'a, T>, i32)>,
@@ -60,6 +65,7 @@
         fixed_data: &'a FixedData<'a, T>,
         fixed_evaluator: FixedEval,
         identities: impl IntoIterator<Item = (&'a Identity<T>, i32)>,
+        assignments: Vec<Assignment<'a, T>>,
         requested_known_vars: impl IntoIterator<Item = Variable>,
         max_branch_depth: usize,
     ) -> Self {
@@ -68,6 +74,7 @@
             fixed_data,
             fixed_evaluator,
             identities,
+            initial_assignments: assignments,
             prover_functions: vec![],
             block_size: 1,
             check_block_shape: false,
@@ -111,23 +118,37 @@
     pub fn generate_code(
         self,
         can_process: impl CanProcessCall<T>,
-        mut witgen: WitgenInference<'a, T, FixedEval>,
+        witgen: WitgenInference<'a, T, FixedEval>,
     ) -> Result<ProcessorResult<T>, Error<'a, T, FixedEval>> {
-        // Create variables for bus send arguments.
-        for (id, row_offset) in &self.identities {
-            if let Identity::BusSend(bus_send) = id {
-                for (index, arg) in bus_send.selected_payload.expressions.iter().enumerate() {
-                    let var = Variable::MachineCallParam(MachineCallVariable {
-                        identity_id: bus_send.identity_id,
-                        row_offset: *row_offset,
-                        index,
-                    });
-                    witgen.assign_variable(arg, *row_offset, var.clone());
-                }
-            }
-        }
+        // Create variable assignments for bus send arguments.
+        let mut assignments = self.initial_assignments.clone();
+        assignments.extend(
+            self.identities
+                .iter()
+                .filter_map(|(id, row_offset)| {
+                    if let Identity::BusSend(bus_send) = id {
+                        Some((
+                            bus_send.identity_id,
+                            &bus_send.selected_payload.expressions,
+                            *row_offset,
+                        ))
+                    } else {
+                        None
+                    }
+                })
+                .flat_map(|(identity_id, arguments, row_offset)| {
+                    arguments.iter().enumerate().map(move |(index, arg)| {
+                        let var = Variable::MachineCallParam(MachineCallVariable {
+                            identity_id,
+                            row_offset,
+                            index,
+                        });
+                        Assignment::assign_variable(arg, row_offset, var)
+                    })
+                }),
+        );
         let branch_depth = 0;
-        let identity_queue = IdentityQueue::new(self.fixed_data, &self.identities, &[]);
+        let identity_queue = IdentityQueue::new(self.fixed_data, &self.identities, &assignments);
         self.generate_code_for_branch(can_process, witgen, identity_queue, branch_depth)
     }
 
@@ -296,19 +317,11 @@
         identity_queue: &mut IdentityQueue<'a, T>,
     ) -> Result<(), affine_symbolic_expression::Error> {
         loop {
-            let identity = identity_queue.next();
-            let updated_vars = match identity {
-<<<<<<< HEAD
-                Some(QueueItem::Identity(identity, row_offset)) => {
-                    witgen.process_identity(can_process.clone(), identity, row_offset)
-                }
-                Some(QueueItem::Assignment(_assignment)) => {
-                    todo!()
-                }
-=======
-                Some((identity, row_offset)) => match identity {
+            let item = identity_queue.next();
+            let updated_vars = match &item {
+                Some(QueueItem::Identity(identity, row_offset)) => match identity {
                     Identity::Polynomial(PolynomialIdentity { id, expression, .. }) => {
-                        witgen.process_polynomial_identity(*id, expression, row_offset)
+                        witgen.process_polynomial_identity(*id, expression, *row_offset)
                     }
                     Identity::BusSend(BusSend {
                         bus_id: _,
@@ -319,21 +332,21 @@
                         *identity_id,
                         &selected_payload.selector,
                         selected_payload.expressions.len(),
-                        row_offset,
+                        *row_offset,
                     ),
                     Identity::Connect(..) => Ok(vec![]),
                 },
+                Some(QueueItem::Assignment(assignment)) => witgen.process_assignment(&assignment),
                 // TODO Also add prover functions to the queue (activated by their variables)
                 // and sort them so that they are always last.
->>>>>>> df24e901
                 None => self.process_prover_functions(witgen),
             }?;
-            if updated_vars.is_empty() && identity.is_none() {
+            if updated_vars.is_empty() && item.is_none() {
                 // No identities to process and prover functions did not make any progress,
                 // we are done.
                 return Ok(());
             }
-            identity_queue.variables_updated(updated_vars, identity);
+            identity_queue.variables_updated(updated_vars, item);
         }
     }
 
