--- conflicted
+++ resolved
@@ -8,13 +8,8 @@
 use crate::witgen::{jit::processor::Processor, machines::MachineParts, FixedData};
 
 use super::{
-<<<<<<< HEAD
     processor::ProcessorResult,
-    variable::Variable,
-=======
-    effect::Effect,
     variable::{Cell, Variable},
->>>>>>> 2fe6739b
     witgen_inference::{CanProcessCall, FixedEvaluator, WitgenInference},
 };
 
