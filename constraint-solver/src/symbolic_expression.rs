--- conflicted
+++ resolved
@@ -17,11 +17,7 @@
 /// A value that is known at run-time, defined through a complex expression
 /// involving known cells or variables and compile-time constants.
 /// Each of the sub-expressions can have its own range constraint.
-<<<<<<< HEAD
-#[derive(Debug, Clone, PartialEq, Eq, PartialOrd, Ord)]
-=======
-#[derive(Debug, Clone, PartialEq, Eq, Hash)]
->>>>>>> a1c7240d
+#[derive(Debug, Clone, PartialEq, Eq, Hash, PartialOrd, Ord)]
 pub enum SymbolicExpression<T: FieldElement, S> {
     /// A concrete constant value known at compile time.
     Concrete(T),
@@ -32,11 +28,7 @@
     UnaryOperation(UnaryOperator, Arc<Self>, RangeConstraint<T>),
 }
 
-<<<<<<< HEAD
-#[derive(Debug, Clone, Copy, PartialEq, Eq, PartialOrd, Ord)]
-=======
-#[derive(Debug, Clone, Copy, PartialEq, Eq, Hash)]
->>>>>>> a1c7240d
+#[derive(Debug, Clone, Copy, PartialEq, Eq, Hash, PartialOrd, Ord)]
 pub enum BinaryOperator {
     Add,
     Sub,
@@ -45,11 +37,7 @@
     Div,
 }
 
-<<<<<<< HEAD
-#[derive(Debug, Clone, Copy, PartialEq, Eq, PartialOrd, Ord)]
-=======
-#[derive(Debug, Clone, Copy, PartialEq, Eq, Hash)]
->>>>>>> a1c7240d
+#[derive(Debug, Clone, Copy, PartialEq, Eq, Hash, PartialOrd, Ord)]
 pub enum UnaryOperator {
     Neg,
 }
