// Symbolic machine using 14 unique main columns

// Bus 0 (EXECUTION_BRIDGE):
mult=is_valid * -1, args=[0, writes_aux__base__prev_timestamp_0 + writes_aux__base__timestamp_lt_aux__lower_decomp__0_0 + 131072 * writes_aux__base__timestamp_lt_aux__lower_decomp__1_0 - 1]
mult=is_valid * 1, args=[4, writes_aux__base__prev_timestamp_0 + writes_aux__base__timestamp_lt_aux__lower_decomp__0_0 + 131072 * writes_aux__base__timestamp_lt_aux__lower_decomp__1_0 + 2]

// Bus 1 (MEMORY):
mult=is_valid * -1, args=[1, 40, b__0_0, b__1_0, b__2_0, b__3_0, writes_aux__base__prev_timestamp_0 + writes_aux__base__timestamp_lt_aux__lower_decomp__0_0 + 131072 * writes_aux__base__timestamp_lt_aux__lower_decomp__1_0 - (reads_aux__0__base__timestamp_lt_aux__lower_decomp__0_0 + 131072 * reads_aux__0__base__timestamp_lt_aux__lower_decomp__1_0 + 2)]
mult=is_valid * 1, args=[1, 40, b__0_0, b__1_0, b__2_0, b__3_0, writes_aux__base__prev_timestamp_0 + writes_aux__base__timestamp_lt_aux__lower_decomp__0_0 + 131072 * writes_aux__base__timestamp_lt_aux__lower_decomp__1_0 - 1]
mult=is_valid * -1, args=[1, 68, writes_aux__prev_data__0_0, writes_aux__prev_data__1_0, writes_aux__prev_data__2_0, writes_aux__prev_data__3_0, writes_aux__base__prev_timestamp_0]
mult=is_valid * 1, args=[1, 68, 0, b__0_0, b__1_0, b__2_0, writes_aux__base__prev_timestamp_0 + writes_aux__base__timestamp_lt_aux__lower_decomp__0_0 + 131072 * writes_aux__base__timestamp_lt_aux__lower_decomp__1_0 + 1]

// Bus 3 (VARIABLE_RANGE_CHECKER):
mult=is_valid * 1, args=[reads_aux__0__base__timestamp_lt_aux__lower_decomp__0_0, 17]
mult=is_valid * 1, args=[reads_aux__0__base__timestamp_lt_aux__lower_decomp__1_0, 12]
mult=is_valid * 1, args=[writes_aux__base__timestamp_lt_aux__lower_decomp__0_0, 17]
mult=is_valid * 1, args=[writes_aux__base__timestamp_lt_aux__lower_decomp__1_0, 12]

<<<<<<< HEAD
=======
// Bus 6 (BITWISE_LOOKUP):
mult=is_valid * 1, args=[b__0_0, b__1_0, 0, 0]
mult=is_valid * 1, args=[b__2_0, 0, 0, 0]

>>>>>>> 04fab65c
// Algebraic constraints:
is_valid * (is_valid - 1) = 0<|MERGE_RESOLUTION|>--- conflicted
+++ resolved
@@ -16,12 +16,5 @@
 mult=is_valid * 1, args=[writes_aux__base__timestamp_lt_aux__lower_decomp__0_0, 17]
 mult=is_valid * 1, args=[writes_aux__base__timestamp_lt_aux__lower_decomp__1_0, 12]
 
-<<<<<<< HEAD
-=======
-// Bus 6 (BITWISE_LOOKUP):
-mult=is_valid * 1, args=[b__0_0, b__1_0, 0, 0]
-mult=is_valid * 1, args=[b__2_0, 0, 0, 0]
-
->>>>>>> 04fab65c
 // Algebraic constraints:
 is_valid * (is_valid - 1) = 0