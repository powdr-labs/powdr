use std::{
    fmt::{Display, Formatter},
    iter::{empty, once, repeat},
    str::FromStr,
};

use itertools::Itertools;
use powdr_number::BigUint;

use derive_more::From;
use powdr_parser_util::{Error, SourceRef};
use schemars::JsonSchema;
use serde::{Deserialize, Serialize};

use crate::parsed::{BinaryOperation, BinaryOperator};

use super::{
<<<<<<< HEAD
    visitor::Children, EnumDeclaration, EnumVariant, Expression, PilStatement, SourceReference,
    StructDeclaration, TraitDeclaration, TraitImplementation, TypedExpression,
=======
    types::TypeScheme, visitor::Children, EnumDeclaration, EnumVariant, Expression, PilStatement,
    SourceReference, StructDeclaration, TraitDeclaration,
>>>>>>> f6b43700
};

#[derive(Default, Clone, Debug, PartialEq, Eq)]
pub struct ASMProgram {
    pub main: ASMModule,
}

#[derive(Default, Clone, Debug, PartialEq, Eq)]
pub struct ASMModule {
    pub statements: Vec<ModuleStatement>,
}

#[derive(Debug, Clone, PartialEq, Eq, From)]
pub enum ModuleStatement {
    SymbolDefinition(SymbolDefinition),
    PilStatement(PilStatement),
}

impl ModuleStatement {
    pub fn defined_names(&self) -> Box<dyn Iterator<Item = &String> + '_> {
        match self {
            ModuleStatement::SymbolDefinition(d) => Box::new(once(&d.name)),
            ModuleStatement::PilStatement(s) => {
                Box::new(s.symbol_definition_names().map(|(name, _)| name))
            }
        }
    }
}

#[derive(Debug, Clone, PartialEq, Eq)]
pub struct SymbolDefinition {
    pub name: String,
    pub value: SymbolValue,
}

#[derive(Debug, Clone, PartialEq, Eq, From)]
pub enum SymbolValue {
    /// A machine definition
    Machine(Machine),
    /// An import of a symbol from another module
    Import(Import),
    /// A module definition
    Module(Module),
<<<<<<< HEAD
    /// A generic symbol / function.
    Expression(TypedExpression),
    /// A type declaration (currently only enums or structs)
    TypeDeclaration(TypeDeclaration),
    /// A trait declaration
    TraitDeclaration(TraitDeclaration<Expression>),
=======
>>>>>>> f6b43700
}

impl SymbolValue {
    pub fn as_ref(&self) -> SymbolValueRef {
        match self {
            SymbolValue::Machine(machine) => SymbolValueRef::Machine(machine),
            SymbolValue::Import(i) => SymbolValueRef::Import(i),
            SymbolValue::Module(m) => SymbolValueRef::Module(m.as_ref()),
        }
    }
}

#[derive(Debug, PartialEq, Eq, From)]
pub enum SymbolValueRef<'a> {
    /// A machine definition
    Machine(&'a Machine),
    /// An import of a symbol from another module
    Import(&'a Import),
    /// A module definition
    Module(ModuleRef<'a>),
    /// A generic symbol / function.
<<<<<<< HEAD
    Expression(&'a TypedExpression),
    /// A type declaration (currently only enums or structs)
    TypeDeclaration(&'a TypeDeclaration),
=======
    Expression(&'a Option<Expression>, &'a Option<TypeScheme<Expression>>),
    /// A type declaration (currently only enums or structs)
    TypeDeclaration(TypeDeclaration<'a>),
>>>>>>> f6b43700
    /// A type constructor of an enum.
    TypeConstructor(&'a EnumVariant<Expression>),
    /// A trait declaration
    TraitDeclaration(&'a TraitDeclaration<Expression>),
}

#[derive(Debug, Clone, PartialEq, Eq, derive_more::Display)]
<<<<<<< HEAD
pub enum TypeDeclaration {
    Enum(EnumDeclaration<Expression>),
    Struct(StructDeclaration<Expression>),
}

impl From<EnumDeclaration<Expression>> for SymbolValue {
    fn from(value: EnumDeclaration<Expression>) -> Self {
        SymbolValue::TypeDeclaration(TypeDeclaration::Enum(value))
    }
}

impl From<StructDeclaration<Expression>> for SymbolValue {
    fn from(value: StructDeclaration<Expression>) -> Self {
        SymbolValue::TypeDeclaration(TypeDeclaration::Struct(value))
    }
}

impl Children<Expression> for TypeDeclaration {
    fn children(&self) -> Box<dyn Iterator<Item = &Expression> + '_> {
        match self {
            TypeDeclaration::Enum(e) => Box::new(e.variants.iter().flat_map(|v| v.children())),
            TypeDeclaration::Struct(s) => {
                Box::new(s.fields.iter().flat_map(|named| named.ty.children()))
            }
        }
    }

    fn children_mut(&mut self) -> Box<dyn Iterator<Item = &mut Expression> + '_> {
        match self {
            TypeDeclaration::Enum(e) => {
                Box::new(e.variants.iter_mut().flat_map(|v| v.children_mut()))
            }
            TypeDeclaration::Struct(s) => Box::new(
                s.fields
                    .iter_mut()
                    .flat_map(|named| named.ty.children_mut()),
            ),
        }
    }
=======
pub enum TypeDeclaration<'a> {
    Enum(&'a EnumDeclaration<Expression>),
    Struct(&'a StructDeclaration<Expression>),
>>>>>>> f6b43700
}

#[derive(Debug, Clone, PartialEq, Eq, From)]
pub enum Module {
    External(String),
    Local(ASMModule),
}

impl Module {
    fn as_ref(&self) -> ModuleRef {
        match self {
            Module::External(n) => ModuleRef::External(n),
            Module::Local(m) => ModuleRef::Local(m),
        }
    }
}

#[derive(Debug, PartialEq, Eq, From)]
pub enum ModuleRef<'a> {
    External(&'a str),
    Local(&'a ASMModule),
}

#[derive(Debug, PartialEq, Eq, Clone)]
pub struct Import {
    /// the path imported in the source
    pub path: SymbolPath,
}

/// A symbol path is a sequence of strings separated by ``::`.
/// It can contain the special word `super`, which goes up a level.
/// If it does not start with `::`, it is relative.
#[derive(
    Default, Debug, PartialEq, Eq, Clone, PartialOrd, Ord, Hash, Serialize, Deserialize, JsonSchema,
)]
pub struct SymbolPath {
    /// The parts between each `::`.
    parts: Vec<Part>,
}

impl SymbolPath {
    pub fn from_identifier(name: String) -> Self {
        Self {
            parts: vec![Part::Named(name)],
        }
    }

    pub fn from_parts<P: IntoIterator<Item = Part>>(parts: P) -> Self {
        Self {
            parts: parts.into_iter().collect(),
        }
    }

    pub fn join<P: Into<Self>>(mut self, other: P) -> Self {
        self.parts.extend(other.into().parts);
        self
    }

    pub fn try_to_identifier(&self) -> Option<&String> {
        match &self.parts[..] {
            [Part::Named(name)] => Some(name),
            _ => None,
        }
    }

    pub fn try_last_part_mut(&mut self) -> Option<&mut String> {
        self.parts.last_mut().and_then(|p| match p {
            Part::Super => None,
            Part::Named(n) => Some(n),
        })
    }

    pub fn try_last_part(&self) -> Option<&String> {
        self.parts.last().and_then(|p| match p {
            Part::Super => None,
            Part::Named(n) => Some(n),
        })
    }

    /// Returns the last part of the path. Panics if it is "super" or if the path is empty.
    pub fn name(&self) -> &String {
        self.try_last_part().unwrap()
    }

    pub fn parts(&self) -> impl DoubleEndedIterator + ExactSizeIterator<Item = &Part> {
        self.parts.iter()
    }

    pub fn into_parts(self) -> impl DoubleEndedIterator + ExactSizeIterator<Item = Part> {
        self.parts.into_iter()
    }
}

impl FromStr for SymbolPath {
    type Err = String;

    /// Parses a symbol path using the "::" notation.
    fn from_str(s: &str) -> Result<Self, String> {
        let parts = s
            .split("::")
            .map(|s| {
                if s == "super" {
                    Part::Super
                } else {
                    Part::Named(s.to_string())
                }
            })
            .collect();
        Ok(Self { parts })
    }
}

impl From<AbsoluteSymbolPath> for SymbolPath {
    fn from(value: AbsoluteSymbolPath) -> Self {
        Self {
            parts: once(String::new())
                .chain(value.parts)
                .map(Part::Named)
                .collect(),
        }
    }
}

impl Display for SymbolPath {
    fn fmt(&self, f: &mut Formatter<'_>) -> std::fmt::Result {
        write!(f, "{}", self.parts.iter().format("::"))
    }
}

/// An absolute symbol path is a resolved SymbolPath,
/// which means it has to start with `::` and it cannot contain
/// the word `super`.
#[derive(Default, Debug, PartialEq, Eq, Clone, PartialOrd, Ord)]
pub struct AbsoluteSymbolPath {
    /// Contains the parts after the initial `::`.
    parts: Vec<String>,
}

/// Parses a path like `::path::to::symbol`.
/// Panics if the path does not start with '::'.
pub fn parse_absolute_path(s: &str) -> AbsoluteSymbolPath {
    match s.strip_prefix("::") {
        Some("") => AbsoluteSymbolPath::default(),
        Some(s) => s
            .split("::")
            .fold(AbsoluteSymbolPath::default(), |path, part| {
                path.with_part(part)
            }),
        None => panic!("Absolute symbol path does not start with '::': {s}"),
    }
}

impl AbsoluteSymbolPath {
    /// Removes and returns the last path component (unless empty).
    pub fn pop(&mut self) -> Option<String> {
        self.parts.pop()
    }

    /// Returns the path one level higher.
    pub fn parent(mut self) -> AbsoluteSymbolPath {
        self.pop().unwrap();
        self
    }

    pub fn len(&self) -> usize {
        self.parts.len()
    }

    pub fn is_empty(&self) -> bool {
        self.len() == 0
    }

    pub fn parts(&self) -> impl DoubleEndedIterator + ExactSizeIterator<Item = &str> {
        self.parts.iter().map(|p| p.as_str())
    }

    /// Returns an iterator over all paths (not parts!) from self to the root.
    pub fn iter_to_root(&self) -> impl Iterator<Item = AbsoluteSymbolPath> + '_ {
        (0..=self.parts.len()).rev().map(|i| AbsoluteSymbolPath {
            parts: self.parts[..i].to_vec(),
        })
    }

    /// Appends a part to the end of the path.
    pub fn push(&mut self, part: String) {
        self.parts.push(part);
    }

    /// Returns the relative path from base to self.
    /// In other words, base.join(self.relative_to(base)) == self.
    pub fn relative_to(&self, base: &AbsoluteSymbolPath) -> SymbolPath {
        let common_prefix_len = self.common_prefix(base).parts.len();
        // Start with max(0, base.parts.len() - common_root.parts.len())
        // repetitions of "super".
        let parts = repeat(Part::Super)
            .take(base.parts.len().saturating_sub(common_prefix_len))
            // append the parts of self after the common root.
            .chain(
                self.parts
                    .iter()
                    .skip(common_prefix_len)
                    .cloned()
                    .map(Part::Named),
            )
            .collect();
        SymbolPath { parts }
    }

    /// Returns the common prefix of two paths.
    pub fn common_prefix(&self, other: &AbsoluteSymbolPath) -> AbsoluteSymbolPath {
        let parts = self
            .parts
            .iter()
            .zip(other.parts.iter())
            .map_while(|(a, b)| if a == b { Some(a.clone()) } else { None })
            .collect();

        AbsoluteSymbolPath { parts }
    }

    /// Resolves a relative path in the context of this absolute path.
    pub fn join<P: Into<SymbolPath>>(mut self, other: P) -> Self {
        for part in other.into().parts {
            match part {
                Part::Super => {
                    self.pop().unwrap();
                }
                Part::Named(name) => {
                    if name.is_empty() {
                        self.parts.clear();
                    } else {
                        self.parts.push(name);
                    }
                }
            }
        }
        self
    }

    /// Appends a part to the end of the path and returns a new copy.
    pub fn with_part(&self, part: &str) -> Self {
        assert!(!part.is_empty());
        let mut parts = self.parts.clone();
        parts.push(part.to_string());
        Self { parts }
    }
}

impl Display for AbsoluteSymbolPath {
    fn fmt(&self, f: &mut Formatter<'_>) -> std::fmt::Result {
        write!(f, "::{}", self.parts.iter().format("::"))
    }
}

#[derive(
    Debug, PartialEq, Eq, Clone, PartialOrd, Ord, Hash, Serialize, Deserialize, JsonSchema,
)]
pub enum Part {
    Super,
    Named(String),
}

impl TryInto<String> for Part {
    type Error = ();

    fn try_into(self) -> Result<String, Self::Error> {
        if let Part::Named(name) = self {
            Ok(name)
        } else {
            Err(())
        }
    }
}

impl Display for Part {
    fn fmt(&self, f: &mut Formatter<'_>) -> std::fmt::Result {
        match self {
            Part::Super => write!(f, "super"),
            Part::Named(name) => write!(f, "{name}"),
        }
    }
}

#[derive(Debug, PartialEq, Eq, Clone)]
pub struct Machine {
    pub params: MachineParams,
    pub properties: MachineProperties,
    pub statements: Vec<MachineStatement>,
}

impl Machine {
    /// Returns a vector of all local variables / names defined in the machine.
    pub fn local_names(&self) -> Box<dyn Iterator<Item = &String> + '_> {
        Box::new(
            self.statements
                .iter()
                .flat_map(|s| -> Box<dyn Iterator<Item = &String> + '_> {
                    match s {
                        MachineStatement::Submachine(_, _, name, _)
                        | MachineStatement::RegisterDeclaration(_, name, _) => Box::new(once(name)),
                        MachineStatement::Pil(_, statement) => {
                            Box::new(statement.symbol_definition_names().map(|(s, _)| s))
                        }
                        MachineStatement::InstructionDeclaration(_, _, _)
                        | MachineStatement::LinkDeclaration(_, _)
                        | MachineStatement::FunctionDeclaration(_, _, _, _)
                        | MachineStatement::OperationDeclaration(_, _, _, _) => Box::new(empty()),
                    }
                })
                .chain(self.params.defined_names())
                .chain(self.properties.defined_names()),
        )
    }
}

#[derive(Debug, PartialEq, Eq, PartialOrd, Ord, Default, Clone)]
pub struct MachineParams(pub Vec<Param>);

impl MachineParams {
    pub fn defined_names(&self) -> impl Iterator<Item = &String> {
        self.0.iter().map(|p| &p.name)
    }

    pub fn try_from_params(source_ref: SourceRef, params: Vec<Param>) -> Result<Self, Error> {
        for p in &params {
            if p.index.is_some() || p.ty.is_none() || p.name.is_empty() {
                return Err(source_ref.with_error(format!("invalid machine argument: `{p}`")));
            }
        }
        Ok(MachineParams(params))
    }
}

#[derive(Debug, PartialEq, Eq, PartialOrd, Ord, Default, Clone)]
pub struct MachineProperties {
    pub degree: Option<Expression>,
    pub min_degree: Option<Expression>,
    pub max_degree: Option<Expression>,
    pub latch: Option<String>,
    pub operation_id: Option<String>,
    pub call_selectors: Option<String>,
}

impl MachineProperties {
    pub fn defined_names(&self) -> impl Iterator<Item = &String> {
        self.call_selectors.iter()
    }

    pub fn try_from_prop_list(
        source_ref: SourceRef,
        prop_list: Vec<(String, Expression)>,
    ) -> Result<Self, Error> {
        let mut props: Self = Default::default();
        for (name, value) in prop_list {
            let mut already_defined = false;
            match name.as_str() {
                "degree" => {
                    if props.degree.replace(value).is_some() {
                        already_defined = true;
                    }
                }
                "min_degree" => {
                    if props.min_degree.replace(value).is_some() {
                        already_defined = true;
                    }
                }
                "max_degree" => {
                    if props.max_degree.replace(value).is_some() {
                        already_defined = true;
                    }
                }
                "latch" => {
                    let id = value.try_to_identifier().ok_or_else(|| {
                        source_ref.with_error(format!(
                            "`{name}` machine property expects a local column name"
                        ))
                    })?;
                    if props.latch.replace(id.clone()).is_some() {
                        already_defined = true;
                    }
                }
                "operation_id" => {
                    let id = value.try_to_identifier().ok_or_else(|| {
                        source_ref.with_error(format!(
                            "`{name}` machine property expects a local column name"
                        ))
                    })?;
                    if props.operation_id.replace(id.clone()).is_some() {
                        already_defined = true;
                    }
                }
                "call_selectors" => {
                    let id = value.try_to_identifier().ok_or_else(|| {
                        source_ref.with_error(format!(
                            "`{name}` machine property expects a new column name"
                        ))
                    })?;
                    if props.call_selectors.replace(id.clone()).is_some() {
                        already_defined = true;
                    }
                }
                _ => {
                    return Err(source_ref.with_error(format!("unknown machine property `{name}`")));
                }
            }
            if already_defined {
                return Err(source_ref.with_error(format!("`{name}` already defined")));
            }
        }
        Ok(props)
    }
}

#[derive(Debug, PartialEq, Eq, PartialOrd, Ord, Clone, Default)]
pub struct Params<T> {
    pub inputs: Vec<T>,
    pub outputs: Vec<T>,
}

pub type CallableParams = Params<Expression>;
// TODO: should we have separate Param types here?
// - Function: doesn't use `index` or `type`
// - Instruction: doesn't use `index`
// - Operation: doesn't use `type`
pub type FunctionParams = Params<Param>;
pub type InstructionParams = Params<Param>;
pub type OperationParams = Params<Param>;

impl<T> Params<T> {
    pub fn new(inputs: Vec<T>, outputs: Vec<T>) -> Self {
        Self { inputs, outputs }
    }

    pub fn is_empty(&self) -> bool {
        self.inputs.is_empty() && self.outputs.is_empty()
    }

    pub fn inputs_and_outputs(&self) -> impl Iterator<Item = &T> {
        self.inputs.iter().chain(self.outputs.iter())
    }

    pub fn inputs_and_outputs_mut(&mut self) -> impl Iterator<Item = &mut T> {
        self.inputs.iter_mut().chain(self.outputs.iter_mut())
    }
}

impl<T: Display> Params<T> {
    pub fn prepend_space_if_non_empty(&self) -> String {
        let mut params_str = self.to_string();
        if !self.is_empty() {
            params_str = format!(" {params_str}");
        }
        params_str
    }
}

#[derive(Debug, PartialEq, Eq, PartialOrd, Ord, Clone)]
/// the operation id necessary to call this function from the outside
pub struct OperationId {
    pub id: Option<BigUint>,
}

#[derive(Debug, PartialEq, Eq, Clone, PartialOrd, Ord)]
pub struct Instruction {
    pub params: InstructionParams,
    pub links: Vec<LinkDeclaration>,
    pub body: InstructionBody,
}

impl Children<Expression> for Instruction {
    fn children(&self) -> Box<dyn Iterator<Item = &Expression> + '_> {
        Box::new(
            self.body
                .0
                .iter()
                .flat_map(|s| s.children())
                .chain(self.links.iter().flat_map(|d| d.children())),
        )
    }
    fn children_mut(&mut self) -> Box<dyn Iterator<Item = &mut Expression> + '_> {
        Box::new(
            self.body
                .0
                .iter_mut()
                .flat_map(|s| s.children_mut())
                .chain(self.links.iter_mut().flat_map(|d| d.children_mut())),
        )
    }
}

#[derive(Debug, PartialEq, Eq, PartialOrd, Ord, Clone)]
pub enum MachineStatement {
    Pil(SourceRef, PilStatement),
    Submachine(SourceRef, SymbolPath, String, Vec<Expression>),
    RegisterDeclaration(SourceRef, String, Option<RegisterFlag>),
    InstructionDeclaration(SourceRef, String, Instruction),
    LinkDeclaration(SourceRef, LinkDeclaration),
    FunctionDeclaration(SourceRef, String, FunctionParams, Vec<FunctionStatement>),
    OperationDeclaration(SourceRef, String, OperationId, OperationParams),
}

#[derive(Debug, PartialEq, Eq, PartialOrd, Ord, Clone)]
pub struct LinkDeclaration {
    pub flag: Expression,
    pub link: CallableRef,
    pub is_permutation: bool,
}

impl Children<Expression> for LinkDeclaration {
    fn children(&self) -> Box<dyn Iterator<Item = &Expression> + '_> {
        Box::new(once(&self.flag).chain(self.link.params.inputs_and_outputs()))
    }
    fn children_mut(&mut self) -> Box<dyn Iterator<Item = &mut Expression> + '_> {
        Box::new(once(&mut self.flag).chain(self.link.params.inputs_and_outputs_mut()))
    }
}

#[derive(Debug, PartialEq, Eq, PartialOrd, Ord, Clone)]
pub struct CallableRef {
    pub instance: String,
    pub callable: String,
    pub params: CallableParams,
}

/// RHS of instruction link definitions are parsed as `Expression`s which should conform to:
/// `OUT = submachine.operation(IN1, IN2, ..., INn)`
/// or
/// `(OUT1, OUT2, ..., OUTn) = submachine.operation(IN1, IN2, ..., INn)`
impl TryFrom<Expression> for CallableRef {
    type Error = Error;

    fn try_from(value: Expression) -> Result<Self, Self::Error> {
        let mut outputs = vec![];
        let rhs = match value {
            Expression::BinaryOperation(
                _,
                BinaryOperation {
                    left,
                    op: BinaryOperator::Identity,
                    right,
                },
            ) => {
                outputs = if let Expression::Tuple(_, elements) = *left {
                    elements
                } else {
                    vec![*left]
                };
                *right
            }
            expr => expr,
        };

        let source_ref = match rhs {
            Expression::FunctionCall(_, call) => {
                let inputs = call.arguments;
                match *call.function {
                    Expression::Reference(source_ref, reference)
                        if reference.path.parts().len() == 2 =>
                    {
                        if reference.type_args.is_some() {
                            return Err(source_ref
                                .with_error("types not expected in link definition".to_string()));
                        }
                        let (l, r) = reference.path.into_parts().next_tuple().unwrap();
                        let instance = l.try_into().unwrap();
                        let callable = r.try_into().unwrap();
                        return Ok(CallableRef {
                            instance,
                            callable,
                            params: CallableParams { inputs, outputs },
                        });
                    }
                    expr => expr.source_reference().clone(),
                }
            }
            expr => expr.source_reference().clone(),
        };
        Err(source_ref
            .with_error("link definition RHS must be a call to `submachine.operation`".to_string()))
    }
}

#[derive(Debug, PartialEq, Eq, PartialOrd, Ord, Clone)]
pub struct InstructionBody(pub Vec<PilStatement>);

#[derive(Clone, Debug, PartialEq, Eq, PartialOrd, Ord)]
pub enum AssignmentRegister {
    Register(String),
    Wildcard,
}

impl AssignmentRegister {
    pub fn unwrap(self) -> String {
        match self {
            AssignmentRegister::Register(r) => r,
            AssignmentRegister::Wildcard => panic!("cannot unwrap wildcard"),
        }
    }
}

#[derive(Debug, PartialEq, Eq, PartialOrd, Ord, Clone)]
pub enum FunctionStatement {
    Assignment(
        SourceRef,
        Vec<String>,
        Option<Vec<AssignmentRegister>>,
        Box<Expression>,
    ),
    Instruction(SourceRef, String, Vec<Expression>),
    Label(SourceRef, String),
    DebugDirective(SourceRef, DebugDirective),
    Return(SourceRef, Vec<Expression>),
}

impl Children<Expression> for FunctionStatement {
    fn children(&self) -> Box<dyn Iterator<Item = &Expression> + '_> {
        match self {
            FunctionStatement::Assignment(_, _, _, e) => Box::new(once(e.as_ref())),
            FunctionStatement::Instruction(_, _, expressions)
            | FunctionStatement::Return(_, expressions) => Box::new(expressions.iter()),
            FunctionStatement::Label(_, _) | FunctionStatement::DebugDirective(_, _) => {
                Box::new(empty())
            }
        }
    }
    fn children_mut(&mut self) -> Box<dyn Iterator<Item = &mut Expression> + '_> {
        match self {
            FunctionStatement::Assignment(_, _, _, e) => Box::new(once(e.as_mut())),
            FunctionStatement::Instruction(_, _, expressions)
            | FunctionStatement::Return(_, expressions) => Box::new(expressions.iter_mut()),
            FunctionStatement::Label(_, _) | FunctionStatement::DebugDirective(_, _) => {
                Box::new(empty())
            }
        }
    }
}

#[derive(Debug, PartialEq, Eq, PartialOrd, Ord, Clone)]
pub enum DebugDirective {
    File(usize, String, String),
    Loc(usize, usize, usize),
    OriginalInstruction(String),
}

#[derive(Debug, PartialEq, Eq, PartialOrd, Ord, Clone)]
pub enum RegisterFlag {
    IsPC,
    IsAssignment,
    IsReadOnly,
}

#[derive(Debug, Default, PartialEq, Eq, PartialOrd, Ord, Clone)]
pub struct Param {
    pub name: String,
    pub index: Option<BigUint>,
    pub ty: Option<SymbolPath>,
}

#[cfg(test)]
mod test {
    use super::*;

    #[test]
    fn common_prefix() {
        assert_eq!(
            parse_absolute_path("::a::b").common_prefix(&parse_absolute_path("::a::c")),
            parse_absolute_path("::a")
        );
        assert_eq!(
            parse_absolute_path("::a::b").common_prefix(&parse_absolute_path("::a")),
            parse_absolute_path("::a")
        );
        assert_eq!(
            parse_absolute_path("::a").common_prefix(&parse_absolute_path("::a::c")),
            parse_absolute_path("::a")
        );
        assert_eq!(
            parse_absolute_path("::x").common_prefix(&parse_absolute_path("::y::t")),
            parse_absolute_path("::")
        );
        assert_eq!(
            parse_absolute_path("::x::r::v").common_prefix(&parse_absolute_path("::x::r::t")),
            parse_absolute_path("::x::r")
        );
    }

    #[test]
    fn relative_to() {
        assert_eq!(
            parse_absolute_path("::a::b")
                .relative_to(&parse_absolute_path("::a::c"))
                .to_string(),
            "super::b".to_string()
        );
        assert_eq!(
            parse_absolute_path("::a::b")
                .relative_to(&parse_absolute_path("::a"))
                .to_string(),
            "b".to_string()
        );
        assert_eq!(
            parse_absolute_path("::x")
                .relative_to(&parse_absolute_path("::y::t"))
                .to_string(),
            "super::super::x".to_string()
        );
        assert_eq!(
            parse_absolute_path("::x::r::v")
                .relative_to(&parse_absolute_path("::x::r"))
                .to_string(),
            "v".to_string()
        );
        assert_eq!(
            parse_absolute_path("::x")
                .relative_to(&parse_absolute_path("::x::t::k"))
                .to_string(),
            "super::super".to_string()
        );
        assert_eq!(
            parse_absolute_path("::x")
                .relative_to(&parse_absolute_path("::x"))
                .to_string(),
            "".to_string()
        );
    }

    #[test]
    fn relative_to_join() {
        let v = parse_absolute_path("::x::r::v");
        let base = parse_absolute_path("::x::t");
        let rel = v.relative_to(&base);
        assert_eq!(base.join(rel), v);
    }
}<|MERGE_RESOLUTION|>--- conflicted
+++ resolved
@@ -15,13 +15,8 @@
 use crate::parsed::{BinaryOperation, BinaryOperator};
 
 use super::{
-<<<<<<< HEAD
-    visitor::Children, EnumDeclaration, EnumVariant, Expression, PilStatement, SourceReference,
-    StructDeclaration, TraitDeclaration, TraitImplementation, TypedExpression,
-=======
     types::TypeScheme, visitor::Children, EnumDeclaration, EnumVariant, Expression, PilStatement,
     SourceReference, StructDeclaration, TraitDeclaration,
->>>>>>> f6b43700
 };
 
 #[derive(Default, Clone, Debug, PartialEq, Eq)]
@@ -65,15 +60,6 @@
     Import(Import),
     /// A module definition
     Module(Module),
-<<<<<<< HEAD
-    /// A generic symbol / function.
-    Expression(TypedExpression),
-    /// A type declaration (currently only enums or structs)
-    TypeDeclaration(TypeDeclaration),
-    /// A trait declaration
-    TraitDeclaration(TraitDeclaration<Expression>),
-=======
->>>>>>> f6b43700
 }
 
 impl SymbolValue {
@@ -95,15 +81,9 @@
     /// A module definition
     Module(ModuleRef<'a>),
     /// A generic symbol / function.
-<<<<<<< HEAD
-    Expression(&'a TypedExpression),
-    /// A type declaration (currently only enums or structs)
-    TypeDeclaration(&'a TypeDeclaration),
-=======
     Expression(&'a Option<Expression>, &'a Option<TypeScheme<Expression>>),
     /// A type declaration (currently only enums or structs)
     TypeDeclaration(TypeDeclaration<'a>),
->>>>>>> f6b43700
     /// A type constructor of an enum.
     TypeConstructor(&'a EnumVariant<Expression>),
     /// A trait declaration
@@ -111,51 +91,9 @@
 }
 
 #[derive(Debug, Clone, PartialEq, Eq, derive_more::Display)]
-<<<<<<< HEAD
-pub enum TypeDeclaration {
-    Enum(EnumDeclaration<Expression>),
-    Struct(StructDeclaration<Expression>),
-}
-
-impl From<EnumDeclaration<Expression>> for SymbolValue {
-    fn from(value: EnumDeclaration<Expression>) -> Self {
-        SymbolValue::TypeDeclaration(TypeDeclaration::Enum(value))
-    }
-}
-
-impl From<StructDeclaration<Expression>> for SymbolValue {
-    fn from(value: StructDeclaration<Expression>) -> Self {
-        SymbolValue::TypeDeclaration(TypeDeclaration::Struct(value))
-    }
-}
-
-impl Children<Expression> for TypeDeclaration {
-    fn children(&self) -> Box<dyn Iterator<Item = &Expression> + '_> {
-        match self {
-            TypeDeclaration::Enum(e) => Box::new(e.variants.iter().flat_map(|v| v.children())),
-            TypeDeclaration::Struct(s) => {
-                Box::new(s.fields.iter().flat_map(|named| named.ty.children()))
-            }
-        }
-    }
-
-    fn children_mut(&mut self) -> Box<dyn Iterator<Item = &mut Expression> + '_> {
-        match self {
-            TypeDeclaration::Enum(e) => {
-                Box::new(e.variants.iter_mut().flat_map(|v| v.children_mut()))
-            }
-            TypeDeclaration::Struct(s) => Box::new(
-                s.fields
-                    .iter_mut()
-                    .flat_map(|named| named.ty.children_mut()),
-            ),
-        }
-    }
-=======
 pub enum TypeDeclaration<'a> {
     Enum(&'a EnumDeclaration<Expression>),
     Struct(&'a StructDeclaration<Expression>),
->>>>>>> f6b43700
 }
 
 #[derive(Debug, Clone, PartialEq, Eq, From)]
