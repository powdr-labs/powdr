--- conflicted
+++ resolved
@@ -17,119 +17,6 @@
 mod tuple_range_checker;
 mod variable_range_checker;
 
-<<<<<<< HEAD
-pub const DEFAULT_EXECUTION_BRIDGE: u64 = 0;
-pub const DEFAULT_MEMORY: u64 = 1;
-pub const DEFAULT_PC_LOOKUP: u64 = 2;
-pub const DEFAULT_VARIABLE_RANGE_CHECKER: u64 = 3;
-pub const DEFAULT_BITWISE_LOOKUP: u64 = 6;
-pub const DEFAULT_TUPLE_RANGE_CHECKER: u64 = 7;
-
-pub const COPY_CONSTRAINT_LOOKUP: u64 = 10;
-
-#[derive(Debug, Copy, Clone, Deserialize, Serialize, PartialEq)]
-pub enum BusType {
-    ExecutionBridge,
-    Memory,
-    PcLookup,
-    VariableRangeChecker,
-    BitwiseLookup,
-    TupleRangeChecker,
-    Sha,
-    CopyConstraintLookup,
-}
-
-impl std::fmt::Display for BusType {
-    fn fmt(&self, f: &mut std::fmt::Formatter<'_>) -> std::fmt::Result {
-        let name = match self {
-            BusType::ExecutionBridge => "EXECUTION_BRIDGE",
-            BusType::Memory => "MEMORY",
-            BusType::PcLookup => "PC_LOOKUP",
-            BusType::VariableRangeChecker => "VARIABLE_RANGE_CHECKER",
-            BusType::BitwiseLookup => "BITWISE_LOOKUP",
-            BusType::TupleRangeChecker => "TUPLE_RANGE_CHECKER",
-            BusType::Sha => "SHA",
-            BusType::CopyConstraintLookup => "COPY_CONSTRAINT_LOOKUP",
-        };
-        write!(f, "{name}")
-    }
-}
-
-#[derive(Clone, Deserialize, Serialize)]
-pub struct BusMap {
-    bus_ids: BTreeMap<u64, BusType>,
-}
-
-impl BusMap {
-    pub fn openvm_base() -> Self {
-        let bus_ids = [
-            (DEFAULT_EXECUTION_BRIDGE, BusType::ExecutionBridge),
-            (DEFAULT_MEMORY, BusType::Memory),
-            (DEFAULT_PC_LOOKUP, BusType::PcLookup),
-            (
-                DEFAULT_VARIABLE_RANGE_CHECKER,
-                BusType::VariableRangeChecker,
-            ),
-            (DEFAULT_BITWISE_LOOKUP, BusType::BitwiseLookup),
-            (DEFAULT_TUPLE_RANGE_CHECKER, BusType::TupleRangeChecker),
-        ]
-        .into_iter()
-        .collect();
-
-        Self { bus_ids }
-    }
-
-    pub fn openvm_base_with_copy_constraint() -> Self {
-        let bus_ids = [
-            (DEFAULT_EXECUTION_BRIDGE, BusType::ExecutionBridge),
-            (DEFAULT_MEMORY, BusType::Memory),
-            (DEFAULT_PC_LOOKUP, BusType::PcLookup),
-            (
-                DEFAULT_VARIABLE_RANGE_CHECKER,
-                BusType::VariableRangeChecker,
-            ),
-            (DEFAULT_BITWISE_LOOKUP, BusType::BitwiseLookup),
-            (DEFAULT_TUPLE_RANGE_CHECKER, BusType::TupleRangeChecker),
-            (COPY_CONSTRAINT_LOOKUP, BusType::CopyConstraintLookup),
-        ]
-        .into_iter()
-        .collect();
-
-        Self { bus_ids }
-    }
-
-    pub fn bus_type(&self, bus_id: u64) -> BusType {
-        self.bus_ids[&bus_id]
-    }
-
-    pub fn with_sha(mut self, id: u64) -> Self {
-        self.bus_ids.insert(id, BusType::Sha);
-        self
-    }
-
-    pub fn with_bus_type(mut self, id: u64, bus_type: BusType) -> Self {
-        self.bus_ids.insert(id, bus_type);
-        self
-    }
-
-    pub fn with_bus_map(mut self, bus_map: BusMap) -> Self {
-        self.bus_ids.extend(bus_map.bus_ids);
-        self
-    }
-
-    pub fn inner(&self) -> &BTreeMap<u64, BusType> {
-        &self.bus_ids
-    }
-
-    pub fn get_bus_id(&self, bus_type: &BusType) -> Option<u64> {
-        self.bus_ids
-            .iter()
-            .find_map(|(id, bus)| if bus == bus_type { Some(*id) } else { None })
-    }
-}
-
-=======
->>>>>>> 2377867c
 #[derive(Clone)]
 pub struct OpenVmBusInteractionHandler<T: FieldElement> {
     bus_map: BusMap,
