--- conflicted
+++ resolved
@@ -1,10 +1,7 @@
 use std::protocols::bus::bus_receive;
-<<<<<<< HEAD
 use std::protocols::bus::BusInteraction;
-=======
 use std::protocols::bus::bus_multi_receive;
 use std::array;
->>>>>>> e0581a65
 
 /// Given an ID, selector, and tuple, receives (ID, ...tuple) tuple from the bus
 /// with a prover-provided multiplicity if the selector is 1.
@@ -12,10 +9,7 @@
     let multiplicities;
     (1 - selector) * multiplicities = 0;
     
-<<<<<<< HEAD
     bus_receive(BusInteraction::Receive(id, tuple, multiplicities, selector));
-=======
-    bus_receive(id, tuple, multiplicities, selector);
 };
 
 /// Batched version of `lookup_receive` that uses the more column-saving `bus_multi_receive`.
@@ -28,5 +22,4 @@
         acc + [(id, tuple, multiplicity, selector)]
     });
     bus_multi_receive(inputs_inner);
->>>>>>> e0581a65
 };