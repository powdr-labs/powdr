use std::collections::BTreeMap;

use powdr_ast::analyzed::AlgebraicExpression;
use powdr_constraint_solver::constraint_system::BusInteractionHandler;
use powdr_number::FieldElement;
use powdr_pilopt::simplify_expression;

use crate::{
    constraint_optimizer::{optimize_constraints, IsBusStateful},
    powdr::{self, UniqueColumns},
    register_optimizer::{check_register_operation_consistency, optimize_register_operations},
    SymbolicMachine, EXECUTION_BUS_ID, PC_LOOKUP_BUS_ID,
};

pub fn optimize<T: FieldElement>(
    machine: SymbolicMachine<T>,
<<<<<<< HEAD
    bus_interaction_handler: impl BusInteractionHandler<T> + IsBusStateful<T> + Clone,
    opcode: u32,
=======
    bus_interaction_handler: impl BusInteractionHandler<T> + IsBusStateful<T> + 'static + Clone,
    opcode: Option<u32>,
>>>>>>> 4240af53
    degree_bound: usize,
) -> SymbolicMachine<T> {
    let machine = if let Some(opcode) = opcode {
        optimize_pc_lookup(machine, opcode)
    } else {
        machine
    };
    let mut machine = optimize_exec_bus(machine);

    loop {
        let size = machine_size(&machine);
        machine =
            optimization_loop_iteration(machine, bus_interaction_handler.clone(), degree_bound);
        if machine_size(&machine) == size {
            return machine;
        }
    }
}

fn optimization_loop_iteration<T: FieldElement>(
    machine: SymbolicMachine<T>,
    bus_interaction_handler: impl BusInteractionHandler<T> + IsBusStateful<T> + 'static + Clone,
    degree_bound: usize,
) -> SymbolicMachine<T> {
    let machine = optimize_constraints(machine, bus_interaction_handler.clone(), degree_bound);
    let machine = optimize_register_operations(machine);
    assert!(check_register_operation_consistency(&machine));
    machine
}

fn machine_size<T: FieldElement>(machine: &SymbolicMachine<T>) -> [usize; 3] {
    [
        machine.constraints.len(),
        machine.bus_interactions.len(),
        machine.unique_columns().count(),
    ]
}

pub fn optimize_pc_lookup<T: FieldElement>(
    mut machine: SymbolicMachine<T>,
    opcode: u32,
) -> SymbolicMachine<T> {
    let mut first_pc = None;
    machine.bus_interactions.retain(|bus_int| {
        if bus_int.id == PC_LOOKUP_BUS_ID {
            if first_pc.is_none() {
                first_pc = Some(bus_int.clone());
            }
            return false;
        }
        true
    });
    let mut first_pc = first_pc.unwrap();
    assert_eq!(first_pc.args.len(), 9);
    first_pc.args[1] = AlgebraicExpression::Number(T::from(opcode));
    first_pc.args[2] = AlgebraicExpression::Number(T::from(0u32));
    first_pc.args[3] = AlgebraicExpression::Number(T::from(0u32));
    first_pc.args[4] = AlgebraicExpression::Number(T::from(0u32));
    first_pc.args[5] = AlgebraicExpression::Number(T::from(0u32));
    first_pc.args[6] = AlgebraicExpression::Number(T::from(0u32));
    first_pc.args[7] = AlgebraicExpression::Number(T::from(0u32));
    first_pc.args[8] = AlgebraicExpression::Number(T::from(0u32));

    machine.bus_interactions.push(first_pc);

    machine
}

pub fn optimize_exec_bus<T: FieldElement>(mut machine: SymbolicMachine<T>) -> SymbolicMachine<T> {
    let mut first_seen = false;
    let mut receive = true;
    let mut latest_send = None;
    let mut subs_pc: BTreeMap<AlgebraicExpression<T>, AlgebraicExpression<T>> = Default::default();
    let mut subs_ts: BTreeMap<AlgebraicExpression<T>, AlgebraicExpression<T>> = Default::default();
    machine.bus_interactions.retain(|bus_int| {
        if bus_int.id != EXECUTION_BUS_ID {
            return true;
        }

        if receive {
            // TODO assert that mult matches -expr
        }

        // Keep the first receive
        let keep = if !first_seen {
            first_seen = true;
            true
        } else if !receive {
            // Save the latest send and remove the bus interaction
            let mut pc_expr = bus_int.args[0].clone();
            powdr::substitute_algebraic_algebraic(&mut pc_expr, &subs_pc);
            pc_expr = simplify_expression(pc_expr);

            let mut ts_expr = bus_int.args[1].clone();
            powdr::substitute_algebraic_algebraic(&mut ts_expr, &subs_ts);
            ts_expr = simplify_expression(ts_expr);

            let mut send = bus_int.clone();
            send.args[0] = pc_expr;
            send.args[1] = ts_expr;

            latest_send = Some(send);
            false
        } else {
            // Equate the latest send to the new receive and remove the bus interaction
            subs_pc.insert(
                bus_int.args[0].clone(),
                latest_send.clone().unwrap().args[0].clone(),
            );
            subs_ts.insert(
                bus_int.args[1].clone(),
                latest_send.clone().unwrap().args[1].clone(),
            );
            false
        };

        receive = !receive;

        keep
    });

    // Re-add the last send
    machine.bus_interactions.push(latest_send.unwrap());

    for c in &mut machine.constraints {
        powdr::substitute_algebraic_algebraic(&mut c.expr, &subs_pc);
        powdr::substitute_algebraic_algebraic(&mut c.expr, &subs_ts);
        c.expr = simplify_expression(c.expr.clone());
    }
    for b in &mut machine.bus_interactions {
        powdr::substitute_algebraic_algebraic(&mut b.mult, &subs_pc);
        powdr::substitute_algebraic_algebraic(&mut b.mult, &subs_ts);
        b.mult = simplify_expression(b.mult.clone());
        for a in &mut b.args {
            powdr::substitute_algebraic_algebraic(a, &subs_pc);
            powdr::substitute_algebraic_algebraic(a, &subs_ts);
            *a = simplify_expression(a.clone());
        }
    }

    machine
}<|MERGE_RESOLUTION|>--- conflicted
+++ resolved
@@ -14,13 +14,8 @@
 
 pub fn optimize<T: FieldElement>(
     machine: SymbolicMachine<T>,
-<<<<<<< HEAD
     bus_interaction_handler: impl BusInteractionHandler<T> + IsBusStateful<T> + Clone,
-    opcode: u32,
-=======
-    bus_interaction_handler: impl BusInteractionHandler<T> + IsBusStateful<T> + 'static + Clone,
     opcode: Option<u32>,
->>>>>>> 4240af53
     degree_bound: usize,
 ) -> SymbolicMachine<T> {
     let machine = if let Some(opcode) = opcode {
@@ -42,7 +37,7 @@
 
 fn optimization_loop_iteration<T: FieldElement>(
     machine: SymbolicMachine<T>,
-    bus_interaction_handler: impl BusInteractionHandler<T> + IsBusStateful<T> + 'static + Clone,
+    bus_interaction_handler: impl BusInteractionHandler<T> + IsBusStateful<T> + Clone,
     degree_bound: usize,
 ) -> SymbolicMachine<T> {
     let machine = optimize_constraints(machine, bus_interaction_handler.clone(), degree_bound);
