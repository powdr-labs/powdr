--- conflicted
+++ resolved
@@ -44,12 +44,7 @@
 use powdr_autoprecompiles::pgo::{CellPgo, InstructionPgo, NonePgo};
 use powdr_autoprecompiles::{execution_profile::execution_profile, PowdrConfig};
 use powdr_extension::PowdrExtension;
-<<<<<<< HEAD
 use powdr_openvm_hints_circuit::{HintsExtension, HintsExtensionExecutor, HintsProverExt};
-=======
-pub use powdr_openvm_hints_circuit::HintsExtension;
-use powdr_openvm_hints_circuit::{HintsCpuProverExt, HintsExtensionExecutor};
->>>>>>> 99651bad
 use powdr_openvm_hints_transpiler::HintsTranspilerExtension;
 use serde::{Deserialize, Serialize};
 use std::cmp::Reverse;
@@ -241,73 +236,6 @@
             .unwrap();
         let tuple_range_checker = inventory
             .find_chip::<Arc<RangeTupleCheckerChipGPU<2>>>()
-            .next()
-            .cloned();
-
-        // Create the shared chips and the dummy shared chips
-        let shared_chips_pair = PowdrPeripheryInstances::new(
-            range_checker.clone(),
-            bitwise_lookup,
-            tuple_range_checker,
-        );
-
-        for precompile in &extension.precompiles {
-            match extension.implementation {
-                PrecompileImplementation::SingleRowChip => {
-                    inventory.next_air::<PowdrAir<BabyBear>>()?;
-                    let chip = PowdrChip::new(
-                        precompile.clone(),
-                        extension.airs.clone(),
-                        extension.base_config.clone(),
-                        shared_chips_pair.clone(),
-                        precompile.apc_record_arena.clone(),
-                    );
-                    inventory.add_executor_chip(chip);
-                }
-                PrecompileImplementation::PlonkChip => {
-                    inventory.next_air::<PlonkAir<BabyBear>>()?;
-                    let chip = PlonkChip::new(
-                        precompile.clone(),
-                        extension.airs.clone(),
-                        extension.base_config.clone(),
-                        shared_chips_pair.clone(),
-                        precompile.apc_record_arena.clone(),
-                        extension.bus_map.clone(),
-                    );
-                    inventory.add_executor_chip(chip);
-                }
-            };
-        }
-
-        Ok(())
-    }
-}
-
-#[cfg(not(feature = "cuda"))]
-struct PowdrCpuProverExt;
-
-#[cfg(not(feature = "cuda"))]
-impl<E, RA> VmProverExtension<E, RA, PowdrExtension<BabyBear>> for PowdrCpuProverExt
-where
-    E: StarkEngine<SC = BabyBearSC, PB = CpuBackend<BabyBearSC>, PD = CpuDevice<BabyBearSC>>,
-    RA: RowMajorMatrixArena<BabyBear>,
-{
-    fn extend_prover(
-        &self,
-        extension: &PowdrExtension<BabyBear>,
-        inventory: &mut ChipInventory<<E as StarkEngine>::SC, RA, <E as StarkEngine>::PB>,
-    ) -> Result<(), ChipInventoryError> {
-        // TODO: here we make assumptions about the existence of some chips in the periphery. Make this more flexible
-        let bitwise_lookup = inventory
-            .find_chip::<SharedBitwiseOperationLookupChip<8>>()
-            .next()
-            .cloned();
-        let range_checker = inventory
-            .find_chip::<SharedVariableRangeCheckerChip>()
-            .next()
-            .unwrap();
-        let tuple_range_checker = inventory
-            .find_chip::<SharedRangeTupleCheckerChip<2>>()
             .next()
             .cloned();
 
@@ -348,6 +276,71 @@
     }
 }
 
+#[cfg(not(feature = "cuda"))]
+struct PowdrCpuProverExt;
+
+#[cfg(not(feature = "cuda"))]
+impl<E, RA> VmProverExtension<E, RA, PowdrExtension<BabyBear>> for PowdrCpuProverExt
+where
+    E: StarkEngine<SC = BabyBearSC, PB = CpuBackend<BabyBearSC>, PD = CpuDevice<BabyBearSC>>,
+    RA: RowMajorMatrixArena<BabyBear>,
+{
+    fn extend_prover(
+        &self,
+        extension: &PowdrExtension<BabyBear>,
+        inventory: &mut ChipInventory<<E as StarkEngine>::SC, RA, <E as StarkEngine>::PB>,
+    ) -> Result<(), ChipInventoryError> {
+        // TODO: here we make assumptions about the existence of some chips in the periphery. Make this more flexible
+        let bitwise_lookup = inventory
+            .find_chip::<SharedBitwiseOperationLookupChip<8>>()
+            .next()
+            .cloned();
+        let range_checker = inventory
+            .find_chip::<SharedVariableRangeCheckerChip>()
+            .next()
+            .unwrap();
+        let tuple_range_checker = inventory
+            .find_chip::<SharedRangeTupleCheckerChip<2>>()
+            .next()
+            .cloned();
+
+        // Create the shared chips and the dummy shared chips
+        let shared_chips_pair = PowdrPeripheryInstances::new(
+            range_checker.clone(),
+            bitwise_lookup,
+            tuple_range_checker,
+        );
+
+        for precompile in &extension.precompiles {
+            match extension.implementation {
+                PrecompileImplementation::SingleRowChip => {
+                    inventory.next_air::<PowdrAir<BabyBear>>()?;
+                    let chip = PowdrChip::new(
+                        precompile.clone(),
+                        extension.airs.clone(),
+                        extension.base_config.clone(),
+                        shared_chips_pair.clone(),
+                    );
+                    inventory.add_executor_chip(chip);
+                }
+                PrecompileImplementation::PlonkChip => {
+                    inventory.next_air::<PlonkAir<BabyBear>>()?;
+                    let chip = PlonkChip::new(
+                        precompile.clone(),
+                        extension.airs.clone(),
+                        extension.base_config.clone(),
+                        shared_chips_pair.clone(),
+                        extension.bus_map.clone(),
+                    );
+                    inventory.add_executor_chip(chip);
+                }
+            };
+        }
+
+        Ok(())
+    }
+}
+
 impl TranspilerConfig<BabyBear> for SpecializedConfig {
     fn transpiler(&self) -> Transpiler<BabyBear> {
         self.sdk.config().transpiler()
@@ -924,17 +917,8 @@
     let app_config = AppConfig::new(app_fri_params, vm_config.clone());
 
     // Create the SDK
-<<<<<<< HEAD
     let sdk = PowdrSdk::new(app_config).unwrap();
 
-    let mut app_prover = sdk.app_prover(exe.clone())?;
-
-    // Generate an AppProvingKey
-    sdk.app_keygen();
-
-=======
-    let sdk: GenericSdk<_, SpecializedConfigCpuBuilder, _> = GenericSdk::new(app_config).unwrap();
->>>>>>> 99651bad
     if mock {
         // Build owned vm instance, so we can mutate it later
         let vm_builder = sdk.app_vm_builder().clone();
