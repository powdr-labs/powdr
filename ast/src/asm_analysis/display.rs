--- conflicted
+++ resolved
@@ -60,13 +60,11 @@
                 Item::TypeDeclaration(enum_decl) => {
                     write_indented_by(f, enum_decl, current_path.len())?
                 }
-<<<<<<< HEAD
                 Item::TraitImplementation(trait_impl) => {
                     write_indented_by(f, trait_impl, current_path.len())?
-=======
+                }
                 Item::TraitDeclaration(trait_decl) => {
                     write_indented_by(f, trait_decl, current_path.len())?
->>>>>>> 70e4f7c3
                 }
             }
         }
