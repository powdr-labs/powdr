use powdr_constraint_solver::constraint_system::BusInteractionHandler;
use std::hash::Hash;
use std::{fmt::Display, sync::Arc};

use powdr_number::FieldElement;
use serde::{Deserialize, Serialize};

use crate::{
    blocks::{BasicBlock, Instruction, Program},
    constraint_optimizer::IsBusStateful,
    memory_optimizer::MemoryBusInteraction,
    range_constraint_optimizer::RangeConstraintHandler,
    Apc, InstructionHandler, PowdrConfig, VmConfig,
};

#[derive(Serialize, Deserialize)]
pub struct ApcWithStats<F, I, S> {
    apc: Arc<Apc<F, I>>,
    stats: Option<S>,
}
impl<F, I, S> ApcWithStats<F, I, S> {
    pub fn with_stats(mut self, stats: S) -> Self {
        self.stats = Some(stats);
        self
    }

    pub fn into_parts(self) -> (Arc<Apc<F, I>>, Option<S>) {
        (self.apc, self.stats)
    }
}

impl<F, I, S> From<Arc<Apc<F, I>>> for ApcWithStats<F, I, S> {
    fn from(apc: Arc<Apc<F, I>>) -> Self {
        Self { apc, stats: None }
    }
}

pub trait PgoAdapter {
    type Adapter: Adapter;

    fn filter_blocks_and_create_apcs_with_pgo(
        &self,
        blocks: Vec<BasicBlock<<Self::Adapter as Adapter>::Instruction>>,
        config: &PowdrConfig,
        vm_config: AdapterVmConfig<Self::Adapter>,
    ) -> Vec<AdapterApcWithStats<Self::Adapter>> {
        let filtered_blocks = blocks
            .into_iter()
            .filter(|block| !Self::Adapter::should_skip_block(block))
            .collect();
        self.create_apcs_with_pgo(filtered_blocks, config, vm_config)
    }

    fn create_apcs_with_pgo(
        &self,
        blocks: Vec<BasicBlock<<Self::Adapter as Adapter>::Instruction>>,
        config: &PowdrConfig,
        vm_config: AdapterVmConfig<Self::Adapter>,
    ) -> Vec<AdapterApcWithStats<Self::Adapter>>;

    fn pc_execution_count(&self, _pc: u64) -> Option<u32> {
        None
    }
}

pub trait Adapter: Sized {
<<<<<<< HEAD
    type Field: Serialize + for<'de> Deserialize<'de> + Send + Clone + Sync + Ord + Display;
=======
    type Field: Serialize + for<'de> Deserialize<'de> + Send + Sync + Clone;
>>>>>>> 569ff627
    type PowdrField: FieldElement;
    type InstructionHandler: InstructionHandler<Self::Field, Self::Instruction, Self::AirId> + Sync;
    type BusInteractionHandler: BusInteractionHandler<Self::PowdrField>
        + Clone
        + IsBusStateful<Self::PowdrField>
        + RangeConstraintHandler<Self::PowdrField>
        + Sync;
    type Program: Program<Self::Instruction> + Send;
    type Instruction: Instruction<Self::Field> + Serialize + for<'de> Deserialize<'de> + Send + Sync;
    type MemoryBusInteraction<V: Ord + Clone + Eq + Display + Hash>: MemoryBusInteraction<
        Self::PowdrField,
        V,
    >;
    type CustomBusTypes: Clone + Display + Sync + Eq + PartialEq;
    type ApcStats: Send + Sync;
    type AirId: Hash + Eq + Sync + 'static;

    fn into_field(e: Self::PowdrField) -> Self::Field;

    fn from_field(e: Self::Field) -> Self::PowdrField;

    fn should_skip_block(_block: &BasicBlock<Self::Instruction>) -> bool {
        false
    }
}

pub type AdapterApcWithStats<A> =
    ApcWithStats<<A as Adapter>::Field, <A as Adapter>::Instruction, <A as Adapter>::ApcStats>;
pub type ApcStats<A> = <A as Adapter>::ApcStats;
pub type AdapterApc<A> = Apc<<A as Adapter>::Field, <A as Adapter>::Instruction>;
pub type AdapterVmConfig<'a, A> = VmConfig<
    'a,
    <A as Adapter>::InstructionHandler,
    <A as Adapter>::BusInteractionHandler,
    <A as Adapter>::CustomBusTypes,
>;<|MERGE_RESOLUTION|>--- conflicted
+++ resolved
@@ -64,11 +64,7 @@
 }
 
 pub trait Adapter: Sized {
-<<<<<<< HEAD
-    type Field: Serialize + for<'de> Deserialize<'de> + Send + Clone + Sync + Ord + Display;
-=======
-    type Field: Serialize + for<'de> Deserialize<'de> + Send + Sync + Clone;
->>>>>>> 569ff627
+    type Field: Serialize + for<'de> Deserialize<'de> + Send + Sync + Clone + Sync + Ord + Display;
     type PowdrField: FieldElement;
     type InstructionHandler: InstructionHandler<Self::Field, Self::Instruction, Self::AirId> + Sync;
     type BusInteractionHandler: BusInteractionHandler<Self::PowdrField>
