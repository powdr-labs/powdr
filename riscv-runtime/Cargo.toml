[package]
name = "powdr-riscv-runtime"
description = "powdr runtime provider for RISCV programs"
version = "0.1.4"
edition = "2021"
license = "MIT"
homepage = "https://powdr.org"
repository = "https://github.com/powdr-labs/powdr"

[dependencies]
serde = { version = "1.0", default-features = false, features = [
    "alloc",
    "derive",
    "rc",
] }
serde_cbor = { version = "0.11.2", default-features = false, features = [
    "alloc",
] }
<<<<<<< HEAD
powdr-riscv-syscalls = { path = "../riscv-syscalls", version = "0.1.4" }
=======
powdr-syscalls = { path = "../syscalls", version = "0.1.4" }
>>>>>>> 0477bf49
getrandom = { version = "0.2", features = ["custom"], optional = true }
spin = "0.9"

[features]
std = ["serde/std", "serde_cbor/std"]
getrandom = ["dep:getrandom"]

# It is hard to even make sense of what a random number means in the context of
# a ZK program. So, by default, any attempt of using the entropy source will
# panic at runtime. This includes the usage through `getrandom` or `std`
# features (e.g. HashMap).
#
# If you want the runtime to not panic, you must explicitly enable the
# `allow_fake_rand` feature to get a deterministic value instead.
allow_fake_rand = []

[workspace]

[lints.clippy]
uninlined_format_args = "deny"<|MERGE_RESOLUTION|>--- conflicted
+++ resolved
@@ -16,11 +16,7 @@
 serde_cbor = { version = "0.11.2", default-features = false, features = [
     "alloc",
 ] }
-<<<<<<< HEAD
-powdr-riscv-syscalls = { path = "../riscv-syscalls", version = "0.1.4" }
-=======
 powdr-syscalls = { path = "../syscalls", version = "0.1.4" }
->>>>>>> 0477bf49
 getrandom = { version = "0.2", features = ["custom"], optional = true }
 spin = "0.9"
 
