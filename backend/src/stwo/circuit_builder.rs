use num_traits::Zero;
use std::fmt::Debug;
use std::ops::{Add, AddAssign, Mul, Neg, Sub};

extern crate alloc;
use alloc::{collections::btree_map::BTreeMap, string::String, vec::Vec};
use powdr_ast::analyzed::{
    AlgebraicBinaryOperation, AlgebraicBinaryOperator, AlgebraicExpression, Analyzed, Identity,
};
use powdr_number::{FieldElement, LargeInt};
use std::sync::Arc;

use powdr_ast::analyzed::{
    AlgebraicUnaryOperation, AlgebraicUnaryOperator, PolyID, PolynomialType,
};
<<<<<<< HEAD
use stwo_prover::constraint_framework::preprocessed_columns::{gen_is_first, PreprocessedColumn};
use stwo_prover::constraint_framework::{
    EvalAtRow, FrameworkComponent, FrameworkEval, ORIGINAL_TRACE_IDX, PREPROCESSED_TRACE_IDX,
=======
use stwo_prover::constraint_framework::preprocessed_columns::PreprocessedColumn;
use stwo_prover::constraint_framework::{
    EvalAtRow, FrameworkComponent, FrameworkEval, ORIGINAL_TRACE_IDX,
>>>>>>> eb6f2ec2
};
use stwo_prover::core::backend::ColumnOps;
use stwo_prover::core::fields::m31::{BaseField, M31};
use stwo_prover::core::fields::{ExtensionOf, FieldExpOps, FieldOps};
use stwo_prover::core::poly::circle::{CanonicCoset, CircleEvaluation};
use stwo_prover::core::poly::BitReversedOrder;
use stwo_prover::core::ColumnVec;

pub type PowdrComponent<'a, F> = FrameworkComponent<PowdrEval<F>>;

pub(crate) fn gen_stwo_circuit_trace<T, B, F>(
    witness: &[(String, Vec<T>)],
) -> ColumnVec<CircleEvaluation<B, BaseField, BitReversedOrder>>
where
    T: FieldElement, //only Merenne31Field is supported, checked in runtime
    B: FieldOps<M31> + ColumnOps<F>, // Ensure B implements FieldOps for M31
    F: ExtensionOf<BaseField>,
{
    assert!(
        witness
            .iter()
            .all(|(_name, vec)| vec.len() == witness[0].1.len()),
        "All Vec<T> in witness must have the same length. Mismatch found!"
    );
    let domain = CanonicCoset::new(witness[0].1.len().ilog2()).circle_domain();
    witness
        .iter()
        .map(|(_name, values)| {
            let values = values
                .iter()
                .map(|v| v.try_into_i32().unwrap().into())
                .collect();
            CircleEvaluation::new(domain, values)
        })
        .collect()
}

pub struct PowdrEval<T> {
    analyzed: Arc<Analyzed<T>>,
    witness_columns: BTreeMap<PolyID, usize>,
    constant_columns: BTreeMap<PolyID, usize>,
}

impl<T: FieldElement> PowdrEval<T> {
    pub fn new(analyzed: Arc<Analyzed<T>>) -> Self {
        let constant_columns: BTreeMap<PolyID, usize> = analyzed
            .definitions_in_source_order(PolynomialType::Constant)
            .flat_map(|(symbol, _)| symbol.array_elements())
            .enumerate()
            .map(|(index, (_, id))| (id, index))
            .collect();

        let witness_columns: BTreeMap<PolyID, usize> = analyzed
            .definitions_in_source_order(PolynomialType::Committed)
            .flat_map(|(symbol, _)| symbol.array_elements())
            .enumerate()
            .map(|(index, (_, id))| (id, index))
            .collect();
        
        let constant_columns: BTreeMap<PolyID, usize> = analyzed
            .definitions_in_source_order(PolynomialType::Constant)
            .flat_map(|(symbol, _)| symbol.array_elements())
            .enumerate()
            .map(|(index, (_, id))| (id, index))
            .collect();

        Self {
            analyzed,
            witness_columns,
            constant_columns,
        }
    }
}

impl<T: FieldElement> FrameworkEval for PowdrEval<T> {
    fn log_size(&self) -> u32 {
        self.analyzed.degree().ilog2()
    }
    fn max_constraint_log_degree_bound(&self) -> u32 {
        self.analyzed.degree().ilog2() + 1
    }
    fn evaluate<E: EvalAtRow>(&self, mut eval: E) -> E {
        assert!(
            self.analyzed.publics_count() == 0,
            "Error: Expected no public inputs, as they are not supported yet.",
        );

        let witness_eval: BTreeMap<PolyID, [<E as EvalAtRow>::F; 2]> = self
            .witness_columns
            .keys()
            .map(|poly_id| {
                (
                    *poly_id,
                    eval.next_interaction_mask(ORIGINAL_TRACE_IDX, [0, 1]),
                )
            })
            .collect();
        let constant_eval: BTreeMap<PolyID, <E as EvalAtRow>::F> = self
            .constant_columns
            .keys()
            .map(|poly_id| {
                (
                    *poly_id,
                    eval.get_preprocessed_column(PreprocessedColumn::Plonk(3)),
                )
            })
            .collect();

        for id in self
            .analyzed
            .identities_with_inlined_intermediate_polynomials()
        {
            match id {
                Identity::Polynomial(identity) => {
                    let expr =
                        to_stwo_expression(&identity.expression, &witness_eval, &constant_eval);
                    eval.add_constraint(expr);
                }
                Identity::Connect(..) => {
                    unimplemented!("Connect is not implemented in stwo yet")
                }
                Identity::Lookup(..) => {
                    unimplemented!("Lookup is not implemented in stwo yet")
                }
                Identity::Permutation(..) => {
                    unimplemented!("Permutation is not implemented in stwo yet")
                }
                Identity::PhantomPermutation(..) => {}
                Identity::PhantomLookup(..) => {}
            }
        }
        eval
    }
}

fn to_stwo_expression<T: FieldElement, F>(
    expr: &AlgebraicExpression<T>,
    witness_eval: &BTreeMap<PolyID, [F; 2]>,
    constant_eval: &BTreeMap<PolyID, F>,
) -> F
where
    F: FieldExpOps
        + Clone
        + Debug
        + Zero
        + Neg<Output = F>
        + AddAssign
        + AddAssign<BaseField>
        + Add<F, Output = F>
        + Sub<F, Output = F>
        + Mul<BaseField, Output = F>
        + Neg<Output = F>
        + From<BaseField>,
{
    use AlgebraicBinaryOperator::*;
    match expr {
        AlgebraicExpression::Reference(r) => {
            let poly_id = r.poly_id;

            match poly_id.ptype {
                PolynomialType::Committed => match r.next {
                    false => witness_eval[&poly_id][0].clone(),
                    true => witness_eval[&poly_id][1].clone(),
                },
<<<<<<< HEAD
                PolynomialType::Constant => {
                    constant_eval[&poly_id].clone()
                }
=======
                PolynomialType::Constant => constant_eval[&poly_id].clone(),
>>>>>>> eb6f2ec2
                PolynomialType::Intermediate => {
                    unimplemented!("Intermediate polynomials are not supported in stwo yet")
                }
            }
        }
        AlgebraicExpression::PublicReference(..) => {
            unimplemented!("Public references are not supported in stwo yet")
        }
        AlgebraicExpression::Number(n) => F::from(M31::from(n.try_into_i32().unwrap())),
        AlgebraicExpression::BinaryOperation(AlgebraicBinaryOperation {
            left,
            op: Pow,
            right,
        }) => match **right {
            AlgebraicExpression::Number(n) => {
                let left = to_stwo_expression(left, witness_eval, constant_eval);
                (0u32..n.to_integer().try_into_u32().unwrap())
                    .fold(F::one(), |acc, _| acc * left.clone())
            }
            _ => unimplemented!("pow with non-constant exponent"),
        },
        AlgebraicExpression::BinaryOperation(AlgebraicBinaryOperation { left, op, right }) => {
            let left = to_stwo_expression(left, witness_eval, constant_eval);
            let right = to_stwo_expression(right, witness_eval, constant_eval);

            match op {
                Add => left + right,
                Sub => left - right,
                Mul => left * right,
                Pow => unreachable!("This case was handled above"),
            }
        }
        AlgebraicExpression::UnaryOperation(AlgebraicUnaryOperation { op, expr }) => {
            let expr = to_stwo_expression(expr, witness_eval, constant_eval);

            match op {
                AlgebraicUnaryOperator::Minus => -expr,
            }
        }
        AlgebraicExpression::Challenge(_challenge) => {
            unimplemented!("challenges are not supported in stwo yet")
        }
    }
}<|MERGE_RESOLUTION|>--- conflicted
+++ resolved
@@ -13,15 +13,9 @@
 use powdr_ast::analyzed::{
     AlgebraicUnaryOperation, AlgebraicUnaryOperator, PolyID, PolynomialType,
 };
-<<<<<<< HEAD
-use stwo_prover::constraint_framework::preprocessed_columns::{gen_is_first, PreprocessedColumn};
-use stwo_prover::constraint_framework::{
-    EvalAtRow, FrameworkComponent, FrameworkEval, ORIGINAL_TRACE_IDX, PREPROCESSED_TRACE_IDX,
-=======
 use stwo_prover::constraint_framework::preprocessed_columns::PreprocessedColumn;
 use stwo_prover::constraint_framework::{
     EvalAtRow, FrameworkComponent, FrameworkEval, ORIGINAL_TRACE_IDX,
->>>>>>> eb6f2ec2
 };
 use stwo_prover::core::backend::ColumnOps;
 use stwo_prover::core::fields::m31::{BaseField, M31};
@@ -186,13 +180,9 @@
                     false => witness_eval[&poly_id][0].clone(),
                     true => witness_eval[&poly_id][1].clone(),
                 },
-<<<<<<< HEAD
                 PolynomialType::Constant => {
                     constant_eval[&poly_id].clone()
                 }
-=======
-                PolynomialType::Constant => constant_eval[&poly_id].clone(),
->>>>>>> eb6f2ec2
                 PolynomialType::Intermediate => {
                     unimplemented!("Intermediate polynomials are not supported in stwo yet")
                 }
