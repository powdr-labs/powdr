use std::{
    borrow::Borrow,
    fmt::Display,
    fs,
    io::{self, BufReader},
    marker::Send,
    path::{Path, PathBuf},
    rc::Rc,
    sync::Arc,
    time::Instant,
};

use log::Level;
use powdr_ast::{
    analyzed::Analyzed,
    asm_analysis::AnalysisASMFile,
    object::PILGraph,
    parsed::{asm::ASMProgram, PILFile},
};
use powdr_backend::{BackendOptions, BackendType, Proof};
use powdr_executor::{
    constant_evaluator,
    witgen::{
        chain_callbacks, unused_query_callback, QueryCallback, WitgenCallback, WitnessGenerator,
    },
};
use powdr_number::{write_polys_csv_file, write_polys_file, CsvRenderMode, FieldElement};
use powdr_schemas::SerializedAnalyzed;

use crate::{
    handle_simple_queries_callback, inputs_to_query_callback, serde_data_to_query_callback,
    util::{try_read_poly_set, FixedPolySet, WitnessPolySet},
};

type Columns<T> = Vec<(String, Vec<T>)>;

#[derive(Default, Clone)]
pub struct Artifacts<T: FieldElement> {
    /// The path to a single .asm file.
    asm_file_path: Option<PathBuf>,
    /// The contents of a single .asm file, with an optional Path (for imports).
    asm_string: Option<(Option<PathBuf>, String)>,
    /// A parsed .asm file, with an optional Path (for imports).
    parsed_asm_file: Option<(Option<PathBuf>, ASMProgram)>,
    /// A tree of .asm modules (with all dependencies potentially imported
    /// from other files) with all references resolved to absolute symbol paths.
    resolved_module_tree: Option<ASMProgram>,
    /// The analyzed .asm file: Assignment registers are inferred, instructions
    /// are batched and some properties are checked.
    analyzed_asm: Option<AnalysisASMFile>,
    /// A machine collection that only contains constrained machines.
    constrained_machine_collection: Option<AnalysisASMFile>,
    /// The airgen graph, i.e. a collection of constrained machines with resolved
    /// links between them.
    linked_machine_graph: Option<PILGraph>,
    /// A single parsed pil file.
    parsed_pil_file: Option<PILFile>,
    /// The path to a single .pil file.
    pil_file_path: Option<PathBuf>,
    /// The contents of a single .pil file.
    pil_string: Option<String>,
    /// An analyzed .pil file, with all dependencies imported, potentially from other files.
    analyzed_pil: Option<Analyzed<T>>,
    /// An optimized .pil file.
    optimized_pil: Option<Rc<Analyzed<T>>>,
    /// Fully evaluated fixed columns.
    fixed_cols: Option<Rc<Columns<T>>>,
    /// Generated witnesses.
    witness: Option<Rc<Columns<T>>>,
    /// The proof (if successful).
    proof: Option<Proof>,
}

/// Helper trait to make it prettier to get an `Option<&mut dyn io::Read>`` from
/// an `Option<F: io::Read>`.
trait AsIoRead {
    fn as_io_read(&mut self) -> Option<&mut dyn io::Read>;
}

impl<R: io::Read> AsIoRead for Option<R> {
    fn as_io_read(&mut self) -> Option<&mut dyn io::Read> {
        self.as_mut().map(|r| r as &mut dyn io::Read)
    }
}

/// Optional Arguments for various stages of the pipeline.
#[derive(Default, Clone)]
struct Arguments<T: FieldElement> {
    /// Externally computed witness values for witness generation.
    external_witness_values: Vec<(String, Vec<T>)>,
    /// Callback for queries for witness generation.
    query_callback: Option<Arc<dyn QueryCallback<T>>>,
    /// Backend to use for proving. If None, proving will fail.
    backend: Option<BackendType>,
    /// Backend options
    backend_options: BackendOptions,
    /// CSV render mode for witness generation.
    csv_render_mode: CsvRenderMode,
    /// Whether to export the witness as a CSV file.
    export_witness_csv: bool,
    /// The optional setup file to use for proving.
    setup_file: Option<PathBuf>,
    /// The optional verification key file to use for proving.
    vkey_file: Option<PathBuf>,
    /// The optional verification key file to use for recursive proving.
    vkey_app_file: Option<PathBuf>,
    /// The optional existing proof file to use for aggregation.
    existing_proof_file: Option<PathBuf>,
}

#[derive(Clone)]
pub struct Pipeline<T: FieldElement> {
    /// Stores all artifacts at the same time.
    artifact: Artifacts<T>,
    /// Output directory for intermediate files. If None, no files are written.
    output_dir: Option<PathBuf>,
    /// The name of the pipeline. Used to name output files.
    name: Option<String>,
    /// Whether to overwrite existing files. If false, an error is returned if a file
    /// already exists.
    force_overwrite: bool,
    /// Whether to output the serialized pil object (.pilo)
    pilo: bool,
    /// The log level to use for this pipeline.
    log_level: Level,
    /// Optional arguments for various stages of the pipeline.
    arguments: Arguments<T>,
}

impl<T> Default for Pipeline<T>
where
    T: FieldElement,
{
    fn default() -> Self {
        Pipeline {
            artifact: Default::default(),
            output_dir: None,
            log_level: Level::Info,
            name: None,
            force_overwrite: false,
            pilo: false,
            arguments: Arguments::default(),
        }
        // We add the basic callback functionalities
        // to support PrintChar and Hint.
        .add_query_callback(Arc::new(handle_simple_queries_callback()))
    }
}

/// A Powdr pipeline, going from a PIL or ASM file to a proof.
///
/// The pipeline steps are:
/// ```mermaid
///  graph TD
///      AsmFilePath --> AsmString
///      AsmString --> ParsedAsmFile
///      ParsedAsmFile --> ResolvedModuleTree
///      ResolvedModuleTree --> AnalyzedAsm
///      AnalyzedAsm --> ConstrainedMachineCollection
///      ConstrainedMachineCollection --> LinkedMachineGraph
///      LinkedMachineGraph --> ParsedPilFile
///      ParsedPilFile --> AnalyzedPil
///      PilFilePath --> AnalyzedPil
///      PilString --> AnalyzedPil
///      AnalyzedPil --> OptimizedPil
///      OptimizedPil --> FixedCols
///      OptimizedPil && FixedCols --> Witness
///      OptimizedPil && FixedCols && Witness --> Proof
/// ```
///
/// # Example
/// ```rust
/// use powdr_pipeline::{Pipeline, verify, BackendType, test_util::resolve_test_file};
/// use std::path::PathBuf;
/// use powdr_number::GoldilocksField;
///
/// let mut pipeline = Pipeline::<GoldilocksField>::default()
///   .from_file(resolve_test_file("pil/fibonacci.pil"))
///   .with_backend(BackendType::EStarkDump, "stark_gl".to_string());
///
/// // Get the result
/// let proof = pipeline.compute_proof().unwrap();
/// ```
impl<T: FieldElement> Pipeline<T> {
    /// Initializes the output directory to a temporary directory.
    /// Note that the user is responsible for keeping the temporary directory alive.
    pub fn with_tmp_output(self, tmp_dir: &mktemp::Temp) -> Self {
        Pipeline {
            output_dir: Some(tmp_dir.to_path_buf()),
            force_overwrite: true,
            ..self
        }
    }

    pub fn with_output(self, output_dir: PathBuf, force_overwrite: bool) -> Self {
        Pipeline {
            output_dir: Some(output_dir),
            force_overwrite,
            ..self
        }
    }

    pub fn add_external_witness_values(
        mut self,
        external_witness_values: Vec<(String, Vec<T>)>,
    ) -> Self {
        for (name, _) in &external_witness_values {
            assert!(
                !self
                    .arguments
                    .external_witness_values
                    .iter()
                    .any(|(n, _)| n == name),
                "Duplicate witness column name: {}",
                name
            );
        }
        self.arguments
            .external_witness_values
            .extend(external_witness_values);
        self
    }

    pub fn with_witness_csv_settings(
        mut self,
        export_witness_csv: bool,
        csv_render_mode: CsvRenderMode,
    ) -> Self {
        self.arguments.export_witness_csv = export_witness_csv;
        self.arguments.csv_render_mode = csv_render_mode;
        self
    }

    pub fn add_query_callback(mut self, query_callback: Arc<dyn QueryCallback<T>>) -> Self {
        let query_callback = match self.arguments.query_callback {
            Some(old_callback) => Arc::new(chain_callbacks(old_callback, query_callback)),
            None => query_callback,
        };
        self.arguments.query_callback = Some(query_callback);
        self
    }

    pub fn add_data<S: serde::Serialize + Send + Sync + 'static>(
        self,
        channel: u32,
        data: &S,
    ) -> Self {
        self.add_query_callback(Arc::new(serde_data_to_query_callback(channel, data)))
    }

    pub fn add_data_vec<S: serde::Serialize + Send + Sync + 'static>(
        self,
        data: &[(u32, S)],
    ) -> Self {
        data.iter()
            .fold(self, |pipeline, data| pipeline.add_data(data.0, &data.1))
    }

    pub fn with_prover_inputs(self, inputs: Vec<T>) -> Self {
        self.add_query_callback(Arc::new(inputs_to_query_callback(inputs)))
    }

    pub fn with_backend(mut self, backend: BackendType, options: Option<BackendOptions>) -> Self {
        self.arguments.backend = Some(backend);
        self.arguments.backend_options = options.unwrap_or_default();
        self
    }

    pub fn with_setup_file(mut self, setup_file: Option<PathBuf>) -> Self {
        self.arguments.setup_file = setup_file;
        self
    }

    pub fn with_vkey_file(mut self, vkey_file: Option<PathBuf>) -> Self {
        self.arguments.vkey_file = vkey_file;
        self
    }

    pub fn with_vkey_app_file(mut self, vkey_app_file: Option<PathBuf>) -> Self {
        self.arguments.vkey_app_file = vkey_app_file;
        self
    }

<<<<<<< HEAD
    pub fn with_existing_proof_file(mut self, existing_proof_file: Option<PathBuf>) -> Self {
        self.arguments.existing_proof_file = existing_proof_file;
        self
    }

=======
>>>>>>> 52148be5
    pub fn with_pil_object(mut self) -> Self {
        self.pilo = true;
        self
    }

    pub fn from_file(self, asm_file: PathBuf) -> Self {
        if asm_file.extension().unwrap() == "asm" {
            self.from_asm_file(asm_file)
        } else {
            self.from_pil_file(asm_file)
        }
    }

    pub fn from_asm_file(self, asm_file: PathBuf) -> Self {
        let name = self.name.or(Some(Self::name_from_path(&asm_file)));
        Pipeline {
            artifact: Artifacts {
                asm_file_path: Some(asm_file),
                ..Default::default()
            },
            name,
            ..self
        }
    }

    pub fn from_asm_string(self, asm_string: String, path: Option<PathBuf>) -> Self {
        let name = self.name.or(path.as_ref().map(|p| Self::name_from_path(p)));
        Pipeline {
            artifact: Artifacts {
                asm_string: Some((path, asm_string)),
                ..Default::default()
            },
            name,
            ..self
        }
    }

    pub fn from_pil_file(self, pil_file: PathBuf) -> Self {
        let name = self.name.or(Some(Self::name_from_path(&pil_file)));
        Pipeline {
            artifact: Artifacts {
                pil_file_path: Some(pil_file),
                ..Default::default()
            },
            name,
            ..self
        }
    }

    pub fn from_pil_string(self, pil_string: String) -> Self {
        Pipeline {
            artifact: Artifacts {
                pil_string: Some(pil_string),
                ..Default::default()
            },
            ..self
        }
    }

    pub fn from_maybe_pil_object(self, file: PathBuf) -> Result<Self, Vec<String>> {
        if file.extension().unwrap() == "pilo" {
            self.from_pil_object(file)
        } else {
            Ok(self.from_file(file))
        }
    }

    pub fn from_pil_object(self, pil_file: PathBuf) -> Result<Self, Vec<String>> {
        let name = self
            .name
            .or(Some(Self::name_from_path_with_suffix(&pil_file)));

        let analyzed: Analyzed<T> = SerializedAnalyzed::deserialize_from(pil_file)
            .map_err(|e| vec![format!("Error deserializing .pilo file: {}", e)])?
            .try_into()
            .map_err(|e| vec![e])?;

        Ok(Pipeline {
            artifact: Artifacts {
                optimized_pil: Some(Rc::new(analyzed)),
                ..Default::default()
            },
            name,
            ..self
        })
    }

    /// Reads previously generated fixed columns from the provided directory.
    pub fn read_constants(mut self, directory: &Path) -> Self {
        let pil = self.compute_optimized_pil().unwrap();

        let fixed = try_read_poly_set::<FixedPolySet, T>(&pil, directory)
            .map(|(fixed, degree_fixed)| {
                assert_eq!(pil.degree.unwrap(), degree_fixed);
                fixed
            })
            .unwrap_or_default();

        Pipeline {
            artifact: Artifacts {
                fixed_cols: Some(Rc::new(fixed)),
                ..self.artifact
            },
            ..self
        }
    }

    /// Reads a previously generated witness from the provided directory.
    pub fn read_witness(mut self, directory: &Path) -> Self {
        let pil = self.compute_optimized_pil().unwrap();

        let witness = try_read_poly_set::<WitnessPolySet, T>(&pil, directory)
            .map(|(witness, degree_witness)| {
                assert_eq!(pil.degree.unwrap(), degree_witness);
                witness
            })
            .unwrap_or_default();

        Pipeline {
            artifact: Artifacts {
                witness: Some(Rc::new(witness)),
                ..self.artifact
            },
            ..self
        }
    }

    /// Sets the witness to the provided value.
    pub fn set_witness(mut self, witness: Vec<(String, Vec<T>)>) -> Self {
        if self.output_dir.is_some() {
            // Some future steps (e.g. Pilcom verification) require the witness to be persisted.
            let fixed_cols = self.compute_fixed_cols().unwrap();
            self.maybe_write_witness(&fixed_cols, &witness).unwrap();
        }
        Pipeline {
            artifact: Artifacts {
                witness: Some(Rc::new(witness)),
                ..self.artifact
            },
            ..self
        }
    }

    fn name_from_path(path: &Path) -> String {
        path.file_stem().unwrap().to_str().unwrap().to_string()
    }

    // This is used for parsing file names than ends with '_{suffix}'
    fn name_from_path_with_suffix(path: &Path) -> String {
        let file_name = Self::name_from_path(path);
        let mut split = file_name.split('_').collect::<Vec<_>>();
        split.pop();
        split.join("_")
    }

    fn log(&self, msg: &str) {
        log::log!(self.log_level, "{}", msg);
    }

    /// Returns the path to the output file if the output directory is set.
    /// Fails if the file already exists and `force_overwrite` is false.
    fn path_if_should_write<F: FnOnce(&str) -> String>(
        &self,
        file_name_from_pipeline_name: F,
    ) -> Result<Option<PathBuf>, Vec<String>> {
        self.output_dir
            .as_ref()
            .map(|output_dir| {
                let name = self
                    .name
                    .as_ref()
                    .expect("name must be set if output_dir is set");
                let path = output_dir.join(file_name_from_pipeline_name(name));
                if path.exists() && !self.force_overwrite {
                    Err(vec![format!(
                        "{} already exists! Use --force to overwrite.",
                        path.to_str().unwrap()
                    )])?;
                }
                log::info!("Writing {}.", path.to_str().unwrap());
                Ok(path)
            })
            .transpose()
    }

    fn maybe_write_pil<C: Display>(&self, content: &C, suffix: &str) -> Result<(), Vec<String>> {
        if let Some(path) = self.path_if_should_write(|name| format!("{name}{suffix}.pil"))? {
            fs::write(&path, format!("{content}"))
                .map_err(|e| vec![format!("Error writing {}: {e}", path.to_str().unwrap())])?;
        }
        Ok(())
    }

    fn maybe_write_pil_object(&self, pil: &Analyzed<T>, suffix: &str) -> Result<(), Vec<String>> {
        if self.pilo {
            if let Some(path) = self.path_if_should_write(|name| format!("{name}{suffix}.pilo"))? {
                SerializedAnalyzed::try_from(pil)
                    .map_err(|e| vec![e])?
                    .serialize_to(path)
                    .map_err(|e| vec![e])?;
            }
        }
        Ok(())
    }

    fn maybe_write_constants(&self, constants: &[(String, Vec<T>)]) -> Result<(), Vec<String>> {
        if let Some(path) = self.path_if_should_write(|_| "constants.bin".to_string())? {
            write_polys_file(&path, constants).map_err(|e| vec![format!("{}", e)])?;
        }
        Ok(())
    }

    fn maybe_write_witness(
        &self,
        fixed: &[(String, Vec<T>)],
        witness: &[(String, Vec<T>)],
    ) -> Result<(), Vec<String>> {
        if let Some(path) = self.path_if_should_write(|_| "commits.bin".to_string())? {
            write_polys_file(&path, witness).map_err(|e| vec![format!("{}", e)])?;
        }

        if self.arguments.export_witness_csv {
            if let Some(path) = self.path_if_should_write(|name| format!("{name}_columns.csv"))? {
                let columns = fixed.iter().chain(witness.iter()).collect::<Vec<_>>();

                let csv_file = fs::File::create(path).map_err(|e| vec![format!("{}", e)])?;
                write_polys_csv_file(csv_file, self.arguments.csv_render_mode, &columns);
            }
        }

        Ok(())
    }

    fn maybe_write_proof(&self, proof: &Proof) -> Result<(), Vec<String>> {
        let fname = if self.arguments.existing_proof_file.is_some() {
            "proof_aggr.bin"
        } else {
            "proof.bin"
        };
        if let Some(path) = self.path_if_should_write(|name| format!("{name}_{fname}"))? {
            fs::write(path, proof).unwrap();
        }

        Ok(())
    }

    // ===== Compute and retrieve artifacts =====

    pub fn asm_file_path(&self) -> Result<&PathBuf, Vec<String>> {
        match self.artifact.asm_file_path {
            Some(ref path) => Ok(path),
            None => Err(vec!["No asm file path available".to_string()]),
        }
    }

    pub fn compute_asm_string(&mut self) -> Result<&(Option<PathBuf>, String), Vec<String>> {
        if self.artifact.asm_string.is_none() {
            self.artifact.asm_string = Some({
                let path = self.asm_file_path();
                let path = path?;
                (
                    Some(path.clone()),
                    fs::read_to_string(path).map_err(|e| {
                        vec![format!("Error reading .asm file: {}\n{e}", path.display())]
                    })?,
                )
            });
        }

        Ok(self.artifact.asm_string.as_ref().unwrap())
    }

    pub fn asm_string(&self) -> Result<&(Option<PathBuf>, String), Vec<String>> {
        Ok(self.artifact.asm_string.as_ref().unwrap())
    }

    pub fn compute_parsed_asm_file(
        &mut self,
    ) -> Result<&(Option<PathBuf>, ASMProgram), Vec<String>> {
        if self.artifact.parsed_asm_file.is_none() {
            self.artifact.parsed_asm_file = Some({
                let (path, asm_string) = self.compute_asm_string()?;
                let path = path.clone();
                let path_str = path.as_ref().map(|p| p.to_str().unwrap());

                let parsed_asm =
                    powdr_parser::parse_asm(path_str, asm_string).unwrap_or_else(|err| {
                        eprintln!(
                            "Error parsing .asm file:{}",
                            path_str.map(|p| format!(" {p}")).unwrap_or_default()
                        );
                        err.output_to_stderr();
                        panic!();
                    });

                (path.clone(), parsed_asm)
            });
        }

        Ok(self.artifact.parsed_asm_file.as_ref().unwrap())
    }

    pub fn parsed_asm_file(&self) -> Result<&(Option<PathBuf>, ASMProgram), Vec<String>> {
        Ok(self.artifact.parsed_asm_file.as_ref().unwrap())
    }

    pub fn compute_resolved_module_tree(&mut self) -> Result<&ASMProgram, Vec<String>> {
        if self.artifact.resolved_module_tree.is_none() {
            self.artifact.resolved_module_tree = Some({
                self.compute_parsed_asm_file()?;
                let (path, parsed) = self.artifact.parsed_asm_file.take().unwrap();

                self.log("Loading dependencies and resolving references");
                powdr_importer::load_dependencies_and_resolve(path, parsed).map_err(|e| vec![e])?
            });
        }

        Ok(self.artifact.resolved_module_tree.as_ref().unwrap())
    }

    pub fn resolved_module_tree(&self) -> Result<&ASMProgram, Vec<String>> {
        Ok(self.artifact.resolved_module_tree.as_ref().unwrap())
    }

    pub fn compute_analyzed_asm(&mut self) -> Result<&AnalysisASMFile, Vec<String>> {
        if self.artifact.analyzed_asm.is_none() {
            self.artifact.analyzed_asm = Some({
                self.compute_resolved_module_tree()?;
                let resolved = self.artifact.resolved_module_tree.take().unwrap();

                self.log("Run analysis");
                let analyzed_asm = powdr_analysis::analyze(resolved)?;
                self.log("Analysis done");
                log::trace!("{analyzed_asm}");

                analyzed_asm
            });
        }

        Ok(self.artifact.analyzed_asm.as_ref().unwrap())
    }

    pub fn analyzed_asm(&self) -> Result<&AnalysisASMFile, Vec<String>> {
        Ok(self.artifact.analyzed_asm.as_ref().unwrap())
    }

    pub fn compute_constrained_machine_collection(
        &mut self,
    ) -> Result<&AnalysisASMFile, Vec<String>> {
        if self.artifact.constrained_machine_collection.is_none() {
            self.artifact.constrained_machine_collection = Some({
                self.compute_analyzed_asm()?;
                let analyzed_asm = self.artifact.analyzed_asm.take().unwrap();
                powdr_asm_to_pil::compile::<T>(analyzed_asm)
            });
        }

        Ok(self
            .artifact
            .constrained_machine_collection
            .as_ref()
            .unwrap())
    }

    pub fn constrained_machine_collection(&self) -> Result<&AnalysisASMFile, Vec<String>> {
        Ok(self
            .artifact
            .constrained_machine_collection
            .as_ref()
            .unwrap())
    }

    pub fn compute_linked_machine_graph(&mut self) -> Result<&PILGraph, Vec<String>> {
        if self.artifact.linked_machine_graph.is_none() {
            self.artifact.linked_machine_graph = Some({
                self.compute_constrained_machine_collection()?;
                let analyzed_asm = self.artifact.constrained_machine_collection.take().unwrap();

                self.log("Run airgen");
                let graph = powdr_airgen::compile(analyzed_asm);
                self.log("Airgen done");
                log::trace!("{graph}");

                graph
            });
        }

        Ok(self.artifact.linked_machine_graph.as_ref().unwrap())
    }

    pub fn linked_machine_graph(&self) -> Result<&PILGraph, Vec<String>> {
        Ok(self.artifact.linked_machine_graph.as_ref().unwrap())
    }

    pub fn compute_parsed_pil_file(&mut self) -> Result<&PILFile, Vec<String>> {
        if self.artifact.parsed_pil_file.is_none() {
            self.artifact.parsed_pil_file = Some({
                self.log("Run linker");

                self.compute_linked_machine_graph()?;
                let graph = self.artifact.linked_machine_graph.take().unwrap();

                let linked = powdr_linker::link(graph)?;
                log::trace!("{linked}");
                self.maybe_write_pil(&linked, "")?;

                linked
            });
        }

        Ok(self.artifact.parsed_pil_file.as_ref().unwrap())
    }

    pub fn parsed_pil_file(&self) -> Result<&PILFile, Vec<String>> {
        Ok(self.artifact.parsed_pil_file.as_ref().unwrap())
    }

    fn compute_analyzed_pil_from_parsed_pil_file(&mut self) -> Result<Analyzed<T>, Vec<String>> {
        self.log("Analyzing pil...");

        self.compute_parsed_pil_file()?;
        let linked = self.artifact.parsed_pil_file.take().unwrap();

        let analyzed = powdr_pil_analyzer::analyze_ast(linked);
        self.maybe_write_pil(&analyzed, "_analyzed")?;

        Ok(analyzed)
    }

    fn compute_analyzed_pil_from_pil_file_path(&self) -> Result<Analyzed<T>, Vec<String>> {
        let pil_file = match self.artifact.pil_file_path {
            Some(ref path) => path,
            None => return Err(vec!["No pil file path available".to_string()]),
        };

        self.log("Analyzing pil...");
        let analyzed = powdr_pil_analyzer::analyze_file(pil_file);
        self.maybe_write_pil(&analyzed, "_analyzed")?;

        Ok(analyzed)
    }

    fn compute_analyzed_pil_from_pil_string(&self) -> Result<Analyzed<T>, Vec<String>> {
        let pil_string = match self.artifact.pil_string {
            Some(ref s) => s,
            None => return Err(vec!["No pil string available".to_string()]),
        };

        self.log("Analyzing pil...");
        let analyzed = powdr_pil_analyzer::analyze_string(pil_string);
        self.maybe_write_pil(&analyzed, "_analyzed")?;

        Ok(analyzed)
    }

    pub fn compute_analyzed_pil(&mut self) -> Result<&Analyzed<T>, Vec<String>> {
        if self.artifact.analyzed_pil.is_none() {
            let analyzed_pil =
                if self.artifact.asm_string.is_some() || self.artifact.asm_file_path.is_some() {
                    self.compute_analyzed_pil_from_parsed_pil_file()
                } else if self.artifact.pil_string.is_some() {
                    self.compute_analyzed_pil_from_pil_string()
                } else if self.artifact.pil_file_path.is_some() {
                    self.compute_analyzed_pil_from_pil_file_path()
                } else {
                    panic!()
                };
            self.artifact.analyzed_pil = Some(analyzed_pil?)
        }

        Ok(self.artifact.analyzed_pil.as_ref().unwrap())
    }

    pub fn analyzed_pil(&self) -> Result<&Analyzed<T>, Vec<String>> {
        Ok(self.artifact.analyzed_pil.as_ref().unwrap())
    }

    pub fn compute_optimized_pil(&mut self) -> Result<Rc<Analyzed<T>>, Vec<String>> {
        if let Some(ref optimized_pil) = self.artifact.optimized_pil {
            return Ok(optimized_pil.clone());
        }

        self.compute_analyzed_pil()?;
        let analyzed_pil = self.artifact.analyzed_pil.take().unwrap();

        self.log("Optimizing pil...");
        let optimized = powdr_pilopt::optimize(analyzed_pil);
        self.maybe_write_pil(&optimized, "_opt")?;
        self.maybe_write_pil_object(&optimized, "_opt")?;

        self.artifact.optimized_pil = Some(Rc::new(optimized));

        Ok(self.artifact.optimized_pil.as_ref().unwrap().clone())
    }

    pub fn optimized_pil(&self) -> Result<Rc<Analyzed<T>>, Vec<String>> {
        Ok(self.artifact.optimized_pil.as_ref().unwrap().clone())
    }

    pub fn compute_fixed_cols(&mut self) -> Result<Rc<Columns<T>>, Vec<String>> {
        if let Some(ref fixed_cols) = self.artifact.fixed_cols {
            return Ok(fixed_cols.clone());
        }

        self.log("Evaluating fixed columns...");

        let pil = self.compute_optimized_pil()?;

        let start = Instant::now();
        let fixed_cols = constant_evaluator::generate(&pil);
        self.maybe_write_constants(&fixed_cols)?;
        self.log(&format!("Took {}", start.elapsed().as_secs_f32()));

        self.artifact.fixed_cols = Some(Rc::new(fixed_cols));

        Ok(self.artifact.fixed_cols.as_ref().unwrap().clone())
    }

    pub fn fixed_cols(&self) -> Result<Rc<Columns<T>>, Vec<String>> {
        Ok(self.artifact.fixed_cols.as_ref().unwrap().clone())
    }

    pub fn compute_witness(&mut self) -> Result<Rc<Columns<T>>, Vec<String>> {
        if let Some(ref witness) = self.artifact.witness {
            return Ok(witness.clone());
        }

        self.log("Deducing witness columns...");

        let pil = self.compute_optimized_pil()?;
        let fixed_cols = self.compute_fixed_cols()?;

        assert_eq!(pil.constant_count(), fixed_cols.len());

        let start = Instant::now();
        let external_witness_values = std::mem::take(&mut self.arguments.external_witness_values);
        let query_callback = self
            .arguments
            .query_callback
            .take()
            .unwrap_or_else(|| Arc::new(unused_query_callback()));
        let witness = WitnessGenerator::new(&pil, &fixed_cols, query_callback.borrow())
            .with_external_witness_values(&external_witness_values)
            .generate();

        self.log(&format!("Took {}", start.elapsed().as_secs_f32()));

        self.maybe_write_witness(&fixed_cols, &witness)?;

        self.artifact.witness = Some(Rc::new(witness));

        Ok(self.artifact.witness.as_ref().unwrap().clone())
    }

    pub fn witness(&self) -> Result<Rc<Columns<T>>, Vec<String>> {
        Ok(self.artifact.witness.as_ref().unwrap().clone())
    }

    pub fn witgen_callback(&mut self) -> Result<WitgenCallback<T>, Vec<String>> {
        Ok(WitgenCallback::new(
            self.compute_optimized_pil()?,
            self.compute_fixed_cols()?,
            self.arguments.query_callback.as_ref().cloned(),
        ))
    }

    pub fn compute_proof(&mut self) -> Result<&Proof, Vec<String>> {
        if self.artifact.proof.is_some() {
            return Ok(self.artifact.proof.as_ref().unwrap());
        }

        let pil = self.compute_optimized_pil()?;
        let fixed_cols = self.compute_fixed_cols()?;
        let witness = self.compute_witness()?;
        let witgen_callback = self.witgen_callback()?;

        let backend = self
            .arguments
            .backend
            .expect("backend must be set before calling proving!");
        let factory = backend.factory::<T>();

        // Opens the setup file, if set.
        let mut setup = self
            .arguments
            .setup_file
            .as_ref()
            .map(|path| BufReader::new(fs::File::open(path).unwrap()));

        // Opens the verification key file, if set.
        let mut vkey = self
            .arguments
            .vkey_file
            .as_ref()
            .map(|path| BufReader::new(fs::File::open(path).unwrap()));

        // Opens the verification app key file, if set.
        let mut vkey_app = self
            .arguments
            .vkey_app_file
            .as_ref()
            .map(|path| BufReader::new(fs::File::open(path).unwrap()));

        /* Create the backend */
        let backend = factory
            .create(
                pil.borrow(),
                &fixed_cols[..],
                self.output_dir(),
                setup.as_io_read(),
                vkey.as_io_read(),
                vkey_app.as_io_read(),
                self.arguments.backend_options.clone(),
            )
            .unwrap();

        // Reads the existing proof file, if set.
        let existing_proof = self
            .arguments
            .existing_proof_file
            .as_ref()
            .map(|path| fs::read(path).unwrap());

        let proof = match backend.prove(&witness, existing_proof, witgen_callback) {
            Ok(proof) => proof,
            Err(powdr_backend::Error::BackendError(e)) => {
                return Err(vec![e.to_string()]);
            }
            Err(e) => panic!("{}", e),
        };

        drop(backend);

        self.maybe_write_proof(&proof)?;

        self.artifact.proof = Some(proof);

        Ok(self.artifact.proof.as_ref().unwrap())
    }

    pub fn proof(&self) -> Result<&Proof, Vec<String>> {
        Ok(self.artifact.proof.as_ref().unwrap())
    }

    pub fn output_dir(&self) -> Option<&Path> {
        self.output_dir.as_ref().map(|p| p.as_ref())
    }

<<<<<<< HEAD
    pub fn force_overwrite(&self) -> bool {
=======
    pub fn is_force_overwrite(&self) -> bool {
>>>>>>> 52148be5
        self.force_overwrite
    }

    pub fn name(&self) -> &str {
        self.name.as_ref().unwrap()
    }

    pub fn data_callback(&self) -> Option<&dyn QueryCallback<T>> {
        self.arguments.query_callback.as_deref()
    }

    pub fn export_verification_key<W: io::Write>(
        &mut self,
        mut writer: W,
    ) -> Result<(), Vec<String>> {
        let backend = self
            .arguments
            .backend
            .expect("backend must be set before generating verification key!");
        let factory = backend.factory::<T>();

        let mut setup_file = self
            .arguments
            .setup_file
            .as_ref()
            .map(|path| BufReader::new(fs::File::open(path).unwrap()));

        // An aggregation verification key needs the app vkey to be set
        let mut vkey_app_file = self
            .arguments
            .vkey_app_file
            .as_ref()
            .map(|path| BufReader::new(fs::File::open(path).unwrap()));

        let pil = self.compute_optimized_pil()?;
        let fixed_cols = self.compute_fixed_cols()?;

        let backend = factory
            .create(
                pil.borrow(),
                &fixed_cols[..],
                self.output_dir(),
                setup_file
                    .as_mut()
                    .map(|file| file as &mut dyn std::io::Read),
                None,
                vkey_app_file
                    .as_mut()
                    .map(|file| file as &mut dyn std::io::Read),
                self.arguments.backend_options.clone(),
            )
            .unwrap();

        match backend.export_verification_key(&mut writer) {
            Ok(()) => Ok(()),
            Err(powdr_backend::Error::BackendError(e)) => Err(vec![e]),
            _ => panic!(),
        }
    }

    pub fn export_ethereum_verifier<W: io::Write>(
        &mut self,
        mut writer: W,
    ) -> Result<(), Vec<String>> {
        let backend = self
            .arguments
            .backend
            .expect("backend must be set before generating verifier!");
        let factory = backend.factory::<T>();

        let mut setup_file = self
            .arguments
            .setup_file
            .as_ref()
            .map(|path| BufReader::new(fs::File::open(path).unwrap()));

        let mut vkey = self
            .arguments
            .vkey_file
            .as_ref()
            .map(|path| BufReader::new(fs::File::open(path).unwrap()));

        let mut vkey_app = self
            .arguments
            .vkey_app_file
            .as_ref()
            .map(|path| BufReader::new(fs::File::open(path).unwrap()));

        let pil = self.compute_optimized_pil()?;
        let fixed_cols = self.compute_fixed_cols()?;

        let backend = factory
            .create(
                pil.borrow(),
                &fixed_cols[..],
                self.output_dir(),
                setup_file
                    .as_mut()
                    .map(|file| file as &mut dyn std::io::Read),
                vkey.as_io_read(),
                vkey_app.as_io_read(),
                self.arguments.backend_options.clone(),
            )
            .unwrap();

        match backend.export_ethereum_verifier(&mut writer) {
            Ok(()) => Ok(()),
            Err(powdr_backend::Error::NoEthereumVerifierAvailable) => {
                Err(vec!["No Ethereum verifier available".to_string()])
            }
            Err(powdr_backend::Error::BackendError(e)) => Err(vec![e]),
            _ => panic!(),
        }
    }

    pub fn verify(&mut self, proof: &[u8], instances: &[Vec<T>]) -> Result<(), Vec<String>> {
        let backend = self
            .arguments
            .backend
            .expect("backend must be set before generating verification key!");
        let factory = backend.factory::<T>();

        let mut setup_file = self
            .arguments
            .setup_file
            .as_ref()
            .map(|path| BufReader::new(fs::File::open(path).unwrap()));

        let mut vkey_file = if let Some(ref path) = self.arguments.vkey_file {
            BufReader::new(fs::File::open(path).unwrap())
        } else {
            panic!("Verification key should have been provided for verification")
        };

        let pil = self.compute_optimized_pil()?;
        let fixed_cols = self.compute_fixed_cols()?;

        let backend = factory
            .create(
                pil.borrow(),
                &fixed_cols[..],
                self.output_dir(),
                setup_file
                    .as_mut()
                    .map(|file| file as &mut dyn std::io::Read),
                Some(&mut vkey_file),
                // We shouldn't need the app verification key for this
                None,
                self.arguments.backend_options.clone(),
            )
            .unwrap();

        match backend.verify(proof, instances) {
            Ok(_) => Ok(()),
            Err(powdr_backend::Error::BackendError(e)) => Err(vec![e]),
            _ => panic!(),
        }
    }
}<|MERGE_RESOLUTION|>--- conflicted
+++ resolved
@@ -281,14 +281,11 @@
         self
     }
 
-<<<<<<< HEAD
     pub fn with_existing_proof_file(mut self, existing_proof_file: Option<PathBuf>) -> Self {
         self.arguments.existing_proof_file = existing_proof_file;
         self
     }
 
-=======
->>>>>>> 52148be5
     pub fn with_pil_object(mut self) -> Self {
         self.pilo = true;
         self
@@ -937,11 +934,7 @@
         self.output_dir.as_ref().map(|p| p.as_ref())
     }
 
-<<<<<<< HEAD
-    pub fn force_overwrite(&self) -> bool {
-=======
     pub fn is_force_overwrite(&self) -> bool {
->>>>>>> 52148be5
         self.force_overwrite
     }
 
