use itertools::Itertools;
use powdr_ast::analyzed::{
    AlgebraicExpression as Expression, AlgebraicReference, PolyID, PolynomialType,
};
<<<<<<< HEAD
use powdr_number::{FieldElement, KnownField};

use crate::witgen::{
    data_structures::{
        finalizable_data::{ColumnLayout, CompactDataRef},
        mutable_state::MutableState,
    },
    jit::compiler::compile_effects,
    machines::MachineParts,
    FixedData, QueryCallback,
};
=======
use powdr_number::FieldElement;

use crate::witgen::{machines::MachineParts, FixedData};
>>>>>>> 2fe6739b

use super::{
    compiler::WitgenFunction,
    effect::Effect,
    processor::Processor,
    prover_function_heuristics::decode_simple_prover_functions,
    variable::{Cell, Variable},
    witgen_inference::{CanProcessCall, FixedEvaluator, WitgenInference},
};

/// This is a tuning value. It is the maximum nesting depth of branches in the JIT code.
const SINGLE_STEP_MACHINE_MAX_BRANCH_DEPTH: usize = 6;

/// A processor for generating JIT code that computes the next row from the previous row.
pub struct SingleStepProcessor<'a, T: FieldElement> {
    fixed_data: &'a FixedData<'a, T>,
    machine_parts: MachineParts<'a, T>,
    column_layout: ColumnLayout,
    single_step_function: Option<Option<WitgenFunction<T>>>,
}

impl<'a, T: FieldElement> SingleStepProcessor<'a, T> {
    pub fn new(
        fixed_data: &'a FixedData<'a, T>,
        machine_parts: MachineParts<'a, T>,
        column_layout: ColumnLayout,
    ) -> Self {
        SingleStepProcessor {
            fixed_data,
            machine_parts,
            column_layout,
            single_step_function: None,
        }
    }

    pub fn try_compile(&mut self, can_process: impl CanProcessCall<T>) -> bool {
        if !matches!(T::known_field(), Some(KnownField::GoldilocksField)) {
            // Currently, we only support the Goldilocks fields
            // We could run the interpreter on other fields, though.
            return false;
        }

        match self.single_step_function {
            Some(None) => return false,
            Some(Some(_)) => return true,
            None => {}
        }
        match self.generate_code(can_process.clone()) {
            Err(e) => {
                // These errors can be pretty verbose and are quite common currently.
                let e = e.to_string().lines().take(5).join("\n");
                log::debug!("=> Error generating JIT code: {e}\n...");
                false
            }
            Ok(code) => {
                log::debug!("Generated code ({} steps)", code.len());
                log::debug!("Compiling effects...");

                let known_inputs = self
                    .machine_parts
                    .witnesses
                    .iter()
                    .map(|&id| self.cell(id, 0))
                    .collect_vec();
                self.single_step_function = Some(Some(
                    compile_effects(
                        self.column_layout.first_column_id,
                        self.column_layout.column_count,
                        &known_inputs,
                        &code,
                    )
                    .unwrap(),
                ));
                true
            }
        }
    }

    /// Computes the next row from the previous row.
    /// Due to fixed columns being evaluated, the caller must ensure that
    /// neither the alerady known nor the to be computed row are the first or last row.
    /// This means that the two first rows must be fully computed.
    pub fn compute_next_row<'d, Q: QueryCallback<T>>(
        &self,
        mutable_state: &MutableState<'a, T, Q>,
        data: CompactDataRef<'d, T>,
    ) {
        assert!(data.row_offset > 0);
        let Some(Some(f)) = self.single_step_function.as_ref() else {
            panic!("try_compile must be called first")
        };
        f.call(self.fixed_data, mutable_state, &mut [], data);
    }

    fn generate_code(
        &self,
        can_process: impl CanProcessCall<T>,
    ) -> Result<Vec<Effect<T, Variable>>, String> {
        let all_witnesses = self
            .machine_parts
            .witnesses
            .iter()
            .cloned()
            .sorted()
            .collect_vec();
        // All witness columns in row 0 are known.
        let known_variables = all_witnesses.iter().map(|&id| self.cell(id, 0));
        // and we want to know the ones in the next row.
        let requested_known = all_witnesses.iter().map(|&id| self.cell(id, 1));
        // Identities that span two rows are only processed on row 0,
        // the others are processed on both rows.
        let mut complete_identities = vec![];
        let identities = self
            .machine_parts
            .identities
            .iter()
            .flat_map(|&id| {
                if id.contains_next_ref() {
                    vec![(id, 0)]
                } else {
                    // Process it on both rows, but mark it as complete on row 0,
                    // so that we do not produce two submachine calls.
                    complete_identities.push((id.id(), 0));
                    vec![(id, 0), (id, 1)]
                }
            })
            .collect_vec();
<<<<<<< HEAD
        // We use a block size of two since we need two completed submachine calls,
        // and we start out with all submachine calls on the first row already completed.
        let block_size = 2;
=======
>>>>>>> 2fe6739b

        let mut witgen =
            WitgenInference::new(self.fixed_data, self, known_variables, complete_identities);

        let prover_assignments = decode_simple_prover_functions(&self.machine_parts)
            .into_iter()
            .map(|(col_name, value)| (self.column(&col_name), value))
            .collect_vec();

        // TODO we should only do it if other methods fail, because it is "provide_if_unknown"
        for (col, value) in &prover_assignments {
            witgen.assign_constant(col, 1, *value);
        }

        Processor::new(
            self.fixed_data,
            self,
            identities,
            requested_known,
            SINGLE_STEP_MACHINE_MAX_BRANCH_DEPTH,
        )
        .generate_code(can_process, witgen)
        .map_err(|e| {
            let err_str = e.to_string();
            log::trace!("\nCode generation faild for main machine:\n  {err_str}");
            let shortened_error = err_str
                .lines()
                .take(10)
                .format("\n  ");
            format!("Code generation failed: {shortened_error}\nRun with RUST_LOG=trace to see the code generated so far.")
        })
    }

    fn cell(&self, id: PolyID, row_offset: i32) -> Variable {
        Variable::WitnessCell(Cell {
            column_name: self.fixed_data.column_name(&id).to_string(),
            id: id.id,
            row_offset,
        })
    }

    fn column(&self, name: &str) -> Expression<T> {
        Expression::Reference(AlgebraicReference {
            name: name.to_string(),
            poly_id: self.fixed_data.try_column_by_name(name).unwrap(),
            next: false,
        })
    }
}

/// Evaluator for fixed columns which are constant except for the first and last row.
impl<T: FieldElement> FixedEvaluator<T> for &SingleStepProcessor<'_, T> {
    fn evaluate(&self, fixed_cell: &Cell) -> Option<T> {
        let poly_id = PolyID {
            id: fixed_cell.id,
            ptype: PolynomialType::Constant,
        };
        self.fixed_data.fixed_cols[&poly_id].has_constant_inner_value()
    }
}

#[cfg(test)]
mod test {

    use pretty_assertions::assert_eq;
    use test_log::test;

    use powdr_number::GoldilocksField;

    use crate::witgen::{
        data_structures::{finalizable_data::ColumnLayout, mutable_state::MutableState},
        global_constraints,
        jit::effect::{format_code, Effect},
        machines::KnownMachine,
        FixedData,
    };
    use itertools::Itertools;

    use crate::witgen::{
        jit::test_util::read_pil,
        machines::{machine_extractor::MachineExtractor, Machine},
    };

    use super::{SingleStepProcessor, Variable};

    fn generate_single_step(
        input_pil: &str,
        machine_name: &str,
    ) -> Result<Vec<Effect<GoldilocksField, Variable>>, String> {
        let (analyzed, fixed_col_vals) = read_pil(input_pil);

        let fixed_data = FixedData::new(&analyzed, &fixed_col_vals, &[], Default::default(), 0);
        let (fixed_data, retained_identities) =
            global_constraints::set_global_constraints(fixed_data, &analyzed.identities);
        let machines = MachineExtractor::new(&fixed_data).split_out_machines(retained_identities);
        let [KnownMachine::DynamicMachine(machine)] = machines
            .iter()
            .filter(|m| m.name().contains(machine_name))
            .collect_vec()
            .as_slice()
        else {
            panic!("Expected exactly one matching dynamic machine")
        };
        let machine_parts = machine.machine_parts().clone();
        let mutable_state = MutableState::new(machines.into_iter(), &|_| {
            Err("Query not implemented".to_string())
        });
        let layout = ColumnLayout::from_id_list(machine_parts.witnesses.iter());
        SingleStepProcessor::new(&fixed_data, machine_parts, layout)
            .generate_code(&mutable_state)
            .map_err(|e| e.to_string())
    }

    #[test]
    fn fib() {
        let input = "namespace M(256); let X; let Y; X' = Y; Y' = X + Y;";
        let code = generate_single_step(input, "M").unwrap();
        assert_eq!(
            format_code(&code),
            "M::X[1] = M::Y[0];\nM::Y[1] = (M::X[0] + M::Y[0]);"
        );
    }

    #[test]
    fn fib_with_boundary_conditions() {
        let input = "
namespace M(256);
    col fixed FIRST = [1] + [0]*;
    col fixed LAST = [0]* + [1];
    let X;
    let Y;
    FIRST * (X - 1) = 0;
    FIRST * (Y - 1) = 0;
    (X' - Y) * (1 - LAST) = 0;
    (Y' - (X + Y)) * (1 - LAST) = 0;";
        let code = generate_single_step(input, "M").unwrap();
        assert_eq!(
            format_code(&code),
            "M::X[1] = M::Y[0];\nM::Y[1] = (M::X[0] + M::Y[0]);"
        );
    }

    #[test]
    fn no_progress() {
        let input = "namespace M(256); let X; let Y; X' = X;";
        let err = generate_single_step(input, "M").err().unwrap();
        assert_eq!(
            err.to_string(),
            "Unable to derive algorithm to compute required values: \
            No variable available to branch on.\nThe following variables or values are still missing: M::Y[1]\n\
            The following branch decisions were taken:\n\
            \n\
            Generated code so far:\n\
            M::X[1] = M::X[0];"
        );
    }

    #[test]
    fn branching() {
        let input = "
    namespace VM(256);
        let A: col;
        let B: col;
        let instr_add: col;
        let instr_mul: col;
        let pc: col;

        col fixed LINE = [0, 1] + [2]*;
        col fixed INSTR_ADD = [0, 1] + [0]*;
        col fixed INSTR_MUL = [1, 0] + [1]*;

        pc' = pc + 1;
        [ pc, instr_add, instr_mul ] in [ LINE, INSTR_ADD, INSTR_MUL ];

        instr_add * (A' - (A + B)) + instr_mul * (A' - A * B) + (1 - instr_add - instr_mul) * (A' - A) = 0;
        B' = B;
        ";

        let code = generate_single_step(input, "Main").unwrap();
        assert_eq!(
            format_code(&code),
            "\
VM::pc[1] = (VM::pc[0] + 1);
call_var(1, 0, 0) = VM::pc[0];
call_var(1, 0, 1) = VM::instr_add[0];
call_var(1, 0, 2) = VM::instr_mul[0];
VM::B[1] = VM::B[0];
call_var(1, 1, 0) = VM::pc[1];
machine_call(1, [Known(call_var(1, 1, 0)), Unknown(call_var(1, 1, 1)), Unknown(call_var(1, 1, 2))]);
VM::instr_add[1] = call_var(1, 1, 1);
VM::instr_mul[1] = call_var(1, 1, 2);
if (VM::instr_add[0] == 1) {
    VM::A[1] = (VM::A[0] + VM::B[0]);
} else {
    VM::A[1] = (VM::A[0] * VM::B[0]);
}"
        );
    }

    #[test]
    fn range_constraints_from_lookup() {
        let input = "
    namespace VM(256);
        let instr_add: col;
        let instr_mul: col;
        let pc: col;

        col fixed LINE = [0, 1] + [2]*;
        col fixed INSTR_ADD = [0, 1] + [0]*;
        col fixed INSTR_MUL = [1, 0] + [1]*;

        pc' = pc;
        instr_add = 0;
        [ pc, instr_add, instr_mul ] in [ LINE, INSTR_ADD, INSTR_MUL ];

        ";
        let code = generate_single_step(input, "Main").unwrap();
        // After the machine call, we should have a direct assignment `VM::instr_mul[1] = 1`,
        // instead of just an assignment from the call variable.
        // This is because the fixed lookup machine can already provide a range constraint.
        // For reasons of processing order, the call variable will also be assigned
        // right before the call.
        assert_eq!(
            format_code(&code),
            "\
VM::pc[1] = VM::pc[0];
call_var(2, 0, 0) = VM::pc[0];
call_var(2, 0, 1) = 0;
call_var(2, 0, 2) = VM::instr_mul[0];
VM::instr_add[1] = 0;
call_var(2, 1, 0) = VM::pc[1];
call_var(2, 1, 1) = 0;
call_var(2, 1, 2) = 1;
machine_call(2, [Known(call_var(2, 1, 0)), Known(call_var(2, 1, 1)), Unknown(call_var(2, 1, 2))]);
VM::instr_mul[1] = 1;"
        );
    }
    #[test]
    fn nonconstant_fixed_columns() {
        let input = "
    namespace VM(256);
        let STEP: col = |i| i;
        let w;
        w = STEP;
        ";
        let code = generate_single_step(input, "Main").unwrap();
        assert_eq!(format_code(&code), "VM::w[1] = VM::STEP[1];");
    }

    #[test]
    fn nonconstant_fixed_columns() {
        let input = "
    namespace VM(256);
        let STEP: col = |i| i;
        let w;
        w = STEP;
        ";
        let code = generate_single_step(input, "Main").unwrap();
        assert_eq!(format_code(&code), "VM::w[1] = VM::STEP[1];");
    }

    #[test]
    fn no_progress_with_call() {
        // This mainly tests the error debug formatter.
        let input = "
        namespace Main(256);
            col witness a, b, c;
            col witness is_arith;
            a = 2;
            is_arith $ [a, b, c] is [Arith::X, Arith::Y, Arith::Z];
        namespace Arith(256);
            col witness X, Y, Z;
            Z = X + Y;
        ";
        match generate_single_step(input, "Main") {
            Ok(_) => panic!("Expected error"),
            Err(e) => {
                let expected = "\
Main::is_arith $ [ Main::a, Main::b, Main::c ]
     ???              2       ???      ???    
                                              
Main::is_arith        2     Main::b  Main::c  
     ???                      ???      ???    
                                          ";
                assert!(
                    e.contains(expected),
                    "Error did not contain expected substring. Error:\n{e}\nExpected substring:\n{expected}"
                );
            }
        }
    }
}<|MERGE_RESOLUTION|>--- conflicted
+++ resolved
@@ -2,8 +2,7 @@
 use powdr_ast::analyzed::{
     AlgebraicExpression as Expression, AlgebraicReference, PolyID, PolynomialType,
 };
-<<<<<<< HEAD
-use powdr_number::{FieldElement, KnownField};
+use powdr_number::FieldElement;
 
 use crate::witgen::{
     data_structures::{
@@ -14,11 +13,6 @@
     machines::MachineParts,
     FixedData, QueryCallback,
 };
-=======
-use powdr_number::FieldElement;
-
-use crate::witgen::{machines::MachineParts, FixedData};
->>>>>>> 2fe6739b
 
 use super::{
     compiler::WitgenFunction,
@@ -146,12 +140,9 @@
                 }
             })
             .collect_vec();
-<<<<<<< HEAD
         // We use a block size of two since we need two completed submachine calls,
         // and we start out with all submachine calls on the first row already completed.
         let block_size = 2;
-=======
->>>>>>> 2fe6739b
 
         let mut witgen =
             WitgenInference::new(self.fixed_data, self, known_variables, complete_identities);
@@ -388,17 +379,6 @@
 machine_call(2, [Known(call_var(2, 1, 0)), Known(call_var(2, 1, 1)), Unknown(call_var(2, 1, 2))]);
 VM::instr_mul[1] = 1;"
         );
-    }
-    #[test]
-    fn nonconstant_fixed_columns() {
-        let input = "
-    namespace VM(256);
-        let STEP: col = |i| i;
-        let w;
-        w = STEP;
-        ";
-        let code = generate_single_step(input, "Main").unwrap();
-        assert_eq!(format_code(&code), "VM::w[1] = VM::STEP[1];");
     }
 
     #[test]
