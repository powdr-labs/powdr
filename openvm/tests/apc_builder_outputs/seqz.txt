--- conflicted
+++ resolved
@@ -50,13 +50,8 @@
 // Algebraic constraints:
 cmp_result_0 * (cmp_result_0 - 1) = 0
 diff_marker__3_0 * (diff_marker__3_0 - 1) = 0
-<<<<<<< HEAD
--((1 - diff_marker__3_0) * (b__3_0 * (2 * cmp_result_0 - 1))) = 0
+(1 - diff_marker__3_0) * (b__3_0 * (2 * cmp_result_0 - 1)) = 0
 diff_marker__3_0 * (b__3_0 * (2 * cmp_result_0 - 1) + diff_val_0) = 0
-=======
-(1 - diff_marker__3_0) * (b_msb_f_0 * (2 * cmp_result_0 - 1)) = 0
-diff_marker__3_0 * (b_msb_f_0 * (2 * cmp_result_0 - 1) + diff_val_0) = 0
->>>>>>> f1746be6
 diff_marker__2_0 * (diff_marker__2_0 - 1) = 0
 (1 - (diff_marker__2_0 + diff_marker__3_0)) * (b__2_0 * (2 * cmp_result_0 - 1)) = 0
 diff_marker__2_0 * (b__2_0 * (2 * cmp_result_0 - 1) + diff_val_0) = 0
