[package]
name = "powdr-plonky3"
version.workspace = true
edition.workspace = true
license.workspace = true
homepage.workspace = true
repository.workspace = true

[lib]
name = "powdr_plonky3"

[[bin]]
name = "gen_poseidon_bb_consts"
path = "src/bin/gen_poseidon_bb_consts.rs" 

[features]
default = []
nightly-features = [
  "p3-goldilocks/nightly-features",
  "p3-baby-bear/nightly-features",
  "p3-koala-bear/nightly-features",
  "p3-mersenne-31/nightly-features",
  "p3-poseidon2/nightly-features",
]

[dependencies]
powdr-ast.workspace = true
powdr-number.workspace = true
powdr-backend-utils.workspace = true
rand = "0.8.5"
<<<<<<< HEAD
=======
powdr-executor = { path = "../executor" }
>>>>>>> 0a503c06

p3-air = { git = "https://github.com/plonky3/Plonky3.git", rev = "2192432ddf28e7359dd2c577447886463e6124f0" }
p3-matrix = { git = "https://github.com/plonky3/Plonky3.git", rev = "2192432ddf28e7359dd2c577447886463e6124f0" }
p3-field = { git = "https://github.com/plonky3/Plonky3.git", rev = "2192432ddf28e7359dd2c577447886463e6124f0" }
p3-uni-stark = { git = "https://github.com/plonky3/Plonky3.git", rev = "2192432ddf28e7359dd2c577447886463e6124f0" }
p3-commit = { git = "https://github.com/plonky3/Plonky3.git", rev = "2192432ddf28e7359dd2c577447886463e6124f0", features = [
    "test-utils",
] }
p3-poseidon2 = { git = "https://github.com/plonky3/Plonky3.git", rev = "2192432ddf28e7359dd2c577447886463e6124f0" }
p3-poseidon = { git = "https://github.com/plonky3/Plonky3.git", rev = "2192432ddf28e7359dd2c577447886463e6124f0" }
p3-fri = { git = "https://github.com/plonky3/Plonky3.git", rev = "2192432ddf28e7359dd2c577447886463e6124f0" }
# We don't use p3-maybe-rayon directly, but it is a dependency of p3-uni-stark.
# Activating the "parallel" feature gives us parallelism in the prover.
p3-maybe-rayon = { git = "https://github.com/plonky3/Plonky3.git", rev = "2192432ddf28e7359dd2c577447886463e6124f0", features = [
    "parallel",
] }

p3-mds = { git = "https://github.com/plonky3/Plonky3.git", rev = "2192432ddf28e7359dd2c577447886463e6124f0" }
p3-merkle-tree = { git = "https://github.com/plonky3/Plonky3.git", rev = "2192432ddf28e7359dd2c577447886463e6124f0" }
p3-mersenne-31 = { git = "https://github.com/plonky3/Plonky3.git", rev = "2192432ddf28e7359dd2c577447886463e6124f0" }
p3-circle = { git = "https://github.com/plonky3/Plonky3.git", rev = "2192432ddf28e7359dd2c577447886463e6124f0" }
p3-baby-bear = { git = "https://github.com/plonky3/Plonky3.git", rev = "2192432ddf28e7359dd2c577447886463e6124f0" }
p3-koala-bear = { git = "https://github.com/plonky3/Plonky3.git", rev = "2192432ddf28e7359dd2c577447886463e6124f0" }
p3-goldilocks = { git = "https://github.com/plonky3/Plonky3.git", rev = "2192432ddf28e7359dd2c577447886463e6124f0" }
p3-symmetric = { git = "https://github.com/plonky3/Plonky3.git", rev = "2192432ddf28e7359dd2c577447886463e6124f0" }
p3-dft = { git = "https://github.com/plonky3/Plonky3.git", rev = "2192432ddf28e7359dd2c577447886463e6124f0" }
p3-challenger = { git = "https://github.com/plonky3/Plonky3.git", rev = "2192432ddf28e7359dd2c577447886463e6124f0" }
p3-util = { git = "https://github.com/plonky3/Plonky3.git", rev = "2192432ddf28e7359dd2c577447886463e6124f0" }
lazy_static = "1.4.0"
rand_chacha = "0.3.1"
itertools = "0.13.0"
tracing = "0.1.37"
<<<<<<< HEAD
serde = { version = "1.0", default-features = false }
=======
serde = { version = "1.0", default-features = false, features = [
  "derive",
  "alloc",
] }

[dev-dependencies]
powdr-pipeline.workspace = true
test-log = "0.2.12"
>>>>>>> 0a503c06
<|MERGE_RESOLUTION|>--- conflicted
+++ resolved
@@ -28,10 +28,6 @@
 powdr-number.workspace = true
 powdr-backend-utils.workspace = true
 rand = "0.8.5"
-<<<<<<< HEAD
-=======
-powdr-executor = { path = "../executor" }
->>>>>>> 0a503c06
 
 p3-air = { git = "https://github.com/plonky3/Plonky3.git", rev = "2192432ddf28e7359dd2c577447886463e6124f0" }
 p3-matrix = { git = "https://github.com/plonky3/Plonky3.git", rev = "2192432ddf28e7359dd2c577447886463e6124f0" }
@@ -64,9 +60,6 @@
 rand_chacha = "0.3.1"
 itertools = "0.13.0"
 tracing = "0.1.37"
-<<<<<<< HEAD
-serde = { version = "1.0", default-features = false }
-=======
 serde = { version = "1.0", default-features = false, features = [
   "derive",
   "alloc",
@@ -74,5 +67,4 @@
 
 [dev-dependencies]
 powdr-pipeline.workspace = true
-test-log = "0.2.12"
->>>>>>> 0a503c06
+test-log = "0.2.12"