use exhaustive_search::ExhaustiveSearch;
use itertools::Itertools;
use powdr_number::FieldElement;

use crate::boolean_extractor::extract_boolean;
use crate::constraint_system::{
    BusInteractionHandler, ConstraintRef, ConstraintSystem, DefaultBusInteractionHandler,
};
use crate::indexed_constraint_system::IndexedConstraintSystem;
use crate::quadratic_symbolic_expression::QuadraticSymbolicExpression;
use crate::range_constraint::RangeConstraint;
use crate::utils::known_variables;

use super::effect::Effect;
use super::quadratic_symbolic_expression::{Error as QseError, RangeConstraintProvider};
use super::symbolic_expression::SymbolicExpression;
use std::collections::{BTreeMap, HashMap};
use std::fmt::{Debug, Display};
use std::hash::Hash;

mod exhaustive_search;
mod quadratic_equivalences;

/// The result of the solving process.
pub struct SolveResult<T: FieldElement, V> {
    /// The concrete variable assignments that were derived.
    /// Values might contain variables that are replaced as well,
    /// and because of that, assignments should be applied in order.
    pub assignments: Vec<(V, QuadraticSymbolicExpression<T, V>)>,
}

/// An error occurred while solving the constraint system.
/// This means that the constraint system is unsatisfiable.
#[derive(Debug, PartialEq, Eq)]
pub enum Error {
    /// An error occurred while calling `QuadraticSymbolicExpression::solve`
    QseSolvingError(QseError),
    /// The bus interaction handler reported that some sent data was invalid.
    BusInteractionError,
    /// During exhaustive search, we came across a combination of variables for which
    /// no assignment would satisfy all the constraints.
    ExhaustiveSearchError,
}

/// Given a list of constraints, tries to derive as many variable assignments as possible.
pub struct Solver<T: FieldElement, V> {
    /// The constraint system to solve. During the solving process, any expressions will
    /// be simplified as much as possible.
    constraint_system: IndexedConstraintSystem<T, V>,
    /// The handler for bus interactions.
    bus_interaction_handler: Box<dyn BusInteractionHandler<T>>,
    /// The currently known range constraints of the variables.
    range_constraints: RangeConstraints<T, V>,
    /// The concrete variable assignments or replacements that were derived for variables
    /// that do not occur in the constraints any more.
    assignments: Vec<(V, QuadraticSymbolicExpression<T, V>)>,
}

impl<T: FieldElement, V: Ord + Clone + Hash + Eq + Display + Debug> Solver<T, V> {
    pub fn new(constraint_system: ConstraintSystem<T, V>) -> Self {
        assert!(
            known_variables(constraint_system.expressions()).is_empty(),
            "Expected all variables to be unknown."
        );

        Solver {
            constraint_system: IndexedConstraintSystem::from(constraint_system),
            range_constraints: Default::default(),
            bus_interaction_handler: Box::new(DefaultBusInteractionHandler::default()),
            assignments: Default::default(),
        }
    }

    pub fn with_bus_interaction_handler(
        self,
        bus_interaction_handler: Box<dyn BusInteractionHandler<T>>,
    ) -> Self {
        Solver {
            bus_interaction_handler,
            ..self
        }
    }

    /// Solves the constraints as far as possible, returning concrete variable
    /// assignments and a simplified version of the algebraic constraints.
    pub fn solve(self) -> Result<SolveResult<T, V>, Error> {
        assert!(self.assignments.is_empty());
        let original_system = self.original_system.clone();

<<<<<<< HEAD
        let mut solver = self.introduce_boolean_variables();
        solver.loop_until_no_progress()?;

        // Clear anything from the assignments that references boolean variables.
        // TODO if we get an assignment for a boolean variable, we could simplify a constraint.
        let assignments = solver
            .assignments
            .into_iter()
            .filter_map(|(variable, value)| {
                let var = variable.try_to_original()?;
                let mut failed = false;
                let value = value.transform_var_type(&mut |v| {
                    match v {
                        Variable::Regular(v) => v.clone(),
                        Variable::Boolean(_) => {
                            failed = true;
                            // Just return some variable
                            var.clone()
                        }
                    }
                });
                (!failed).then_some((var, value))
            })
            .collect_vec();

        let mut constraint_system = IndexedConstraintSystem::from(original_system);
        for (variable, value) in &assignments {
            constraint_system.substitute_by_unknown(variable, value);
        }

        Ok(SolveResult {
            assignments: assignments.into_iter().collect(),
            simplified_constraint_system: constraint_system.into(),
=======
        Ok(SolveResult {
            assignments: self.assignments,
>>>>>>> b2611624
        })
    }

    fn introduce_boolean_variables(self) -> Solver<T, Variable<V>> {
        assert!(self.assignments.is_empty());
        let mut counter = 0..;
        let mut var_dispenser = || Variable::Boolean(counter.next().unwrap());

        let algebraic_constraints = self
            .original_system
            .algebraic_constraints
            .into_iter()
            .map(|constr| {
                let constr = constr.transform_var_type(&mut |v| Variable::Regular(v.clone()));
                extract_boolean(&constr, &mut var_dispenser).unwrap_or(constr)
            })
            .collect::<Vec<_>>();
        let bus_interactions = self
            .original_system
            .bus_interactions
            .into_iter()
            .map(|bi| {
                bi.fields()
                    .map(|c| c.transform_var_type(&mut |v| Variable::Regular(v.clone())))
                    .collect()
            })
            .collect::<Vec<_>>();
        let mut solver = Solver::new(ConstraintSystem {
            algebraic_constraints,
            bus_interactions,
        })
        .with_bus_interaction_handler(self.bus_interaction_handler);
        for index in 0..counter.next().unwrap() {
            solver.apply_range_constraint_update(
                &Variable::Boolean(index),
                RangeConstraint::from_mask(1u64),
            );
        }
        solver
    }

    fn loop_until_no_progress(&mut self) -> Result<(), Error> {
        loop {
            let mut progress = false;
            // Try solving constraints in isolation.
            progress |= self.solve_in_isolation()?;
            // Try inferring new information using bus interactions.
            progress |= self.solve_bus_interactions()?;
            // Try to find equivalent variables using quadratic constraints.
            progress |= self.try_solve_quadratic_equivalences();

            if !progress {
                // This might be expensive, so we only do it if we made no progress
                // in the previous steps.
                progress |= self.exhaustive_search()?;
            }

            if !progress {
                break;
            }
        }
        Ok(())
    }

    /// Tries to make progress by solving each constraint in isolation.
    fn solve_in_isolation(&mut self) -> Result<bool, Error> {
        let mut progress = false;
        for i in 0..self.constraint_system.algebraic_constraints().len() {
            // TODO: Improve efficiency by only running skipping constraints that
            // have not received any updates since they were last processed.
            let effects = self.constraint_system.algebraic_constraints()[i]
                .solve(&self.range_constraints)
                .map_err(Error::QseSolvingError)?
                .effects;
            for effect in effects {
                progress |= self.apply_effect(effect);
            }
        }
        Ok(progress)
    }

    /// Tries to infer new information using bus interactions.
    fn solve_bus_interactions(&mut self) -> Result<bool, Error> {
        let mut progress = false;
        let effects = self
            .constraint_system
            .bus_interactions()
            .iter()
            .map(|bus_interaction| {
                bus_interaction.solve(&*self.bus_interaction_handler, &self.range_constraints)
            })
            // Collect to satisfy borrow checker
            .collect::<Result<Vec<_>, _>>()
            .map_err(|_e| Error::BusInteractionError)?;
        for effect in effects.into_iter().flatten() {
            progress |= self.apply_effect(effect);
        }
        Ok(progress)
    }

    /// Tries to find equivalent variables using quadratic constraints.
    fn try_solve_quadratic_equivalences(&mut self) -> bool {
        let equivalences = quadratic_equivalences::find_quadratic_equalities(
            self.constraint_system.algebraic_constraints(),
            &self.range_constraints,
        );
        for (x, y) in &equivalences {
            self.apply_assignment(
                y,
                &QuadraticSymbolicExpression::from_unknown_variable(x.clone()),
            );
        }
        !equivalences.is_empty()
    }

    /// Find groups of variables with a small set of possible assignments.
    /// If there is exactly one assignment that does not lead to a contradiction,
    /// apply it. This might be expensive.
    fn exhaustive_search(&mut self) -> Result<bool, Error> {
        let assignments = ExhaustiveSearch::new(self).get_unique_assignments()?;

        let mut progress = false;
        for (variable, value) in &assignments {
            progress |=
                self.apply_range_constraint_update(variable, RangeConstraint::from_value(*value));
        }

        Ok(progress)
    }

    fn apply_effect(&mut self, effect: Effect<T, V>) -> bool {
        match effect {
            Effect::Assignment(v, expr) => self.apply_assignment(&v, &expr.into()),
            Effect::RangeConstraint(v, range_constraint) => {
                self.apply_range_constraint_update(&v, range_constraint)
            }
            Effect::BitDecomposition(..) => unreachable!(),
            Effect::Assertion(..) => unreachable!(),
            // There are no known-but-not-concrete variables, so we should never
            // encounter a conditional assignment.
            Effect::ConditionalAssignment { .. } => unreachable!(),
        }
    }

    fn apply_range_constraint_update(
        &mut self,
        variable: &V,
        range_constraint: RangeConstraint<T>,
    ) -> bool {
        if self.range_constraints.update(variable, &range_constraint) {
            let new_rc = self.range_constraints.get(variable);
            if let Some(value) = new_rc.try_to_single_value() {
                self.apply_assignment(variable, &value.into());
            } else {
                // The range constraint was updated.
                log::trace!("({variable}: {range_constraint})");
            }
            true
        } else {
            false
        }
    }

    fn apply_assignment(&mut self, variable: &V, expr: &QuadraticSymbolicExpression<T, V>) -> bool {
        log::debug!("({variable} := {expr})");
        self.constraint_system.substitute_by_unknown(variable, expr);
        self.assignments.push((variable.clone(), expr.clone()));
        // TODO we could check if the variable already has an assignment,
        // but usually it should not be in the system once it has been assigned.
        true
    }

    /// Given a set of variable assignments, checks if they violate any constraint.
    /// Note that this might return false negatives, because it does not propagate any values.
    fn is_assignment_conflicting(&self, assignments: &BTreeMap<V, T>) -> bool {
        self.constraint_system
            .constraints_referencing_variables(assignments.keys().cloned())
            .any(|constraint| match constraint {
                ConstraintRef::AlgebraicConstraint(identity) => {
                    let mut identity = identity.clone();
                    for (variable, value) in assignments.iter() {
                        identity
                            .substitute_by_known(variable, &SymbolicExpression::Concrete(*value));
                    }
                    identity.solve(&self.range_constraints).is_err()
                }
                ConstraintRef::BusInteraction(bus_interaction) => {
                    let mut bus_interaction = bus_interaction.clone();
                    for (variable, value) in assignments.iter() {
                        bus_interaction.fields_mut().for_each(|expr| {
                            expr.substitute_by_known(
                                variable,
                                &SymbolicExpression::Concrete(*value),
                            )
                        })
                    }
                    bus_interaction
                        .solve(&*self.bus_interaction_handler, &self.range_constraints)
                        .is_err()
                }
            })
    }
}

/// We introduce new variables (that are always boolean-constrained).
/// This enum avoids clashes with the original variables.
#[derive(Clone, Debug, PartialEq, Eq, Ord, PartialOrd, Hash)]
enum Variable<V> {
    /// A regular variable that also exists in the caller's system.
    Regular(V),
    /// A new boolean-constrained variable that was introduced by the solver.
    Boolean(usize),
}

impl<V: Clone> Variable<V> {
    /// Converts the variable to its original type.
    /// Returns `None` if the variable is a boolean variable.
    fn try_to_original(&self) -> Option<V> {
        match self {
            Variable::Regular(v) => Some(v.clone()),
            Variable::Boolean(_) => None,
        }
    }
}

impl<V: Display> Display for Variable<V> {
    fn fmt(&self, f: &mut std::fmt::Formatter<'_>) -> std::fmt::Result {
        match self {
            Variable::Regular(v) => write!(f, "{v}"),
            Variable::Boolean(i) => write!(f, "boolean_{i}"),
        }
    }
}

/// The currently known range constraints for the variables.
struct RangeConstraints<T: FieldElement, V> {
    range_constraints: HashMap<V, RangeConstraint<T>>,
}

// Manual implementation so that we don't have to require `V: Default`.
impl<T: FieldElement, V> Default for RangeConstraints<T, V> {
    fn default() -> Self {
        RangeConstraints {
            range_constraints: Default::default(),
        }
    }
}

impl<T: FieldElement, V: Clone + Hash + Eq> RangeConstraintProvider<T, V>
    for RangeConstraints<T, V>
{
    fn get(&self, var: &V) -> RangeConstraint<T> {
        self.range_constraints.get(var).cloned().unwrap_or_default()
    }
}

impl<T: FieldElement, V: Clone + Hash + Eq> RangeConstraintProvider<T, V>
    for &RangeConstraints<T, V>
{
    fn get(&self, var: &V) -> RangeConstraint<T> {
        self.range_constraints.get(var).cloned().unwrap_or_default()
    }
}

impl<T: FieldElement, V: Clone + Hash + Eq> RangeConstraints<T, V> {
    /// Adds a new range constraint for the variable.
    /// Returns `true` if the new combined constraint is tighter than the existing one.
    fn update(&mut self, variable: &V, range_constraint: &RangeConstraint<T>) -> bool {
        let existing = self.get(variable);
        let new = existing.conjunction(range_constraint);
        if new != existing {
            self.range_constraints.insert(variable.clone(), new);
            true
        } else {
            false
        }
    }
}<|MERGE_RESOLUTION|>--- conflicted
+++ resolved
@@ -85,9 +85,7 @@
     /// assignments and a simplified version of the algebraic constraints.
     pub fn solve(self) -> Result<SolveResult<T, V>, Error> {
         assert!(self.assignments.is_empty());
-        let original_system = self.original_system.clone();
-
-<<<<<<< HEAD
+
         let mut solver = self.introduce_boolean_variables();
         solver.loop_until_no_progress()?;
 
@@ -113,39 +111,28 @@
             })
             .collect_vec();
 
-        let mut constraint_system = IndexedConstraintSystem::from(original_system);
-        for (variable, value) in &assignments {
-            constraint_system.substitute_by_unknown(variable, value);
-        }
-
-        Ok(SolveResult {
-            assignments: assignments.into_iter().collect(),
-            simplified_constraint_system: constraint_system.into(),
-=======
-        Ok(SolveResult {
-            assignments: self.assignments,
->>>>>>> b2611624
-        })
+        Ok(SolveResult { assignments })
     }
 
     fn introduce_boolean_variables(self) -> Solver<T, Variable<V>> {
         assert!(self.assignments.is_empty());
+
         let mut counter = 0..;
         let mut var_dispenser = || Variable::Boolean(counter.next().unwrap());
 
         let algebraic_constraints = self
-            .original_system
-            .algebraic_constraints
-            .into_iter()
+            .constraint_system
+            .algebraic_constraints()
+            .iter()
             .map(|constr| {
                 let constr = constr.transform_var_type(&mut |v| Variable::Regular(v.clone()));
                 extract_boolean(&constr, &mut var_dispenser).unwrap_or(constr)
             })
             .collect::<Vec<_>>();
         let bus_interactions = self
-            .original_system
-            .bus_interactions
-            .into_iter()
+            .constraint_system
+            .bus_interactions()
+            .iter()
             .map(|bi| {
                 bi.fields()
                     .map(|c| c.transform_var_type(&mut |v| Variable::Regular(v.clone())))
