//! A plonky3 prover using FRI and Poseidon

use itertools::Itertools;
use p3_matrix::dense::RowMajorMatrix;
use powdr_executor::constant_evaluator::VariablySizedColumn;

use core::fmt;
use std::collections::BTreeMap;
use std::sync::Arc;

use powdr_ast::analyzed::Analyzed;

use powdr_executor::witgen::WitgenCallback;

<<<<<<< HEAD
use crate::{prove, verify, Proof, StarkProvingKey, StarkVerifyingKey};
=======
use crate::{prove_with_key, verify_with_key, Proof, StarkProvingKey, StarkVerifyingKey};
>>>>>>> e9fc9d52

use p3_uni_stark::StarkGenericConfig;

use crate::{
    circuit_builder::PowdrCircuit,
    params::{Challenger, Commitment, FieldElementMap, ProverData},
};

pub struct Plonky3Prover<T: FieldElementMap>
where
    ProverData<T>: Send,
    Commitment<T>: Send,
{
    /// The analyzed PIL
    analyzed: Arc<Analyzed<T>>,
    /// The value of the fixed columns
    fixed: Arc<Vec<(String, VariablySizedColumn<T>)>>,
    /// Proving key
    proving_key: Option<StarkProvingKey<T::Config>>,
    /// Verifying key
    verifying_key: Option<StarkVerifyingKey<T::Config>>,
}

pub enum VerificationKeyExportError {
    NoVerificationKey,
}

impl fmt::Display for VerificationKeyExportError {
    fn fmt(&self, f: &mut fmt::Formatter<'_>) -> fmt::Result {
        match self {
            Self::NoVerificationKey => write!(f, "No verification key set"),
        }
    }
}

impl<T: FieldElementMap> Plonky3Prover<T>
where
    ProverData<T>: Send,
    Commitment<T>: Send,
{
    pub fn new(
        analyzed: Arc<Analyzed<T>>,
        fixed: Arc<Vec<(String, VariablySizedColumn<T>)>>,
    ) -> Self {
        Self {
            analyzed,
            fixed,
            proving_key: None,
            verifying_key: None,
        }
    }

    pub fn set_verifying_key(&mut self, rdr: &mut dyn std::io::Read) {
        self.verifying_key = Some(bincode::deserialize_from(rdr).unwrap());
    }

    pub fn export_verifying_key(&self) -> Result<Vec<u8>, VerificationKeyExportError> {
        Ok(bincode::serialize(
            self.verifying_key
                .as_ref()
                .ok_or(VerificationKeyExportError::NoVerificationKey)?,
        )
        .unwrap())
    }

    // /// Returns preprocessed matrix based on the fixed inputs [`Plonky3Prover<T>`].
    // /// This is used in debug mode
    // pub fn get_preprocessed_matrix(&self) -> RowMajorMatrix<Plonky3Field<T>> {
    //     let publics = self
    //         .analyzed
    //         .get_publics()
    //         .into_iter()
    //         .map(|(name, _, row_id, _)| {
    //             let selector = (0..self.analyzed.degree())
    //                 .map(move |i| T::from(i == row_id as u64))
    //                 .collect::<Vec<T>>();
    //             (name, selector)
    //         })
    //         .collect::<Vec<_>>();

    //     let fixed_with_public_selectors = self
    //         .fixed
    //         .iter()
    //         .chain(publics.iter())
    //         .map(|(name, values)| (name, values.as_ref()));

    //     generate_matrix(fixed_with_public_selectors)
    // }
}

impl<T: FieldElementMap> Plonky3Prover<T>
where
    ProverData<T>: Send,
    Commitment<T>: Send,
{
    pub fn setup(&mut self) {
        // get fixed columns
        let fixed_by_table = self
            .fixed
            .iter()
            .into_group_map_by(|(name, _)| name.split("::").next().unwrap());

        let preprocessed: BTreeMap<String, BTreeMap<usize, (_, _)>> =
            powdr_backend_utils::split_pil(&self.analyzed).iter()
                .filter_map(|(namespace, pil)| {
                    // if we have neither fixed columns nor publics, we don't need to commit to anything
                    if pil.constant_count() + pil.publics_count() == 0 {
                        None
                    } else {
                        let fixed = fixed_by_table.get(namespace.as_str());
                    Some((namespace.to_string(), pil.committed_polys_in_source_order().iter().find_map(|(s, _)| s.degree).unwrap().iter().map(|size| {
                    // get selector columns for public values
                    let publics = pil
                        .get_publics()
                        .into_iter()
                        .map(|(name, _, row_id, _)| {
                            let selector = (0..size)
                                .map(move |i| T::from(i == row_id as u64))
                                .collect::<Vec<T>>();
                            (name, selector)
                        })
                        .collect::<Vec<(String, Vec<T>)>>();

                    // get the config
                    let config = T::get_config();

                    // commit to the fixed columns
                    let pcs = config.pcs();
                    let domain = <_ as p3_commit::Pcs<_, Challenger<T>>>::natural_domain_for_degree(
                        pcs,
                        size as usize,
                    );
                    // write fixed into matrix row by row
                    let matrix = RowMajorMatrix::new(
                        (0..size)
                            .flat_map(|i| {
                                fixed.iter().flat_map(|columns|
                                    columns.iter()
                                    .map(|(name, column)| {
                                        (name, column.get_by_size(size).unwrap())
                                    })).collect_vec().into_iter()
                                    .chain(
                                        publics
                                            .iter()
                                            .map(|(name, values)| (name, values.as_ref())),
                                    )
                                    .map(move |(_, values)| values[i as usize].into_p3_field())
                            })
                            .collect(),
                            fixed.map(|f| f.len()).unwrap_or_default() + publics.len(),
                    );

                    let evaluations = vec![(domain, matrix)];

                    // commit to the evaluations
                    (
                        size as usize,
                        <_ as p3_commit::Pcs<_, Challenger<T>>>::commit(pcs, evaluations),
                    )
                }).collect::<BTreeMap<usize, (_, _)>>()))
    }})
                .collect();

        let verifying_key = StarkVerifyingKey {
            preprocessed: preprocessed
                .iter()
                .map(|(table, data)| {
                    (
                        table.clone(),
                        data.iter()
                            .map(|(size, (commit, _))| (*size, commit.clone()))
                            .collect(),
                    )
                })
                .collect(),
        };
        let proving_key = StarkProvingKey { preprocessed };

        self.proving_key = Some(proving_key);
        self.verifying_key = Some(verifying_key);
    }

    pub fn prove(
        &self,
        witness: &[(String, Vec<T>)],
        witgen_callback: WitgenCallback<T>,
    ) -> Result<Vec<u8>, String> {
        let circuit = PowdrCircuit::new((*self.analyzed).clone())
            .with_witgen_callback(witgen_callback)
            .with_phase_0_witness(witness);

        // #[cfg(debug_assertions)]
        // let circuit = circuit.with_preprocessed(self.get_preprocessed_matrix());

        // assert!(stage_0_publics.is_empty());

        let mut challenger = T::get_challenger();

        let proving_key = self.proving_key.as_ref();

        // let stage_0 = witness
        //     .iter()
        //     .into_group_map_by(|(name, _)| name.split("::").next().unwrap())
        //     .into_iter()
        //     .map(|(name, values)| {
        //         (
        //             name.to_string(),
        //             AirStage {
        //                 trace: generate_matrix(
        //                     values
        //                         .into_iter()
        //                         .map(|(name, values)| (name, values.as_ref())),
        //                 ),
        //                 public_values: vec![],
        //             },
        //         )
        //     })
        //     .collect();

        let proof = prove(proving_key, &circuit, witness, &mut challenger, &circuit);

        let mut challenger = T::get_challenger();

        let verifying_key = self.verifying_key.as_ref();

        let public_values = circuit.public_values_so_far();

        let public_values = public_values
            .into_iter()
            .map(|(name, values)| {
                (
                    name,
                    values
                        .into_iter()
                        .map(|v| {
                            v.into_iter()
                                .map(|v| v.expect("public value should be known"))
                                .collect()
                        })
                        .collect(),
                )
            })
            .collect();

        verify(
            verifying_key,
            &circuit,
            &mut challenger,
            &proof,
            public_values,
        )
        .unwrap();
        Ok(bincode::serialize(&proof).unwrap())
    }

    // verify the proof given the instances for each table, for each stage
    pub fn verify(
        &self,
        proof: &[u8],
        instances: BTreeMap<String, Vec<Vec<T>>>,
    ) -> Result<(), String> {
        let proof: Proof<T::Config> =
            bincode::deserialize(proof).map_err(|e| format!("Failed to deserialize proof: {e}"))?;

        let mut challenger = T::get_challenger();

        let verifying_key = self.verifying_key.as_ref();

        verify(
            verifying_key,
            &PowdrCircuit::new((*self.analyzed).clone()),
            &mut challenger,
            &proof,
            instances,
        )
        .map_err(|e| format!("Failed to verify proof: {e:?}"))
    }
}

#[cfg(test)]
mod tests {

    use std::iter::once;

    use powdr_number::{BabyBearField, GoldilocksField, Mersenne31Field};
    use powdr_pipeline::Pipeline;
    use test_log::test;

    use crate::{Commitment, FieldElementMap, Plonky3Prover, ProverData};

    /// Prove and verify execution over all supported fields
    fn run_test(pil: &str) {
        run_test_publics::<GoldilocksField>(pil, None);
        run_test_publics::<BabyBearField>(pil, None);
        run_test_publics::<Mersenne31Field>(pil, None);
    }

    fn run_test_publics<F: FieldElementMap>(pil: &str, malicious_publics: Option<Vec<F>>)
    where
        ProverData<F>: Send,
        Commitment<F>: Send,
    {
        let mut pipeline = Pipeline::<F>::default().from_pil_string(pil.to_string());

        let pil = pipeline.compute_optimized_pil().unwrap();
        let witness_callback = pipeline.witgen_callback().unwrap();
        let witness = pipeline.compute_witness().unwrap();
        let fixed = pipeline.compute_fixed_cols().unwrap();

        let mut prover = Plonky3Prover::new(pil, fixed);
        prover.setup();

        let proof = prover.prove(&witness, witness_callback);

        assert!(proof.is_ok());

        if let Some(publics) = malicious_publics {
            let publics = once(("Main".to_string(), vec![publics])).collect();
            prover.verify(&proof.unwrap(), publics).unwrap()
        }
    }

    #[test]
    fn add_baby_bear() {
        let content = r#"
        namespace Add(8);
            col witness x;
            col witness y;
            col witness z;
            x + y = z;
        "#;
        run_test_publics::<BabyBearField>(content, None);
    }

    #[test]
    fn public_values() {
        let content = "namespace Global(8); pol witness x; x * (x - 1) = 0; public out = x(7);";
        run_test(content);
    }

    #[test]
    #[should_panic = "not implemented: Unexpected expression: :oldstate"]
    fn public_reference() {
        let content = r#"
        namespace Global(8);
            col witness x;
            col witness y;
            public oldstate = x(0);
            x = 0;
            y = 1 + :oldstate;
        "#;
        run_test(content);
    }

    #[test]
    #[should_panic = "fri err: InvalidPowWitness"]
    fn public_inputs_malicious() {
        let content = r#"
        namespace Main(8);
            col witness x;
            col witness y;
            col witness z;
            y - 1 = 0;
            x = 0;
            x + y = z;

            public outz = z(7);
        "#;
        let gl_malicious_publics = Some(vec![GoldilocksField::from(0)]);
        run_test_publics(content, gl_malicious_publics);

        let bb_malicious_publics = Some(vec![BabyBearField::from(0)]);
        run_test_publics(content, bb_malicious_publics);

        let m31_malicious_publics = Some(vec![Mersenne31Field::from(0)]);
        run_test_publics(content, m31_malicious_publics);
    }

    #[test]
    #[should_panic = "No tables to prove"]
    fn empty() {
        let content = "namespace Global(8);";
        run_test(content);
    }

    #[test]
    fn add() {
        let content = r#"
        namespace Add(8);
            col witness x;
            col witness y;
            col witness z;
            x + y = z;
        "#;
        run_test(content);
    }

    #[test]
    fn fixed() {
        let content = r#"
        namespace Add(8);
            col witness x;
            col fixed y = [1, 0]*;
            x * y = y;
        "#;
        run_test(content);
    }

    #[test]
    fn two_tables() {
        // This test is a bit contrived but witgen wouldn't allow a more direct example
        let content = r#"
        namespace Add(8);
            col witness x;
            col witness y;
            col witness z;
            x = 0;
            y = 0;
            x + y = z;
            1 $ [ x, y, z ] in 1 $ [ Mul::x, Mul::y, Mul::z ];

        namespace Mul(16);
            col witness x;
            col witness y;
            col witness z;
            x * y = z;
        "#;
        run_test(content);
    }

    #[test]
    fn challenge() {
        let content = r#"
        let N: int = 8;
        
        namespace Global(N); 
            let alpha: expr = std::prelude::challenge(0, 41);
            let beta: expr = std::prelude::challenge(0, 42);
            col witness x;
            col witness stage(1) y;
            x = y + beta * alpha;
        "#;
        run_test(content);
    }

    #[test]
    #[should_panic = "no entry found for key"]
    fn stage_1_public() {
        // this currently fails because we try to extract the public values from the stage 0 witness only
        let content = r#"
        let N: int = 8;
        
        namespace Global(N); 
            let alpha: expr = std::prelude::challenge(0, 41);
            let beta: expr = std::prelude::challenge(0, 42);
            col witness stage(0) x;
            col witness stage(1) y;
            x = y + beta * alpha;

            public out = y(N - 1);
        "#;
        let malicious_publics = Some(vec![GoldilocksField::from(0)]);
        run_test_publics::<GoldilocksField>(content, malicious_publics);
    }

    #[test]
    fn polynomial_identity() {
        let content = "namespace Global(8); pol fixed z = [1, 2]*; pol witness a; a = z + 1;";
        run_test(content);
    }

    #[test]
    #[should_panic = "not implemented"]
    fn lookup() {
        let content = "namespace Global(8); pol fixed z = [0, 1]*; pol witness a; [a] in [z];";
        run_test(content);
    }
}<|MERGE_RESOLUTION|>--- conflicted
+++ resolved
@@ -12,11 +12,7 @@
 
 use powdr_executor::witgen::WitgenCallback;
 
-<<<<<<< HEAD
 use crate::{prove, verify, Proof, StarkProvingKey, StarkVerifyingKey};
-=======
-use crate::{prove_with_key, verify_with_key, Proof, StarkProvingKey, StarkVerifyingKey};
->>>>>>> e9fc9d52
 
 use p3_uni_stark::StarkGenericConfig;
 
@@ -127,7 +123,7 @@
                         None
                     } else {
                         let fixed = fixed_by_table.get(namespace.as_str());
-                    Some((namespace.to_string(), pil.committed_polys_in_source_order().iter().find_map(|(s, _)| s.degree).unwrap().iter().map(|size| {
+                    Some((namespace.to_string(), pil.committed_polys_in_source_order().find_map(|(s, _)| s.degree).unwrap().iter().map(|size| {
                     // get selector columns for public values
                     let publics = pil
                         .get_publics()
