use std::str::FromStr;
use std::collections::{BTreeSet};
use powdr_ast::parsed::{*, asm::*, types::*};
use powdr_number::{BigInt, BigUint};
use crate::{ParserContext, unescape_string};
use powdr_parser_util::Error;

grammar(ctx: &ParserContext);

extern {
    type Error = Error;
}

match {
    r"\s*" => { },
    r"//[^\n\r]*[\n\r]*" => { }, // Skip `// comments`
    r"/\*[^*]*\*+(?:[^/*][^*]*\*+)*/" => { },  // Skip `/* comments */`
    _,
}

pub PILFile: PILFile = {
    <PilStatement*> => PILFile(<>)
};

pub ASMModule: ASMModule = {
    (<ModuleStatement>)* => ASMModule { statements: <> }
};

ModuleStatement: ModuleStatement = {
    <MachineDefinition> => ModuleStatement::SymbolDefinition(<>),
    <LetStatementAtModuleLevel> => ModuleStatement::SymbolDefinition(<>),
    <EnumDeclaration> => ModuleStatement::SymbolDefinition(SymbolDefinition {
            name: <>.name.clone(),
            value: <>.into(),
        }),
    <StructDeclaration> => ModuleStatement::SymbolDefinition(SymbolDefinition {
            name: <>.name.clone(),
            value: <>.into(),
        }),
    <TraitDeclaration> => ModuleStatement::SymbolDefinition(SymbolDefinition {
            name: <>.name.clone(),
            value: SymbolValue::TraitDeclaration(<>),
        }),
    <Import> => ModuleStatement::SymbolDefinition(<>),
    <ModuleDefinition> => ModuleStatement::SymbolDefinition(<>),
}

ModuleDefinition: SymbolDefinition = {
    "mod" <name:Identifier> ";" => SymbolDefinition { name: name.clone(), value: Module::External(name).into() }, 
    "mod" <name:Identifier> "{" <module:ASMModule> "}" => SymbolDefinition { name, value: Module::Local(module).into() }
}

Import: SymbolDefinition = {
    "use" <path:SymbolPath> <name:( "as" <Identifier> )?> ";" =>
        SymbolDefinition {
            name: name.unwrap_or(path.name().clone().try_into().unwrap()),
            value: Import {path}.into()
        }
}

pub SymbolPath: SymbolPath = {
    <abs:"::"?> <parts:( <Part> "::" )*> <end:Part>  => {
        SymbolPath::from_parts([
            abs.map(|_| vec![Part::Named(String::new())]).unwrap_or_default(),
            parts,
            vec![end],
        ].concat())
    },
}

Part: Part = {
    "super" => Part::Super,
    <name:Identifier> => Part::Named(name),
}

// Same as SymbolPath plus we allow "::<...>" at the end.
GenericSymbolPath: (SymbolPath, Option<Vec<Type<Expression>>>) = {
    // If we "inline" SymbolPath here, we get an ambiguity error.
    <abs:"::"?> <parts:( <Part> "::" )*> <end:Part> <types:("::" "<" <TypeTermList> ">")?>  => (
        SymbolPath::from_parts([
            abs.map(|_| vec![Part::Named(String::new())]).unwrap_or_default(),
            parts,
            vec![end],
        ].concat()),
        types
    ),
}

/// Same as SymbolPath except that we do not allow 'int' and 'fe' to be parsed as identifiers.
TypeSymbolPath: SymbolPath = {
    <abs:"::"?> <parts:( <TypeSymbolPathPart> "::" )*> <end:TypeSymbolPathPart>  => {
        SymbolPath::from_parts([
            abs.map(|_| vec![Part::Named(String::new())]).unwrap_or_default(),
            parts,
            vec![end],
        ].concat())
    },
}

TypeSymbolPathPart: Part = {
    "super" => Part::Super,
    <name:NonSpecialIdentifier> => Part::Named(name),
}

LetStatementAtModuleLevel: SymbolDefinition = {
    "let" <name:GenericTypedName>  "=" <value:Expression> ";" =>
        SymbolDefinition {
            name: name.0,
            value: SymbolValue::Expression(TypedExpression{ e: value, type_scheme: name.1 })
        }
}

// ---------------------------- PIL part -----------------------------

pub PilStatement = {
    Include,
    Namespace,
    LetStatement,
    PolynomialDefinition,
    PublicDeclaration,
    PolynomialConstantDeclaration,
    PolynomialConstantDefinition,
    PolynomialCommitDeclaration,
    <start:@L> <decl:EnumDeclaration> <end:@R> => PilStatement::EnumDeclaration(ctx.source_ref(start, end), decl),
<<<<<<< HEAD
    <start:@L> <decl:StructDeclaration> <end:@R> => PilStatement::StructDeclaration(ctx.source_ref(start, end), decl),
=======
    <start:@L> <decl:TraitDeclaration> <end:@R> => PilStatement::TraitDeclaration(ctx.source_ref(start, end), decl),
>>>>>>> 82cfdb4b
    PlookupIdentityStatement,
    PermutationIdentityStatement,
    ConnectIdentityStatement,
    ExpressionStatement,
};

Include: PilStatement = {
    <start:@L> "include" <file:StringLiteral> <end:@R> ";" => PilStatement::Include(ctx.source_ref(start, end), file)
};

Namespace: PilStatement = {
    <start:@L> "namespace" <name:(SymbolPath)?> <pol_degree:("(" <Expression> ")")?> <end:@R> ";"
        => PilStatement::Namespace(ctx.source_ref(start, end), name.unwrap_or_default(), pol_degree)
}

LetStatement: PilStatement = {
    <start:@L> "let" <name:GenericTypedName> <expr:( "=" <Expression> )?> <end:@R> ";" =>
        PilStatement::LetStatement(ctx.source_ref(start, end), name.0, name.1, expr)
}

PolynomialDefinition: PilStatement = {
    <start:@L> PolCol <id:Identifier> "=" <expr:Expression> <end:@R> ";" => PilStatement::PolynomialDefinition(ctx.source_ref(start, end), id, expr)
}

PublicDeclaration: PilStatement = {
    <start:@L> "public" <id:Identifier> "="
        <poly:NamespacedPolynomialReference>
        <expr1:("[" <Expression> "]")?>
        "(" <expr2:Expression> ")" <end:@R> ";" => PilStatement::PublicDeclaration(ctx.source_ref(start, end), id, poly, expr1, expr2)
}

PolynomialConstantDeclaration: PilStatement = {
    <start:@L> PolCol ConstantFixed <list:PolynomialNameList> <end:@R> ";" => PilStatement::PolynomialConstantDeclaration(ctx.source_ref(start, end), list)
}

PolynomialConstantDefinition: PilStatement = {
    <start:@L> PolCol ConstantFixed <id:Identifier> <def:FunctionDefinition> <end:@R> ";"
        => PilStatement::PolynomialConstantDefinition(ctx.source_ref(start, end), id, def)
}

FunctionDefinition: FunctionDefinition = {
    <start:@L> "(" <params:ParameterList> ")" <body:BlockExpression> <end:@R> => FunctionDefinition::Expression(Expression::LambdaExpression(ctx.source_ref(start, end), LambdaExpression{kind: FunctionKind::Pure, params, body})),
    <start:@L> "=" <array:ArrayLiteralExpression> <end:@R> => FunctionDefinition::Array(array),
}

ParameterList: Vec<Pattern> = {
    PatternList
}

ArrayLiteralExpression: ArrayExpression = {
    <ArrayLiteralExpression> "+" <ArrayLiteralTerm> => ArrayExpression::concat(<>),
    ArrayLiteralTerm,
}

ArrayLiteralTerm: ArrayExpression = {
    "[" <ExpressionList> "]" => ArrayExpression::value(<>),
    "[" <ExpressionList> "]" "*" => ArrayExpression::repeated_value(<>),
}

PolynomialCommitDeclaration: PilStatement = {
    <start:@L> PolCol CommitWitness <stage:Stage?> <list:PolynomialNameList> <end:@R> ";" => PilStatement::PolynomialCommitDeclaration(ctx.source_ref(start, end), stage, list, None),
    <start:@L> PolCol CommitWitness <stage:Stage?> <name:PolynomialName> "(" <params:ParameterList> ")" "query" <body:BoxedExpression> <end:@R> ";"
     => PilStatement::PolynomialCommitDeclaration(
        ctx.source_ref(start, end),
        stage,
        vec![name],
        Some(FunctionDefinition::Expression(Expression::LambdaExpression(ctx.source_ref(start, end), LambdaExpression{kind: FunctionKind::Query, params, body})))
    )
}

Stage: u32 = {
    "stage" "(" <Number> ")" => u32::try_from(<>).unwrap()
}

PolynomialNameList: Vec<PolynomialName> = {
    <mut list:( <PolynomialName> "," )*> <end:PolynomialName>  => { list.push(end); list }
}

PolynomialName: PolynomialName = {
    <name:Identifier> <array_size:( "[" <Expression> "]" )?> => PolynomialName{<>}
}

PlookupIdentityStatement: PilStatement = {
    <PlookupIdentity> ";"
}

PlookupIdentity: PilStatement = {
    <start:@L> <se1:SelectedExpressions> "in" <se2:SelectedExpressions> <end:@R> => PilStatement::PlookupIdentity(ctx.source_ref(start, end), se1, se2)
}

SelectedExpressions: SelectedExpressions<Expression> = {
    <selector:(<Expression> "$")?> <expr:Expression> => SelectedExpressions{selector, expressions: Box::new(expr)},
}

PermutationIdentityStatement: PilStatement = {
    <PermutationIdentity> ";"
}

PermutationIdentity: PilStatement = {
    <start:@L> <se1:SelectedExpressions> "is" <se2:SelectedExpressions> <end:@R> => PilStatement::PermutationIdentity(ctx.source_ref(start, end), se1, se2)
}

ConnectIdentityStatement: PilStatement = {
    <ConnectIdentity> ";"
}

ConnectIdentity: PilStatement = {
    <start:@L> "[" <list1:ExpressionList> "]" "connect" "[" <list2:ExpressionList> "]" <end:@R> => PilStatement::ConnectIdentity(ctx.source_ref(start, end), list1, list2)
}

ExpressionStatement: PilStatement = {
    <ExpressionStatementWithoutSemicolon> ";"
}

ExpressionStatementWithoutSemicolon: PilStatement = {
    <start:@L> <expr:Expression> <end:@R> => PilStatement::Expression(ctx.source_ref(start, end), expr)
}

PolCol = {
    "pol", "col"
} 

CommitWitness = {
    "commit", "witness"
} 

ConstantFixed = {
    "constant", "fixed"
}

GenericTypedName: (String, Option<TypeScheme<Expression>>) = {
    <name:Identifier> => (name, None),
    <vars:("<" <TypeVarBounds> ">")?> <name:Identifier> <ty:(":" <Type>)> =>
        (name, Some(TypeScheme{ vars: vars.unwrap_or_default(), ty }))
}


// ---------------------------- ASM part -----------------------------

MachineDefinition: SymbolDefinition = {
    "machine" <name:Identifier> <params:MachineParams> <properties:("with" <MachineProperties>)?> "{" <statements:(MachineStatement)*> "}" => SymbolDefinition { name, value: Machine { params, properties: properties.unwrap_or_default(), statements}.into() },
}

MachineProperties: MachineProperties = {
    <start:@L> <mut list:( <MachineProperty> "," )*> <last:MachineProperty> ","? <end:@R> =>? {
        list.push(last);
        Ok(MachineProperties::try_from_prop_list(ctx.source_ref(start, end), list)?)
    }
}

MachineProperty: (String, Expression) = {
    <name:Identifier> ":" <value:Expression> => (name, value),
}

MachineParams: MachineParams = {
    => MachineParams::default(),
    "(" ")" => MachineParams::default(),
    <start:@L> "(" <mut list:( <Param> "," )*> <last:Param> ","? ")" <end:@R> =>? {
        list.push(last);
        Ok(MachineParams::try_from_params(ctx.source_ref(start, end), list)?)
    }
}

MachineStatement: MachineStatement = {
    Submachine,
    RegisterDeclaration,
    InstructionDeclaration,
    LinkDeclarationStatement,
    PilStatementInMachine,
    FunctionDeclaration,
    OperationDeclaration,
}

PilStatementInMachine: MachineStatement = {
    <start:@L> <stmt:PilStatement> <end:@R> => MachineStatement::Pil(ctx.source_ref(start, end), stmt)
}

Submachine: MachineStatement = {
    <start:@L> <path:SymbolPath> <id:Identifier> <args:("(" <ExpressionList> ")")?> <end:@R> ";" => MachineStatement::Submachine(ctx.source_ref(start, end), path, id, args.unwrap_or_default()),
}

pub RegisterDeclaration: MachineStatement = {
    // TODO default update
    <start:@L> "reg" <id:Identifier> <flag:( "[" <RegisterFlag> "]" )?> <end:@R> ";" => MachineStatement::RegisterDeclaration(ctx.source_ref(start, end), id, flag)

}

RegisterFlag: RegisterFlag = {
    "@pc" => RegisterFlag::IsPC,
    "<=" => RegisterFlag::IsAssignment,
    "@r" => RegisterFlag::IsReadOnly,
}

pub InstructionDeclaration: MachineStatement = {
    <start:@L> "instr" <id:Identifier> <instr:Instruction> <end:@R> => MachineStatement::InstructionDeclaration(ctx.source_ref(start, end), id, instr)
}

pub Instruction: Instruction = {
    <params:Params> <links:(<LinkDeclaration>)*> <body:InstructionBody> => Instruction { params, body, links },
    <params:Params> <links:(<LinkDeclaration>)+> ";" => Instruction { params, body: InstructionBody(vec![]), links },
}

pub LinkDeclarationStatement: MachineStatement = {
    <start:@L> <link:LinkDeclaration> <end:@R> ";" => MachineStatement::LinkDeclaration(ctx.source_ref(start, end), link),
}

pub LinkDeclaration: LinkDeclaration = {
    "link" <flag:LinkFlag> "=>" <link:Expression> =>? Ok(LinkDeclaration { flag, link: link.try_into()?, is_permutation: false, }),
    "link" <flag:LinkFlag> "~>" <link:Expression> =>? Ok(LinkDeclaration { flag, link: link.try_into()?, is_permutation: true, }),
}

pub LinkFlag: Expression = {
    "if" <Expression>,
    => 1.into(),
}

pub InstructionBody: InstructionBody = {
    "{}" => InstructionBody(vec![]),
    "{" <InstructionBodyElements> "}" => InstructionBody(<>),
}

InstructionBodyElements: Vec<PilStatement> = {
    <mut list:( <InstructionBodyElement> "," )*> <end:InstructionBodyElement>  => { list.push(end); list },
    => vec![]
}

InstructionBodyElement: PilStatement = {
    PlookupIdentity,
    PermutationIdentity,
    ExpressionStatementWithoutSemicolon,
}

Params: Params<Param> = {
    <_input: ParamList> "->" <output: ParamList> => Params::new(_input, output),
    // we can ommit the arrow if there are no outputs
    <_input: ParamList> => Params::new(_input, vec![])
}

ParamList: Vec<Param> = {
    => vec![],
    <mut list:( <Param> "," )*> <end:Param>  => { list.push(end); list }
}

Param: Param = {
    <name: Identifier> <index:("[" <Number> "]")?> <ty:(":" <SymbolPath>)?> => Param{<>}
}

FunctionDeclaration: MachineStatement = {
    <start:@L> "function" <id:Identifier> <params:Params> "{" <stmt:(<FunctionStatement>)*> "}" <end:@R> => MachineStatement::FunctionDeclaration(ctx.source_ref(start, end), id, params, stmt)
}

OperationDeclaration: MachineStatement = {
    <start:@L> "operation" <id:Identifier> <op:OperationId> <params:Params> <end:@R> ";" => MachineStatement::OperationDeclaration(ctx.source_ref(start, end), id, op, params)
}

OperationId: OperationId = {
    "<" <id:Number> ">" => OperationId { id: Some(id.into()) },
    => OperationId { id: None }
}

pub FunctionStatement: FunctionStatement = {
    AssignmentStatement,
    LabelStatement,
    DebugDirectiveStatement,
    ReturnStatement,
    InstructionStatement,
}

AssignmentStatement: FunctionStatement = {
    <start:@L> <ids:IdentifierList> <op:AssignOperator> <expr:BoxedExpression> <end:@R> ";" => FunctionStatement::Assignment(ctx.source_ref(start, end), ids, op, expr)
}

IdentifierList: Vec<String> = {
    <mut list:( <Identifier> "," )*> <end:Identifier>  => { list.push(end); list },
    => vec![]
}

AssignOperator: Option<Vec<AssignmentRegister>> = {
    "<==" => None,
    "<=" <AssignmentRegisterList> "=" => Some(<>)
}

AssignmentRegisterList: Vec<AssignmentRegister> = {
    <mut list:( <AssignmentRegister> "," )*> <end:AssignmentRegister>  => { list.push(end); list },
    => vec![]
}

AssignmentRegister: AssignmentRegister = {
    <Identifier> => AssignmentRegister::Register(<>),
    "_" => AssignmentRegister::Wildcard,
}

ReturnStatement: FunctionStatement = {
    <start:@L> "return" <list:ExpressionList> <end:@R> ";" => FunctionStatement::Return(ctx.source_ref(start, end), list)
}

InstructionStatement: FunctionStatement = {
    <start:@L> <id:Identifier> <list:ExpressionList> <end:@R> ";" => FunctionStatement::Instruction(ctx.source_ref(start, end), id, list)
}

DebugDirectiveStatement: FunctionStatement = {
    <start:@L> ".debug" "file" <n:UnsignedInteger> <d:StringLiteral> <f:StringLiteral> <end:@R> ";"
        => FunctionStatement::DebugDirective(ctx.source_ref(start, end), DebugDirective::File(n.try_into().unwrap(), d, f)),
    <start:@L> ".debug" "loc" <f:UnsignedInteger> <line:UnsignedInteger> <col:UnsignedInteger> <end:@R> ";"
        => FunctionStatement::DebugDirective(ctx.source_ref(start, end), DebugDirective::Loc(f.try_into().unwrap(), line.try_into().unwrap(), col.try_into().unwrap())),
    <start:@L> ".debug" "insn" <insn:StringLiteral> <end:@R> ";"
        => FunctionStatement::DebugDirective(ctx.source_ref(start, end), DebugDirective::OriginalInstruction(insn)),
}

LabelStatement: FunctionStatement = {
    <start:@L> <id:Identifier> ":" <end:@R> => FunctionStatement::Label(ctx.source_ref(start, end), id)
}

// ---------------------------- Expressions -----------------------------

ExpressionList: Vec<Expression> = {
    => vec![],
    <mut list:( <Expression> "," )*> <end:Expression>  => { list.push(end); list }
}

Expression: Expression = {
    BoxedExpression => *<>,
}

BoxedExpression: Box<Expression> = {
    LambdaExpression,
}

LambdaExpression: Box<Expression> = {
    <start:@L> <kind:FunctionKind> "||" <body:BoxedExpression> <end:@R> => ctx.to_expr_with_source_ref(LambdaExpression{kind, params: vec![], body}, start, end),
    <start:@L> <kind:FunctionKind> "|" <params:ParameterList> "|" <body:BoxedExpression> <end:@R> => ctx.to_expr_with_source_ref(LambdaExpression{kind, params, body}, start, end),
    LogicalOr
}

FunctionKind: FunctionKind = {
    => FunctionKind::Pure,
    "query" => FunctionKind::Query,
    "constr" => FunctionKind::Constr,
}

LogicalOr: Box<Expression> = {
    <start:@L> <left:LogicalOr> "||" <right:LogicalAnd> <end:@R> => ctx.to_expr_with_source_ref(BinaryOperation { left, op: BinaryOperator::LogicalOr, right }, start, end),
    LogicalAnd,
}

LogicalAnd: Box<Expression> = {
    <start:@L> <left:LogicalAnd> "&&" <right:Comparison> <end:@R> => ctx.to_expr_with_source_ref(BinaryOperation { left, op: BinaryOperator::LogicalAnd, right }, start, end),
    Comparison,
}

Comparison: Box<Expression> = {
    <start:@L> <left:BinaryOr> <op:ComparisonOp> <right:BinaryOr> <end:@R> => ctx.to_expr_with_source_ref(BinaryOperation { left, op: op, right }, start, end),
    BinaryOr
}

ComparisonOp: BinaryOperator = {
    "<" => BinaryOperator::Less,
    "<=" => BinaryOperator::LessEqual,
    "==" => BinaryOperator::Equal,
    "=" => BinaryOperator::Identity,
    "!=" => BinaryOperator::NotEqual,
    ">=" => BinaryOperator::GreaterEqual,
    ">" => BinaryOperator::Greater,
}

BinaryOr: Box<Expression> = {
    <start:@L> <left:BinaryOr> <op:BinaryOrOp> <right:BinaryXor> <end:@R> => ctx.to_expr_with_source_ref(BinaryOperation { left, op, right }, start, end),
    BinaryXor,
}

BinaryOrOp: BinaryOperator = {
    "|" => BinaryOperator::BinaryOr,
}

BinaryXor: Box<Expression> = {
    <start:@L> <left:BinaryXor> <op:BinaryXorOp> <right:BinaryAnd> <end:@R> => ctx.to_expr_with_source_ref(BinaryOperation { left, op, right }, start, end),
    BinaryAnd,
}

BinaryXorOp: BinaryOperator = {
    "^" => BinaryOperator::BinaryXor,
}

BinaryAnd: Box<Expression> = {
    <start:@L> <left:BinaryAnd> <op:BinaryAndOp> <right:BitShift> <end:@R> => ctx.to_expr_with_source_ref(BinaryOperation { left, op, right }, start, end),
    BitShift,
}

BinaryAndOp: BinaryOperator = {
    "&" => BinaryOperator::BinaryAnd,
}

BitShift: Box<Expression> = {
    <start:@L> <left:BitShift> <op:BitShiftOp> <right:Sum> <end:@R> => ctx.to_expr_with_source_ref(BinaryOperation { left, op, right }, start, end),
    Sum,
}

BitShiftOp: BinaryOperator = {
    "<<" => BinaryOperator::ShiftLeft,
    ">>" => BinaryOperator::ShiftRight,
}

Sum: Box<Expression> = {
    <start:@L> <left:Sum> <op:SumOp> <right:Product> <end:@R> => ctx.to_expr_with_source_ref(BinaryOperation { left, op, right }, start, end),
    Product,
}

SumOp: BinaryOperator = {
    "+" => BinaryOperator::Add,
    "-" => BinaryOperator::Sub,
}

Product: Box<Expression> = {
    <start:@L> <left:Product> <op:ProductOp> <right:Power> <end:@R> => ctx.to_expr_with_source_ref(BinaryOperation { left, op, right }, start, end),
    Power,
}

ProductOp: BinaryOperator = {
    "*" => BinaryOperator::Mul,
    "/" => BinaryOperator::Div,
    "%" => BinaryOperator::Mod,
}

Power: Box<Expression> = {
    <start:@L> <left:Term> <op:PowOp> <right:Power> <end:@R> => ctx.to_expr_with_source_ref(BinaryOperation { left, op, right }, start, end),
    Unary,
}

PowOp: BinaryOperator = {
    "**" => BinaryOperator::Pow,
}

Unary: Box<Expression> = {
    <start:@L> <op:PrefixUnaryOp> <expr:PostfixUnary> <end:@R> => ctx.to_expr_with_source_ref(UnaryOperation{op, expr}, start, end),
    PostfixUnary,
}

PrefixUnaryOp: UnaryOperator = {
    "-" => UnaryOperator::Minus,
    "!" => UnaryOperator::LogicalNot,
}

PostfixUnary: Box<Expression> = {
    <start:@L> <t:Term> <op:PostfixUnaryOp> <end:@R> => ctx.to_expr_with_source_ref(UnaryOperation{op, expr: t}, start, end),
    Term,
}

PostfixUnaryOp: UnaryOperator = {
    "'" => UnaryOperator::Next,
}

Term: Box<Expression> = {
    <start:@L> <i:IndexAccess> <end:@R> => ctx.to_expr_with_source_ref(i, start, end),
    <start:@L> <fa:FieldAccess> <end:@R> => ctx.to_expr_with_source_ref(fa, start, end),
    <start:@L> <f:FunctionCall> <end:@R> => ctx.to_expr_with_source_ref(f, start, end),
    <start:@L> <i:ConstantIdentifier> <end:@R> => ctx.to_expr_with_source_ref(NamespacedPolynomialReference::from_identifier(i), start, end),
    <start:@L> <g:GenericReference> <end:@R> => ctx.to_expr_with_source_ref(g, start, end),
    <start:@L> <p:PublicIdentifier> <end:@R> => Box::new(Expression::PublicReference(ctx.source_ref(start, end), p)),
    <start:@L> <value:Number> <end:@R> => ctx.to_expr_with_source_ref(Number {value: value.into(), type_: None}, start, end),
    <start:@L> <s:StringLiteral> <end:@R> => Box::new(Expression::String(ctx.source_ref(start, end), s)),
    MatchExpression,
    IfExpression,
    BlockExpression,
    StructExpression,
    <start:@L> "[" <items:ExpressionList> "]" <end:@R> => ctx.to_expr_with_source_ref(ArrayLiteral{items}, start, end),
    <start:@L> "(" <head:Expression> "," <tail:ExpressionList> ")" <end:@R> => { let mut list = vec![head]; list.extend(tail); Box::new(Expression::Tuple(ctx.source_ref(start, end), list)) },
    <start:@L> "(" ")" <end:@R> => Box::new(Expression::Tuple(ctx.source_ref(start, end), vec![])),
    "(" <BoxedExpression> ")",
    <start:@L> "${" <b:BoxedExpression> "}" <end:@R> => Box::new(Expression::FreeInput(ctx.source_ref(start, end), b))
}

IndexAccess: IndexAccess = {
    <array:Term> "[" <index:BoxedExpression> "]" => IndexAccess{<>},
}

FieldAccess: FieldAccess = {
    <object:Term> "->" <field:Identifier> => FieldAccess{object, field},
}

FunctionCall: FunctionCall = {
    <function:Term> "(" <arguments:ExpressionList> ")" => FunctionCall {<>},
}

NamespacedPolynomialReference: NamespacedPolynomialReference = {
    <SymbolPath> => <>.into(),
    <namespace:Identifier> "." <name:Identifier> => SymbolPath::from_parts([namespace, name].into_iter().map(Part::Named)).into(),
}

GenericReference: NamespacedPolynomialReference = {
    <namespace:Identifier> "." <name:Identifier> => SymbolPath::from_parts([namespace, name].into_iter().map(Part::Named)).into(),
    <path:GenericSymbolPath> => NamespacedPolynomialReference{path: path.0, type_args: path.1},
}

MatchExpression: Box<Expression> = {
    <start:@L> "match" <scrutinee:BoxedExpression> "{" <arms:MatchArms> "}" <end:@R> => ctx.to_expr_with_source_ref(MatchExpression{scrutinee, arms}, start, end),
}

MatchArms: Vec<MatchArm> = {
    => vec![],
    <mut list:( <MatchArm> "," )*> <end:MatchArm> ","?  => { list.push(end); list }
}

MatchArm: MatchArm = {
    <pattern:Pattern> "=>" <value: Expression> => MatchArm{pattern, value},
}

IfExpression: Box<Expression> = {
    <start:@L> "if" <condition:BoxedExpression>
        <body:BlockExpression>
        "else"
        <else_body:BlockExpression>
        <end:@R> => ctx.to_expr_with_source_ref(IfExpression{condition, body, else_body}, start, end),
}

StructExpression: Box<Expression> = {
    <start:@L> <name:Identifier> "with" "{" <fields:StructExpressionList> "}" <end:@R> => ctx.to_expr_with_source_ref(StructExpression{name, fields}, start, end),
}



StructExpressionList: Vec<NamedExpression<Expression>> = {
    => Vec::new(),
    <mut fields:(<NamedExpression> ",")*> <end:NamedExpression> ","? => {
        fields.push(end);
        fields
    }
}

NamedExpression: NamedExpression<Expression> = {
    <name:Identifier> ":" <expr:BoxedExpression> => NamedExpression { name, expr }
}

BlockExpression: Box<Expression> = {
    <start:@L> "{" <statements:StatementInsideBlock*> <expr:BoxedExpression?> "}" <end:@R> => ctx.to_expr_with_source_ref(BlockExpression{statements, expr}, start, end),
}

StatementInsideBlock: StatementInsideBlock = {
    "let" <pattern:Pattern> <value:("=" <Expression>)?> ";" => StatementInsideBlock::LetStatement(LetStatementInsideBlock{<>}),
    <Expression> ";" => StatementInsideBlock::Expression(<>),
}

// ---------------------------- Pattern -----------------------------

Pattern: Pattern = {
    <start:@L> "_" <end:@R> => Pattern::CatchAll(ctx.source_ref(start, end)),
    <start:@L> <n:Number> <end:@R> => Pattern::Number(ctx.source_ref(start, end), n.into()),
    <start:@L> "-" <n:Number> <end:@R> => Pattern::Number(ctx.source_ref(start, end), -BigInt::from(n)),
    <start:@L> <l:StringLiteral> <end:@R> => Pattern::String(ctx.source_ref(start, end), l),
    TuplePattern,
    ArrayPattern,
    // We never parse Pattern::Variable directly. Instead, we
    // parse all identifiers (and symbol paths) as Pattern::Enum.
    // At symbol resolution stage, single identifiers that do not
    // exist in the current scope are then turned into Pattern::Variable
    // to allow `match x { (y, None) => ... }` to bind the first component
    // to `y` and match the enum variant `None` at the same time.
    EnumPattern,
    StructPattern,
}

PatternIncludingEllipsis: Pattern = {
    Pattern => <>,
    <start:@L> ".." <end:@R> => Pattern::Ellipsis(ctx.source_ref(start, end)),
}

TuplePattern: Pattern = {
    <start:@L> "(" ")" <end:@R> => Pattern::Tuple(ctx.source_ref(start, end), vec![]),
    <start:@L> "(" <mut items:(<Pattern> ",")+> <last:Pattern> ")" <end:@R> => Pattern::Tuple(ctx.source_ref(start, end), {items.push(last); items})
}

ArrayPattern: Pattern = {
    <start:@L> "[" "]" <end:@R> => Pattern::Array(ctx.source_ref(start, end), vec![]),
    <start:@L> "[" <mut items:(<PatternIncludingEllipsis> ",")*> <last:PatternIncludingEllipsis> "]" <end:@R> => Pattern::Array(ctx.source_ref(start, end), {items.push(last); items})
}

EnumPattern: Pattern = {
    <start:@L> <n:SymbolPath> <items:( "(" <PatternList> ")" )?> <end:@R> => Pattern::Enum(ctx.source_ref(start, end), n, items)
}

// Temporary using SymbolPath{} as an empty struct pattern to avoid ambiguity with EnumPattern
StructPattern: Pattern = {
    <start:@L> <sp:SymbolPath> "{" <fields:StructPatternList?> "}" <end:@R> => Pattern::Struct(ctx.source_ref(start, end), sp, fields),
}

StructPatternList: Vec<(Option<String>, Pattern)> = {
    <mut list:(<NamedPattern> ",")*> <start:@L> ".." <end:@R> => {
        list.push((None, Pattern::Ellipsis(ctx.source_ref(start, end))));
        list
    },
    <mut list:(<NamedPattern> ",")*> <last:NamedPattern> => {
        list.push(last);
        list
    },
}

NamedPattern: (Option<String>, Pattern) = {
    <name:( <Identifier> ":")?> <pattern:Pattern> => (name, pattern)
}

PatternList: Vec<Pattern> = {
    <mut list:( <Pattern> "," )*> <end:Pattern>  => { list.push(end); list },
    => vec![]
}

// ---------------------------- Trait/Impl Declaration -----------------------------

TraitDeclaration: TraitDeclaration<Expression> = {
    "trait" <name:Identifier> <type_vars:("<" <TraitVars> ">")> "{" <functions:TraitFunctions> "}" => TraitDeclaration { name, type_vars, functions }
}

TraitVars: Vec<String> = {
    <mut list:( <TypeVar> "," )*> <end:TypeVar> ","?  => { list.push(end); list }
}

TraitFunctions: Vec<TraitFunction<Expression>> = {
    => vec![],
    <mut list:( <TraitFunction> "," )*> <end:TraitFunction> ","  => { list.push(end); list }
}

TraitFunction: TraitFunction<Expression> = {
    <name:Identifier> ":" <params:TypeTermList> "->" <value:TypeTermBox> => TraitFunction { name, ty: Type::Function(FunctionType{params, value}) }
}


// ---------------------------- Type Declarations -----------------------------

EnumDeclaration: EnumDeclaration<Expression> = {
    "enum" <name:Identifier> <type_vars:("<" <TypeVarBounds> ">")?> "{" <variants:EnumVariants> "}"
        => EnumDeclaration{name, type_vars: type_vars.unwrap_or_default(), variants}
}

EnumVariants: Vec<EnumVariant<Expression>> = {
    => vec![],
    <mut list:( <EnumVariant> "," )*> <end:EnumVariant> ","?  => { list.push(end); list }
}

EnumVariant: EnumVariant<Expression> = {
    <name:Identifier> <fields:("(" <TypeTermList> ")")?> => EnumVariant{<>}
}

StructDeclaration: StructDeclaration<Expression> = {
    "struct" <name:Identifier> <type_vars:("<" <TypeVarBounds> ">")?> "{" <fields:StructFields> "}"
        => StructDeclaration{name, type_vars: type_vars.unwrap_or_default(), fields}
}

StructFields: Vec<(String, Type<Expression>)> = {
    => Vec::new(),
    <mut fields:(<StructField> "," )*> <end:StructField> ","? => {
        fields.push(end);
        fields
    }
}

StructField: (String, Type<Expression>) = {
    <name:Identifier> ":" <type_:TypeTerm> => (name, type_)
}

// ---------------------------- Type Names -----------------------------

pub Type: Type<Expression> = {
    <params:TypeTermList> "->" <value:TypeTermBox> => Type::Function(FunctionType{<>}),
    TypeTerm
}

TypeTermList: Vec<Type<Expression>> = {
    => vec![],
    <mut list:( <TypeTerm> "," )*> <end:TypeTerm>  => { list.push(end); list }
}

TypeTermBox: Box<Type<Expression>> = {
    TypeTerm => Box::new(<>)
}

TypeTerm: Type<Expression> = {
    // The parser parses all identifiers as NamedTypes, some are translated
    // to TypeVars later.
    TypeSymbolPath ("<" <TypeTermList> ">")? => Type::NamedType(<>),
    "!" => Type::Bottom,
    "bool" => Type::Bool,
    "int" => Type::Int,
    "fe" => Type::Fe,
    "string" => Type::String,
    "col" => Type::Col,
    "expr" => Type::Expr,
    <base:TypeTerm> "[" <length:Expression?> "]" => Type::Array(ArrayType{base: Box::new(base), length}),
    "(" <mut items:( <TypeTerm> "," )+> <end:TypeTerm> ")" => { items.push(end); Type::Tuple(TupleType{items}) },
    "(" ")" => Type::Tuple(TupleType{items: vec![]}),
    "(" <Type> ")",
}

TypeVar: String = {
    UppercaseIdentifier => <>,
}


// bounds should be SymbolPaths in the future.
pub TypeVarBounds: TypeBounds = {
    => Default::default(),
    <list:( <TypeVarWithBounds> "," )*> <end:TypeVarWithBounds> => TypeBounds::new(list.into_iter().chain(std::iter::once(end)))
}

TypeVarWithBounds: (String, BTreeSet<String>) = {
    <TypeVar> <TypeBoundsList> => (<>)
}

TypeBoundsList: BTreeSet<String> = {
    => Default::default(),
    ":" <list:( <Identifier> "+" )*> <end:Identifier>  => list.into_iter().chain(std::iter::once(end)).collect(),
}


// ---------------------------- Terminals -----------------------------



StringLiteral: String = {
    r#""[^\\"\n\r]*(\\[tnfbrx'"\\0-9][^\\"\n\r]*)*""# => unescape_string(<>)
}

Identifier: String = {
    r"[a-z_][a-zA-Z$_0-9@]*" => <>.to_string(),
    UppercaseIdentifier,
    SpecialIdentifier => <>.to_string(),
}

NonSpecialIdentifier: String = {
    r"[a-z_][a-zA-Z$_0-9@]*" => <>.to_string(),
    UppercaseIdentifier => <>.to_string(),
}

UppercaseIdentifier: String = {
    r"[A-Z][a-zA-Z$_0-9@]*" => <>.to_string(),
}

// These identifier are special in the way that the lexer would treat them as keywords,
// but these keywords can never occur in a place where an identifier can be expected,
// so we allow them as identifiers as well.
SpecialIdentifier: &'input str = {
    "file",
    "loc",
    "insn",
    "int",
    "fe",
    "expr",
    "bool",
}

ConstantIdentifier: String = {
    r"%[a-zA-Z_][a-zA-Z$_0-9@]*" => <>.to_string(),
}

PublicIdentifier: String = {
    r":[a-zA-Z_][a-zA-Z$_0-9@]*" => <>.strip_prefix(":").unwrap().to_string()
}

Number: BigUint = {
    r"[0-9][0-9_]*" => BigUint::from_str(&<>.replace('_', "")).unwrap().into(),
    r"0x[0-9A-Fa-f][0-9A-Fa-f_]*" => BigUint::from_str_radix(&<>[2..].replace('_', ""), 16).unwrap().into(),
}

UnsignedInteger: BigUint = {
    r"[0-9][0-9_]*" => BigUint::from_str(&<>.replace('_', "")).unwrap(),
    r"0x[0-9A-Fa-f][0-9A-Fa-f_]*" => BigUint::from_str_radix(&<>[2..].replace('_', ""), 16).unwrap(),
}<|MERGE_RESOLUTION|>--- conflicted
+++ resolved
@@ -122,11 +122,8 @@
     PolynomialConstantDefinition,
     PolynomialCommitDeclaration,
     <start:@L> <decl:EnumDeclaration> <end:@R> => PilStatement::EnumDeclaration(ctx.source_ref(start, end), decl),
-<<<<<<< HEAD
     <start:@L> <decl:StructDeclaration> <end:@R> => PilStatement::StructDeclaration(ctx.source_ref(start, end), decl),
-=======
     <start:@L> <decl:TraitDeclaration> <end:@R> => PilStatement::TraitDeclaration(ctx.source_ref(start, end), decl),
->>>>>>> 82cfdb4b
     PlookupIdentityStatement,
     PermutationIdentityStatement,
     ConnectIdentityStatement,
