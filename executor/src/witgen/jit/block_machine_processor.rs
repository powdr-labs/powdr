--- conflicted
+++ resolved
@@ -173,25 +173,12 @@
 
     use powdr_number::GoldilocksField;
 
-<<<<<<< HEAD
-    use crate::{
-        constant_evaluator,
-        witgen::{
-            global_constraints,
-            jit::effect::Effect,
-            machines::{Connection, ConnectionKind, MachineParts},
-            range_constraints::RangeConstraint,
-            FixedData,
-=======
     use crate::witgen::{
         data_structures::mutable_state::MutableState,
         global_constraints,
-        jit::{
-            effect::Effect,
-            test_util::{format_code, read_pil},
->>>>>>> 2ad6c4fb
-        },
-        machines::{machine_extractor::MachineExtractor, KnownMachine, Machine},
+        jit::{effect::Effect, test_util::read_pil},
+        machines::{machine_extractor::MachineExtractor, KnownMachine},
+        FixedData,
     };
 
     use super::*;
@@ -266,28 +253,11 @@
             col witness sel, a, b, c;
             a + b = 0;
         ";
-<<<<<<< HEAD
-        let err_str = generate_for_block_machine(
-            input,
-            1,
-            0,
-            "Unconstrained::sel",
-            &["Unconstrained::a", "Unconstrained::b"],
-            &["Unconstrained::c"],
-        )
-        .err()
-        .unwrap();
-        assert!(err_str
-            .contains("Unable to derive algorithm to compute output value \"Unconstrained::c\""));
-=======
         let err_str = generate_for_block_machine(input, "Unconstrained", 2, 1)
             .err()
             .unwrap();
-        assert_eq!(
-            err_str,
-            "Unable to derive algorithm to compute output value \"Unconstrained::c\""
-        );
->>>>>>> 2ad6c4fb
+        assert!(err_str
+            .contains("Unable to derive algorithm to compute output value \"Unconstrained::c\""));
     }
 
     #[test]
