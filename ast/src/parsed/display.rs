use std::fmt::{Display, Formatter, Result};

use itertools::Itertools;

use crate::{
    indent,
    parsed::{BinaryOperator, UnaryOperator},
    write_indented_by, write_items, write_items_indented,
};

use self::types::{ArrayType, FunctionType, TupleType, TypeBounds};

use super::{asm::*, *};

impl Display for PILFile {
    fn fmt(&self, f: &mut Formatter<'_>) -> Result {
        write_items(f, &self.0)
    }
}

impl Display for ASMProgram {
    fn fmt(&self, f: &mut Formatter<'_>) -> Result {
        write!(f, "{}", self.main)
    }
}

impl Display for ASMModule {
    fn fmt(&self, f: &mut Formatter<'_>) -> Result {
        write_items(f, &self.statements)
    }
}

impl Display for ModuleStatement {
    fn fmt(&self, f: &mut Formatter<'_>) -> Result {
        match self {
            ModuleStatement::SymbolDefinition(symbol_def) => write!(f, "{symbol_def}"),
        }
    }
}

impl Display for SymbolDefinition {
    fn fmt(&self, f: &mut Formatter<'_>) -> Result {
        let SymbolDefinition { name, value } = self;
        match value {
            SymbolValue::Machine(m) => {
                write!(f, "machine {name}{m}")
            }
            SymbolValue::Import(i) => {
                write!(f, "{i} as {name};")
            }
            SymbolValue::Module(m @ Module::External(_)) => {
                write!(f, "mod {m}")
            }
            SymbolValue::Module(m @ Module::Local(_)) => {
                write!(f, "mod {name} {m}")
            }
            SymbolValue::Expression(TypedExpression { e, type_scheme }) => {
                write!(
                    f,
                    "let{} = {e};",
                    format_type_scheme_around_name(name, type_scheme)
                )
            }
            SymbolValue::TypeDeclaration(ty) => write!(f, "{ty}"),
            SymbolValue::TraitDeclaration(trait_decl) => write!(f, "{trait_decl}"),
        }
    }
}

impl Display for asm::TypeDeclaration {
    fn fmt(&self, f: &mut Formatter<'_>) -> Result {
        match self {
            asm::TypeDeclaration::Enum(e) => write!(f, "{e}"),
            asm::TypeDeclaration::Struct(s) => write!(f, "{s}"),
        }
    }
}

impl Display for Module {
    fn fmt(&self, f: &mut Formatter<'_>) -> Result {
        match self {
            Module::External(name) => write!(f, "{name};"),
            Module::Local(module) => {
                writeln!(f, "{{")?;
                write_items_indented(f, &module.statements)?;
                write!(f, "}}")
            }
        }
    }
}

impl Display for Import {
    fn fmt(&self, f: &mut Formatter<'_>) -> Result {
        write!(f, "use {}", self.path)
    }
}

impl Display for Machine {
    fn fmt(&self, f: &mut Formatter<'_>) -> Result {
        writeln!(f, "{}{} {{", &self.params, &self.properties)?;
        write_items_indented(f, &self.statements)?;
        write!(f, "}}")
    }
}

impl Display for MachineParams {
    fn fmt(&self, f: &mut Formatter<'_>) -> Result {
        let args = self.0.iter().join(", ");
        if !args.is_empty() {
            write!(f, "({args})")?;
        }
        Ok(())
    }
}

impl Display for MachineProperties {
    fn fmt(&self, f: &mut Formatter<'_>) -> Result {
        let props = self
            .degree
            .as_ref()
            .map(|s| format!("degree: {s}"))
            .into_iter()
            .chain(self.latch.as_ref().map(|s| format!("latch: {s}")))
            .chain(
                self.operation_id
                    .as_ref()
                    .map(|s| format!("operation_id: {s}")),
            )
            .chain(
                self.call_selectors
                    .as_ref()
                    .map(|s| format!("call_selectors: {s}")),
            )
            .join(", ");
        if !props.is_empty() {
            write!(f, " with {props}")?;
        }
        Ok(())
    }
}

impl Display for InstructionBody {
    fn fmt(&self, f: &mut Formatter<'_>) -> Result {
        write!(
            f,
            "{{ {} }}",
            self.0.iter().map(format_instruction_statement).format(", ")
        )
    }
}

fn format_instruction_statement(stmt: &PilStatement) -> String {
    match stmt {
        PilStatement::Expression(_, _)
        | PilStatement::PlookupIdentity(_, _, _)
        | PilStatement::PermutationIdentity(_, _, _)
        | PilStatement::ConnectIdentity(_, _, _) => {
            // statements inside instruction definition don't end in semicolon
            let mut s = format!("{stmt}");
            assert_eq!(s.pop(), Some(';'));
            s
        }
        _ => panic!("invalid statement inside instruction body: {stmt}"),
    }
}

impl Display for Instruction {
    fn fmt(&self, f: &mut Formatter<'_>) -> Result {
        write!(
            f,
            "{}{}{}",
            self.params.prepend_space_if_non_empty(),
            if self.links.is_empty() {
                "".to_string()
            } else {
                " ".to_string() + &self.links.iter().join(" ")
            },
            self.body
        )
    }
}

impl Display for LinkDeclaration {
    fn fmt(&self, f: &mut Formatter<'_>) -> Result {
        write!(
            f,
            "link {}{} {}",
            if self.flag == 1.into() {
                "".to_string()
            } else {
                format!("if {} ", self.flag)
            },
            if self.is_permutation { "~>" } else { "=>" },
            self.link,
        )
    }
}

impl Display for CallableRef {
    fn fmt(&self, f: &mut Formatter<'_>) -> Result {
        write!(
            f,
            "{}{}.{}({})",
            match &self.params.outputs[..] {
                [] => "".to_string(),
                [output] => format!("{output} = "),
                outputs => format!("({}) = ", outputs.iter().join(", ")),
            },
            self.instance,
            self.callable,
            self.params.inputs.iter().join(", ")
        )
    }
}

impl Display for MachineStatement {
    fn fmt(&self, f: &mut Formatter<'_>) -> Result {
        match self {
            MachineStatement::Pil(_, statement) => write!(f, "{statement}"),
            MachineStatement::Submachine(_, ty, name, args) => {
                let mut args = args.iter().join(", ");
                if !args.is_empty() {
                    args = format!("({args})");
                }
                write!(f, "{ty} {name}{args};")
            }
            MachineStatement::RegisterDeclaration(_, name, flag) => write!(
                f,
                "reg {}{};",
                name,
                flag.as_ref()
                    .map(|flag| format!("[{flag}]"))
                    .unwrap_or_default()
            ),
            MachineStatement::InstructionDeclaration(_, name, instruction) => {
                write!(f, "instr {name}{instruction}")
            }
            MachineStatement::LinkDeclaration(_, link) => {
                write!(f, "{link};")
            }
            MachineStatement::FunctionDeclaration(_, name, params, statements) => {
                write!(
                    f,
                    "function {name}{} {{\n{}\n}}",
                    params.prepend_space_if_non_empty(),
                    statements.iter().format("\n")
                )
            }
            MachineStatement::OperationDeclaration(_, name, operation_id, params) => {
                let params_str = params.prepend_space_if_non_empty();
                write!(f, "operation {name}{operation_id}{params_str};")
            }
        }
    }
}

impl Display for OperationId {
    fn fmt(&self, f: &mut Formatter<'_>) -> Result {
        match &self.id {
            Some(id) => write!(f, "<{id}>"),
            None => write!(f, ""),
        }
    }
}

impl Display for AssignmentRegister {
    fn fmt(&self, f: &mut Formatter<'_>) -> Result {
        write!(
            f,
            "{}",
            match self {
                Self::Register(r) => r.to_string(),
                Self::Wildcard => "_".to_string(),
            }
        )
    }
}

impl Display for FunctionStatement {
    fn fmt(&self, f: &mut Formatter<'_>) -> Result {
        match self {
            FunctionStatement::Assignment(_, write_regs, assignment_reg, expression) => write!(
                f,
                "{} <={}= {};",
                write_regs.join(", "),
                assignment_reg
                    .as_ref()
                    .map(|s| s.iter().format(", ").to_string())
                    .unwrap_or_default(),
                expression
            ),
            FunctionStatement::Instruction(_, name, inputs) => write!(
                f,
                "{}{};",
                name,
                if inputs.is_empty() {
                    "".to_string()
                } else {
                    format!(" {}", inputs.iter().format(", "))
                }
            ),
            FunctionStatement::Label(_, name) => write!(f, "{name}:"),
            FunctionStatement::DebugDirective(_, dir) => write!(f, "{dir}"),
            FunctionStatement::Return(_, values) => write!(
                f,
                "return{};",
                if values.is_empty() {
                    "".to_string()
                } else {
                    format!(" {}", values.iter().format(", "))
                }
            ),
        }
    }
}

impl Display for DebugDirective {
    fn fmt(&self, f: &mut Formatter<'_>) -> Result {
        match self {
            DebugDirective::File(nr, path, file) => {
                write!(f, ".debug file {nr} {} {};", quote(path), quote(file))
            }
            DebugDirective::Loc(file, line, col) => {
                write!(f, ".debug loc {file} {line} {col};")
            }
            DebugDirective::OriginalInstruction(insn) => {
                write!(f, ".debug insn \"{insn}\";")
            }
        }
    }
}

impl Display for RegisterFlag {
    fn fmt(&self, f: &mut Formatter<'_>) -> Result {
        match self {
            RegisterFlag::IsPC => write!(f, "@pc"),
            RegisterFlag::IsAssignment => write!(f, "<="),
            RegisterFlag::IsReadOnly => write!(f, "@r"),
        }
    }
}

impl<T: Display> Display for Params<T> {
    fn fmt(&self, f: &mut Formatter<'_>) -> Result {
        write!(
            f,
            "{}{}{}",
            self.inputs.iter().format(", "),
            if self.outputs.is_empty() {
                ""
            } else if self.inputs.is_empty() {
                "-> "
            } else {
                " -> "
            },
            self.outputs.iter().format(", ")
        )
    }
}

impl<E: Display> Display for IndexAccess<Expression<E>> {
    fn fmt(&self, f: &mut Formatter<'_>) -> Result {
        if self.array.precedence().is_none() {
            write!(f, "{}[{}]", self.array, self.index)
        } else {
            write!(f, "({})[{}]", self.array, self.index)
        }
    }
}

impl<E: Display> Display for FieldAccess<Expression<E>> {
    fn fmt(&self, f: &mut Formatter<'_>) -> Result {
        if self.object.precedence().is_none() {
            write!(f, "{}->{}", self.object, self.field)
        } else {
            write!(f, "({})->{}", self.object, self.field)
        }
    }
}

impl<E: Display> Display for FunctionCall<Expression<E>> {
    fn fmt(&self, f: &mut Formatter<'_>) -> Result {
        if self.function.precedence().is_none() {
            write!(f, "{}({})", self.function, format_list(&self.arguments))
        } else {
            write!(f, "({})({})", self.function, format_list(&self.arguments))
        }
    }
}

impl<E: Display> Display for MatchArm<E> {
    fn fmt(&self, f: &mut Formatter<'_>) -> Result {
        write!(f, "{} => {},", self.pattern, self.value,)
    }
}

impl Display for Pattern {
    fn fmt(&self, f: &mut Formatter<'_>) -> Result {
        match self {
            Pattern::CatchAll(_) => write!(f, "_"),
            Pattern::Ellipsis(_) => write!(f, ".."),
            Pattern::Number(_, n) => write!(f, "{n}"),
            Pattern::String(_, s) => write!(f, "{}", quote(s)),
            Pattern::Tuple(_, t) => write!(f, "({})", t.iter().format(", ")),
            Pattern::Array(_, a) => write!(f, "[{}]", a.iter().format(", ")),
            Pattern::Variable(_, v) => write!(f, "{v}"),
            Pattern::Enum(_, name, fields) => write!(
                f,
                "{name}{}",
                fields
                    .as_ref()
                    .map(|fields| format!("({})", fields.iter().format(", ")))
                    .unwrap_or_default()
            ),
            Pattern::Struct(_, name, fields) => write!(
                f,
                "{name}{}",
                fields
                    .as_ref()
                    .map(|fields| {
                        format!(
                            "{{ {} }}",
                            fields
                                .iter()
                                .map(|(opt_str, pattern)| {
                                    if let Some(s) = opt_str {
                                        format!("{s}: {pattern}")
                                    } else {
                                        format!("{pattern}")
                                    }
                                })
                                .collect::<Vec<_>>()
                                .join(", ")
                        )
                    })
                    .unwrap_or_default()
            ),
        }
    }
}

impl<E: Display> Display for IfExpression<E> {
    fn fmt(&self, f: &mut Formatter<'_>) -> Result {
        write!(
            f,
            "if {} {} else {}",
            self.condition, self.body, self.else_body
        )
    }
}

impl<E: Display> Display for StatementInsideBlock<E> {
    fn fmt(&self, f: &mut Formatter<'_>) -> Result {
        match self {
            StatementInsideBlock::LetStatement(s) => write!(f, "{s}"),
            StatementInsideBlock::Expression(e) => write!(f, "{e};"),
        }
    }
}

impl<E: Display> Display for LetStatementInsideBlock<E> {
    fn fmt(&self, f: &mut Formatter<'_>) -> Result {
        write!(f, "let {}", self.pattern)?;
        if let Some(v) = &self.value {
            write!(f, " = {v};")
        } else {
            write!(f, ";")
        }
    }
}

impl Display for Param {
    fn fmt(&self, f: &mut Formatter<'_>) -> Result {
        write!(
            f,
            "{}{}{}",
            self.name,
            self.index
                .as_ref()
                .map(|i| format!("[{i}]"))
                .unwrap_or_default(),
            self.ty
                .as_ref()
                .map(|ty| format!(": {ty}"))
                .unwrap_or_default()
        )
    }
}

pub fn quote(input: &str) -> String {
    format!("\"{}\"", input.escape_default())
}

impl Display for PilStatement {
    fn fmt(&self, f: &mut Formatter<'_>) -> Result {
        match self {
            PilStatement::Include(_, path) => write!(f, "include {};", quote(path)),
            PilStatement::Namespace(_, name, poly_length) => {
                write!(f, "namespace")?;
                let name = name.to_string();
                match poly_length {
                    None if name.is_empty() => {
                        write!(f, ";")
                    }
                    None => {
                        write!(f, " {name};")
                    }
                    Some(poly_length) => {
                        write!(f, " {name}({poly_length});")
                    }
                }
            }
            PilStatement::LetStatement(_, pattern, type_scheme, value) => write_indented_by(
                f,
                format!(
                    "let{}{};",
                    format_type_scheme_around_name(pattern, type_scheme),
                    value
                        .as_ref()
                        .map(|value| format!(" = {value}"))
                        .unwrap_or_default()
                ),
                1,
            ),
            PilStatement::PolynomialDefinition(_, name, value) => {
                write_indented_by(f, format!("pol {name} = {value};"), 1)
            }
            PilStatement::PublicDeclaration(_, name, poly, array_index, index) => {
                write_indented_by(
                    f,
                    format!(
                        "public {name} = {poly}{}({index});",
                        array_index
                            .as_ref()
                            .map(|i| format!("[{i}]"))
                            .unwrap_or_default()
                    ),
                    1,
                )
            }
            PilStatement::PolynomialConstantDeclaration(_, names) => {
                write_indented_by(f, format!("pol constant {};", names.iter().format(", ")), 1)
            }
            PilStatement::PolynomialConstantDefinition(_, name, definition) => {
                write_indented_by(f, format!("pol constant {name}{definition};"), 1)
            }
            PilStatement::PolynomialCommitDeclaration(_, stage, names, value) => write_indented_by(
                f,
                format!(
                    "pol commit {}{}{};",
                    stage.map(|s| format!("stage({s}) ")).unwrap_or_default(),
                    names.iter().format(", "),
                    value.as_ref().map(|v| format!("{v}")).unwrap_or_default()
                ),
                1,
            ),
            PilStatement::PlookupIdentity(_, left, right) => {
                write_indented_by(f, format!("{left} in {right};"), 1)
            }
            PilStatement::PermutationIdentity(_, left, right) => {
                write_indented_by(f, format!("{left} is {right};"), 1)
            }
            PilStatement::ConnectIdentity(_, left, right) => write_indented_by(
                f,
                format!(
                    "[ {} ] connect [ {} ];",
                    format_list(left),
                    format_list(right)
                ),
                1,
            ),
            PilStatement::Expression(_, e) => write_indented_by(f, format!("{e};"), 1),
            PilStatement::EnumDeclaration(_, enum_decl) => write_indented_by(f, enum_decl, 1),
<<<<<<< HEAD
            PilStatement::StructDeclaration(_, struct_decl) => write_indented_by(f, struct_decl, 1),
=======
            PilStatement::TraitDeclaration(_, trait_decl) => write_indented_by(f, trait_decl, 1),
>>>>>>> 82cfdb4b
        }
    }
}

impl Display for ArrayExpression {
    fn fmt(&self, f: &mut Formatter<'_>) -> Result {
        match self {
            ArrayExpression::Value(expressions) => {
                write!(f, "[{}]", format_list(expressions))
            }
            ArrayExpression::RepeatedValue(expressions) => {
                write!(f, "[{}]*", format_list(expressions))
            }
            ArrayExpression::Concat(left, right) => write!(f, "{left} + {right}"),
        }
    }
}

impl Display for FunctionDefinition {
    fn fmt(&self, f: &mut Formatter<'_>) -> Result {
        match self {
            FunctionDefinition::Array(array_expression) => {
                write!(f, " = {array_expression}")
            }
            FunctionDefinition::Expression(Expression::LambdaExpression(_, lambda))
                if lambda.params.len() == 1 =>
            {
                write!(
                    f,
                    "({}) {}{}",
                    format_list(&lambda.params),
                    match lambda.kind {
                        FunctionKind::Pure => "".into(),
                        _ => format!("{} ", &lambda.kind),
                    },
                    lambda.body
                )
            }
            FunctionDefinition::Expression(e) => write!(f, " = {e}"),
            FunctionDefinition::TypeDeclaration(_) | FunctionDefinition::TraitDeclaration(_) => {
                panic!("Should not use this formatting function.")
            }
        }
    }
}

impl<E: Display> Display for TraitDeclaration<E> {
    fn fmt(&self, f: &mut Formatter<'_>) -> Result {
        write!(
            f,
            "trait {name}<{type_vars}> {{\n{functions}}}",
            name = self.name,
            type_vars = self.type_vars.iter().format(", "),
            functions = indent(
                self.functions.iter().map(|m| format!("{m},\n")).format(""),
                1
            )
        )
    }
}

impl<E: Display> Display for TraitFunction<E> {
    fn fmt(&self, f: &mut Formatter<'_>) -> Result {
        write!(f, "{}: {}", self.name, self.ty)
    }
}

impl<E: Display> Display for EnumDeclaration<E> {
    fn fmt(&self, f: &mut Formatter<'_>) -> Result {
        write!(f, "{}", self.to_string_with_name(&self.name))
    }
}

impl<E: Display> EnumDeclaration<E> {
    /// Formats the enum declaration, exchanging its name by the provided one.
    pub fn to_string_with_name(&self, name: &str) -> String {
        let type_vars = if self.type_vars.is_empty() {
            Default::default()
        } else {
            format!("<{}>", self.type_vars)
        };
        format!(
            "enum {name}{type_vars} {{\n{}}}",
            indent(
                self.variants.iter().map(|v| format!("{v},\n")).format(""),
                1
            )
        )
    }
}

impl<Expr: Display> Display for SelectedExpressions<Expr> {
    fn fmt(&self, f: &mut Formatter<'_>) -> Result {
        write!(
            f,
            "{}{}",
            self.selector
                .as_ref()
                .map(|s| format!("{s} $ "))
                .unwrap_or_default(),
            self.expressions
        )
    }
}

impl<E: Display> Display for EnumVariant<E> {
    fn fmt(&self, f: &mut Formatter<'_>) -> Result {
        write!(f, "{}", self.name)?;
        if let Some(fields) = &self.fields {
            write!(
                f,
                "({})",
                fields.iter().map(format_type_with_parentheses).format(", ")
            )?;
        }
        Ok(())
    }
}

impl<E: Display> Display for StructDeclaration<E> {
    fn fmt(&self, f: &mut Formatter<'_>) -> Result {
        let name = self.name.to_string();
        let type_vars = if self.type_vars.is_empty() {
            Default::default()
        } else {
            format!("<{}>", self.type_vars)
        };
        write!(
            f,
            "struct {name}{type_vars} {{\n{}}}",
            indent(
                self.fields
                    .iter()
                    .map(|v| format!("{}: {},\n", v.0, v.1))
                    .format(""),
                1
            )
        )
    }
}

impl<E: Display> Display for StructExpression<E> {
    fn fmt(&self, f: &mut Formatter<'_>) -> Result {
        write!(
            f,
            "{} with {}",
            self.name,
            if self.fields.is_empty() {
                "".to_string()
            } else {
                format!(
                    "{{ {} }}",
                    self.fields
                        .iter()
                        .map(|named_expr| format!("{named_expr}"))
                        .format(", ")
                )
            }
        )
    }
}

impl<E: Display> Display for NamedExpression<E> {
    fn fmt(&self, f: &mut Formatter<'_>) -> Result {
        write!(f, "{}: {}", self.name, self.expr)
    }
}

fn format_list<L: IntoIterator<Item = I>, I: Display>(list: L) -> String {
    format!("{}", list.into_iter().format(", "))
}

impl<Ref: Display> Display for Expression<Ref> {
    fn fmt(&self, f: &mut Formatter<'_>) -> Result {
        match self {
            Expression::Reference(_, reference) => write!(f, "{reference}"),
            Expression::PublicReference(_, name) => write!(f, ":{name}"),
            Expression::Number(_, Number { value, .. }) => write!(f, "{value}"),
            Expression::String(_, value) => write!(f, "{}", quote(value)),
            Expression::Tuple(_, items) => write!(f, "({})", format_list(items)),
            Expression::LambdaExpression(_, lambda) => write!(f, "{lambda}"),
            Expression::ArrayLiteral(_, array) => write!(f, "{array}"),
            Expression::BinaryOperation(_, binaryop) => {
                write!(f, "{binaryop}")
            }
            Expression::UnaryOperation(_, unaryop) => {
                write!(f, "{unaryop}")
            }
            Expression::FieldAccess(_, field_access) => write!(f, "{field_access}"),
            Expression::IndexAccess(_, index_access) => write!(f, "{index_access}"),
            Expression::FunctionCall(_, fun_call) => write!(f, "{fun_call}"),
            Expression::FreeInput(_, input) => write!(f, "${{ {input} }}"),
            Expression::MatchExpression(_, match_expr) => {
                write!(f, "{match_expr}")
            }
            Expression::IfExpression(_, e) => write!(f, "{e}"),
            Expression::BlockExpression(_, block_expr) => {
                write!(f, "{block_expr}")
            }
            Expression::StructExpression(_, s) => write!(f, "{s}"),
        }
    }
}

impl Display for PolynomialName {
    fn fmt(&self, f: &mut Formatter<'_>) -> Result {
        write!(
            f,
            "{}{}",
            self.name,
            self.array_size
                .as_ref()
                .map(|s| format!("[{s}]"))
                .unwrap_or_default()
        )
    }
}

impl Display for NamespacedPolynomialReference {
    fn fmt(&self, f: &mut Formatter<'_>) -> Result {
        if let Some(type_args) = &self.type_args {
            write!(f, "{}::{}", self.path, format_type_args(type_args))
        } else {
            write!(f, "{}", self.path.to_dotted_string())
        }
    }
}

impl<E: Display> Display for LambdaExpression<E> {
    fn fmt(&self, f: &mut Formatter<'_>) -> Result {
        write!(
            f,
            "({}|{}| {})",
            match self.kind {
                FunctionKind::Pure => "".into(),
                _ => format!("{} ", &self.kind),
            },
            format_list(&self.params),
            self.body
        )
    }
}

impl<E: Display> Display for MatchExpression<E> {
    fn fmt(&self, f: &mut Formatter<'_>) -> Result {
        writeln!(f, "match {} {{", self.scrutinee)?;
        write_items_indented(f, &self.arms)?;
        write!(f, "}}")
    }
}

impl Display for FunctionKind {
    fn fmt(&self, f: &mut std::fmt::Formatter<'_>) -> std::fmt::Result {
        match self {
            FunctionKind::Pure => write!(f, "pure"),
            FunctionKind::Constr => write!(f, "constr"),
            FunctionKind::Query => write!(f, "query"),
        }
    }
}

impl<E: Display> Display for ArrayLiteral<E> {
    fn fmt(&self, f: &mut Formatter<'_>) -> Result {
        write!(f, "[{}]", format_list(&self.items))
    }
}

impl<E> Display for BinaryOperation<E>
where
    E: Display + Precedence,
{
    fn fmt(&self, f: &mut Formatter<'_>) -> Result {
        let force_parentheses = matches!(self.op, BinaryOperator::Pow);

        let op_precedence = self.op.precedence().unwrap();
        let use_left_parentheses = match self.left.precedence() {
            Some(left_precedence) => {
                force_parentheses
                    || left_precedence > op_precedence
                    || (left_precedence == op_precedence
                        && self.op.associativity() != BinaryOperatorAssociativity::Left)
            }
            None => false,
        };

        let use_right_parentheses = match self.right.precedence() {
            Some(right_precedence) => {
                force_parentheses
                    || right_precedence > op_precedence
                    || (right_precedence == op_precedence
                        && self.op.associativity() != BinaryOperatorAssociativity::Right)
            }
            None => false,
        };

        let left_string = if use_left_parentheses {
            format!("({})", self.left)
        } else {
            format!("{}", self.left)
        };
        let right_string = if use_right_parentheses {
            format!("({})", self.right)
        } else {
            format!("{}", self.right)
        };

        write!(f, "{left_string} {} {right_string}", self.op)
    }
}

impl Display for BinaryOperator {
    fn fmt(&self, f: &mut Formatter<'_>) -> Result {
        write!(
            f,
            "{}",
            match self {
                BinaryOperator::Add => "+",
                BinaryOperator::Sub => "-",
                BinaryOperator::Mul => "*",
                BinaryOperator::Div => "/",
                BinaryOperator::Mod => "%",
                BinaryOperator::Pow => "**",
                BinaryOperator::BinaryAnd => "&",
                BinaryOperator::BinaryXor => "^",
                BinaryOperator::BinaryOr => "|",
                BinaryOperator::ShiftLeft => "<<",
                BinaryOperator::ShiftRight => ">>",
                BinaryOperator::LogicalOr => "||",
                BinaryOperator::LogicalAnd => "&&",
                BinaryOperator::Less => "<",
                BinaryOperator::LessEqual => "<=",
                BinaryOperator::Equal => "==",
                BinaryOperator::Identity => "=",
                BinaryOperator::NotEqual => "!=",
                BinaryOperator::GreaterEqual => ">=",
                BinaryOperator::Greater => ">",
            }
        )
    }
}

impl<E> Display for UnaryOperation<E>
where
    E: Display + Precedence,
{
    fn fmt(&self, f: &mut Formatter<'_>) -> Result {
        let exp_string = match (self.op.precedence(), self.expr.precedence()) {
            (Some(precedence), Some(inner_precedence)) if precedence < inner_precedence => {
                format!("({})", self.expr)
            }
            _ => {
                format!("{}", self.expr)
            }
        };

        if self.op.is_prefix() {
            write!(f, "{}{exp_string}", self.op)
        } else {
            write!(f, "{exp_string}{}", self.op)
        }
    }
}

impl Display for UnaryOperator {
    fn fmt(&self, f: &mut Formatter<'_>) -> Result {
        write!(
            f,
            "{}",
            match self {
                UnaryOperator::Minus => "-",
                UnaryOperator::LogicalNot => "!",
                UnaryOperator::Next => "'",
            }
        )
    }
}

impl<E: Display> Display for BlockExpression<E> {
    fn fmt(&self, f: &mut Formatter<'_>) -> Result {
        if self.statements.is_empty() {
            if let Some(expr) = &self.expr {
                write!(f, "{{ {expr} }}")
            } else {
                write!(f, "{{ }}")
            }
        } else {
            writeln!(f, "{{")?;
            write_items_indented(f, &self.statements)?;
            if let Some(expr) = &self.expr {
                write_indented_by(f, expr, 1)?;
            }
            write!(f, "\n}}")
        }
    }
}

impl<E: Display> Display for Type<E> {
    fn fmt(&self, f: &mut Formatter<'_>) -> Result {
        match self {
            Type::Bottom => write!(f, "!"),
            Type::Bool => write!(f, "bool"),
            Type::Int => write!(f, "int"),
            Type::Fe => write!(f, "fe"),
            Type::String => write!(f, "string"),
            Type::Col => write!(f, "col"),
            Type::Expr => write!(f, "expr"),
            Type::Array(array) => write!(f, "{array}"),
            Type::Tuple(tuple) => write!(f, "{tuple}"),
            Type::Function(fun) => write!(f, "{fun}"),
            Type::TypeVar(name) => write!(f, "{name}"),
            Type::NamedType(name, Some(args)) => {
                write!(f, "{name}{}", format_type_args(args))
            }
            Type::NamedType(name, None) => write!(f, "{name}"),
        }
    }
}

impl<E: Display> Display for ArrayType<E> {
    fn fmt(&self, f: &mut Formatter<'_>) -> Result {
        write!(
            f,
            "{}[{}]",
            format_type_with_parentheses(&self.base),
            self.length.iter().format("")
        )
    }
}

impl<E: Display> Display for TupleType<E> {
    fn fmt(&self, f: &mut Formatter<'_>) -> Result {
        write!(f, "({})", format_list_of_types(&self.items))
    }
}

impl<E: Display> Display for FunctionType<E> {
    fn fmt(&self, f: &mut Formatter<'_>) -> Result {
        write!(
            f,
            "{}{}-> {}",
            format_list_of_types(&self.params),
            if self.params.is_empty() { "" } else { " " },
            format_type_with_parentheses(&self.value)
        )
    }
}

fn format_type_with_parentheses<E: Display>(name: &Type<E>) -> String {
    if name.needs_parentheses() {
        format!("({name})")
    } else {
        name.to_string()
    }
}

fn format_list_of_types<E: Display>(types: &[Type<E>]) -> String {
    types
        .iter()
        .map(format_type_with_parentheses)
        .format(", ")
        .to_string()
}

/// Formats a list of types to be used as values for type arguments
/// and puts them in angle brackets.
/// Puts the last item in parentheses if it ends in `>` to avoid parser problems.
pub fn format_type_args<E: Display>(args: &[Type<E>]) -> String {
    format!(
        "<{}>",
        args.iter()
            .map(|arg| arg.to_string())
            .map(|s| {
                if s.contains('>') {
                    format!("({s})")
                } else {
                    s
                }
            })
            .join(", ")
    )
}

pub fn format_type_scheme_around_name<E: Display, N: Display>(
    name: &N,
    type_scheme: &Option<TypeScheme<E>>,
) -> String {
    if let Some(type_scheme) = type_scheme {
        format!(
            "{} {name}: {}",
            type_scheme.type_vars_to_string(),
            type_scheme.ty
        )
    } else {
        format!(" {name}")
    }
}

impl Display for TypeBounds {
    fn fmt(&self, f: &mut Formatter<'_>) -> Result {
        fn format_var((var, bounds): (&String, &BTreeSet<String>)) -> String {
            format!(
                "{var}{}",
                if bounds.is_empty() {
                    String::new()
                } else {
                    format!(": {}", bounds.iter().join(" + "))
                }
            )
        }
        write!(f, "{}", self.bounds().map(format_var).format(", "))
    }
}

#[cfg(test)]
mod tests {

    use super::*;

    #[test]
    fn params() {
        let p = Param {
            name: "abc".into(),
            index: None,
            ty: "ty".parse().ok(),
        };
        assert_eq!(p.to_string(), "abc: ty");
        let empty = Params::<Param>::default();
        assert_eq!(empty.to_string(), "");
        assert_eq!(empty.prepend_space_if_non_empty(), "");
        let in_out = Params {
            inputs: vec![
                Param {
                    name: "abc".into(),
                    index: Some(7u32.into()),
                    ty: "ty0".parse().ok(),
                },
                Param {
                    name: "def".into(),
                    index: None,
                    ty: "ty1".parse().ok(),
                },
            ],
            outputs: vec![
                Param {
                    name: "abc".into(),
                    index: None,
                    ty: "ty0".parse().ok(),
                },
                Param {
                    name: "def".into(),
                    index: Some(2u32.into()),
                    ty: "ty1".parse().ok(),
                },
            ],
        };
        assert_eq!(
            in_out.to_string(),
            "abc[7]: ty0, def: ty1 -> abc: ty0, def[2]: ty1"
        );
        assert_eq!(
            in_out.prepend_space_if_non_empty(),
            " abc[7]: ty0, def: ty1 -> abc: ty0, def[2]: ty1"
        );
        let out = Params {
            inputs: vec![],
            outputs: vec![Param {
                name: "abc".into(),
                index: None,
                ty: "ty".parse().ok(),
            }],
        };
        assert_eq!(out.to_string(), "-> abc: ty");
        assert_eq!(out.prepend_space_if_non_empty(), " -> abc: ty");
        let _in = Params {
            inputs: vec![Param {
                name: "abc".into(),
                index: None,
                ty: "ty".parse().ok(),
            }],
            outputs: vec![],
        };
        assert_eq!(_in.to_string(), "abc: ty");
        assert_eq!(_in.prepend_space_if_non_empty(), " abc: ty");
    }

    #[test]
    fn symbol_paths() {
        let s = SymbolPath::from_parts(vec![
            Part::Named("x".to_string()),
            Part::Super,
            Part::Named("y".to_string()),
        ]);
        assert_eq!(s.to_string(), "x::super::y");
        let p = parse_absolute_path("::abc");
        assert_eq!(p.to_string(), "::abc");

        assert_eq!(p.with_part("t").to_string(), "::abc::t");

        assert_eq!(p.clone().join(s.clone()).to_string(), "::abc::y");
        assert_eq!(SymbolPath::from(p.join(s)).to_string(), "::abc::y");
    }

    #[cfg(test)]
    mod parentheses {
        use powdr_parser::parse;
        use powdr_parser::test_utils::ClearSourceRefs;
        use powdr_parser_util::UnwrapErrToStderr;
        use pretty_assertions::assert_eq;
        use test_log::test;

        type TestCase = (&'static str, &'static str);

        fn test_paren(test_case: &TestCase) {
            let (input, expected) = test_case;
            let mut parsed = parse(None, input).unwrap_err_to_stderr();
            let printed = parsed.to_string();
            assert_eq!(expected.trim(), printed.trim());
            let mut re_parsed = parse(None, printed.as_str()).unwrap_err_to_stderr();

            parsed.clear_source_refs();
            re_parsed.clear_source_refs();
            assert_eq!(parsed, re_parsed);
        }

        #[test]
        fn binary_op() {
            let test_cases: Vec<TestCase> = vec![
                // Complete line
                ("let t = ((x + y) * z);", "let t = (x + y) * z;"),
                // Don't add extra
                ("-x + y * !z;", "-x + y * !z;"),
                ("x = (y <= z);", "x = (y <= z);"),
                ("(x = y) <= z;", "(x = y) <= z;"),
                ("x + y + z;", "x + y + z;"),
                ("x * y * z;", "x * y * z;"),
                ("x / y / z;", "x / y / z;"),
                // Remove unneeded
                ("(-x) + y * (!z);", "-x + y * !z;"),
                ("(x * y) * z;", "x * y * z;"),
                ("(x / y) / z;", "x / y / z;"),
                ("(x ** (y ** z));", "x ** (y ** z);"),
                ("(x - (y + z));", "x - (y + z);"),
                // Observe associativity
                ("x * (y * z);", "x * (y * z);"),
                ("x / (y / z);", "x / (y / z);"),
                ("x ** (y ** z);", "x ** (y ** z);"),
                ("(x ** y) ** z;", "(x ** y) ** z;"),
                // Don't remove needed
                ("(x + y) * z;", "(x + y) * z;"),
                ("((x + y) * z);", "(x + y) * z;"),
                ("-(x + y);", "-(x + y);"),
                // function call
                ("(a + b)(2);", "(a + b)(2);"),
                // Index access
                ("(a + b)[2];", "(a + b)[2];"),
                ("(i < 7) && (6 >= -i);", "i < 7 && 6 >= -i;"),
                // Power test
                ("(-x) ** (-y);", "(-x) ** (-y);"),
                ("2 ** x';", "2 ** (x');"),
                ("(2 ** x)';", "(2 ** x)';"),
            ];

            for test_case in test_cases {
                test_paren(&test_case);
            }
        }

        #[test]
        fn lambda_ex() {
            let test_cases: Vec<TestCase> = vec![
                ("let x = 1 + (|i| i + 2);", "let x = 1 + (|i| i + 2);"),
                ("let x = 1 + (|i| i) + 2;", "let x = 1 + (|i| i) + 2;"),
                ("let x = 1 + (|i| (i + 2));", "let x = 1 + (|i| i + 2);"),
                ("let x = (1 + (|i| i)) + 2;", "let x = 1 + (|i| i) + 2;"),
                ("let x = (1 + (|i| (i + 2)));", "let x = 1 + (|i| i + 2);"),
                ("let x = (1 + (|i| i + 2));", "let x = 1 + (|i| i + 2);"),
                // Index access
                ("(|i| i)[j];", "(|i| i)[j];"),
            ];

            for test_case in test_cases {
                test_paren(&test_case);
            }
        }

        #[test]
        fn complex() {
            let test_cases: Vec<TestCase> = vec![
            // Don't change concise expression
            (
                "a | b * (c << d + e) & (f ^ g) = h * (i + g);",
                "a | b * (c << d + e) & (f ^ g) = h * (i + g);",
            ),
            // Remove extra parentheses
            (
                "(a | ((b * (c << (d + e))) & (f ^ g))) = (h * ((i + g)));",
                "a | b * (c << d + e) & (f ^ g) = h * (i + g);",
            ),
            (
                "instr_or $ [0, X, Y, Z] is (main_bin.latch * main_bin.sel[0]) $ [main_bin.operation_id, main_bin.A, main_bin.B, main_bin.C];",
                "instr_or $ [0, X, Y, Z] is main_bin.latch * main_bin.sel[0] $ [main_bin.operation_id, main_bin.A, main_bin.B, main_bin.C];",
            ),
            (
                "instr_or $ [0, X, Y, Z] is main_bin.latch * main_bin.sel[0] $ [main_bin.operation_id, main_bin.A, main_bin.B, main_bin.C];",
                "instr_or $ [0, X, Y, Z] is main_bin.latch * main_bin.sel[0] $ [main_bin.operation_id, main_bin.A, main_bin.B, main_bin.C];",
            ),
            (
                "pc' = (1 - first_step') * ((((instr__jump_to_operation * _operation_id) + (instr__loop * pc)) + (instr_return * 0)) + ((1 - ((instr__jump_to_operation + instr__loop) + instr_return)) * (pc + 1)));",
                "pc' = (1 - first_step') * (instr__jump_to_operation * _operation_id + instr__loop * pc + instr_return * 0 + (1 - (instr__jump_to_operation + instr__loop + instr_return)) * (pc + 1));",
            ),
            (
                "let root_of_unity_for_log_degree: int -> fe = |n| root_of_unity ** (2**(32 - n));",
                "let root_of_unity_for_log_degree: int -> fe = (|n| root_of_unity ** (2 ** (32 - n)));",
            ),
        ];

            for test_case in test_cases {
                test_paren(&test_case);
            }
        }

        #[test]
        fn index_access_parentheses() {
            let test_cases: Vec<TestCase> = vec![
                ("(x')(2);", "(x')(2);"),
                ("x[2](2);", "x[2](2);"),
                ("(x')[2];", "(x')[2];"),
                ("-x[2];", "-x[2];"),
                ("(-x)[2];", "(-x)[2];"),
                ("-(x[2]);", "-x[2];"),
                ("1 + x[2];", "1 + x[2];"),
                ("1 + x(2);", "1 + x(2);"),
            ];

            for test_case in test_cases {
                test_paren(&test_case);
            }
        }
    }
}<|MERGE_RESOLUTION|>--- conflicted
+++ resolved
@@ -571,11 +571,8 @@
             ),
             PilStatement::Expression(_, e) => write_indented_by(f, format!("{e};"), 1),
             PilStatement::EnumDeclaration(_, enum_decl) => write_indented_by(f, enum_decl, 1),
-<<<<<<< HEAD
             PilStatement::StructDeclaration(_, struct_decl) => write_indented_by(f, struct_decl, 1),
-=======
             PilStatement::TraitDeclaration(_, trait_decl) => write_indented_by(f, trait_decl, 1),
->>>>>>> 82cfdb4b
         }
     }
 }
