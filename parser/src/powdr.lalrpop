--- conflicted
+++ resolved
@@ -649,11 +649,7 @@
 }
 
 MatchArm: MatchArm = {
-<<<<<<< HEAD
-    <pattern:Pattern> "=>" <value: Expression> => MatchArm{pattern, value},
-=======
     <pattern:Pattern> "=>" <value:Expression> => MatchArm{pattern, value},
->>>>>>> f7393d69
 }
 
 IfExpression: Box<Expression> = {
@@ -677,8 +673,6 @@
     <Expression> ";" => StatementInsideBlock::Expression(<>),
 }
 
-<<<<<<< HEAD
-=======
 NamedExpressions: Vec<NamedExpression<Box<Expression>>> = {
     => vec![],
     <mut list:( <NamedExpression> "," )*> <end:NamedExpression> ","?  => { list.push(end); list }
@@ -688,7 +682,6 @@
     <name:Identifier> ":" <body:BoxedExpression> => NamedExpression { name, body }
 }
 
->>>>>>> f7393d69
 // ---------------------------- Pattern -----------------------------
 
 Pattern: Pattern = {
