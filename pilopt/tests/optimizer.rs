use powdr_number::GoldilocksField;
use powdr_pil_analyzer::analyze_string;

use powdr_pilopt::optimize;
use pretty_assertions::assert_eq;

#[test]
fn replace_fixed() {
    let input = r#"namespace N(65536);
    col fixed one = [1]*;
    col fixed zero = [0]*;
    col witness X;
    col witness Y;
    query |i| {
        let _ = one;
    };
    X * one = X * zero - zero + Y;
    one * Y = zero * Y + 7 * X;
"#;
    let expectation = r#"namespace N(65536);
    col witness X;
<<<<<<< HEAD
    N::X = 7 * N::X;
=======
    col witness Y;
    query |i| {
        let _: expr = 1_expr;
    };
    N::X = N::Y;
    N::Y = 7 * N::X;
>>>>>>> c0fefae3
"#;
    let optimized = optimize(analyze_string::<GoldilocksField>(input).unwrap()).to_string();
    assert_eq!(optimized, expectation);
}

#[test]
fn deduplicate_fixed() {
    let input = r#"namespace N(65536);
    col fixed first = [1, 32]*;
    col fixed second = [1, 32]*;
    col i = first * second;
    col witness X;
    col witness Y;
    X * first = Y * second + i;
    namespace M(65536);
    col fixed first = [1, 32]*;
    col fixed second = [1, 32]*;
    col witness X;
    col witness Y;
    X * first = Y * second;
"#;
    let expectation = r#"namespace N(65536);
    col fixed first = [1_fe, 32_fe]*;
    col i = N::first * N::first;
    col witness X;
    col witness Y;
    N::X * N::first = N::Y * N::first + N::i;
namespace M(65536);
    col fixed first = [1_fe, 32_fe]*;
    col witness X;
    col witness Y;
    M::X * M::first = M::Y * M::first;
"#;
    let optimized = optimize(analyze_string::<GoldilocksField>(input).unwrap()).to_string();
    assert_eq!(optimized, expectation);
}

#[test]
fn replace_lookup() {
    let input = r#"namespace N(65536);
    col fixed one = [1]*;
    col fixed zero = [0]*;
    col fixed two = [2]*;
    col fixed cnt(i) { i };
    col witness X;
    col witness Y;
    col witness W;
    col witness Z;
    col witness A;
    (1 - A) $ [ X, Y, A ] in [ zero, one, cnt ];
    [ Y, W, Z, A ] in (1 + A) $ [ cnt, zero, two, one ];
    [ W, Z ] in (1 + A) $ [ zero, one ];
"#;
    let expectation = r#"namespace N(65536);
    col fixed cnt(i) { i };
    col witness X;
    col witness Y;
    col witness W;
    col witness Z;
    col witness A;
    1 - N::A $ [N::A] in [N::cnt];
    [N::Y, N::W, N::Z, N::A] in 1 + N::A $ [N::cnt, 0, 2, 1];
    [N::W, N::Z] in 1 + N::A $ [0, 1];
    (1 - N::A) * N::X = 0;
    (1 - N::A) * N::Y = 1;
"#;
    let optimized = optimize(analyze_string::<GoldilocksField>(input).unwrap()).to_string();
    assert_eq!(optimized, expectation);
}

#[test]
fn intermediate() {
    let input = r#"namespace N(65536);
        col witness x;
        col intermediate = x;
        intermediate = intermediate;
    "#;
    let expectation = r#"namespace N(65536);
    col witness x;
    col intermediate = N::x;
    N::intermediate = N::intermediate;
"#;
    let optimized = optimize(analyze_string::<GoldilocksField>(input).unwrap()).to_string();
    assert_eq!(optimized, expectation);
}

#[test]
fn zero_sized_array() {
    let input = r#"
        namespace std::array(65536);
            let<T> len: T[] -> int = [];
        namespace N(65536);
            col witness x[1];
            col witness y[0];
            let t: col = |i| std::array::len(y);
            x[0] = t;
    "#;
    let expectation = r#"namespace std::array(65536);
    let<T> len: T[] -> int = [];
namespace N(65536);
    col witness x[1];
    col witness y[0];
    col fixed t(i) { std::array::len::<expr>(N::y) };
    N::x[0] = N::t;
"#;
    let optimized = optimize(analyze_string::<GoldilocksField>(input).unwrap()).to_string();
    assert_eq!(optimized, expectation);
}

#[test]
fn remove_duplicates() {
    let input = r#"namespace N(65536);
        col witness x;
        col fixed cnt(i) { i };

        x * (x - 1) = 0;
        x * (x - 1) = 0;
        x * (x - 1) = 0;

        [ x ] in [ cnt ];
        [ x ] in [ cnt ];
        [ x ] in [ cnt ];

        [ x + 1 ] in [ cnt ];
        [ x ] in [ cnt + 1 ];
    "#;
    let expectation = r#"namespace N(65536);
    col witness x;
    col fixed cnt(i) { i };
    N::x * (N::x - 1) = 0;
    [N::x] in [N::cnt];
    [N::x + 1] in [N::cnt];
    [N::x] in [N::cnt + 1];
"#;
    let optimized = optimize(analyze_string::<GoldilocksField>(input).unwrap()).to_string();
    assert_eq!(optimized, expectation);
}

#[test]
fn remove_unreferenced() {
    let input = r#"namespace N(65536);
        col witness x;
        col fixed cnt(i) { inc(i) };
        let inc = |x| x + 1;
        // these are removed
        col witness k;
        col k2 = k;
        let rec: -> int = || rec();
        let a: int -> int = |i| b(i + 1);
        let b: int -> int = |j| 8;
        // identity
        [ x ] in [ cnt ];

    "#;
    let expectation = r#"namespace N(65536);
    col witness x;
    col fixed cnt(i) { N::inc(i) };
    let inc: int -> int = |x| x + 1_int;
    [N::x] in [N::cnt];
"#;
    let optimized = optimize(analyze_string::<GoldilocksField>(input).unwrap()).to_string();
    assert_eq!(optimized, expectation);
}

#[test]
fn remove_unreferenced_parts_of_arrays() {
    let input = r#"namespace N(65536);
        col witness x[5];
        let inte: inter[5] = x;
        x[2] = inte[4];
    "#;
    let expectation = r#"namespace N(65536);
    col witness x[5];
    col inte[5] = [N::x[0], N::x[1], N::x[2], N::x[3], N::x[4]];
    N::x[2] = N::inte[4];
"#;
    let optimized = optimize(analyze_string::<GoldilocksField>(input).unwrap());
    assert_eq!(optimized.intermediate_count(), 5);
    assert_eq!(optimized.to_string(), expectation);
}

#[test]
fn remove_unreferenced_keep_enums() {
    let input = r#"namespace N(65536);
        enum X { A, B, C }
        enum Y { D, E, F(R[]) }
        enum R { T }
        let t: X[] -> int = |r| 1;
        // This references Y::F but even after type checking, the type
        // Y is not mentioned anywhere.
        let f: col = |i| if i == 0 { t([]) } else { (|x| 1)(Y::F([])) };
        let x;
        x = f;
    "#;
    let expectation = r#"namespace N(65536);
    enum X {
        A,
        B,
        C,
    }
    enum Y {
        D,
        E,
        F(N::R[]),
    }
    enum R {
        T,
    }
    let t: N::X[] -> int = |r| 1_int;
    col fixed f(i) { if i == 0_int { N::t([]) } else { (|x| 1_int)(N::Y::F([])) } };
    col witness x;
    N::x = N::f;
"#;
    let optimized = optimize(analyze_string::<GoldilocksField>(input).unwrap()).to_string();
    assert_eq!(optimized, expectation);
}

#[test]
fn test_trait_impl() {
    let input = r#"namespace N(65536);
        trait Default<T> { f: -> T, g: T -> T }
        impl Default<fe> {
            f: || 1,
            // This is unused but should not be removed, nor should its dependencies.
            g: |x| dep(x)
        }
        trait UnusedTrait<T> { f: -> T }
        let dep: fe -> fe = |x| x + 1;
        // this should be removed.
        impl Default<int> { f: || 1, g: |x| x }
        let x: col = |_| Default::f();
        let w;
        w = x;
    "#;
    let expectation = r#"namespace N(65536);
    trait Default<T> {
        f: -> T,
        g: T -> T,
    }
    impl N::Default<fe> {
        f: || 1_fe,
        g: |x| N::dep(x),
    }
    let dep: fe -> fe = |x| x + 1_fe;
    col fixed x(_) { N::Default::f::<fe>() };
    col witness w;
    N::w = N::x;
"#;
    let optimized = optimize(analyze_string::<GoldilocksField>(input).unwrap()).to_string();
    assert_eq!(optimized, expectation);
}

#[test]
fn enum_ref_by_trait() {
    let input = r#"namespace N(65536);
        enum O<T> { X, Y(T) }
        enum Q<T> { A, B(T) }
        trait X<T> { f: T -> O<T>, g: -> T }
        impl X<fe> { f: |_| O::Y(1), g: || { let r = Q::B(1_int); 1 } }
        let x: col = |i| { match X::f(1_fe) { O::Y(y) => y, _ => 0 } };
        let w;
        w = x;
    "#;
    let expectation = r#"namespace N(65536);
    enum O<T> {
        X,
        Y(T),
    }
    enum Q<T> {
        A,
        B(T),
    }
    trait X<T> {
        f: T -> N::O<T>,
        g: -> T,
    }
    impl N::X<fe> {
        f: |_| N::O::Y::<fe>(1_fe),
        g: || {
            let r: N::Q<int> = N::Q::B::<int>(1_int);
            1_fe
        },
    }
    col fixed x(i) { match N::X::f::<fe>(1_fe) {
        N::O::Y(y) => y,
        _ => 0_fe,
    } };
    col witness w;
    N::w = N::x;
"#;
    let optimized = optimize(analyze_string::<GoldilocksField>(input).unwrap()).to_string();
    assert_eq!(optimized, expectation);
}

#[test]
fn do_not_replace_selected_lookup() {
    let input = r#"namespace N(65536);
    col fixed one = [1]*;
    col fixed zero = [0]*;
    col fixed two = [2]*;
    col fixed cnt(i) { i };
    col fixed even = [0, 1]*;
    col witness X;
    col witness Y;
    col witness A;
    // We can only turn this into a polynomial identity if `even` is
    // not constant zero, but it is difficult to determine this, so we only
    // do it if it is a constant number.
    [ X, Y, A ] in even $ [ zero, one, cnt ];
"#;
    let expectation = r#"namespace N(65536);
    col fixed cnt(i) { i };
    col fixed even = [0_fe, 1_fe]*;
    col witness X;
    col witness Y;
    col witness A;
    [N::X, N::Y, N::A] in N::even $ [0, 1, N::cnt];
"#;
    let optimized = optimize(analyze_string::<GoldilocksField>(input).unwrap()).to_string();
    assert_eq!(optimized, expectation);
}

#[test]
fn handle_array_references_in_prover_functions() {
    let input = r#"namespace N(8);
    col witness x[1];
    
    // non-trivial constraint so that `x[0]` does not get removed.
    x[0]' = x[0] + 1;
    {
        let intermediate = x[0] + 1;
        query |i| {
            // No-op, but references `x[0]`.
            let _ = intermediate;
        }
    };
    "#;
    let expectation = r#"namespace N(8);
    col witness x[1];
    N::x[0]' = N::x[0] + 1;
    {
        let intermediate = N::x[0_int] + 1_expr;
        query |i| {
            let _: expr = intermediate;
        }
    };
"#;
    let optimized = optimize(analyze_string::<GoldilocksField>(input).unwrap()).to_string();
    assert_eq!(optimized, expectation);
}

#[test]
fn equal_constrained_array_elements_empty() {
    let input = r#"namespace N(65536);
        col witness w[20];
        w[4] = w[7];
    "#;
    let expectation = r#"namespace N(65536);
    col witness w[20];
    N::w[4] = N::w[7];
"#;
    let optimized = optimize(analyze_string::<GoldilocksField>(input).unwrap()).to_string();
    assert_eq!(optimized, expectation);
}

#[test]
fn equal_constrained_array_elements_query() {
    let input = r#"namespace N(65536);
        col witness w[20];
        w[4] = w[7];
        query |i| {
            let _ = w[4] + w[7] - w[5];
        };
    "#;
    let expectation = r#"namespace N(65536);
    col witness w[20];
    N::w[4] = N::w[7];
    query |i| {
        let _: expr = N::w[4_int] + N::w[7_int] - N::w[5_int];
    };
"#;
    let optimized = optimize(analyze_string::<GoldilocksField>(input).unwrap()).to_string();
    assert_eq!(optimized, expectation);
}

#[test]
fn equal_constrained_array_elements() {
    let input = r#"namespace N(65536);
        col witness w[20];
        w[4] = w[7];
        w[3] = w[5];
        w[7] + w[1] = 5;
    "#;
    let expectation = r#"namespace N(65536);
    col witness w[20];
    N::w[4] = N::w[7];
    N::w[3] = N::w[5];
    N::w[7] + N::w[1] = 5;
"#;
    let optimized = optimize(analyze_string::<GoldilocksField>(input).unwrap()).to_string();
    assert_eq!(optimized, expectation);
}<|MERGE_RESOLUTION|>--- conflicted
+++ resolved
@@ -19,16 +19,10 @@
 "#;
     let expectation = r#"namespace N(65536);
     col witness X;
-<<<<<<< HEAD
-    N::X = 7 * N::X;
-=======
-    col witness Y;
     query |i| {
         let _: expr = 1_expr;
     };
-    N::X = N::Y;
-    N::Y = 7 * N::X;
->>>>>>> c0fefae3
+    N::X = 7 * N::X;
 "#;
     let optimized = optimize(analyze_string::<GoldilocksField>(input).unwrap()).to_string();
     assert_eq!(optimized, expectation);
