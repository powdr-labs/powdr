--- conflicted
+++ resolved
@@ -61,29 +61,18 @@
     bus_interaction_handler: impl BusInteractionHandler<T> + IsBusStateful<T> + Clone,
     degree_bound: usize,
     stats_logger: &mut StatsLogger,
-<<<<<<< HEAD
-) -> Result<ConstraintSystem<T, Variable>, crate::constraint_optimizer::Error> {
+) -> Result<ConstraintSystem<T, AlgebraicReference>, crate::constraint_optimizer::Error> {
     let mut constraint_system = JournalledConstraintSystem::from(constraint_system);
     optimize_constraints(
         &mut constraint_system,
-=======
-) -> Result<ConstraintSystem<T, AlgebraicReference>, crate::constraint_optimizer::Error> {
-    let constraint_system = optimize_constraints(
-        constraint_system,
->>>>>>> 72f3c451
         bus_interaction_handler.clone(),
         degree_bound,
         stats_logger,
     )?;
-<<<<<<< HEAD
-    // TODO avoid these this conversion..
+    // TODO: avoid these conversions
     // TODO continue here with the journalled system once the memory machen is changed to
     // ConstraintSystem
     let machine = constraint_system_to_symbolic_machine(constraint_system.system().clone());
-=======
-    // TODO: avoid these conversions
-    let machine = constraint_system_to_symbolic_machine(constraint_system);
->>>>>>> 72f3c451
     let machine = optimize_memory(machine);
     assert!(check_register_operation_consistency(&machine));
     stats_logger.log("memory optimization", &machine);
