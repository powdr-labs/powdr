//! Component that turns data from the PILAnalyzer into Analyzed,
//! i.e. it turns more complex expressions in identities to simpler expressions.

use core::fmt::Debug;
use std::{
    collections::{hash_map::Entry, BTreeMap, HashMap, HashSet},
    iter::once,
    str::FromStr,
    sync::Arc,
};

use num_traits::sign::Signed;

use powdr_ast::{
    analyzed::{
        self, AlgebraicBinaryOperation, AlgebraicExpression, AlgebraicReference,
        AlgebraicUnaryOperation, Analyzed, Challenge, ConnectIdentity, DegreeRange, Expression,
        FunctionValueDefinition, Identity, LookupIdentity, PermutationIdentity, PolyID,
        PolynomialIdentity, PolynomialReference, PolynomialType, PublicDeclaration, Reference,
        SelectedExpressions, SolvedTraitImpls, StatementIdentifier, Symbol, SymbolKind,
    },
    parsed::{
        self,
        asm::{AbsoluteSymbolPath, SymbolPath},
        display::format_type_scheme_around_name,
        types::{ArrayType, Type},
        visitor::{AllChildren, ExpressionVisitable},
        ArrayLiteral, BinaryOperation, BlockExpression, FunctionCall, FunctionKind,
<<<<<<< HEAD
        LambdaExpression, LetStatementInsideBlock, NamedExpression, Number, Pattern,
        SourceReference, StructExpression, TypedExpression, UnaryOperation,
=======
        LambdaExpression, LetStatementInsideBlock, Number, Pattern, SourceReference,
        TraitImplementation, TypedExpression, UnaryOperation,
>>>>>>> 5c37eba5
    },
};
use powdr_number::{BigUint, FieldElement};
use powdr_parser_util::SourceRef;

use crate::{
    evaluator::{
        self, evaluate_function_call, Closure, Definitions, EnumValue, EvalError, StructValue,
        SymbolLookup, Value,
    },
    statement_processor::Counters,
};

pub fn condense<T: FieldElement>(
    mut definitions: HashMap<String, (Symbol, Option<FunctionValueDefinition>)>,
    solved_impls: SolvedTraitImpls,
    public_declarations: HashMap<String, PublicDeclaration>,
    proof_items: &[Expression],
    trait_impls: Vec<TraitImplementation<Expression>>,
    source_order: Vec<StatementIdentifier>,
    auto_added_symbols: HashSet<String>,
) -> Analyzed<T> {
    let mut condenser = Condenser::new(&definitions, &solved_impls);

    let mut condensed_identities = vec![];
    let mut prover_functions = vec![];
    let mut intermediate_columns = HashMap::new();
    let mut new_columns = vec![];
    let mut new_values = HashMap::new();
    // Condense identities and intermediate columns and update the source order.
    let source_order = source_order
        .into_iter()
        .flat_map(|s| {
            // Potentially modify the current namespace.
            if let StatementIdentifier::Definition(name) = &s {
                let mut namespace =
                    AbsoluteSymbolPath::default().join(SymbolPath::from_str(name).unwrap());
                namespace.pop();
                condenser.set_namespace_and_degree(namespace, definitions[name].0.degree);
            }

            // Condense identities and definitions.
            let statement = match s {
                StatementIdentifier::ProofItem(index) => {
                    condenser.condense_proof_item(&proof_items[index]);
                    None
                }
                StatementIdentifier::Definition(name)
                    if matches!(
                        definitions[&name].0.kind,
                        SymbolKind::Poly(PolynomialType::Intermediate)
                    ) =>
                {
                    let (symbol, definition) = &definitions[&name];
                    let Some(FunctionValueDefinition::Expression(e)) = definition else {
                        panic!("Expected expression")
                    };
                    let value = if let Some(length) = symbol.length {
                        let scheme = e.type_scheme.as_ref();
                        assert!(
                            scheme.unwrap().vars.is_empty()
                                && matches!(
                                &scheme.unwrap().ty,
                                Type::Array(ArrayType { base, length: _ })
                                if base.as_ref() == &Type::Inter),
                            "Intermediate column type has to be inter[], but got: {}",
                            format_type_scheme_around_name(&name, &e.type_scheme)
                        );
                        let result = condenser.condense_to_array_of_algebraic_expressions(&e.e);
                        assert_eq!(result.len() as u64, length);
                        result
                    } else {
                        assert_eq!(
                            e.type_scheme,
                            Some(Type::Inter.into()),
                            "Intermediate column type has to be inter, but got: {}",
                            format_type_scheme_around_name(&name, &e.type_scheme)
                        );
                        vec![condenser.condense_to_algebraic_expression(&e.e)]
                    };
                    intermediate_columns.insert(name.clone(), (symbol.clone(), value));
                    Some(StatementIdentifier::Definition(name))
                }
                s => Some(s),
            };

            let mut intermediate_values = condenser.extract_new_intermediate_column_values();

            // Extract and prepend the new columns, then identities, prover functions
            // and finally the original statement (if it exists).
            let new_cols = condenser
                .extract_new_columns()
                .into_iter()
                .map(|new_col| {
                    if new_col.kind == SymbolKind::Poly(PolynomialType::Intermediate) {
                        let name = new_col.absolute_name.clone();
                        let values = intermediate_values.remove(&name).unwrap();
                        intermediate_columns.insert(name, (new_col.clone(), values));
                    } else {
                        new_columns.push(new_col.clone());
                    }
                    StatementIdentifier::Definition(new_col.absolute_name)
                })
                .collect::<Vec<_>>();

            assert!(intermediate_values.is_empty(), "");

            let identity_statements = condenser
                .extract_new_constraints()
                .into_iter()
                .map(|identity| {
                    let index = condensed_identities.len();
                    condensed_identities.push(identity);
                    StatementIdentifier::ProofItem(index)
                })
                .collect::<Vec<_>>();

            let new_prover_functions = condenser
                .extract_new_prover_functions()
                .into_iter()
                .map(|f| {
                    let index = prover_functions.len();
                    prover_functions.push(f);
                    StatementIdentifier::ProverFunction(index)
                })
                .collect::<Vec<_>>();

            for (name, value) in condenser.extract_new_column_values() {
                if new_values.insert(name.clone(), value).is_some() {
                    panic!("Column {name} already has a hint set, but tried to add another one.",)
                }
            }

            new_cols
                .into_iter()
                .chain(identity_statements)
                .chain(new_prover_functions)
                .chain(statement)
        })
        .collect();

    definitions.retain(|name, _| !intermediate_columns.contains_key(name));
    for symbol in new_columns {
        definitions.insert(symbol.absolute_name.clone(), (symbol, None));
    }
    for (name, new_value) in new_values {
        if let Some((_, value)) = definitions.get_mut(&name) {
            if !value.is_none() {
                panic!(
                    "Column {name} already has a value / hint set, but tried to add another one."
                )
            }
            *value = Some(new_value);
        } else {
            panic!("Column {name} not found.");
        }
    }

    Analyzed {
        definitions,
        solved_impls,
        public_declarations,
        intermediate_columns,
        identities: condensed_identities,
        prover_functions,
        trait_impls,
        source_order,
        auto_added_symbols,
    }
}

type SymbolCache<'a, T> = HashMap<String, BTreeMap<Option<Vec<Type>>, Arc<Value<'a, T>>>>;

pub struct Condenser<'a, T> {
    degree: Option<DegreeRange>,
    /// All the definitions from the PIL file.
    symbols: &'a HashMap<String, (Symbol, Option<FunctionValueDefinition>)>,
    /// Pointers to expressions for all referenced trait implementations and the concrete types.
    solved_impls: &'a SolvedTraitImpls,
    /// Evaluation cache.
    symbol_values: SymbolCache<'a, T>,
    /// Current namespace (for names of generated columns).
    namespace: AbsoluteSymbolPath,
    /// ID dispensers.
    counters: Counters,
    /// The generated columns since the last extraction in creation order.
    new_columns: Vec<Symbol>,
    /// The hints and fixed column definitions added since the last extraction.
    new_column_values: HashMap<String, FunctionValueDefinition>,
    /// The values of intermediate columns generated since the last extraction.
    new_intermediate_column_values: HashMap<String, Vec<AlgebraicExpression<T>>>,
    /// The names of all new columns ever generated, to avoid duplicates.
    new_symbols: HashSet<String>,
    /// Constraints added since the last extraction. The values should be enums of type `std::prelude::Constr`.
    new_constraints: Vec<(Arc<Value<'a, T>>, SourceRef)>,
    /// Prover functions added since the last extraction.
    new_prover_functions: Vec<Expression>,
    /// The current stage. New columns are created at that stage.
    stage: u32,
}

impl<'a, T: FieldElement> Condenser<'a, T> {
    pub fn new(
        symbols: &'a HashMap<String, (Symbol, Option<FunctionValueDefinition>)>,
        solved_impls: &'a SolvedTraitImpls,
    ) -> Self {
        let counters = Counters::with_existing(symbols.values().map(|(sym, _)| sym), None, None);
        Self {
            degree: None,
            symbols,
            solved_impls,
            symbol_values: Default::default(),
            namespace: Default::default(),
            counters,
            new_columns: vec![],
            new_column_values: Default::default(),
            new_intermediate_column_values: Default::default(),
            new_symbols: HashSet::new(),
            new_constraints: vec![],
            new_prover_functions: vec![],
            stage: 0,
        }
    }

    pub fn condense_proof_item(&mut self, item: &'a Expression) {
        evaluator::evaluate(item, self)
            .and_then(|expr| {
                if let Value::Tuple(items) = expr.as_ref() {
                    assert!(items.is_empty());
                    Ok(())
                } else {
                    self.add_proof_items(expr, item.source_reference().clone())
                }
            })
            .unwrap_or_else(|err| {
                panic!(
                    "Error reducing expression to constraint:\nExpression: {item}\nError: {err:?}"
                )
            });
    }

    /// Sets the current namespace which will be used for newly generated witness columns.
    pub fn set_namespace_and_degree(
        &mut self,
        namespace: AbsoluteSymbolPath,
        degree: Option<DegreeRange>,
    ) {
        self.namespace = namespace;
        self.degree = degree;
    }

    /// Returns columns generated since the last call to this function.
    pub fn extract_new_columns(&mut self) -> Vec<Symbol> {
        std::mem::take(&mut self.new_columns)
    }

    /// Return the new column values (fixed column definitions or witness column hints)
    /// added since the last call to this function.
    pub fn extract_new_column_values(&mut self) -> HashMap<String, FunctionValueDefinition> {
        std::mem::take(&mut self.new_column_values)
    }

    /// Return the values of intermediate columns generated since the last call to this function.
    pub fn extract_new_intermediate_column_values(
        &mut self,
    ) -> HashMap<String, Vec<AlgebraicExpression<T>>> {
        std::mem::take(&mut self.new_intermediate_column_values)
    }

    /// Returns the new constraints generated since the last call to this function.
    pub fn extract_new_constraints(&mut self) -> Vec<Identity<T>> {
        self.new_constraints
            .drain(..)
            .map(|(item, source)| to_constraint(item.as_ref(), source, &mut self.counters))
            .collect()
    }

    /// Returns the new prover functions generated since the last call to this function.
    pub fn extract_new_prover_functions(&mut self) -> Vec<Expression> {
        std::mem::take(&mut self.new_prover_functions)
    }

    /// Evaluates the expression and expects it to result in an algebraic expression.
    fn condense_to_algebraic_expression(&mut self, e: &'a Expression) -> AlgebraicExpression<T> {
        let result = evaluator::evaluate(e, self).unwrap_or_else(|err| {
            panic!("Error reducing expression to constraint:\nExpression: {e}\nError: {err:?}")
        });
        match result.as_ref() {
            Value::Expression(expr) => expr.clone(),
            _ => panic!("Expected expression but got {result}"),
        }
    }

    /// Evaluates the expression and expects it to result in an array of algebraic expressions.
    fn condense_to_array_of_algebraic_expressions(
        &mut self,
        e: &'a Expression,
    ) -> Vec<AlgebraicExpression<T>> {
        let result = evaluator::evaluate(e, self).unwrap_or_else(|err| {
            panic!("Error reducing expression to constraint:\nExpression: {e}\nError: {err:?}")
        });
        match result.as_ref() {
            Value::Array(items) => items
                .iter()
                .map(|item| match item.as_ref() {
                    Value::Expression(expr) => expr.clone(),
                    _ => panic!("Expected expression but got {item}"),
                })
                .collect(),
            _ => panic!("Expected array of algebraic expressions but got {result}"),
        }
    }
}

impl<'a, T: FieldElement> SymbolLookup<'a, T> for Condenser<'a, T> {
    fn lookup(
        &mut self,
        name: &'a str,
        type_args: &Option<Vec<Type>>,
    ) -> Result<Arc<Value<'a, T>>, EvalError> {
        // Cache already computed values.
        // Note that the cache is essential because otherwise
        // we re-evaluate simple values, which users would not expect.
        if let Some(v) = self
            .symbol_values
            .get(name)
            .and_then(|map| map.get(type_args))
        {
            return Ok(v.clone());
        }
        let value = Definitions::lookup_with_symbols(
            self.symbols,
            self.solved_impls,
            name,
            type_args,
            self,
        )?;
        self.symbol_values
            .entry(name.to_string())
            .or_default()
            .entry(type_args.clone())
            .or_insert_with(|| value.clone());
        Ok(value)
    }

    fn lookup_public_reference(&self, name: &str) -> Result<Arc<Value<'a, T>>, EvalError> {
        Definitions {
            definitions: self.symbols,
            solved_impls: self.solved_impls,
        }
        .lookup_public_reference(name)
    }

    fn min_degree(&self) -> Result<Arc<Value<'a, T>>, EvalError> {
        let degree = self.degree.ok_or(EvalError::DataNotAvailable)?;
        Ok(Value::Integer(degree.min.into()).into())
    }

    fn max_degree(&self) -> Result<Arc<Value<'a, T>>, EvalError> {
        let degree = self.degree.ok_or(EvalError::DataNotAvailable)?;
        Ok(Value::Integer(degree.max.into()).into())
    }

    fn degree(&self) -> Result<Arc<Value<'a, T>>, EvalError> {
        let degree = self.degree.ok_or(EvalError::DataNotAvailable)?;
        if degree.min == degree.max {
            Ok(Value::Integer(degree.min.into()).into())
        } else {
            Err(EvalError::DataNotAvailable)
        }
    }

    fn new_column(
        &mut self,
        name: &str,
        ty: Option<&Type>,
        stage: Option<u32>,
        value: Option<Arc<Value<'a, T>>>,
        source: SourceRef,
    ) -> Result<Arc<Value<'a, T>>, EvalError> {
        let name = self.find_unused_name(name);
        let mut length = None;
        let mut is_array = false;
        let kind = match (ty, &value) {
            (Some(Type::Inter), Some(_)) => SymbolKind::Poly(PolynomialType::Intermediate),
            (Some(Type::Array(ArrayType { base, length: len })), Some(_))
                if base.as_ref() == &Type::Inter =>
            {
                is_array = true;
                length = *len;
                SymbolKind::Poly(PolynomialType::Intermediate)
            }
            (Some(Type::Col) | None, Some(_)) => SymbolKind::Poly(PolynomialType::Constant),
            (Some(Type::Col) | None, None) => SymbolKind::Poly(PolynomialType::Committed),
            _ => {
                return Err(EvalError::TypeError(format!(
                    "Invalid type for new column {name}: {}.",
                    ty.map(|ty| ty.to_string()).unwrap_or_default(),
                )))
            }
        };

        if kind == SymbolKind::Poly(PolynomialType::Intermediate) {
            let expr = if is_array {
                let Value::Array(exprs) = value.unwrap().as_ref().clone() else {
                    panic!("Expected array");
                };
                if let Some(length) = length {
                    if exprs.len() as u64 != length {
                        return Err(EvalError::TypeError(format!(
                            "Error creating intermediate column array {name}: Expected array of length {length} as value but it has {} elements." ,
                            exprs.len(),
                        )));
                    }
                } else {
                    length = Some(exprs.len() as u64);
                }
                exprs
                    .into_iter()
                    .map(|expr| {
                        let Value::Expression(expr) = expr.as_ref() else {
                            panic!("Expected algebraic expression");
                        };
                        expr.clone()
                    })
                    .collect()
            } else {
                let Value::Expression(expr) = value.unwrap().as_ref().clone() else {
                    panic!("Expected algebraic expression");
                };
                vec![expr]
            };
            self.new_intermediate_column_values
                .insert(name.clone(), expr);
        } else if let Some(value) = value {
            let value = try_to_function_value_definition(value.as_ref(), FunctionKind::Pure)
                .map_err(|e| match e {
                    EvalError::TypeError(e) => {
                        EvalError::TypeError(format!("Error creating fixed column {name}:\n{e}"))
                    }
                    _ => e,
                })?;

            self.new_column_values.insert(name.clone(), value);
        }

        if self.stage != 0 && stage.is_some() {
            return Err(EvalError::TypeError(format!(
                "Tried to create a column with an explicit stage ({}) while the current stage was not zero, but {}.",
                stage.unwrap(), self.stage
            )));
        }

        let stage = if matches!(
            kind,
            SymbolKind::Poly(PolynomialType::Constant | PolynomialType::Intermediate)
        ) {
            // Fixed columns are pre-stage 0 and the stage of an intermediate column
            // is the max of the stages in the value, so we omit it in both cases.
            assert!(stage.is_none());
            None
        } else {
            Some(stage.unwrap_or(self.stage))
        };

        let symbol = Symbol {
            id: self.counters.dispense_symbol_id(kind, length),
            source,
            absolute_name: name.clone(),
            stage,
            kind,
            length,
            degree: self.degree,
        };

        self.new_symbols.insert(name.clone());
        self.new_columns.push(symbol.clone());

        Ok((if is_array {
            Value::Array(
                symbol
                    .array_elements()
                    .map(|(name, poly_id)| {
                        Value::Expression(AlgebraicExpression::Reference(AlgebraicReference {
                            name,
                            poly_id,
                            next: false,
                        }))
                        .into()
                    })
                    .collect(),
            )
        } else {
            Value::Expression(AlgebraicExpression::Reference(AlgebraicReference {
                name,
                poly_id: PolyID::from(&symbol),
                next: false,
            }))
        })
        .into())
    }

    fn set_hint(
        &mut self,
        col: Arc<Value<'a, T>>,
        expr: Arc<Value<'a, T>>,
    ) -> Result<(), EvalError> {
        let name = match col.as_ref() {
            Value::Expression(AlgebraicExpression::Reference(AlgebraicReference {
                name,
                poly_id,
                next: false,
            })) => {
                if poly_id.ptype != PolynomialType::Committed {
                    return Err(EvalError::TypeError(format!(
                        "Expected reference to witness column as first argument for std::prelude::set_hint, but got {} column {name}.",
                        poly_id.ptype
                    )));
                }
                if name.contains('[') {
                    return Err(EvalError::TypeError(format!(
                        "Array elements are not supported for std::prelude::set_hint (called on {name})."
                    )));
                }
                name.clone()
            }
            col => {
                return Err(EvalError::TypeError(format!(
                    "Expected reference to witness column as first argument for std::prelude::set_hint, but got {col}: {}",
                    col.type_formatted()
                )));
            }
        };

        let value =
            try_to_function_value_definition(expr.as_ref(), FunctionKind::Query).map_err(|e| {
                match e {
                    EvalError::TypeError(e) => {
                        EvalError::TypeError(format!("Error setting hint for column {col}:\n{e}"))
                    }
                    _ => e,
                }
            })?;
        match self.new_column_values.entry(name) {
            Entry::Vacant(entry) => entry.insert(value),
            Entry::Occupied(_) => {
                return Err(EvalError::TypeError(format!(
                    "Column {col} already has a hint set, but tried to add another one."
                )));
            }
        };
        Ok(())
    }

    fn add_proof_items(
        &mut self,
        items: Arc<Value<'a, T>>,
        source: SourceRef,
    ) -> Result<(), EvalError> {
        match items.as_ref() {
            Value::Array(items) => {
                for item in items {
                    self.new_constraints.push((item.clone(), source.clone()));
                }
            }
            Value::Closure(..) => {
                let e = try_value_to_expression(&items).map_err(|e| {
                    EvalError::TypeError(format!("Error adding prover function:\n{e}"))
                })?;

                self.new_prover_functions.push(e);
            }
            _ => self.new_constraints.push((items, source)),
        }
        Ok(())
    }

    fn capture_constraints(
        &mut self,
        fun: Arc<Value<'a, T>>,
    ) -> Result<Arc<Value<'a, T>>, EvalError> {
        let existing_constraints = self.new_constraints.len();
        let result = evaluate_function_call(fun, vec![], self);
        let constrs = self
            .new_constraints
            .drain(existing_constraints..)
            .map(|(c, _)| c)
            .collect();
        let result = result?;
        assert!(
            matches!(result.as_ref(), Value::Tuple(items) if items.is_empty()),
            "Function should return ()"
        );

        Ok(Arc::new(Value::Array(constrs)))
    }

    fn at_next_stage(&mut self, fun: Arc<Value<'a, T>>) -> Result<(), EvalError> {
        self.stage += 1;
        let result = evaluate_function_call(fun, vec![], self);
        self.stage -= 1;
        let result = result?;
        if !matches!(result.as_ref(), Value::Tuple(items) if items.is_empty()) {
            panic!();
        }
        Ok(())
    }
}

impl<'a, T: FieldElement> Condenser<'a, T> {
    fn find_unused_name(&self, name: &str) -> String {
        once(None)
            .chain((1..).map(Some))
            .map(|cnt| format!("{name}{}", cnt.map(|c| format!("_{c}")).unwrap_or_default()))
            .map(|name| {
                self.namespace
                    .with_part(&name)
                    .relative_to(&Default::default())
                    .to_string()
            })
            .find(|name| !self.symbols.contains_key(name) && !self.new_symbols.contains(name))
            .unwrap()
    }
}

fn to_constraint<T: FieldElement>(
    constraint: &Value<'_, T>,
    source: SourceRef,
    counters: &mut Counters,
) -> Identity<T> {
    let Value::Enum(EnumValue {
        enum_decl,
        variant,
        data,
    }) = constraint
    else {
        panic!("Expected constraint but got {constraint}")
    };
    assert_eq!(enum_decl.name, "std::prelude::Constr");
    let fields = data.as_ref().unwrap();
    match &**variant {
        "Identity" => {
            assert_eq!(fields.len(), 2);
            PolynomialIdentity {
                id: counters.dispense_identity_id(),
                source,
                expression: to_expr(&fields[0]) - to_expr(&fields[1]),
            }
            .into()
        }
        "Lookup" | "Permutation" => {
            assert_eq!(fields.len(), 2);

            let (sel_from, sel_to) = if let Value::Tuple(t) = fields[0].as_ref() {
                assert_eq!(t.len(), 2);
                (&t[0], &t[1])
            } else {
                unreachable!()
            };

            let (from, to): (Vec<_>, Vec<_>) = if let Value::Array(a) = fields[1].as_ref() {
                a.iter()
                    .map(|pair| {
                        if let Value::Tuple(pair) = pair.as_ref() {
                            assert_eq!(pair.len(), 2);
                            (pair[0].as_ref(), pair[1].as_ref())
                        } else {
                            unreachable!()
                        }
                    })
                    .unzip()
            } else {
                unreachable!()
            };

            if variant == &"Lookup" {
                LookupIdentity {
                    id: counters.dispense_identity_id(),
                    source,
                    left: to_selected_exprs(sel_from, from),
                    right: to_selected_exprs(sel_to, to),
                }
                .into()
            } else {
                PermutationIdentity {
                    id: counters.dispense_identity_id(),
                    source,
                    left: to_selected_exprs(sel_from, from),
                    right: to_selected_exprs(sel_to, to),
                }
                .into()
            }
        }
        "Connection" => {
            assert_eq!(fields.len(), 1);

            let (from, to): (Vec<_>, Vec<_>) = if let Value::Array(a) = fields[0].as_ref() {
                a.iter()
                    .map(|pair| {
                        if let Value::Tuple(pair) = pair.as_ref() {
                            assert_eq!(pair.len(), 2);
                            (pair[0].as_ref(), pair[1].as_ref())
                        } else {
                            unreachable!()
                        }
                    })
                    .unzip()
            } else {
                unreachable!()
            };

            ConnectIdentity {
                id: counters.dispense_identity_id(),
                source,
                left: from.into_iter().map(to_expr).collect(),
                right: to.into_iter().map(to_expr).collect(),
            }
            .into()
        }
        _ => panic!("Expected constraint but got {constraint}"),
    }
}

fn to_selected_exprs<'a, T: FieldElement>(
    selector: &Value<'a, T>,
    exprs: Vec<&Value<'a, T>>,
) -> SelectedExpressions<T> {
    SelectedExpressions {
        selector: to_selector_expr(selector),
        expressions: exprs.into_iter().map(to_expr).collect(),
    }
}

/// Turns an optional selector expression into an algebraic expression. `None` gets turned into 1.
fn to_selector_expr<T: FieldElement>(value: &Value<'_, T>) -> AlgebraicExpression<T> {
    let Value::Enum(enum_value) = value else {
        panic!("Expected option but got {value:?}")
    };
    assert_eq!(enum_value.enum_decl.name, "std::prelude::Option");
    match enum_value.variant {
        "None" => T::one().into(),
        "Some" => {
            let fields = enum_value.data.as_ref().unwrap();
            assert_eq!(fields.len(), 1);
            to_expr(&fields[0])
        }
        _ => panic!(),
    }
}

fn to_expr<T: Clone + Debug>(value: &Value<'_, T>) -> AlgebraicExpression<T> {
    if let Value::Expression(expr) = value {
        (*expr).clone()
    } else {
        panic!()
    }
}

/// Turns a runtime value (usually a closure) into a FunctionValueDefinition
/// (i.e. an expression) and sets the expected function kind.
/// Does allow some forms of captured variables by prefixing them
/// via let statements.
fn try_to_function_value_definition<T: FieldElement>(
    value: &Value<'_, T>,
    expected_kind: FunctionKind,
) -> Result<FunctionValueDefinition, EvalError> {
    let mut e = try_value_to_expression(value)?;

    // Set the lambda kind since this is used to detect hints in some cases.
    // Can probably be removed once we have prover functions.
    if let Expression::LambdaExpression(_, LambdaExpression { kind, .. }) = &mut e {
        if *kind != FunctionKind::Pure && *kind != expected_kind {
            return Err(EvalError::TypeError(format!(
                "Expected {expected_kind} lambda expression but got {kind}.",
            )));
        }
        *kind = expected_kind;
    }

    Ok(FunctionValueDefinition::Expression(TypedExpression {
        e,
        type_scheme: None,
    }))
}

/// Turns a closure back into a (source) expression by prefixing
/// potentially captured variables as let statements.
fn try_closure_to_expression<T: FieldElement>(
    closure: &evaluator::Closure<'_, T>,
) -> Result<Expression, EvalError> {
    if !closure.type_args.is_empty() {
        return Err(EvalError::TypeError(
            "Lambda expression must not have type arguments.".to_string(),
        ));
    }

    // A closure essentially consists of a lambda expression (i.e. source code)
    // and an environment, which is a stack of runtime values. Some of these
    // values are captured, but not all of them.
    // If no values are captured, we can just return the lambda expression.
    // Otherwise, we will convert the captured values to expressions (using
    // try_value_to_expression) and introduce them as variables using let statements.

    // Create a map from old id to (new id, name, value) for all captured variables.
    let captured_var_refs = captured_var_refs(closure).collect::<BTreeMap<_, _>>();
    let env_map: BTreeMap<_, _> = closure
        .environment
        .iter()
        .enumerate()
        .filter_map(|(old_id, value)| {
            captured_var_refs
                .get(&(old_id as u64))
                .map(|name| (old_id as u64, (name, value)))
        })
        .enumerate()
        // Since we return a new expression we essentially start with an empty environment,
        // and thus the new IDs of the captured variables start with 0.
        // If we add more let statements further up in the call chain, they might be modified again.
        .map(|(new_id, (old_id, (&name, value)))| (old_id, (new_id as u64, name, value)))
        .collect();

    // Create the let statements for the captured variables.
    let statements = env_map
        .values()
        .map(|(new_id, name, value)| {
            let mut expr = try_value_to_expression(value.as_ref()).map_err(|e| {
                EvalError::TypeError(format!(
                    "Error converting captured variable {name} to expression:\n{e}",
                ))
            })?;
            // The call to try_value_to_expression assumed a fresh environment,
            // but we already have `new_id` let statements at this point,
            // so we adjust the local variable references inside `expr` accordingly.
            shift_local_var_refs(&mut expr, *new_id);

            Ok(LetStatementInsideBlock {
                pattern: Pattern::Variable(SourceRef::unknown(), (*name).clone()),
                // We do not know the type.
                ty: None,
                value: Some(expr),
            }
            .into())
        })
        .collect::<Result<Vec<_>, _>>()?;

    // Adjust the variable references inside the lambda expression
    // to the new environment.
    let e = convert_closure_body(closure, env_map).into();

    Ok(if statements.is_empty() {
        e
    } else {
        BlockExpression {
            statements,
            expr: Some(Box::new(e)),
        }
        .into()
    })
}

/// Returns an iterator over all references to variables declared outside the closure,
/// i.e. the captured variables.
/// This does not include references to module-level variables.
fn captured_var_refs<'a, T>(
    closure: &'a Closure<'_, T>,
) -> impl Iterator<Item = (u64, &'a String)> {
    let environment_size = closure.environment.len() as u64;
    closure.lambda.all_children().filter_map(move |e| {
        if let Expression::Reference(_, Reference::LocalVar(id, name)) = e {
            (*id < environment_size).then_some((*id, name))
        } else {
            None
        }
    })
}

/// Convert the IDs of local variable references in the body of the closure to match the new environment
/// and return the new LambdaExpression.
fn convert_closure_body<T: FieldElement, V>(
    closure: &Closure<'_, T>,
    env_map: BTreeMap<u64, (u64, &String, V)>,
) -> LambdaExpression<analyzed::Expression> {
    let mut lambda = closure.lambda.clone();

    let old_environment_size = closure.environment.len() as u64;
    let new_environment_size = env_map.len() as u64;
    lambda.pre_visit_expressions_mut(&mut |e| {
        if let Expression::Reference(_, Reference::LocalVar(id, _)) = e {
            if *id >= old_environment_size {
                // This is a parameter of the function or a local variable
                // defined inside the function, i.e. not a variable referencing
                // a captured value.
                // We keep the ID but shift it to match the new environment size.
                *id = *id - old_environment_size + new_environment_size;
            } else {
                // Assign the new ID from the environment map.
                *id = env_map[id].0;
            }
        }
    });
    lambda
}

/// Increments all local variable reference IDs in `e` by `shift`,
/// to counter the effect of adding new variable declarations.
fn shift_local_var_refs(e: &mut Expression, shift: u64) {
    if let Expression::Reference(_, Reference::LocalVar(id, _)) = e {
        *id += shift;
    }

    e.children_mut()
        .for_each(|e| shift_local_var_refs(e, shift));
}

fn try_algebraic_expression_to_expression<T: FieldElement>(
    e: &AlgebraicExpression<T>,
) -> Result<Expression, EvalError> {
    Ok(match e {
        AlgebraicExpression::Reference(AlgebraicReference {
            name,
            poly_id: _,
            next,
        }) => {
            let e = Expression::Reference(
                SourceRef::unknown(),
                Reference::Poly(PolynomialReference {
                    name: name.clone(),
                    type_args: None,
                }),
            );
            if *next {
                UnaryOperation {
                    op: parsed::UnaryOperator::Next,
                    expr: Box::new(e),
                }
                .into()
            } else {
                e
            }
        }

        AlgebraicExpression::BinaryOperation(AlgebraicBinaryOperation { left, op, right }) => {
            BinaryOperation {
                left: Box::new(try_algebraic_expression_to_expression(left)?),
                op: (*op).into(),
                right: Box::new(try_algebraic_expression_to_expression(right)?),
            }
            .into()
        }

        AlgebraicExpression::UnaryOperation(AlgebraicUnaryOperation { op, expr }) => {
            UnaryOperation {
                op: (*op).into(),
                expr: Box::new(try_algebraic_expression_to_expression(expr)?),
            }
            .into()
        }

        AlgebraicExpression::Challenge(Challenge { id, stage }) => {
            let function = Expression::Reference(
                SourceRef::unknown(),
                Reference::Poly(PolynomialReference {
                    name: "std::prelude::challenge".to_string(),
                    type_args: None,
                }),
            )
            .into();
            let arguments = [*stage as u64, *id]
                .into_iter()
                .map(|x| BigUint::from(x).into())
                .collect();
            Expression::FunctionCall(
                SourceRef::unknown(),
                FunctionCall {
                    function,
                    arguments,
                },
            )
        }

        AlgebraicExpression::Number(n) => Number {
            value: n.to_arbitrary_integer(),
            type_: Some(Type::Expr),
        }
        .into(),

        AlgebraicExpression::PublicReference(s) => {
            Expression::PublicReference(SourceRef::unknown(), s.clone())
        }
    })
}

/// Tries to convert an evaluator value to an expression with the same value.
fn try_value_to_expression<T: FieldElement>(value: &Value<'_, T>) -> Result<Expression, EvalError> {
    Ok(match value {
        Value::Integer(v) => {
            if v.is_negative() {
                UnaryOperation {
                    op: parsed::UnaryOperator::Minus,
                    expr: Box::new(try_value_to_expression(&Value::<T>::Integer(-v))?),
                }
                .into()
            } else {
                Number {
                    value: BigUint::try_from(v).unwrap(),
                    type_: Some(Type::Int),
                }
                .into()
            }
        }
        Value::FieldElement(v) => Number {
            value: v.to_arbitrary_integer(),
            type_: Some(Type::Fe),
        }
        .into(),
        Value::String(s) => Expression::String(SourceRef::unknown(), s.clone()),
        Value::Bool(b) => Expression::Reference(
            SourceRef::unknown(),
            Reference::Poly(PolynomialReference {
                name: if *b {
                    "std::prelude::true"
                } else {
                    "std::prelude::false"
                }
                .to_string(),
                type_args: None,
            }),
        ),
        Value::Tuple(items) => Expression::Tuple(
            SourceRef::unknown(),
            items
                .iter()
                .map(|i| try_value_to_expression(i))
                .collect::<Result<_, _>>()?,
        ),
        Value::Array(items) => ArrayLiteral {
            items: items
                .iter()
                .map(|i| try_value_to_expression(i))
                .collect::<Result<_, _>>()?,
        }
        .into(),
        Value::Closure(c) => try_closure_to_expression(c)?,
        Value::TypeConstructor(type_constructor) => {
            return Err(EvalError::TypeError(format!(
                "Converting type constructor to expression not supported: {type_constructor}.",
            )))
        }
        Value::Enum(enum_value) => {
            let variant_ref = Expression::Reference(
                SourceRef::unknown(),
                Reference::Poly(PolynomialReference {
                    name: format!("{}::{}", enum_value.enum_decl.name, enum_value.variant),
                    // We do not know the type args here.
                    type_args: None,
                }),
            );
            match &enum_value.data {
                None => variant_ref,
                Some(items) => FunctionCall {
                    function: Box::new(variant_ref),
                    arguments: items
                        .iter()
                        .map(|i| try_value_to_expression(i))
                        .collect::<Result<_, _>>()?,
                }
                .into(),
            }
        }
        Value::BuiltinFunction(_) => {
            return Err(EvalError::TypeError(
                "Converting builtin functions to expressions not supported.".to_string(),
            ))
        }
        Value::Struct(StructValue { name, fields }) => {
            let name = Reference::Poly(PolynomialReference {
                name: name.to_string(),
                // We do not know the type args here.
                type_args: None,
            });
            let fields = fields
                .iter()
                .map(|(name, value)| {
                    Ok(NamedExpression {
                        name: name.to_string(),
                        body: Box::new(try_value_to_expression(value)?),
                    })
                })
                .collect::<Result<Vec<_>, _>>()?;

            StructExpression { name, fields }.into()
        }
        Value::Expression(e) => try_algebraic_expression_to_expression(e)?,
    })
}<|MERGE_RESOLUTION|>--- conflicted
+++ resolved
@@ -26,13 +26,8 @@
         types::{ArrayType, Type},
         visitor::{AllChildren, ExpressionVisitable},
         ArrayLiteral, BinaryOperation, BlockExpression, FunctionCall, FunctionKind,
-<<<<<<< HEAD
         LambdaExpression, LetStatementInsideBlock, NamedExpression, Number, Pattern,
-        SourceReference, StructExpression, TypedExpression, UnaryOperation,
-=======
-        LambdaExpression, LetStatementInsideBlock, Number, Pattern, SourceReference,
-        TraitImplementation, TypedExpression, UnaryOperation,
->>>>>>> 5c37eba5
+        SourceReference, StructExpression, TraitImplementation, TypedExpression, UnaryOperation,
     },
 };
 use powdr_number::{BigUint, FieldElement};
