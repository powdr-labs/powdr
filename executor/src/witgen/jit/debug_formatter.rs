use itertools::Itertools;
use powdr_ast::analyzed::{
    AlgebraicBinaryOperation, AlgebraicBinaryOperator, AlgebraicExpression as Expression,
    AlgebraicUnaryOperation, AlgebraicUnaryOperator, Identity, LookupIdentity, PermutationIdentity,
    PhantomLookupIdentity, PhantomPermutationIdentity, PolynomialIdentity, PolynomialType,
    SelectedExpressions,
};
use powdr_number::FieldElement;

use crate::witgen::range_constraints::RangeConstraint;

use super::{
    variable::Variable,
    witgen_inference::{FixedEvaluator, Value, WitgenInference},
};

/// Returns a human-readable summary of the identities.
pub fn format_identities<T: FieldElement, FixedEval: FixedEvaluator<T>>(
    identities: &[(&Identity<T>, i32)],
    witgen: &WitgenInference<'_, T, FixedEval>,
) -> String {
    DebugFormatter { identities, witgen }.format_identities()
}

struct DebugFormatter<'a, T: FieldElement, FixedEval: FixedEvaluator<T>> {
    identities: &'a [(&'a Identity<T>, i32)],
    witgen: &'a WitgenInference<'a, T, FixedEval>,
}

impl<T: FieldElement, FixedEval: FixedEvaluator<T>> DebugFormatter<'_, T, FixedEval> {
    fn format_identities(&self) -> String {
        self.identities
            .iter()
            .filter(|(id, row)| !self.witgen.is_complete(id, *row))
            .sorted_by_key(|(id, row)| (row, id.id()))
            .map(|(id, row)| {
                format!(
                    "--------------[ identity {} on row {row}: ]--------------\n{}",
                    id.id(),
                    self.format_identity(id, *row)
                )
            })
            .join("\n")
    }

    /// Formats the identity in a human-readable way to contain as much information
    /// about the sub-expressions as possible.
    fn format_identity(&self, identity: &Identity<T>, row_offset: i32) -> String {
        match identity {
            Identity::Lookup(LookupIdentity { left, .. })
            | Identity::Permutation(PermutationIdentity { left, .. })
            | Identity::PhantomPermutation(PhantomPermutationIdentity { left, .. })
            | Identity::PhantomLookup(PhantomLookupIdentity { left, .. }) => {
                self.format_connection(left, row_offset)
            }
            // TODO(bus_interaction)
            Identity::PhantomBusInteraction(_) | Identity::Connect(_) => format!("{identity}"),
            Identity::Polynomial(PolynomialIdentity { expression, .. }) => {
                if let Expression::BinaryOperation(AlgebraicBinaryOperation {
                    left,
                    op: AlgebraicBinaryOperator::Sub,
                    right,
                }) = expression
                {
                    self.format_polynomial_identity(left, right, row_offset)
                } else {
                    self.format_polynomial_identity(
                        expression,
                        &Expression::Number(0.into()),
                        row_offset,
                    )
                }
            }
        }
    }

    fn format_connection(&self, left: &SelectedExpressions<T>, row_offset: i32) -> String {
        let sel = self.format_expression_full_and_simplified(&left.selector, row_offset);
        let exprs = left
            .expressions
            .iter()
            .map(|e| self.format_expression_full_and_simplified(e, row_offset))
            .reduce(|a, b| {
                let lines = a.into_iter().zip(b).enumerate();
                lines
                    .map(|(i, (a, b))| {
                        let comma = if i == 0 { "," } else { " " };
                        format!("{a}{comma} {b}")
                    })
                    .collect_vec()
                    .try_into()
                    .unwrap()
            })
            .unwrap();
        sel.into_iter()
            .zip(exprs)
            .enumerate()
            .map(|(i, (sel, exprs))| {
                if i == 0 {
                    format!("{sel} $ [ {exprs} ]")
                } else {
                    format!("{sel}     {exprs}  ")
                }
            })
            .format("\n")
            .to_string()
    }

    fn format_polynomial_identity(
        &self,
        left: &Expression<T>,
        right: &Expression<T>,
        row: i32,
    ) -> String {
        let left = self.format_expression_full_and_simplified(left, row);
        let right = self.format_expression_full_and_simplified(right, row);
        left.into_iter()
            .zip(right)
            .map(|(l, r)| format!("{l} = {r}"))
            .format("\n")
            .to_string()
    }

    fn format_expression_full_and_simplified(
        &self,
        e: &Expression<T>,
        row_offset: i32,
    ) -> [String; 6] {
        let full = self.format_expression(e, row_offset, false);
        let simplified = self.format_expression(e, row_offset, true);
        pad_center([full, simplified].concat().try_into().unwrap())
    }

    /// Returns three formatted strings of the same length.
    /// The first is the expression without any substitutions.
    /// The second is the expression with known variables substituted.
    /// The third is the expression with range constraints substituted.
    /// If `simplified` is true, tries to simplify sub-expressions like multiplication by
    /// zero or one or addition of zero.
    fn format_expression(
        &self,
        e: &Expression<T>,
        row_offset: i32,
        simplified: bool,
    ) -> [String; 3] {
        if simplified {
            if let Some(e) = self.try_to_known(e, row_offset) {
                return pad_center([format!("{e}"), String::new(), String::new()]);
            }
        }
        let [name, value, rc] = match e {
            Expression::Reference(r) => {
                let (value, range_constraint) = match r.poly_id.ptype {
<<<<<<< HEAD
                    PolynomialType::Constant | PolynomialType::Committed => {
=======
                    PolynomialType::Committed | PolynomialType::Constant => {
>>>>>>> 2fe6739b
                        let variable = Variable::from_reference(r, row_offset);
                        let value = self.witgen.value(&variable).to_string();
                        let rc = self.witgen.range_constraint(&variable);
                        let rc = if rc == RangeConstraint::default()
                            || rc.try_to_single_value().is_some()
                        {
                            // Empty string also for single value, since it is already
                            // printed in the "value" line.
                            String::new()
                        } else {
                            rc.to_string()
                        };
                        (value, rc)
                    }
                    PolynomialType::Intermediate => {
                        // TODO we should format the contained intermediates separately.
                        ("<intermediate>".to_string(), String::new())
                    }
                };
                [r.to_string(), value, range_constraint]
            }
            Expression::PublicReference(_) => {
                // TODO we need to introduce a variable type for those.
                [format!("{e}"), "<public>".to_string(), String::new()]
            }
            Expression::Challenge(_) => {
                // TODO we need to introduce a variable type for those.
                [format!("{e}"), "<challenge>".to_string(), String::new()]
            }
            Expression::Number(n) => [format!("{n}"), String::new(), String::new()],
            Expression::BinaryOperation(op) => {
                self.format_binary_operation(op, row_offset, simplified)
            }
            Expression::UnaryOperation(op) => {
                self.format_unary_operation(op, row_offset, simplified)
            }
        };
        pad_center([name, value, rc])
    }

    fn format_binary_operation(
        &self,
        op: &AlgebraicBinaryOperation<T>,
        row_offset: i32,
        simplified: bool,
    ) -> [String; 3] {
        // TODO precedence

        if simplified {
            if let Some(s) = self.try_format_binary_operation_simplified(op, row_offset) {
                return s;
            }
        }
        let [left, right] = [
            self.format_expression(&op.left, row_offset, simplified),
            self.format_expression(&op.right, row_offset, simplified),
        ];

        left.into_iter()
            .zip(right)
            .enumerate()
            .map(|(i, (l, r))| {
                if i == 0 {
                    format!("({l} {} {r})", op.op)
                } else {
                    format!(" {l}   {r} ")
                }
            })
            .collect_vec()
            .try_into()
            .unwrap()
    }

    fn try_format_binary_operation_simplified(
        &self,
        op: &AlgebraicBinaryOperation<T>,
        row_offset: i32,
    ) -> Option<[String; 3]> {
        let left = self.try_to_known(&op.left, row_offset);
        let right = self.try_to_known(&op.right, row_offset);

        match op.op {
            AlgebraicBinaryOperator::Add => {
                if left.map(|v| v == 0.into()).unwrap_or(false) {
                    Some(self.format_expression(&op.right, row_offset, true))
                } else if right.map(|v| v == 0.into()).unwrap_or(false) {
                    Some(self.format_expression(&op.left, row_offset, true))
                } else {
                    None
                }
            }
            AlgebraicBinaryOperator::Sub => {
                if left.map(|v| v == 0.into()).unwrap_or(false) {
                    Some(
                        self.format_expression(&op.right, row_offset, true)
                            .into_iter()
                            .map(|s| format!("-{s}"))
                            .collect_vec()
                            .try_into()
                            .unwrap(),
                    )
                } else if right.map(|v| v == 0.into()).unwrap_or(false) {
                    Some(self.format_expression(&op.left, row_offset, true))
                } else {
                    None
                }
            }
            AlgebraicBinaryOperator::Mul => {
                // We do not need to consider multiplication by zero, because
                // this case should have been formatted as zero already higher
                // up in the call chain due to the calls to `try_to_known`.
                if left.map(|v| v == 1.into()).unwrap_or(false) {
                    Some(self.format_expression(&op.right, row_offset, true))
                } else if right.map(|v| v == 1.into()).unwrap_or(false) {
                    Some(self.format_expression(&op.left, row_offset, true))
                } else {
                    None
                }
            }
            AlgebraicBinaryOperator::Pow => None,
        }
    }

    fn format_unary_operation(
        &self,
        op: &AlgebraicUnaryOperation<T>,
        row_offset: i32,
        simplified: bool,
    ) -> [String; 3] {
        // TODO precedence
        let inner = self.format_expression(&op.expr, row_offset, simplified);
        if op.op.is_prefix() {
            inner.into_iter().map(|s| format!("{op}{s}")).collect_vec()
        } else {
            inner.into_iter().map(|s| format!("{s}{op}")).collect_vec()
        }
        .try_into()
        .unwrap()
    }

    fn try_to_known(&self, e: &Expression<T>, row_offset: i32) -> Option<T> {
        match e {
            Expression::Reference(r) => {
                match r.poly_id.ptype {
                    PolynomialType::Constant | PolynomialType::Committed => {
                        let variable = Variable::from_reference(r, row_offset);
                        match self.witgen.value(&variable) {
                            Value::Concrete(v) => Some(v),
                            _ => None,
                        }
                    }
                    PolynomialType::Intermediate => {
                        // TODO
                        None
                    }
                }
            }
            Expression::PublicReference(_) => {
                // TODO we need to introduce a variable type for those.
                None
            }
            Expression::Challenge(_) => {
                // TODO we need to introduce a variable type for those.
                None
            }
            Expression::Number(n) => Some(*n),
            Expression::BinaryOperation(op) => {
                let left = self.try_to_known(&op.left, row_offset);
                let right = self.try_to_known(&op.right, row_offset);
                match op.op {
                    AlgebraicBinaryOperator::Add => Some(left? + right?),
                    AlgebraicBinaryOperator::Sub => Some(left? - right?),
                    AlgebraicBinaryOperator::Mul => match (left, right) {
                        (Some(a), _) | (_, Some(a)) if a == 0.into() => Some(0.into()),
                        (Some(a), b) | (b, Some(a)) if a == 1.into() => b,
                        (Some(a), b) | (b, Some(a)) if a == (-1).into() => b.map(|b| -b),
                        (Some(l), Some(r)) => Some(l * r),
                        _ => None,
                    },
                    AlgebraicBinaryOperator::Pow => Some(left?.pow(right?.to_integer())),
                }
            }
            Expression::UnaryOperation(op) => {
                let inner = self.try_to_known(&op.expr, row_offset);
                match op.op {
                    AlgebraicUnaryOperator::Minus => inner.map(|i| -i),
                }
            }
        }
    }
}

/// Pads the strings with spaces to the left and right so that they have the same length.
fn pad_center<const N: usize>(s: [String; N]) -> [String; N] {
    let len = s.iter().map(|s| s.len()).max().unwrap();
    s.iter()
        .map(|s| format!("{s:^len$}"))
        .collect_vec()
        .try_into()
        .unwrap()
}<|MERGE_RESOLUTION|>--- conflicted
+++ resolved
@@ -151,11 +151,7 @@
         let [name, value, rc] = match e {
             Expression::Reference(r) => {
                 let (value, range_constraint) = match r.poly_id.ptype {
-<<<<<<< HEAD
-                    PolynomialType::Constant | PolynomialType::Committed => {
-=======
                     PolynomialType::Committed | PolynomialType::Constant => {
->>>>>>> 2fe6739b
                         let variable = Variable::from_reference(r, row_offset);
                         let value = self.witgen.value(&variable).to_string();
                         let rc = self.witgen.range_constraint(&variable);
