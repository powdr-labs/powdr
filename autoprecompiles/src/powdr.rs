--- conflicted
+++ resolved
@@ -698,13 +698,8 @@
         &mut |expr| {
             match expr {
                 AlgebraicExpression::Reference(AlgebraicReference { name, .. }) => {
-<<<<<<< HEAD
-                    if let Some(new_name) = sub.get(name) {
-                        *name = new_name.clone();
-=======
                     if let Some(sub_name) = sub.get(name) {
                         *name = sub_name.clone();
->>>>>>> 89751dee
                     }
                 }
                 _ => (),
