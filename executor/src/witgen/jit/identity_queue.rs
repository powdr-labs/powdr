use std::{
    collections::{BTreeSet, HashMap, VecDeque},
    rc::Rc,
};

use itertools::Itertools;
use powdr_ast::{
    analyzed::{
        AlgebraicExpression as Expression, AlgebraicReference, PolynomialIdentity, PolynomialType,
    },
    parsed::visitor::{AllChildren, Children},
};
use powdr_number::FieldElement;

use crate::witgen::{data_structures::identity::Identity, jit::variable::MachineCallVariable};

use super::{prover_function_heuristics::ProverFunction, variable::Variable};

/// Keeps track of identities that still need to be processed and
/// updates this list based on the occurrence of updated variables
/// in identities.
#[derive(Clone)]
pub struct IdentityQueue<'ast, 'queue, T: FieldElement> {
    items: &'queue Vec<QueueItem<'ast, T>>,
    in_queue: Vec<bool>,
    identity_queue: VecDeque<usize>,
    machine_call_queue: BTreeSet<(&'queue QueueItem<'ast, T>, usize)>,
    prover_function_queue: VecDeque<usize>,
    occurrences: Rc<HashMap<Variable, Vec<usize>>>,
}

<<<<<<< HEAD
impl<'a, T: FieldElement> IdentityQueue<'a, T> {
    pub fn new(items: impl IntoIterator<Item = QueueItem<'a, T>>) -> Self {
        let queue: BTreeSet<_> = items.into_iter().collect();
        let mut references = ReferencesComputer::default();
=======
impl<'ast, 'queue, T: FieldElement> IdentityQueue<'ast, 'queue, T> {
    pub fn new(
        fixed_data: &'ast FixedData<'ast, T>,
        items: &'queue Vec<QueueItem<'ast, T>>,
    ) -> Self {
        let mut references = ReferencesComputer::new(fixed_data);
>>>>>>> a5ee528f
        let occurrences = Rc::new(
            items
                .iter()
                .enumerate()
                .flat_map(|(id, item)| {
                    references
                        .references(item)
                        .iter()
                        .map(|v| (v.clone(), id))
                        .collect_vec()
                })
                .into_group_map(),
        );
        Self {
            items,
            in_queue: vec![true; items.len()],
            identity_queue: (0..items.len())
                .filter(|id| is_polynomial_identity_or_assignment(&items[*id]))
                .collect(),
            machine_call_queue: (0..items.len())
                .filter_map(|id| is_submachine_call(&items[id]).then_some((&items[id], id)))
                .collect(),
            prover_function_queue: (0..items.len())
                .filter(|id| is_prover_function(&items[*id]))
                .collect(),
            occurrences,
        }
    }

    /// Returns the next identity to be processed and its row and
    /// removes it from the queue.
    pub fn next(&mut self) -> Option<&'queue QueueItem<'ast, T>> {
        self.identity_queue
            .pop_front()
            .map(|id| {
                self.in_queue[id] = false;
                &self.items[id]
            })
            .or_else(|| {
                self.machine_call_queue.pop_first().map(|(identity, id)| {
                    self.in_queue[id] = false;
                    identity
                })
            })
            .or_else(|| {
                self.prover_function_queue.pop_front().map(|id| {
                    self.in_queue[id] = false;
                    &self.items[id]
                })
            })
    }

    pub fn variables_updated(&mut self, variables: impl IntoIterator<Item = Variable>) {
        // Note that this will usually re-add the item that caused the update,
        // which is fine, since there are situations where we can further process
        // it from an update (for example a range constraint).
        for id in variables
            .into_iter()
            .flat_map(|var| self.occurrences.get(&var))
            .flatten()
        {
            if !self.in_queue[*id] {
                self.in_queue[*id] = true;
                if is_polynomial_identity_or_assignment(&self.items[*id]) {
                    self.identity_queue.push_back(*id);
                } else if is_submachine_call(&self.items[*id]) {
                    self.machine_call_queue.insert((&self.items[*id], *id));
                } else {
                    assert!(is_prover_function(&self.items[*id]));
                    self.prover_function_queue.push_back(*id);
                }
            }
        }
    }
}

fn is_polynomial_identity_or_assignment<T: FieldElement>(item: &QueueItem<'_, T>) -> bool {
    match item {
        QueueItem::Identity(Identity::Polynomial(..), _)
        | QueueItem::VariableAssignment(..)
        | QueueItem::ConstantAssignment(..) => true,
        QueueItem::Identity(Identity::BusSend(..), _) | QueueItem::ProverFunction(..) => false,
        QueueItem::Identity(Identity::Connect(..), _) => unreachable!(),
    }
}

fn is_submachine_call<T: FieldElement>(item: &QueueItem<'_, T>) -> bool {
    matches!(item, QueueItem::Identity(Identity::BusSend(..), _))
}

fn is_prover_function<T: FieldElement>(item: &QueueItem<'_, T>) -> bool {
    matches!(item, QueueItem::ProverFunction(..))
}

#[derive(Clone)]
pub enum QueueItem<'a, T: FieldElement> {
    Identity(&'a Identity<T>, i32),
    VariableAssignment(VariableAssignment<'a, T>),
    ConstantAssignment(ConstantAssignment<'a, T>),
    ProverFunction(ProverFunction<'a, T>, i32),
}

impl<T: FieldElement> Ord for QueueItem<'_, T> {
    fn cmp(&self, other: &Self) -> std::cmp::Ordering {
        match (self, other) {
            (QueueItem::Identity(id1, row1), QueueItem::Identity(id2, row2)) => {
                (row1, id1.id()).cmp(&(row2, id2.id()))
            }
            (QueueItem::VariableAssignment(a1), QueueItem::VariableAssignment(a2)) => a1.cmp(a2),
            (QueueItem::ConstantAssignment(a1), QueueItem::ConstantAssignment(a2)) => a1.cmp(a2),
            (QueueItem::ProverFunction(p1, row1), QueueItem::ProverFunction(p2, row2)) => {
                (row1, p1.index).cmp(&(row2, p2.index))
            }
            (a, b) => a.order().cmp(&b.order()),
        }
    }
}

impl<'a, T: FieldElement> QueueItem<'a, T> {
    pub fn constant_assignment(lhs: &'a Expression<T>, rhs: T, row_offset: i32) -> Self {
        QueueItem::ConstantAssignment(ConstantAssignment {
            lhs,
            row_offset,
            rhs,
        })
    }

    pub fn variable_assignment(lhs: &'a Expression<T>, rhs: Variable, row_offset: i32) -> Self {
        QueueItem::VariableAssignment(VariableAssignment {
            lhs,
            row_offset,
            rhs,
        })
    }

    fn order(&self) -> u32 {
        match self {
            QueueItem::ConstantAssignment(..) => 0,
            QueueItem::VariableAssignment(..) => 1,
            QueueItem::Identity(..) => 2,
            QueueItem::ProverFunction(..) => 3,
        }
    }
}

impl<T: FieldElement> PartialOrd for QueueItem<'_, T> {
    fn partial_cmp(&self, other: &Self) -> Option<std::cmp::Ordering> {
        Some(self.cmp(other))
    }
}

impl<T: FieldElement> PartialEq for QueueItem<'_, T> {
    fn eq(&self, other: &Self) -> bool {
        self.cmp(other) == std::cmp::Ordering::Equal
    }
}

impl<T: FieldElement> Eq for QueueItem<'_, T> {}

/// An equality constraint between an algebraic expression evaluated
/// on a certain row offset and a variable.
#[derive(Clone, Ord, PartialOrd, Eq, PartialEq, Debug)]
pub struct VariableAssignment<'a, T: FieldElement> {
    pub lhs: &'a Expression<T>,
    pub row_offset: i32,
    pub rhs: Variable,
}

/// An equality constraint between an algebraic expression evaluated
/// on a certain row offset and a constant.
#[derive(Clone, Ord, PartialOrd, Eq, PartialEq, Debug)]
pub struct ConstantAssignment<'a, T: FieldElement> {
    pub lhs: &'a Expression<T>,
    pub row_offset: i32,
    pub rhs: T,
}

/// Utility to compute the variables that occur in a queue item.
#[derive(Default)]
struct ReferencesComputer<'a> {
    /// A cache to store algebraic references in a polynomial identity, so that it
    /// can be re-used on all rows.
    references_per_identity: HashMap<u64, Vec<&'a AlgebraicReference>>,
}

impl<'a> ReferencesComputer<'a> {
    pub fn references<T: FieldElement>(&mut self, item: &QueueItem<'a, T>) -> Vec<Variable> {
        let vars: Box<dyn Iterator<Item = _>> = match item {
            QueueItem::Identity(id, row) => match id {
                Identity::Polynomial(poly_id) => Box::new(
                    self.references_in_polynomial_identity(poly_id)
                        .into_iter()
                        .map(|r| Variable::from_reference(r, *row)),
                ),
                Identity::BusSend(bus_send) => Box::new(
                    variables_in_expression(&bus_send.selected_payload.selector, *row)
                        .into_iter()
                        .chain(
                            (0..bus_send.selected_payload.expressions.len()).map(|index| {
                                Variable::MachineCallParam(MachineCallVariable {
                                    identity_id: bus_send.identity_id,
                                    index,
                                    row_offset: *row,
                                })
                            }),
                        ),
                ),
                Identity::Connect(..) => Box::new(std::iter::empty()),
            },
            QueueItem::ConstantAssignment(a) => {
                Box::new(variables_in_expression(a.lhs, a.row_offset).into_iter())
            }
            QueueItem::VariableAssignment(a) => Box::new(
                std::iter::once(a.rhs.clone()).chain(variables_in_expression(a.lhs, a.row_offset)),
            ),
            QueueItem::ProverFunction(p, row) => Box::new(
                p.condition
                    .iter()
                    .flat_map(|c| variables_in_expression(c, *row))
                    .chain(
                        p.input_columns
                            .iter()
                            .map(|r| Variable::from_reference(r, *row)),
                    ),
            ),
        };
        vars.unique().collect_vec()
    }

    fn references_in_polynomial_identity<T: FieldElement>(
        &mut self,
        identity: &'a PolynomialIdentity<T>,
    ) -> Vec<&'a AlgebraicReference> {
        // Clippy suggests to use `entry()...or_insert_with()`,
        // but the code does not work, since we need `&mut self` in
        // self.references_in_expression.
        #[allow(clippy::map_entry)]
        if !self.references_per_identity.contains_key(&identity.id) {
            let mut result = BTreeSet::new();
            for e in identity.children() {
                result.extend(references_in_expression(e));
            }
            self.references_per_identity
                .insert(identity.id, result.into_iter().collect_vec());
        }
        self.references_per_identity[&identity.id].clone()
    }
}

fn variables_in_expression<T: FieldElement>(expression: &Expression<T>, row: i32) -> Vec<Variable> {
    references_in_expression(expression)
        .iter()
        .map(|r| Variable::from_reference(r, row))
        .collect()
}

/// Returns all references to witness column in the expression, including indirect
/// references through intermediate columns.
fn references_in_expression<T: FieldElement>(
    expression: &Expression<T>,
) -> Vec<&AlgebraicReference> {
    let mut references = BTreeSet::new();
    for e in expression.all_children() {
        match e {
            Expression::Reference(r) => match r.poly_id.ptype {
                PolynomialType::Constant => {}
                PolynomialType::Committed | PolynomialType::Intermediate => {
                    references.insert(r);
                }
            },
            Expression::PublicReference(_) | Expression::Challenge(_) => {
                // TODO we need to introduce a variable type for those.
            }
            Expression::Number(_)
            | Expression::BinaryOperation(..)
            | Expression::UnaryOperation(..) => {}
        }
    }
    references.into_iter().collect()
}<|MERGE_RESOLUTION|>--- conflicted
+++ resolved
@@ -29,19 +29,9 @@
     occurrences: Rc<HashMap<Variable, Vec<usize>>>,
 }
 
-<<<<<<< HEAD
-impl<'a, T: FieldElement> IdentityQueue<'a, T> {
-    pub fn new(items: impl IntoIterator<Item = QueueItem<'a, T>>) -> Self {
-        let queue: BTreeSet<_> = items.into_iter().collect();
+impl<'ast, 'queue, T: FieldElement> IdentityQueue<'ast, 'queue, T> {
+    pub fn new(items: &'queue Vec<QueueItem<'ast, T>>) -> Self {
         let mut references = ReferencesComputer::default();
-=======
-impl<'ast, 'queue, T: FieldElement> IdentityQueue<'ast, 'queue, T> {
-    pub fn new(
-        fixed_data: &'ast FixedData<'ast, T>,
-        items: &'queue Vec<QueueItem<'ast, T>>,
-    ) -> Self {
-        let mut references = ReferencesComputer::new(fixed_data);
->>>>>>> a5ee528f
         let occurrences = Rc::new(
             items
                 .iter()
