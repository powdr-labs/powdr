//! Component that turns data from the PILAnalyzer into Analyzed,
//! i.e. it turns more complex expressions in identities to simpler expressions.

use core::fmt::Debug;
use std::{
    collections::{hash_map::Entry, BTreeMap, HashMap, HashSet},
    iter::once,
    str::FromStr,
    sync::Arc,
};

use num_traits::sign::Signed;

use powdr_ast::{
    analyzed::{
        self, AlgebraicExpression, AlgebraicReference, Analyzed, Challenge, DegreeRange,
        Expression, FunctionValueDefinition, Identity, IdentityKind, PolyID, PolynomialReference,
        PolynomialType, PublicDeclaration, Reference, SelectedExpressions, StatementIdentifier,
        Symbol, SymbolKind,
    },
    parsed::{
        self,
        asm::{AbsoluteSymbolPath, SymbolPath},
        display::format_type_scheme_around_name,
        types::{ArrayType, Type},
        visitor::{AllChildren, ExpressionVisitable},
        ArrayLiteral, BlockExpression, FunctionCall, FunctionKind, LambdaExpression,
        LetStatementInsideBlock, Number, Pattern, SourceReference, TypedExpression, UnaryOperation,
    },
};
use powdr_number::{BigUint, FieldElement};
use powdr_parser_util::SourceRef;

use crate::{
    evaluator::{self, Closure, Definitions, EnumValue, EvalError, SymbolLookup, Value},
    statement_processor::Counters,
};

type AnalyzedIdentity<T> = Identity<SelectedExpressions<AlgebraicExpression<T>>>;

pub fn condense<T: FieldElement>(
    mut definitions: HashMap<String, (Symbol, Option<FunctionValueDefinition>)>,
    solved_impls: HashMap<String, HashMap<Vec<Type>, Arc<Expression>>>,
    public_declarations: HashMap<String, PublicDeclaration>,
    proof_items: &[Expression],
    source_order: Vec<StatementIdentifier>,
    auto_added_symbols: HashSet<String>,
) -> Analyzed<T> {
    let mut condenser = Condenser::new(&definitions, &solved_impls);

    let mut condensed_identities = vec![];
    let mut prover_functions = vec![];
    let mut intermediate_columns = HashMap::new();
    let mut new_columns = vec![];
    let mut new_values = HashMap::new();
    // Condense identities and intermediate columns and update the source order.
    let source_order = source_order
        .into_iter()
        .flat_map(|s| {
            if let StatementIdentifier::Definition(name) = &s {
                let mut namespace =
                    AbsoluteSymbolPath::default().join(SymbolPath::from_str(name).unwrap());
                namespace.pop();
                condenser.set_namespace_and_degree(namespace, definitions[name].0.degree);
            }
            let statement = match s {
                StatementIdentifier::ProofItem(index) => {
                    condenser.condense_proof_item(&proof_items[index]);
                    None
                }
                StatementIdentifier::Definition(name)
                    if matches!(
                        definitions[&name].0.kind,
                        SymbolKind::Poly(PolynomialType::Intermediate)
                    ) =>
                {
                    let (symbol, definition) = &definitions[&name];
                    let Some(FunctionValueDefinition::Expression(e)) = definition else {
                        panic!("Expected expression")
                    };
                    let value = if let Some(length) = symbol.length {
                        let scheme = e.type_scheme.as_ref();
                        assert!(
                            scheme.unwrap().vars.is_empty()
                                && matches!(
                                &scheme.unwrap().ty,
                                Type::Array(ArrayType { base, length: _ })
                                if base.as_ref() == &Type::Inter),
                            "Intermediate column type has to be inter[], but got: {}",
                            format_type_scheme_around_name(&name, &e.type_scheme)
                        );
                        let result = condenser.condense_to_array_of_algebraic_expressions(&e.e);
                        assert_eq!(result.len() as u64, length);
                        result
                    } else {
                        assert_eq!(
                            e.type_scheme,
                            Some(Type::Inter.into()),
                            "Intermediate column type has to be inter, but got: {}",
                            format_type_scheme_around_name(&name, &e.type_scheme)
                        );
                        vec![condenser.condense_to_algebraic_expression(&e.e)]
                    };
                    intermediate_columns.insert(name.clone(), (symbol.clone(), value));
                    Some(StatementIdentifier::Definition(name))
                }
                s => Some(s),
            };

            let mut intermediate_values = condenser.extract_new_intermediate_column_values();

            // Extract and prepend the new columns, then identities, prover functions
            // and finally the original statement (if it exists).
            let new_cols = condenser
                .extract_new_columns()
                .into_iter()
                .map(|new_col| {
                    if new_col.kind == SymbolKind::Poly(PolynomialType::Intermediate) {
                        let name = new_col.absolute_name.clone();
                        let values = intermediate_values.remove(&name).unwrap();
                        intermediate_columns.insert(name, (new_col.clone(), values));
                    } else {
                        new_columns.push(new_col.clone());
                    }
                    StatementIdentifier::Definition(new_col.absolute_name)
                })
                .collect::<Vec<_>>();

            assert!(intermediate_values.is_empty(), "");

            let identity_statements = condenser
                .extract_new_constraints()
                .into_iter()
                .map(|identity| {
                    let index = condensed_identities.len();
                    condensed_identities.push(identity);
                    StatementIdentifier::ProofItem(index)
                })
                .collect::<Vec<_>>();

            let new_prover_functions = condenser
                .extract_new_prover_functions()
                .into_iter()
                .map(|f| {
                    let index = prover_functions.len();
                    prover_functions.push(f);
                    StatementIdentifier::ProverFunction(index)
                })
                .collect::<Vec<_>>();

            for (name, value) in condenser.extract_new_column_values() {
                if new_values.insert(name.clone(), value).is_some() {
                    panic!("Column {name} already has a hint set, but tried to add another one.",)
                }
            }

            new_cols
                .into_iter()
                .chain(identity_statements)
                .chain(new_prover_functions)
                .chain(statement)
        })
        .collect();

    definitions.retain(|name, _| !intermediate_columns.contains_key(name));
    for symbol in new_columns {
        definitions.insert(symbol.absolute_name.clone(), (symbol, None));
    }
    for (name, new_value) in new_values {
        if let Some((_, value)) = definitions.get_mut(&name) {
            if !value.is_none() {
                panic!(
                    "Column {name} already has a value / hint set, but tried to add another one."
                )
            }
            *value = Some(new_value);
        } else {
            panic!("Column {name} not found.");
        }
    }

    Analyzed {
        definitions,
        solved_impls,
        public_declarations,
        intermediate_columns,
        identities: condensed_identities,
        prover_functions,
        source_order,
        auto_added_symbols,
    }
}

type SymbolCache<'a, T> = HashMap<String, BTreeMap<Option<Vec<Type>>, Arc<Value<'a, T>>>>;

pub struct Condenser<'a, T> {
    degree: Option<DegreeRange>,
    /// All the definitions from the PIL file.
    symbols: &'a HashMap<String, (Symbol, Option<FunctionValueDefinition>)>,
    /// Pointers to expressions for all referenced trait implementations and the concrete types.
    solved_impls: &'a HashMap<String, HashMap<Vec<Type>, Arc<Expression>>>,
    /// Evaluation cache.
    symbol_values: SymbolCache<'a, T>,
    /// Current namespace (for names of generated columns).
    namespace: AbsoluteSymbolPath,
    /// ID dispensers.
    counters: Counters,
    /// The generated columns since the last extraction in creation order.
    new_columns: Vec<Symbol>,
    /// The hints and fixed column definitions added since the last extraction.
    new_column_values: HashMap<String, FunctionValueDefinition>,
    /// The values of intermediate columns generated since the last extraction.
    new_intermediate_column_values: HashMap<String, Vec<AlgebraicExpression<T>>>,
    /// The names of all new columns ever generated, to avoid duplicates.
    new_symbols: HashSet<String>,
    new_constraints: Vec<AnalyzedIdentity<T>>,
    new_prover_functions: Vec<Expression>,
}

impl<'a, T: FieldElement> Condenser<'a, T> {
    pub fn new(
        symbols: &'a HashMap<String, (Symbol, Option<FunctionValueDefinition>)>,
        solved_impls: &'a HashMap<String, HashMap<Vec<Type>, Arc<Expression>>>,
    ) -> Self {
        let counters = Counters::with_existing(symbols.values().map(|(sym, _)| sym), None, None);
        Self {
            degree: None,
            symbols,
            solved_impls,
            symbol_values: Default::default(),
            namespace: Default::default(),
            counters,
            new_columns: vec![],
            new_column_values: Default::default(),
            new_intermediate_column_values: Default::default(),
            new_symbols: HashSet::new(),
            new_constraints: vec![],
            new_prover_functions: vec![],
        }
    }

    pub fn condense_proof_item(&mut self, item: &'a Expression) {
        evaluator::evaluate(item, self)
            .and_then(|expr| {
                if let Value::Tuple(items) = expr.as_ref() {
                    assert!(items.is_empty());
                    Ok(())
                } else {
                    self.add_proof_items(expr, item.source_reference().clone())
                }
            })
            .unwrap_or_else(|err| {
                panic!(
                    "Error reducing expression to constraint:\nExpression: {item}\nError: {err:?}"
                )
            });
    }

    /// Sets the current namespace which will be used for newly generated witness columns.
    pub fn set_namespace_and_degree(
        &mut self,
        namespace: AbsoluteSymbolPath,
        degree: Option<DegreeRange>,
    ) {
        self.namespace = namespace;
        self.degree = degree;
    }

    /// Returns columns generated since the last call to this function.
    pub fn extract_new_columns(&mut self) -> Vec<Symbol> {
        std::mem::take(&mut self.new_columns)
    }

    /// Return the new column values (fixed column definitions or witness column hints)
    /// added since the last call to this function.
    pub fn extract_new_column_values(&mut self) -> HashMap<String, FunctionValueDefinition> {
        std::mem::take(&mut self.new_column_values)
    }

    /// Return the values of intermediate columns generated since the last call to this function.
    pub fn extract_new_intermediate_column_values(
        &mut self,
    ) -> HashMap<String, Vec<AlgebraicExpression<T>>> {
        std::mem::take(&mut self.new_intermediate_column_values)
    }

    /// Returns the new constraints generated since the last call to this function.
    pub fn extract_new_constraints(&mut self) -> Vec<AnalyzedIdentity<T>> {
        std::mem::take(&mut self.new_constraints)
    }

    /// Returns the new prover functions generated since the last call to this function.
    pub fn extract_new_prover_functions(&mut self) -> Vec<Expression> {
        std::mem::take(&mut self.new_prover_functions)
    }

    /// Evaluates the expression and expects it to result in an algebraic expression.
    fn condense_to_algebraic_expression(&mut self, e: &'a Expression) -> AlgebraicExpression<T> {
        let result = evaluator::evaluate(e, self).unwrap_or_else(|err| {
            panic!("Error reducing expression to constraint:\nExpression: {e}\nError: {err:?}")
        });
        match result.as_ref() {
            Value::Expression(expr) => expr.clone(),
            _ => panic!("Expected expression but got {result}"),
        }
    }

    /// Evaluates the expression and expects it to result in an array of algebraic expressions.
    fn condense_to_array_of_algebraic_expressions(
        &mut self,
        e: &'a Expression,
    ) -> Vec<AlgebraicExpression<T>> {
        let result = evaluator::evaluate(e, self).unwrap_or_else(|err| {
            panic!("Error reducing expression to constraint:\nExpression: {e}\nError: {err:?}")
        });
        match result.as_ref() {
            Value::Array(items) => items
                .iter()
                .map(|item| match item.as_ref() {
                    Value::Expression(expr) => expr.clone(),
                    _ => panic!("Expected expression but got {item}"),
                })
                .collect(),
            _ => panic!("Expected array of algebraic expressions but got {result}"),
        }
    }
}

impl<'a, T: FieldElement> SymbolLookup<'a, T> for Condenser<'a, T> {
    fn lookup(
        &mut self,
        name: &'a str,
        type_args: &Option<Vec<Type>>,
    ) -> Result<Arc<Value<'a, T>>, EvalError> {
        // Cache already computed values.
        // Note that the cache is essential because otherwise
        // we re-evaluate simple values, which users would not expect.
        if let Some(v) = self
            .symbol_values
            .get(name)
            .and_then(|map| map.get(type_args))
        {
            return Ok(v.clone());
        }
        let value = Definitions::lookup_with_symbols(
            self.symbols,
            self.solved_impls,
            name,
            type_args,
            self,
        )?;
        self.symbol_values
            .entry(name.to_string())
            .or_default()
            .entry(type_args.clone())
            .or_insert_with(|| value.clone());
        Ok(value)
    }

    fn lookup_public_reference(&self, name: &str) -> Result<Arc<Value<'a, T>>, EvalError> {
        Definitions {
            definitions: self.symbols,
            solved_impls: self.solved_impls,
        }
        .lookup_public_reference(name)
    }

    fn min_degree(&self) -> Result<Arc<Value<'a, T>>, EvalError> {
        let degree = self.degree.ok_or(EvalError::DataNotAvailable)?;
        Ok(Value::Integer(degree.min.into()).into())
    }

    fn max_degree(&self) -> Result<Arc<Value<'a, T>>, EvalError> {
        let degree = self.degree.ok_or(EvalError::DataNotAvailable)?;
        Ok(Value::Integer(degree.max.into()).into())
    }

    fn degree(&self) -> Result<Arc<Value<'a, T>>, EvalError> {
        let degree = self.degree.ok_or(EvalError::DataNotAvailable)?;
        if degree.min == degree.max {
            Ok(Value::Integer(degree.min.into()).into())
        } else {
            Err(EvalError::DataNotAvailable)
        }
    }

    fn new_column(
        &mut self,
        name: &str,
        ty: Option<&Type>,
        stage: Option<u32>,
        value: Option<Arc<Value<'a, T>>>,
        source: SourceRef,
    ) -> Result<Arc<Value<'a, T>>, EvalError> {
        let name = self.find_unused_name(name);
        let mut length = None;
        let mut is_array = false;
        let kind = match (ty, &value) {
            (Some(Type::Inter), Some(_)) => SymbolKind::Poly(PolynomialType::Intermediate),
            (Some(Type::Array(ArrayType { base, length: len })), Some(_))
                if base.as_ref() == &Type::Inter =>
            {
                is_array = true;
                length = *len;
                SymbolKind::Poly(PolynomialType::Intermediate)
            }
            (Some(Type::Col) | None, Some(_)) => SymbolKind::Poly(PolynomialType::Constant),
            (Some(Type::Col) | None, None) => SymbolKind::Poly(PolynomialType::Committed),
            _ => {
                return Err(EvalError::TypeError(format!(
                    "Invalid type for new column {name}: {}.",
                    ty.map(|ty| ty.to_string()).unwrap_or_default(),
                )))
            }
        };

        if kind == SymbolKind::Poly(PolynomialType::Intermediate) {
            let expr = if is_array {
                let Value::Array(exprs) = value.unwrap().as_ref().clone() else {
                    panic!("Expected array");
                };
                if let Some(length) = length {
                    if exprs.len() as u64 != length {
                        return Err(EvalError::TypeError(format!(
                            "Error creating intermediate column array {name}: Expected array of length {length} as value but it has {} elements." ,
                            exprs.len(),
                        )));
                    }
                } else {
                    length = Some(exprs.len() as u64);
                }
                exprs
                    .into_iter()
                    .map(|expr| {
                        let Value::Expression(expr) = expr.as_ref() else {
                            panic!("Expected algebraic expression");
                        };
                        expr.clone()
                    })
                    .collect()
            } else {
                let Value::Expression(expr) = value.unwrap().as_ref().clone() else {
                    panic!("Expected algebraic expression");
                };
                vec![expr]
            };
            self.new_intermediate_column_values
                .insert(name.clone(), expr);
        } else if let Some(value) = value {
            let value = try_to_function_value_definition(value.as_ref(), FunctionKind::Pure)
                .map_err(|e| match e {
                    EvalError::TypeError(e) => {
                        EvalError::TypeError(format!("Error creating fixed column {name}:\n{e}"))
                    }
                    _ => e,
                })?;

            self.new_column_values.insert(name.clone(), value);
        }

        let symbol = Symbol {
            id: self.counters.dispense_symbol_id(kind, length),
            source,
            absolute_name: name.clone(),
            stage,
            kind,
            length,
            degree: self.degree,
        };

        self.new_symbols.insert(name.clone());
        self.new_columns.push(symbol.clone());

        Ok((if is_array {
            Value::Array(
                symbol
                    .array_elements()
                    .map(|(name, poly_id)| {
                        Value::Expression(AlgebraicExpression::Reference(AlgebraicReference {
                            name,
                            poly_id,
                            next: false,
                        }))
                        .into()
                    })
                    .collect(),
            )
        } else {
            Value::Expression(AlgebraicExpression::Reference(AlgebraicReference {
                name,
                poly_id: PolyID::from(&symbol),
                next: false,
            }))
        })
        .into())
    }

    fn set_hint(
        &mut self,
        col: Arc<Value<'a, T>>,
        expr: Arc<Value<'a, T>>,
    ) -> Result<(), EvalError> {
        let name = match col.as_ref() {
            Value::Expression(AlgebraicExpression::Reference(AlgebraicReference {
                name,
                poly_id,
                next: false,
            })) => {
                if poly_id.ptype != PolynomialType::Committed {
                    return Err(EvalError::TypeError(format!(
                        "Expected reference to witness column as first argument for std::prelude::set_hint, but got {} column {name}.",
                        poly_id.ptype
                    )));
                }
                if name.contains('[') {
                    return Err(EvalError::TypeError(format!(
                        "Array elements are not supported for std::prelude::set_hint (called on {name})."
                    )));
                }
                name.clone()
            }
            col => {
                return Err(EvalError::TypeError(format!(
                    "Expected reference to witness column as first argument for std::prelude::set_hint, but got {col}: {}",
                    col.type_formatted()
                )));
            }
        };

        let value =
            try_to_function_value_definition(expr.as_ref(), FunctionKind::Query).map_err(|e| {
                match e {
                    EvalError::TypeError(e) => {
                        EvalError::TypeError(format!("Error setting hint for column {col}:\n{e}"))
                    }
                    _ => e,
                }
            })?;
        match self.new_column_values.entry(name) {
            Entry::Vacant(entry) => entry.insert(value),
            Entry::Occupied(_) => {
                return Err(EvalError::TypeError(format!(
                    "Column {col} already has a hint set, but tried to add another one."
                )));
            }
        };
        Ok(())
    }

    fn add_proof_items(
        &mut self,
        items: Arc<Value<'a, T>>,
        source: SourceRef,
    ) -> Result<(), EvalError> {
        match items.as_ref() {
            Value::Array(items) => {
                for item in items {
                    self.new_constraints.push(to_constraint(
                        item,
                        source.clone(),
                        &mut self.counters,
                    ))
                }
            }
            Value::Closure(..) => {
<<<<<<< HEAD
                let e = try_value_to_expression(&items).map_err(|e| {
                    EvalError::TypeError(format!("Error adding prover function: {e}"))
=======
                let e = try_value_to_expression(&constraints).map_err(|e| {
                    EvalError::TypeError(format!("Error adding prover function:\n{e}"))
>>>>>>> f5cb35e7
                })?;

                self.new_prover_functions.push(e);
            }
            _ => self
                .new_constraints
                .push(to_constraint(&items, source, &mut self.counters)),
        }
        Ok(())
    }
}

impl<'a, T: FieldElement> Condenser<'a, T> {
    fn find_unused_name(&self, name: &str) -> String {
        once(None)
            .chain((1..).map(Some))
            .map(|cnt| format!("{name}{}", cnt.map(|c| format!("_{c}")).unwrap_or_default()))
            .map(|name| {
                self.namespace
                    .with_part(&name)
                    .relative_to(&Default::default())
                    .to_string()
            })
            .find(|name| !self.symbols.contains_key(name) && !self.new_symbols.contains(name))
            .unwrap()
    }
}

fn to_constraint<T: FieldElement>(
    constraint: &Value<'_, T>,
    source: SourceRef,
    counters: &mut Counters,
) -> AnalyzedIdentity<T> {
    let Value::Enum(EnumValue {
        enum_decl,
        variant,
        data,
    }) = constraint
    else {
        panic!("Expected constraint but got {constraint}")
    };
    assert_eq!(enum_decl.name, "std::prelude::Constr");
    let fields = data.as_ref().unwrap();
    match &**variant {
        "Identity" => {
            assert_eq!(fields.len(), 2);
            AnalyzedIdentity::from_polynomial_identity(
                counters.dispense_identity_id(),
                source,
                to_expr(&fields[0]) - to_expr(&fields[1]),
            )
        }
        "Lookup" | "Permutation" => {
            assert_eq!(fields.len(), 2);
            let kind = if variant == &"Lookup" {
                IdentityKind::Plookup
            } else {
                IdentityKind::Permutation
            };

            let (sel_from, sel_to) = if let Value::Tuple(t) = fields[0].as_ref() {
                assert_eq!(t.len(), 2);
                (&t[0], &t[1])
            } else {
                unreachable!()
            };

            let (from, to): (Vec<_>, Vec<_>) = if let Value::Array(a) = fields[1].as_ref() {
                a.iter()
                    .map(|pair| {
                        if let Value::Tuple(pair) = pair.as_ref() {
                            assert_eq!(pair.len(), 2);
                            (pair[0].as_ref(), pair[1].as_ref())
                        } else {
                            unreachable!()
                        }
                    })
                    .unzip()
            } else {
                unreachable!()
            };

            Identity {
                id: counters.dispense_identity_id(),
                kind,
                source,
                left: to_selected_exprs(sel_from, from),
                right: to_selected_exprs(sel_to, to),
            }
        }
        "Connection" => {
            assert_eq!(fields.len(), 1);

            let (from, to): (Vec<_>, Vec<_>) = if let Value::Array(a) = fields[0].as_ref() {
                a.iter()
                    .map(|pair| {
                        if let Value::Tuple(pair) = pair.as_ref() {
                            assert_eq!(pair.len(), 2);
                            (pair[0].as_ref(), pair[1].as_ref())
                        } else {
                            unreachable!()
                        }
                    })
                    .unzip()
            } else {
                unreachable!()
            };

            Identity {
                id: counters.dispense_identity_id(),
                kind: IdentityKind::Connect,
                source,
                left: analyzed::SelectedExpressions {
                    selector: None,
                    expressions: from.into_iter().map(to_expr).collect(),
                },
                right: analyzed::SelectedExpressions {
                    selector: None,
                    expressions: to.into_iter().map(to_expr).collect(),
                },
            }
        }
        _ => panic!("Expected constraint but got {constraint}"),
    }
}

fn to_selected_exprs<'a, T: Clone + Debug>(
    selector: &Value<'a, T>,
    exprs: Vec<&Value<'a, T>>,
) -> SelectedExpressions<AlgebraicExpression<T>> {
    SelectedExpressions {
        selector: to_option_expr(selector),
        expressions: exprs.into_iter().map(to_expr).collect(),
    }
}

fn to_option_expr<T: Clone + Debug>(value: &Value<'_, T>) -> Option<AlgebraicExpression<T>> {
    let Value::Enum(enum_value) = value else {
        panic!("Expected option but got {value:?}")
    };
    assert_eq!(enum_value.enum_decl.name, "std::prelude::Option");
    match enum_value.variant {
        "None" => None,
        "Some" => {
            let fields = enum_value.data.as_ref().unwrap();
            assert_eq!(fields.len(), 1);
            Some(to_expr(&fields[0]))
        }
        _ => panic!(),
    }
}

fn to_expr<T: Clone + Debug>(value: &Value<'_, T>) -> AlgebraicExpression<T> {
    if let Value::Expression(expr) = value {
        (*expr).clone()
    } else {
        panic!()
    }
}

/// Turns a runtime value (usually a closure) into a FunctionValueDefinition
/// (i.e. an expression) and sets the expected function kind.
/// Does allow some forms of captured variables by prefixing them
/// via let statements.
fn try_to_function_value_definition<T: FieldElement>(
    value: &Value<'_, T>,
    expected_kind: FunctionKind,
) -> Result<FunctionValueDefinition, EvalError> {
    let mut e = try_value_to_expression(value)?;

    // Set the lambda kind since this is used to detect hints in some cases.
    // Can probably be removed once we have prover functions.
    if let Expression::LambdaExpression(_, LambdaExpression { kind, .. }) = &mut e {
        if *kind != FunctionKind::Pure && *kind != expected_kind {
            return Err(EvalError::TypeError(format!(
                "Expected {expected_kind} lambda expression but got {kind}.",
            )));
        }
        *kind = expected_kind;
    }

    Ok(FunctionValueDefinition::Expression(TypedExpression {
        e,
        type_scheme: None,
    }))
}

/// Turns a closure back into a (source) expression by prefixing
/// potentially captured variables as let statements.
fn try_closure_to_expression<T: FieldElement>(
    closure: &evaluator::Closure<'_, T>,
) -> Result<Expression, EvalError> {
    if !closure.type_args.is_empty() {
        return Err(EvalError::TypeError(
            "Lambda expression must not have type arguments.".to_string(),
        ));
    }

    // A closure essentially consists of a lambda expression (i.e. source code)
    // and an environment, which is a stack of runtime values. Some of these
    // values are captured, but not all of them.
    // If no values are captured, we can just return the lambda expression.
    // Otherwise, we will convert the captured values to expressions (using
    // try_value_to_expression) and introduce them as variables using let statements.

    // Create a map from old id to (new id, name, value) for all captured variables.
    let captured_var_refs = captured_var_refs(closure).collect::<BTreeMap<_, _>>();
    let env_map: BTreeMap<_, _> = closure
        .environment
        .iter()
        .enumerate()
        .filter_map(|(old_id, value)| {
            captured_var_refs
                .get(&(old_id as u64))
                .map(|name| (old_id as u64, (name, value)))
        })
        .enumerate()
        // Since we return a new expression we essentially start with an empty environment,
        // and thus the new IDs of the captured variables start with 0.
        // If we add more let statements further up in the call chain, they might be modified again.
        .map(|(new_id, (old_id, (&name, value)))| (old_id, (new_id as u64, name, value)))
        .collect();

    // Create the let statements for the captured variables.
    let statements = env_map
        .values()
        .map(|(new_id, name, value)| {
            let mut expr = try_value_to_expression(value.as_ref()).map_err(|e| {
                EvalError::TypeError(format!(
                    "Error converting captured variable {name} to expression:\n{e}",
                ))
            })?;
            // The call to try_value_to_expression assumed a fresh environment,
            // but we already have `new_id` let statements at this point,
            // so we adjust the local variable references inside `expr` accordingly.
            shift_local_var_refs(&mut expr, *new_id);

            Ok(LetStatementInsideBlock {
                pattern: Pattern::Variable(SourceRef::unknown(), (*name).clone()),
                // We do not know the type.
                ty: None,
                value: Some(expr),
            }
            .into())
        })
        .collect::<Result<Vec<_>, _>>()?;

    // Adjust the variable references inside the lambda expression
    // to the new environment.
    let e = convert_closure_body(closure, env_map).into();

    Ok(if statements.is_empty() {
        e
    } else {
        BlockExpression {
            statements,
            expr: Some(Box::new(e)),
        }
        .into()
    })
}

/// Returns an iterator over all references to variables declared outside the closure,
/// i.e. the captured variables.
/// This does not include references to module-level variables.
fn captured_var_refs<'a, T>(
    closure: &'a Closure<'_, T>,
) -> impl Iterator<Item = (u64, &'a String)> {
    let environment_size = closure.environment.len() as u64;
    closure.lambda.all_children().filter_map(move |e| {
        if let Expression::Reference(_, Reference::LocalVar(id, name)) = e {
            (*id < environment_size).then_some((*id, name))
        } else {
            None
        }
    })
}

/// Convert the IDs of local variable references in the body of the closure to match the new environment
/// and return the new LambdaExpression.
fn convert_closure_body<T: FieldElement, V>(
    closure: &Closure<'_, T>,
    env_map: BTreeMap<u64, (u64, &String, V)>,
) -> LambdaExpression<analyzed::Expression> {
    let mut lambda = closure.lambda.clone();

    let old_environment_size = closure.environment.len() as u64;
    let new_environment_size = env_map.len() as u64;
    lambda.pre_visit_expressions_mut(&mut |e| {
        if let Expression::Reference(_, Reference::LocalVar(id, _)) = e {
            if *id >= old_environment_size {
                // This is a parameter of the function or a local variable
                // defined inside the function, i.e. not a variable referencing
                // a captured value.
                // We keep the ID but shift it to match the new environment size.
                *id = *id - old_environment_size + new_environment_size;
            } else {
                // Assign the new ID from the environment map.
                *id = env_map[id].0;
            }
        }
    });
    lambda
}

/// Increments all local variable reference IDs in `e` by `shift`,
/// to counter the effect of adding new variable declarations.
fn shift_local_var_refs(e: &mut Expression, shift: u64) {
    if let Expression::Reference(_, Reference::LocalVar(id, _)) = e {
        *id += shift;
    }

    e.children_mut()
        .for_each(|e| shift_local_var_refs(e, shift));
}

/// Tries to convert an evaluator value to an expression with the same value.
fn try_value_to_expression<T: FieldElement>(value: &Value<'_, T>) -> Result<Expression, EvalError> {
    Ok(match value {
        Value::Integer(v) => {
            if v.is_negative() {
                UnaryOperation {
                    op: parsed::UnaryOperator::Minus,
                    expr: Box::new(try_value_to_expression(&Value::<T>::Integer(-v))?),
                }
                .into()
            } else {
                Number {
                    value: BigUint::try_from(v).unwrap(),
                    type_: Some(Type::Int),
                }
                .into()
            }
        }
        Value::FieldElement(v) => Number {
            value: v.to_arbitrary_integer(),
            type_: Some(Type::Fe),
        }
        .into(),
        Value::String(s) => Expression::String(SourceRef::unknown(), s.clone()),
        Value::Bool(b) => Expression::Reference(
            SourceRef::unknown(),
            Reference::Poly(PolynomialReference {
                name: if *b {
                    "std::prelude::true"
                } else {
                    "std::prelude::false"
                }
                .to_string(),
                type_args: None,
            }),
        ),
        Value::Tuple(items) => Expression::Tuple(
            SourceRef::unknown(),
            items
                .iter()
                .map(|i| try_value_to_expression(i))
                .collect::<Result<_, _>>()?,
        ),
        Value::Array(items) => ArrayLiteral {
            items: items
                .iter()
                .map(|i| try_value_to_expression(i))
                .collect::<Result<_, _>>()?,
        }
        .into(),
        Value::Closure(c) => try_closure_to_expression(c)?,
        Value::TypeConstructor(type_constructor) => {
            return Err(EvalError::TypeError(format!(
                "Converting type constructor to expression not supported: {type_constructor}.",
            )))
        }
        Value::Enum(enum_value) => {
            let variant_ref = Expression::Reference(
                SourceRef::unknown(),
                Reference::Poly(PolynomialReference {
                    name: format!("{}::{}", enum_value.enum_decl.name, enum_value.variant),
                    // We do not know the type args here.
                    type_args: None,
                }),
            );
            match &enum_value.data {
                None => variant_ref,
                Some(items) => FunctionCall {
                    function: Box::new(variant_ref),
                    arguments: items
                        .iter()
                        .map(|i| try_value_to_expression(i))
                        .collect::<Result<_, _>>()?,
                }
                .into(),
            }
        }
        Value::BuiltinFunction(_) => {
            return Err(EvalError::TypeError(
                "Converting builtin functions to expressions not supported.".to_string(),
            ))
        }
        Value::Expression(e) => match e {
            AlgebraicExpression::Reference(AlgebraicReference {
                name,
                poly_id: _,
                next: false,
            }) => Expression::Reference(
                SourceRef::unknown(),
                Reference::Poly(PolynomialReference {
                    name: name.clone(),
                    type_args: None,
                }),
            ),
            AlgebraicExpression::Challenge(Challenge { id, stage }) => {
                let function = Expression::Reference(
                    SourceRef::unknown(),
                    Reference::Poly(PolynomialReference {
                        name: "std::prelude::challenge".to_string(),
                        type_args: None,
                    }),
                )
                .into();
                let arguments = [*stage as u64, *id]
                    .into_iter()
                    .map(|x| BigUint::from(x).into())
                    .collect();
                Expression::FunctionCall(
                    SourceRef::unknown(),
                    FunctionCall {
                        function,
                        arguments,
                    },
                )
            }
            AlgebraicExpression::Number(n) => Number {
                value: n.to_arbitrary_integer(),
                type_: Some(Type::Expr),
            }
            .into(),
            _ => {
                return Err(EvalError::TypeError(format!(
                    "Converting complex algebraic expressions to expressions not supported: {e}."
                )))
            }
        },
    })
}<|MERGE_RESOLUTION|>--- conflicted
+++ resolved
@@ -563,13 +563,8 @@
                 }
             }
             Value::Closure(..) => {
-<<<<<<< HEAD
                 let e = try_value_to_expression(&items).map_err(|e| {
-                    EvalError::TypeError(format!("Error adding prover function: {e}"))
-=======
-                let e = try_value_to_expression(&constraints).map_err(|e| {
                     EvalError::TypeError(format!("Error adding prover function:\n{e}"))
->>>>>>> f5cb35e7
                 })?;
 
                 self.new_prover_functions.push(e);
