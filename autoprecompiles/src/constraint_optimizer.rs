use std::{
    collections::{HashMap, HashSet},
    fmt::Display,
    hash::Hash,
    iter::once,
};

use itertools::Itertools;
use num_traits::Zero;
use powdr_constraint_solver::{
    constraint_system::{BusInteractionHandler, ConstraintRef, ConstraintSystem},
    grouped_expression::GroupedExpression,
    journaling_constraint_system::JournalingConstraintSystem,
    solver::Solver,
};
use powdr_number::FieldElement;

use crate::stats_logger::StatsLogger;

mod reachability;

use reachability::reachable_variables;

#[derive(Debug)]
pub enum Error {
    ConstraintSolverError(powdr_constraint_solver::solver::Error),
}

impl From<powdr_constraint_solver::solver::Error> for Error {
    fn from(err: powdr_constraint_solver::solver::Error) -> Self {
        Error::ConstraintSolverError(err)
    }
}

/// Simplifies the constraints as much as possible.
/// This function is similar to powdr_pilopt::qse_opt::run_qse_optimization, except it:
/// - Runs on the entire constraint system, including bus interactions.
/// - Panics if the solver fails.
/// - Removes trivial constraints (e.g. `0 = 0` or bus interaction with multiplicity `0`)
///   from the constraint system.
pub fn optimize_constraints<P: FieldElement, V: Ord + Clone + Eq + Hash + Display>(
    constraint_system: JournalingConstraintSystem<P, V>,
    solver: &mut impl Solver<P, V>,
    bus_interaction_handler: impl BusInteractionHandler<P> + IsBusStateful<P> + Clone,
    stats_logger: &mut StatsLogger,
) -> Result<JournalingConstraintSystem<P, V>, Error> {
    let constraint_system = solver_based_optimization(constraint_system, solver)?;
    stats_logger.log("solver-based optimization", &constraint_system);

    let constraint_system = remove_trivial_constraints(constraint_system);
    stats_logger.log("removing trivial constraints", &constraint_system);

    let constraint_system =
        remove_free_variables(constraint_system, solver, bus_interaction_handler.clone());
    stats_logger.log("removing free variables", &constraint_system);

    let constraint_system =
        remove_disconnected_columns(constraint_system, solver, bus_interaction_handler.clone());
    stats_logger.log("removing disconnected columns", &constraint_system);

    Ok(trivial_simplifications(
        constraint_system,
        bus_interaction_handler,
        stats_logger,
    ))
}

/// Performs some very easy simplifications that only remove constraints.
pub fn trivial_simplifications<P: FieldElement, V: Ord + Clone + Eq + Hash + Display>(
    constraint_system: JournalingConstraintSystem<P, V>,
    bus_interaction_handler: impl IsBusStateful<P>,
    stats_logger: &mut StatsLogger,
) -> JournalingConstraintSystem<P, V> {
    let constraint_system = remove_trivial_constraints(constraint_system);
    stats_logger.log("removing trivial constraints", &constraint_system);

    let constraint_system =
        remove_equal_bus_interactions(constraint_system, bus_interaction_handler);
    stats_logger.log("removing equal bus interactions", &constraint_system);

    let constraint_system = remove_duplicate_factors(constraint_system);
    stats_logger.log("removing duplicate factors", &constraint_system);

    let constraint_system = remove_redundant_constraints(constraint_system);
    stats_logger.log("removing redundant constraints", &constraint_system);

    constraint_system
}

fn solver_based_optimization<T: FieldElement, V: Clone + Ord + Hash + Display>(
    mut constraint_system: JournalingConstraintSystem<T, V>,
    solver: &mut impl Solver<T, V>,
) -> Result<JournalingConstraintSystem<T, V>, Error> {
    let assignments = solver.solve()?;
    log::trace!("Solver figured out the following assignments:");
    if log::log_enabled!(log::Level::Trace) {
        for (var, value) in assignments.iter() {
            log::trace!("  {var} = {value}");
        }
    }
    // Assert that all substitutions are affine so that the degree
    // does not increase.
    assert!(assignments.iter().all(|(_, expr)| expr.is_affine()));
    constraint_system.apply_substitutions(assignments);

    // Now try to replace bus interaction fields that the solver knows to be constant
    let mut bus_interactions = vec![];
    let mut new_algebraic_constraints = vec![];
    // We remove all bus interactions because we do not want to change the order.
    constraint_system.retain_bus_interactions(|bus_interaction| {
        let mut modified = false;
        let replacement = bus_interaction
            .fields()
            .map(|field| {
                if let Some(n) = try_replace_by_number(field, solver) {
                    modified = true;
                    new_algebraic_constraints.push(&n - field);
                    n
                } else {
                    field.clone()
                }
            })
            .collect();
        if modified {
            log::trace!("Replacing bus interaction {bus_interaction} with {replacement}");
        }
        bus_interactions.push(replacement);
        false
    });
    constraint_system.add_bus_interactions(bus_interactions);
    constraint_system.add_algebraic_constraints(new_algebraic_constraints);
    Ok(constraint_system)
}

/// Tries to find a number that is equivalent to the expression and returns it
/// as a GroupedExpression.
/// Returns None if it was unsuccessful or if the expression already is a number.
fn try_replace_by_number<T: FieldElement, V: Clone + Ord + Hash + Display>(
    expr: &GroupedExpression<T, V>,
    solver: &impl Solver<T, V>,
) -> Option<GroupedExpression<T, V>> {
    if expr.try_to_number().is_some() {
        return None;
    }
    Some(GroupedExpression::from_number(
        solver
            .range_constraint_for_expression(expr)
            .try_to_single_value()?,
    ))
}

/// Removes free variables from the constraint system, under some conditions.
///
/// Motivation: Suppose there is a constraint `2 * foo = bar` and `foo` only appears in this constraint.
/// Then, if we assume that all constraints are satisfiable, the prover would be able to satisfy it for
/// any value of `bar` by solving for `foo`. Therefore, the constraint can be removed.
/// The same would be true for a *stateless* bus interaction, e.g. `[foo * bar] in [BYTES]`.
///
/// This function removes *some* constraints like this (see TODOs below).
fn remove_free_variables<T: FieldElement, V: Clone + Ord + Eq + Hash + Display>(
    mut constraint_system: JournalingConstraintSystem<T, V>,
    solver: &mut impl Solver<T, V>,
    bus_interaction_handler: impl IsBusStateful<T> + Clone,
) -> JournalingConstraintSystem<T, V> {
    let all_variables = constraint_system
        .system()
        .expressions()
        .flat_map(|expr| expr.referenced_unknown_variables())
        .cloned()
        .collect::<HashSet<_>>();

    let variables_to_delete = all_variables
        .iter()
        // Find variables that are referenced in exactly one constraint
        .filter_map(|variable| {
            constraint_system
                .indexed_system()
                .constraints_referencing_variables(once(variable.clone()))
                .exactly_one()
                .ok()
                .map(|constraint| (variable.clone(), constraint))
        })
        .filter(|(variable, constraint)| match constraint {
            // Remove the algebraic constraint if we can solve for the variable.
            ConstraintRef::AlgebraicConstraint(constr) => constr.try_solve_for(variable).is_some(),
            ConstraintRef::BusInteraction(bus_interaction) => {
                let bus_id = bus_interaction.bus_id.try_to_number().unwrap();
                // Only stateless bus interactions can be removed.
                let is_stateless = !bus_interaction_handler.is_stateful(bus_id);
                // TODO: This is overly strict.
                // We assume that the bus interaction is satisfiable. Given that it is, there
                // will be at least one assignment of the payload fields that satisfies it.
                // If the prover has the freedom to choose each payload field, it can always find
                // a satisfying assignment.
                // This could be generalized to multiple unknown fields, but it would be more complicated,
                // because *each* field would need a *different* free variable.
                let has_one_unknown_field = bus_interaction
                    .payload
                    .iter()
                    .filter(|field| field.try_to_number().is_none())
                    .count()
                    == 1;
                // If the expression is linear in the free variable, the prover would be able to solve for it
                // to satisfy the constraint. Otherwise, this is not necessarily the case.
                // Note that if the above check is true, there will only be one field of degree > 0.
                let all_degrees_at_most_one = bus_interaction
                    .payload
                    .iter()
                    .all(|field| field.degree_of_variable(variable) <= 1);
                is_stateless && has_one_unknown_field && all_degrees_at_most_one
            }
        })
        .map(|(variable, _constraint)| variable.clone())
        .collect::<HashSet<_>>();

    let variables_to_keep = all_variables
        .difference(&variables_to_delete)
        .cloned()
        .collect::<HashSet<_>>();

    solver.retain_variables(&variables_to_keep);

    constraint_system.retain_algebraic_constraints(|constraint| {
        constraint
            .referenced_variables()
            .all(|var| variables_to_keep.contains(var))
    });

    constraint_system.retain_bus_interactions(|bus_interaction| {
        let bus_id = bus_interaction.bus_id.try_to_number().unwrap();
        bus_interaction_handler.is_stateful(bus_id)
            || bus_interaction
                .referenced_variables()
                .all(|var| variables_to_keep.contains(var))
    });

    constraint_system
}

/// Removes any columns that are not connected to *stateful* bus interactions (e.g. memory),
/// because those are the only way to interact with the rest of the zkVM (e.g. other
/// instructions).
/// We assume that the input constraint system is satisfiable. Because the removed constraints
/// are not connected to rest of the system, the prover can always satisfy them, so removing
/// them is safe.
/// Note that if there were unsatisfiable constraints, they might also be removed, which would
/// change the statement being proven.
fn remove_disconnected_columns<T: FieldElement, V: Clone + Ord + Eq + Hash + Display>(
    mut constraint_system: JournalingConstraintSystem<T, V>,
    solver: &mut impl Solver<T, V>,
    bus_interaction_handler: impl IsBusStateful<T> + Clone,
) -> JournalingConstraintSystem<T, V> {
    let initial_variables = variables_in_stateful_bus_interactions(
        constraint_system.system(),
        bus_interaction_handler.clone(),
    )
    .cloned();
    let variables_to_keep = reachable_variables(initial_variables, constraint_system.system());

    solver.retain_variables(&variables_to_keep);

    constraint_system.retain_algebraic_constraints(|constraint| {
        constraint
            .referenced_variables()
            .any(|var| variables_to_keep.contains(var))
    });

    constraint_system.retain_bus_interactions(|bus_interaction| {
        let bus_id = bus_interaction.bus_id.try_to_number().unwrap();
        let has_vars_to_keep = bus_interaction
            .referenced_variables()
            .any(|var| variables_to_keep.contains(var));
        // has_vars_to_keep would also be false for bus interactions containing only
        // constants, so we also check again whether it is stateful.
        bus_interaction_handler.is_stateful(bus_id) || has_vars_to_keep
    });

    constraint_system
}

/// Returns an iterator over all variables that are referenced in stateful bus interactions.
fn variables_in_stateful_bus_interactions<'a, P: FieldElement, V: Ord + Clone + Eq + Hash>(
    constraint_system: &'a ConstraintSystem<P, V>,
    bus_interaction_handler: impl IsBusStateful<P> + 'a,
) -> impl Iterator<Item = &'a V> {
    constraint_system
        .bus_interactions
        .iter()
        .filter(move |bus_interaction| {
            let bus_id = bus_interaction.bus_id.try_to_number().unwrap();
            bus_interaction_handler.is_stateful(bus_id)
        })
        .flat_map(|bus_interaction| bus_interaction.referenced_variables())
}

fn remove_trivial_constraints<P: FieldElement, V: PartialEq + Clone + Hash + Ord>(
    mut constraint_system: JournalingConstraintSystem<P, V>,
) -> JournalingConstraintSystem<P, V> {
    let zero = GroupedExpression::zero();
    constraint_system.retain_algebraic_constraints(|constraint| constraint != &zero);
    constraint_system
        .retain_bus_interactions(|bus_interaction| bus_interaction.multiplicity != zero);
    constraint_system
}

fn remove_equal_bus_interactions<P: FieldElement, V: Ord + Clone + Eq + Hash>(
    mut constraint_system: JournalingConstraintSystem<P, V>,
    bus_interaction_handler: impl IsBusStateful<P>,
) -> JournalingConstraintSystem<P, V> {
    let mut seen = HashSet::new();
    constraint_system.retain_bus_interactions(|interaction| {
        // We only touch interactions with non-stateful buses.
        if let Some(bus_id) = interaction.bus_id.try_to_number() {
            if !bus_interaction_handler.is_stateful(bus_id) && !seen.insert(interaction.clone()) {
                return false;
            }
        }
        true
    });
    constraint_system
}

pub trait IsBusStateful<T: FieldElement> {
    /// Returns true if the bus with the given ID is stateful, i.e., whether there is any
    /// interaction with the rest of the zkVM. Examples of stateful buses are memory and
    /// execution bridge. Examples of non-stateful buses are fixed lookups.
    fn is_stateful(&self, bus_id: T) -> bool;
}

/// Removes constraints that are factors of other constraints.
fn remove_redundant_constraints<P: FieldElement, V: Clone + Ord + Hash + Display>(
    constraint_system: JournalingConstraintSystem<P, V>,
) -> JournalingConstraintSystem<P, V> {
    // First, remove duplicate factors from the constraints.
    let mut constraint_system = remove_duplicate_factors(constraint_system);

    // Maps each factor to the set of constraints that contain it.
    let mut constraints_by_factor = HashMap::new();
    // Turns each constraint into a set of factors.
    let constraints_as_factors = constraint_system
        .algebraic_constraints()
        .enumerate()
        .map(|(i, c)| {
            let factors = c.to_factors();
            assert!(!factors.is_empty());
            for f in &factors {
                constraints_by_factor
                    .entry(f.clone())
                    .or_insert_with(HashSet::new)
                    .insert(i);
            }
            factors
        })
        .collect_vec();

    let mut redundant_constraints = HashSet::<usize>::new();
    for (i, factors) in constraints_as_factors.iter().enumerate() {
        // Go through all factors `f` and compute the intersection of all
        // constraints in `constraints_by_factor[f]`. These constraints
        // are multiples of the current constraint, so they are redundant
        // if they are proper multiples, i.e. have at least one more factor.
        let mut redundant = factors
            .iter()
            .map(|f| constraints_by_factor[f].clone())
            .reduce(|a, b| a.intersection(&b).copied().collect())
            .unwrap();
        // Only remove constraints that have the same factors if their index
        // is larger than the current one.
        // Counting the factors is sufficient here.
        redundant.retain(|j| {
            let other_factors = &constraints_as_factors[*j];
<<<<<<< HEAD
            // This assertion can fail if `remove_duplicate_factors` is not called before this function.
=======
            // This assertion can fail if `remove_duplicate_factors` is not called at the start of this function.
>>>>>>> 9baf3dbc
            assert!(other_factors.len() >= factors.len());
            other_factors.len() > factors.len() || *j > i
        });
        redundant_constraints.extend(redundant);
    }
    let mut counter = 0;
    constraint_system.retain_algebraic_constraints(|_| {
        let retain = !redundant_constraints.contains(&counter);
        counter += 1;
        retain
    });
    constraint_system
}

<<<<<<< HEAD
/// If a constraint contains the same factor multiple times removes that factor.
=======
/// If a constraint contains the same factor multiple times removes the duplicate factors.
>>>>>>> 9baf3dbc
fn remove_duplicate_factors<P: FieldElement, V: Clone + Ord + Hash + Display>(
    mut constraint_system: JournalingConstraintSystem<P, V>,
) -> JournalingConstraintSystem<P, V> {
    let mut constraint_to_add = vec![];
    constraint_system.retain_algebraic_constraints(|constraint| {
        let factors = constraint.to_factors();
<<<<<<< HEAD
=======
        assert!(!factors.is_empty());
>>>>>>> 9baf3dbc
        let factor_count = factors.len();
        let unique_factors = factors.into_iter().unique().collect_vec();
        if unique_factors.len() < factor_count {
            constraint_to_add.push(
                unique_factors
                    .into_iter()
                    .reduce(|acc, factor| acc * factor)
                    .unwrap(),
            );
            false
        } else {
            true
        }
    });
    constraint_system.add_algebraic_constraints(constraint_to_add);
    constraint_system
}<|MERGE_RESOLUTION|>--- conflicted
+++ resolved
@@ -369,11 +369,7 @@
         // Counting the factors is sufficient here.
         redundant.retain(|j| {
             let other_factors = &constraints_as_factors[*j];
-<<<<<<< HEAD
-            // This assertion can fail if `remove_duplicate_factors` is not called before this function.
-=======
             // This assertion can fail if `remove_duplicate_factors` is not called at the start of this function.
->>>>>>> 9baf3dbc
             assert!(other_factors.len() >= factors.len());
             other_factors.len() > factors.len() || *j > i
         });
@@ -388,21 +384,14 @@
     constraint_system
 }
 
-<<<<<<< HEAD
-/// If a constraint contains the same factor multiple times removes that factor.
-=======
 /// If a constraint contains the same factor multiple times removes the duplicate factors.
->>>>>>> 9baf3dbc
 fn remove_duplicate_factors<P: FieldElement, V: Clone + Ord + Hash + Display>(
     mut constraint_system: JournalingConstraintSystem<P, V>,
 ) -> JournalingConstraintSystem<P, V> {
     let mut constraint_to_add = vec![];
     constraint_system.retain_algebraic_constraints(|constraint| {
         let factors = constraint.to_factors();
-<<<<<<< HEAD
-=======
         assert!(!factors.is_empty());
->>>>>>> 9baf3dbc
         let factor_count = factors.len();
         let unique_factors = factors.into_iter().unique().collect_vec();
         if unique_factors.len() < factor_count {
