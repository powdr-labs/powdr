mod common;

use common::verify_riscv_asm_string;
use mktemp::Temp;
use powdr_backend::BackendType;
use powdr_number::{FieldElement, GoldilocksField};
use powdr_pipeline::{verify::verify_with_paths, Pipeline};
use std::path::PathBuf;
use test_log::test;

use powdr_riscv::{
    continuations::{rust_continuations, rust_continuations_dry_run},
    Runtime,
};

/// Compiles and runs a rust program with continuations, runs the full
/// witness generation & verifies it using Pilcom.
pub fn test_continuations(case: &str) {
    let runtime = Runtime::base().with_poseidon();
    let temp_dir = Temp::new_dir().unwrap();
    let riscv_asm = powdr_riscv::compile_rust_crate_to_riscv_asm(
        &format!("tests/riscv_data/{case}/Cargo.toml"),
        &temp_dir,
    );
    let powdr_asm = powdr_riscv::compiler::compile::<GoldilocksField>(riscv_asm, &runtime, true);

    // Manually create tmp dir, so that it is the same in all chunks.
    let tmp_dir = mktemp::Temp::new_dir().unwrap();

    let mut pipeline = Pipeline::<GoldilocksField>::default()
        .from_asm_string(powdr_asm.clone(), Some(PathBuf::from(&case)))
        .with_prover_inputs(Default::default())
        .with_output(tmp_dir.to_path_buf(), false);
    let pipeline_callback = |pipeline: Pipeline<GoldilocksField>| -> Result<(), ()> {
        // Can't use `verify_pipeline`, because the pipeline was renamed in the middle of after
        // computing the constants file.
        let mut pipeline = pipeline.with_backend(BackendType::EStarkDump, None);
        pipeline.compute_proof().unwrap();
<<<<<<< HEAD

        let chunk_dir = pipeline.output_dir().unwrap();
        let parent_dir = chunk_dir.parent().unwrap();

        let chunk_dir = chunk_dir.to_str().unwrap();
        let parent_dir = parent_dir.to_str().unwrap();

        verify_with_paths(
            format!("{}/constants_estark.bin", parent_dir),
            format!("{}/commits.bin", chunk_dir),
            format!("{}/constraints.json", chunk_dir),
        )
        .unwrap();
=======
        verify(pipeline.output_dir().unwrap()).unwrap();
>>>>>>> 52148be5

        Ok(())
    };
    let bootloader_inputs = rust_continuations_dry_run(&mut pipeline);
    rust_continuations(pipeline, pipeline_callback, bootloader_inputs).unwrap();
}

#[test]
#[ignore = "Too slow"]
fn trivial() {
    let case = "trivial";
    verify_riscv_crate(case, Default::default(), &Runtime::base())
}

#[test]
#[ignore = "Too slow"]
fn zero_with_values() {
    let case = "zero_with_values";
    verify_riscv_crate(case, Default::default(), &Runtime::base())
}

#[test]
#[ignore = "Too slow"]
fn runtime_poseidon_gl() {
    let case = "poseidon_gl_via_coprocessor";
    verify_riscv_crate(case, Default::default(), &Runtime::base().with_poseidon());
}

#[test]
#[ignore = "Too slow"]
fn sum() {
    let case = "sum";
    verify_riscv_crate(
        case,
        [16, 4, 1, 2, 8, 5].iter().map(|&x| x.into()).collect(),
        &Runtime::base(),
    );
}

#[test]
#[ignore = "Too slow"]
fn byte_access() {
    let case = "byte_access";
    verify_riscv_crate(
        case,
        [0, 104, 707].iter().map(|&x| x.into()).collect(),
        &Runtime::base(),
    );
}

#[test]
#[ignore = "Too slow"]
fn double_word() {
    let case = "double_word";
    let a0 = 0x01000000u32;
    let a1 = 0x010000ffu32;
    let b0 = 0xf100b00fu32;
    let b1 = 0x0100f0f0u32;
    let c = ((a0 as u64) | ((a1 as u64) << 32)).wrapping_mul((b0 as u64) | ((b1 as u64) << 32));
    verify_riscv_crate(
        case,
        [
            a0,
            a1,
            b0,
            b1,
            (c & 0xffffffff) as u32,
            ((c >> 32) & 0xffffffff) as u32,
        ]
        .iter()
        .map(|&x| x.into())
        .collect(),
        &Runtime::base(),
    );
}

#[test]
#[ignore = "Too slow"]
fn memfuncs() {
    let case = "memfuncs";
    verify_riscv_crate(case, Default::default(), &Runtime::base());
}

#[test]
#[ignore = "Too slow"]
fn keccak() {
    let case = "keccak";
    verify_riscv_crate(case, Default::default(), &Runtime::base());
}

#[cfg(feature = "estark-polygon")]
#[test]
#[ignore = "Too slow"]
fn vec_median_estark_polygon() {
    let case = "vec_median";
    verify_riscv_crate_with_backend(
        case,
        [5, 11, 15, 75, 6, 5, 1, 4, 7, 3, 2, 9, 2]
            .into_iter()
            .map(|x| x.into())
            .collect(),
        &Runtime::base(),
        BackendType::EStarkPolygon,
    );
}

#[test]
#[ignore = "Too slow"]
fn vec_median() {
    let case = "vec_median";
    verify_riscv_crate(
        case,
        [5, 11, 15, 75, 6, 5, 1, 4, 7, 3, 2, 9, 2]
            .into_iter()
            .map(|x| x.into())
            .collect(),
        &Runtime::base(),
    );
}

#[test]
#[ignore = "Too slow"]
fn password() {
    let case = "password_checker";
    verify_riscv_crate(case, Default::default(), &Runtime::base());
}

#[test]
#[ignore = "Too slow"]
fn function_pointer() {
    let case = "function_pointer";
    verify_riscv_crate(
        case,
        [2734, 735, 1999].into_iter().map(|x| x.into()).collect(),
        &Runtime::base(),
    );
}

#[test]
#[ignore = "Too slow"]
fn runtime_ec_double() {
    let case = "ec_double";
    verify_riscv_crate(case, vec![], &Runtime::base().with_arith());
}

#[test]
#[ignore = "Too slow"]
fn runtime_ec_add() {
    let case = "ec_add";
    verify_riscv_crate(case, vec![], &Runtime::base().with_arith());
}

#[test]
#[ignore = "Too slow"]
fn runtime_affine_256() {
    let case = "affine_256";
    verify_riscv_crate(case, vec![], &Runtime::base().with_arith());
}

/*
mstore(0, 666)
return(0, 32)
*/
#[cfg(feature = "complex-tests")]
static BYTECODE: &str = "61029a60005260206000f3";

#[cfg(feature = "complex-tests")]
#[ignore = "Too slow"]
#[test]
fn evm() {
    let case = "evm";
    let bytes = hex::decode(BYTECODE).unwrap();

    verify_riscv_crate_with_data(case, vec![], &Runtime::base(), vec![(666, bytes)]);
}

#[ignore = "Too slow"]
#[test]
fn sum_serde() {
    let case = "sum_serde";

    let data: Vec<u32> = vec![1, 2, 8, 5];
    let answer = data.iter().sum::<u32>();

    verify_riscv_crate_with_data(
        case,
        vec![answer.into()],
        &Runtime::base(),
        vec![(42, data)],
    );
}

#[ignore = "Too slow"]
#[test]
fn two_sums_serde() {
    let case = "two_sums_serde";

    let data1: Vec<u32> = vec![1, 2, 8, 5];
    let data2 = data1.clone();

    verify_riscv_crate_with_data(
        case,
        vec![],
        &Runtime::base(),
        vec![(42, data1), (43, data2)],
    );
}

#[test]
#[ignore = "Too slow"]
#[should_panic(
    expected = "called `Result::unwrap()` on an `Err` value: \"Error accessing prover inputs: Index 0 out of bounds 0\""
)]
fn print() {
    let case = "print";
    verify_riscv_crate(case, Default::default(), &Runtime::base());
}

#[test]
fn many_chunks_dry() {
    // Compiles and runs the many_chunks example with continuations, just computing
    // and validating the bootloader inputs.
    // Doesn't do a full witness generation, verification, or proving.
    let case = "many_chunks";
    let runtime = Runtime::base().with_poseidon();
    let temp_dir = Temp::new_dir().unwrap();
    let riscv_asm = powdr_riscv::compile_rust_crate_to_riscv_asm(
        &format!("tests/riscv_data/{case}/Cargo.toml"),
        &temp_dir,
    );
    let powdr_asm = powdr_riscv::compiler::compile::<GoldilocksField>(riscv_asm, &runtime, true);

    let mut pipeline = Pipeline::default()
        .from_asm_string(powdr_asm, Some(PathBuf::from(case)))
        .with_prover_inputs(Default::default());
    rust_continuations_dry_run::<GoldilocksField>(&mut pipeline);
}

#[test]
#[ignore = "Too slow"]
fn many_chunks() {
    test_continuations("many_chunks")
}

#[test]
#[ignore = "Too slow"]
fn many_chunks_memory() {
    test_continuations("many_chunks_memory")
}

fn verify_riscv_crate(case: &str, inputs: Vec<GoldilocksField>, runtime: &Runtime) {
    verify_riscv_crate_with_backend(case, inputs, runtime, BackendType::EStarkDump)
}

fn verify_riscv_crate_with_backend(
    case: &str,
    inputs: Vec<GoldilocksField>,
    runtime: &Runtime,
    backend: BackendType,
) {
    let powdr_asm = compile_riscv_crate::<GoldilocksField>(case, runtime);
    verify_riscv_asm_string::<()>(&format!("{case}.asm"), &powdr_asm, inputs, None, backend);
}

fn verify_riscv_crate_with_data<S: serde::Serialize + Send + Sync + 'static>(
    case: &str,
    inputs: Vec<GoldilocksField>,
    runtime: &Runtime,
    data: Vec<(u32, S)>,
) {
    let powdr_asm = compile_riscv_crate::<GoldilocksField>(case, runtime);

    verify_riscv_asm_string(
        &format!("{case}.asm"),
        &powdr_asm,
        inputs,
        Some(data),
        BackendType::EStarkDump,
    );
}

fn compile_riscv_crate<T: FieldElement>(case: &str, runtime: &Runtime) -> String {
    let temp_dir = Temp::new_dir().unwrap();
    let riscv_asm = powdr_riscv::compile_rust_crate_to_riscv_asm(
        &format!("tests/riscv_data/{case}/Cargo.toml"),
        &temp_dir,
    );
    powdr_riscv::compiler::compile::<T>(riscv_asm, runtime, false)
}<|MERGE_RESOLUTION|>--- conflicted
+++ resolved
@@ -36,23 +36,7 @@
         // computing the constants file.
         let mut pipeline = pipeline.with_backend(BackendType::EStarkDump, None);
         pipeline.compute_proof().unwrap();
-<<<<<<< HEAD
-
-        let chunk_dir = pipeline.output_dir().unwrap();
-        let parent_dir = chunk_dir.parent().unwrap();
-
-        let chunk_dir = chunk_dir.to_str().unwrap();
-        let parent_dir = parent_dir.to_str().unwrap();
-
-        verify_with_paths(
-            format!("{}/constants_estark.bin", parent_dir),
-            format!("{}/commits.bin", chunk_dir),
-            format!("{}/constraints.json", chunk_dir),
-        )
-        .unwrap();
-=======
         verify(pipeline.output_dir().unwrap()).unwrap();
->>>>>>> 52148be5
 
         Ok(())
     };
