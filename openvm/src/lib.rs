use derive_more::From;
use eyre::Result;
use itertools::{multiunzip, Itertools};
use openvm_build::{build_guest_package, find_unique_executable, get_package, TargetFilter};
use openvm_circuit::arch::InitFileGenerator;
use openvm_circuit::arch::{
    instructions::exe::VmExe, segment::DefaultSegmentationStrategy, Streams, SystemConfig,
    VirtualMachine, VmChipComplex, VmConfig, VmInventoryError,
};
use openvm_circuit::{circuit_derive::Chip, derive::AnyEnum};
use openvm_circuit_derive::InstructionExecutor;
use openvm_circuit_primitives_derive::ChipUsageGetter;
use openvm_instructions::program::Program;
use openvm_sdk::{
    config::{AggStarkConfig, AppConfig, SdkVmConfig, SdkVmConfigExecutor, SdkVmConfigPeriphery},
    keygen::AggStarkProvingKey,
    prover::AggStarkProver,
    Sdk, StdIn,
};
use openvm_stark_backend::engine::StarkEngine;
use openvm_stark_sdk::config::{
    baby_bear_poseidon2::{BabyBearPoseidon2Config, BabyBearPoseidon2Engine},
    FriParameters,
};
use openvm_stark_sdk::engine::StarkFriEngine;
use openvm_stark_sdk::openvm_stark_backend::p3_field::PrimeField32;
use openvm_stark_sdk::p3_baby_bear::BabyBear;
use powdr_autoprecompiles::PowdrConfig;
use powdr_extension::{PowdrExecutor, PowdrExtension, PowdrPeriphery};
use serde::{Deserialize, Serialize};
use std::cmp::Reverse;
use std::fs::File;
use std::io::BufWriter;
use std::iter::Sum;
use std::ops::Add;
use std::sync::atomic::{AtomicU32, Ordering};
use std::{
    collections::HashMap,
    path::{Path, PathBuf},
    sync::Arc,
};
use strum::{Display, EnumString};

use tracing::dispatcher::Dispatch;
use tracing::field::Field as TracingField;
use tracing::{Event, Level, Subscriber};
use tracing_subscriber::{
    layer::Context,
    prelude::*,
    registry::{LookupSpan, Registry},
    Layer,
};

#[cfg(test)]
use crate::extraction_utils::AirWidthsDiff;
use crate::extraction_utils::{export_pil, AirWidths, OriginalVmConfig};
use crate::instruction_formatter::openvm_opcode_formatter;
use crate::powdr_extension::PowdrPrecompile;

mod air_builder;
pub mod bus_map;
pub mod extraction_utils;
pub mod opcode;
pub mod symbolic_instruction_builder;
mod utils;
pub use opcode::instruction_allowlist;
pub use powdr_autoprecompiles::DegreeBound;
pub use powdr_autoprecompiles::PgoConfig;

type BabyBearSC = BabyBearPoseidon2Config;

// TODO: These constants should be related
const APP_LOG_BLOWUP: usize = 2;
pub const OPENVM_DEGREE_BOUND: usize = 5;
const DEFAULT_DEGREE_BOUND: DegreeBound = DegreeBound {
    identities: OPENVM_DEGREE_BOUND,
    bus_interactions: OPENVM_DEGREE_BOUND - 1,
};

pub fn default_powdr_openvm_config(apc: u64, skip: u64) -> PowdrConfig {
    PowdrConfig::new(apc, skip, DEFAULT_DEGREE_BOUND, POWDR_OPCODE)
}

fn format_fe<F: PrimeField32>(v: F) -> String {
    let v = v.as_canonical_u32();
    if v < F::ORDER_U32 / 2 {
        format!("{v}")
    } else {
        format!("-{}", F::ORDER_U32 - v)
    }
}

pub use openvm_build::GuestOptions;
pub use powdr_autoprecompiles::bus_map::BusType;

/// We do not use the transpiler, instead we customize an already transpiled program
mod customize_exe;

pub use customize_exe::{customize, BabyBearOpenVmApcAdapter, Instr, POWDR_OPCODE};

// A module for our extension
mod powdr_extension;

pub mod bus_interaction_handler;
mod instruction_formatter;
pub mod memory_bus_interaction;

mod plonk;

#[derive(Copy, Clone, Debug, EnumString, Display)]
#[strum(serialize_all = "lowercase")]
pub enum PgoType {
    /// cost = cells saved per apc * times executed
    /// max total columns
    Cell(Option<usize>),
    /// cost = instruction per apc * times executed
    Instruction,
    /// cost = instruction per apc
    None,
}

impl Default for PgoType {
    fn default() -> Self {
        PgoType::Cell(None)
    }
}

/// A custom VmConfig that wraps the SdkVmConfig, adding our custom extension.
#[derive(Serialize, Deserialize, Clone)]
pub struct SpecializedConfig {
    pub sdk_config: OriginalVmConfig,
    pub powdr: PowdrExtension<BabyBear>,
}

// For generation of the init file, we delegate to the underlying SdkVmConfig.
impl InitFileGenerator for SpecializedConfig {
    fn generate_init_file_contents(&self) -> Option<String> {
        self.sdk_config.config().generate_init_file_contents()
    }

    fn write_to_init_file(
        &self,
        manifest_dir: &Path,
        init_file_name: Option<&str>,
    ) -> eyre::Result<()> {
        self.sdk_config
            .config()
            .write_to_init_file(manifest_dir, init_file_name)
    }
}

#[allow(clippy::large_enum_variant)]
#[derive(ChipUsageGetter, From, AnyEnum, InstructionExecutor, Chip)]
pub enum SpecializedExecutor<F: PrimeField32> {
    #[any_enum]
    SdkExecutor(SdkVmConfigExecutor<F>),
    #[any_enum]
    PowdrExecutor(PowdrExecutor<F>),
}

#[derive(From, ChipUsageGetter, Chip, AnyEnum)]
pub enum MyPeriphery<F: PrimeField32> {
    #[any_enum]
    SdkPeriphery(SdkVmConfigPeriphery<F>),
    #[any_enum]
    PowdrPeriphery(PowdrPeriphery<F>),
}

impl VmConfig<BabyBear> for SpecializedConfig {
    type Executor = SpecializedExecutor<BabyBear>;
    type Periphery = MyPeriphery<BabyBear>;

    fn system(&self) -> &SystemConfig {
        VmConfig::<BabyBear>::system(self.sdk_config.config())
    }

    fn system_mut(&mut self) -> &mut SystemConfig {
        VmConfig::<BabyBear>::system_mut(self.sdk_config.config_mut())
    }

    fn create_chip_complex(
        &self,
    ) -> Result<VmChipComplex<BabyBear, Self::Executor, Self::Periphery>, VmInventoryError> {
        let chip = self.sdk_config.create_chip_complex()?;
        let chip = chip.extend(&self.powdr)?;

        Ok(chip)
    }
}

impl SpecializedConfig {
    fn new(
        base_config: OriginalVmConfig,
        precompiles: Vec<PowdrPrecompile<BabyBear>>,
        implementation: PrecompileImplementation,
    ) -> Self {
        let airs = base_config.airs().expect("Failed to convert the AIR of an OpenVM instruction, even after filtering by the blacklist!");
        let bus_map = base_config.bus_map();
        let powdr_extension = PowdrExtension::new(
            precompiles,
            base_config.config().clone(),
            implementation,
            bus_map,
            airs,
        );
        Self {
            sdk_config: base_config,
            powdr: powdr_extension,
        }
    }
}

pub fn build_elf_path<P: AsRef<Path>>(
    guest_opts: GuestOptions,
    pkg_dir: P,
    target_filter: &Option<TargetFilter>,
) -> Result<PathBuf> {
    let pkg = get_package(pkg_dir.as_ref());
    let target_dir = match build_guest_package(&pkg, &guest_opts, None, target_filter) {
        Ok(target_dir) => target_dir,
        Err(Some(code)) => {
            return Err(eyre::eyre!("Failed to build guest: code = {}", code));
        }
        Err(None) => {
            return Err(eyre::eyre!(
                "Failed to build guest (OPENVM_SKIP_BUILD is set)"
            ));
        }
    };

    find_unique_executable(pkg_dir, target_dir, target_filter)
}

// compile the original openvm program without powdr extension
pub fn compile_openvm(
    guest: &str,
    guest_opts: GuestOptions,
) -> Result<OriginalCompiledProgram, Box<dyn std::error::Error>> {
    let sdk = Sdk::default();

    // Build the ELF with guest options and a target filter.
    // We need these extra Rust flags to get the labels.
    let guest_opts = guest_opts.with_rustc_flags(vec!["-C", "link-arg=--emit-relocs"]);

    // Point to our local guest
    use std::path::PathBuf;
    let mut path = PathBuf::from(env!("CARGO_MANIFEST_DIR")).to_path_buf();
    path.push(guest);
    let target_path = path.to_str().unwrap();

    // try to load the sdk config from the openvm.toml file, otherwise use the default
    let openvm_toml_path = path.join("openvm.toml");
    let sdk_vm_config = if openvm_toml_path.exists() {
        let toml = std::fs::read_to_string(&openvm_toml_path)?;
        let app_config: AppConfig<_> = toml::from_str(&toml)?;
        app_config.app_vm_config
    } else {
        SdkVmConfig::builder()
            .system(Default::default())
            .rv32i(Default::default())
            .rv32m(Default::default())
            .io(Default::default())
            .build()
    };

    let elf = sdk.build(
        guest_opts,
        &sdk_vm_config,
        target_path,
        &Default::default(),
        Default::default(),
    )?;

    // Transpile the ELF into a VmExe. Note that this happens using the sdk transpiler only, our extension does not use a transpiler.
    let exe = sdk.transpile(elf, sdk_vm_config.transpiler())?;

    Ok(OriginalCompiledProgram { exe, sdk_vm_config })
}

/// Determines how the precompile (a circuit with algebraic gates and bus interactions)
/// is implemented as a RAP.
#[derive(Default, Clone, Deserialize, Serialize)]
pub enum PrecompileImplementation {
    /// Allocate a column for each variable and process a call in a single row.
    #[default]
    SingleRowChip,
    /// Compile the circuit to a PlonK circuit.
    PlonkChip,
}

pub fn compile_guest(
    guest: &str,
    guest_opts: GuestOptions,
    config: PowdrConfig,
    implementation: PrecompileImplementation,
    pgo_config: PgoConfig,
) -> Result<CompiledProgram, Box<dyn std::error::Error>> {
    let original_program = compile_openvm(guest, guest_opts.clone())?;

    // Optional tally of opcode freqency (only enabled for debug level logs)
    if tracing::enabled!(Level::DEBUG) {
        tally_opcode_frequency(&pgo_config, &original_program.exe);
    }

    compile_exe(
        guest,
        guest_opts,
        original_program,
        config,
        implementation,
        pgo_config,
    )
}

fn instruction_index_to_pc(program: &Program<BabyBear>, idx: usize) -> u64 {
    (program.pc_base + (idx as u32 * program.step)) as u64
}

fn tally_opcode_frequency(pgo_config: &PgoConfig, exe: &VmExe<BabyBear>) {
    let pgo_program_pc_count = match pgo_config {
        PgoConfig::Cell(pgo_program_pc_count, _) | PgoConfig::Instruction(pgo_program_pc_count) => {
            // If execution count of each pc is available, we tally the opcode execution frequency
            tracing::debug!("Opcode execution frequency:");
            pgo_program_pc_count
        }
        PgoConfig::None => {
            // If execution count of each pc isn't available, we just count the occurrences of each opcode in the program
            tracing::debug!("Opcode frequency in program:");
            // Create a dummy HashMap that returns 1 for each pc
            &(0..exe.program.instructions_and_debug_infos.len())
                .map(|i| (instruction_index_to_pc(&exe.program, i), 1))
                .collect::<HashMap<_, _>>()
        }
    };

    exe.program
        .instructions_and_debug_infos
        .iter()
        .enumerate()
        .fold(HashMap::new(), |mut acc, (i, instr)| {
            let opcode = instr.as_ref().unwrap().0.opcode;
            if let Some(count) = pgo_program_pc_count.get(&instruction_index_to_pc(&exe.program, i))
            {
                *acc.entry(opcode).or_insert(0) += count;
            }
            acc
        })
        .into_iter()
        .sorted_by_key(|(_, count)| Reverse(*count))
        .for_each(|(opcode, count)| {
            // Log the opcode and its count
            tracing::debug!("   {}: {count}", openvm_opcode_formatter(&opcode));
        });
}

pub fn compile_exe(
    guest: &str,
    guest_opts: GuestOptions,
    original_program: OriginalCompiledProgram,
    config: PowdrConfig,
    implementation: PrecompileImplementation,
    pgo_config: PgoConfig,
) -> Result<CompiledProgram, Box<dyn std::error::Error>> {
    // Build the ELF with guest options and a target filter.
    // We need these extra Rust flags to get the labels.
    let guest_opts = guest_opts.with_rustc_flags(vec!["-C", "link-arg=--emit-relocs"]);

    // Point to our local guest
    use std::path::PathBuf;
    let mut path = PathBuf::from(env!("CARGO_MANIFEST_DIR")).to_path_buf();
    path.push(guest);
    let target_path = path.to_str().unwrap();

    let elf_binary_path = build_elf_path(guest_opts.clone(), target_path, &Default::default())?;

    compile_exe_with_elf(
        original_program,
        &std::fs::read(elf_binary_path)?,
        config,
        implementation,
        pgo_config,
    )
}

pub fn compile_exe_with_elf(
    original_program: OriginalCompiledProgram,
    elf: &[u8],
    config: PowdrConfig,
    implementation: PrecompileImplementation,
    pgo_config: PgoConfig,
) -> Result<CompiledProgram, Box<dyn std::error::Error>> {
    let elf = powdr_riscv_elf::load_elf_from_buffer(elf);
    let compiled = customize(
        original_program,
        elf.text_labels(),
        elf.debug_info(),
        config,
        implementation,
        pgo_config,
    );
    // Export the compiled program to a PIL file for debugging purposes.
    export_pil(
        &mut BufWriter::new(File::create("debug.pil").unwrap()),
        &compiled.vm_config,
    );
    Ok(compiled)
}

#[derive(Serialize, Deserialize, Clone)]
pub struct CompiledProgram {
    pub exe: VmExe<BabyBear>,
    pub vm_config: SpecializedConfig,
}

// the original openvm program and config without powdr extension
#[derive(Clone)]
pub struct OriginalCompiledProgram {
    pub exe: VmExe<BabyBear>,
    pub sdk_vm_config: SdkVmConfig,
}

#[derive(Clone, Serialize, Deserialize, Default, Debug, Eq, PartialEq)]
pub struct AirMetrics {
    pub widths: AirWidths,
    pub constraints: usize,
    pub bus_interactions: usize,
}

impl Add for AirMetrics {
    type Output = AirMetrics;

    fn add(self, rhs: AirMetrics) -> AirMetrics {
        AirMetrics {
            widths: self.widths + rhs.widths,
            constraints: self.constraints + rhs.constraints,
            bus_interactions: self.bus_interactions + rhs.bus_interactions,
        }
    }
}

impl Sum<AirMetrics> for AirMetrics {
    fn sum<I: Iterator<Item = AirMetrics>>(iter: I) -> AirMetrics {
        iter.fold(AirMetrics::default(), Add::add)
    }
}

impl AirMetrics {
    pub fn total_width(&self) -> usize {
        self.widths.total()
    }
}

#[cfg(test)]
impl CompiledProgram {
    // Return a tuple of (powdr AirMetrics, non-powdr AirMetrics)
    fn air_metrics(&self) -> (Vec<(AirMetrics, Option<AirWidthsDiff>)>, Vec<AirMetrics>) {
        use openvm_stark_backend::Chip;

        use crate::extraction_utils::get_air_metrics;

        let inventory = self.vm_config.create_chip_complex().unwrap().inventory;

        // Order of precompile is the same as that of Powdr executors in chip inventory
        let mut apc_stats = self
            .vm_config
            .powdr
            .precompiles
            .iter()
            .map(|precompile| precompile.apc_stats.clone());

        inventory
            .executors()
            .iter()
            .map(|executor| executor.air())
            .chain(
                inventory
                    .periphery()
                    .iter()
                    .map(|periphery| periphery.air()),
            )
            .fold(
                (Vec::new(), Vec::new()),
                |(mut powdr_air_metrics, mut non_powdr_air_metrics), air| {
                    let name = air.name();

                    // We actually give name "powdr_air_for_opcode_<opcode>" to the AIRs,
                    // but OpenVM uses the actual Rust type (PowdrAir) as the name in this method.
                    // TODO this is hacky but not sure how to do it better rn.
                    if name.starts_with("PowdrAir") || name.starts_with("PlonkAir") {
                        powdr_air_metrics.push((
                            get_air_metrics(air),
                            apc_stats.next().unwrap().map(|stats| stats.widths),
                        ));
                    } else {
                        non_powdr_air_metrics.push(get_air_metrics(air));
                    }

                    (powdr_air_metrics, non_powdr_air_metrics)
                },
            )
    }
}

pub fn execute(program: CompiledProgram, inputs: StdIn) -> Result<(), Box<dyn std::error::Error>> {
    let CompiledProgram { exe, vm_config } = program;

    let sdk = Sdk::default();

    let output = sdk.execute(exe.clone(), vm_config.clone(), inputs)?;
    tracing::info!("Public values output: {:?}", output);

    Ok(())
}

pub fn prove(
    program: &CompiledProgram,
    mock: bool,
    recursion: bool,
    inputs: StdIn,
    segment_height: Option<usize>, // uses the default height if None
) -> Result<(), Box<dyn std::error::Error>> {
    let exe = &program.exe;
    let mut vm_config = program.vm_config.clone();

    // DefaultSegmentationStrategy { max_segment_len: 4194204, max_cells_per_chip_in_segment: 503304480 }
    if let Some(segment_height) = segment_height {
        vm_config
            .sdk_config
            .config_mut()
            .system
            .config
            .segmentation_strategy = Arc::new(
            DefaultSegmentationStrategy::new_with_max_segment_len(segment_height),
        );
        tracing::debug!("Setting max segment len to {}", segment_height);
    }

    let sdk = Sdk::default();

    // Set app configuration
    let app_fri_params = FriParameters::standard_with_100_bits_conjectured_security(APP_LOG_BLOWUP);
    let app_config = AppConfig::new(app_fri_params, vm_config.clone());

    // Commit the exe
    let app_committed_exe = sdk.commit_app_exe(app_fri_params, exe.clone())?;

    // Generate an AppProvingKey
    let app_pk = Arc::new(sdk.app_keygen(app_config)?);

    if mock {
        tracing::info!("Checking constraints and witness in Mock prover...");
        let engine = BabyBearPoseidon2Engine::new(
            FriParameters::standard_with_100_bits_conjectured_security(APP_LOG_BLOWUP),
        );
        let vm = VirtualMachine::new(engine, vm_config.clone());
        let pk = vm.keygen();
        let streams = Streams::from(inputs);
        let mut result = vm.execute_and_generate(exe.clone(), streams).unwrap();
        let _final_memory = Option::take(&mut result.final_memory);
        let global_airs = vm.config().create_chip_complex().unwrap().airs();
        for proof_input in &result.per_segment {
            let (airs, pks, air_proof_inputs): (Vec<_>, Vec<_>, Vec<_>) =
                multiunzip(proof_input.per_air.iter().map(|(air_id, air_proof_input)| {
                    (
                        global_airs[*air_id].clone(),
                        pk.per_air[*air_id].clone(),
                        air_proof_input.clone(),
                    )
                }));
            vm.engine.debug(&airs, &pks, &air_proof_inputs);
        }
    } else {
        // Generate a proof
        tracing::info!("Generating app proof...");
        let start = std::time::Instant::now();
        let app_proof =
            sdk.generate_app_proof(app_pk.clone(), app_committed_exe.clone(), inputs.clone())?;
        tracing::info!("App proof took {:?}", start.elapsed());

        tracing::info!(
            "Public values: {:?}",
            app_proof.user_public_values.public_values
        );

        // Verify
        let app_vk = app_pk.get_app_vk();
        sdk.verify_app_proof(&app_vk, &app_proof)?;
        tracing::info!("App proof verification done.");

        if recursion {
            // Generate the aggregation proving key
            tracing::info!("Generating aggregation proving key...");
            let (agg_stark_pk, _) =
                AggStarkProvingKey::dummy_proof_and_keygen(AggStarkConfig::default());

            tracing::info!("Generating aggregation proof...");

            let agg_prover = AggStarkProver::<BabyBearPoseidon2Engine>::new(
                agg_stark_pk,
                app_pk.leaf_committed_exe.clone(),
                *sdk.agg_tree_config(),
            );
            // Note that this proof is not verified. We assume that any valid app proof
            // (verified above) also leads to a valid aggregation proof.
            // If this was not the case, it would be a completeness bug in OpenVM.
            let start = std::time::Instant::now();
            let _proof_with_publics = agg_prover.generate_root_verifier_input(app_proof);
            tracing::info!("Agg proof (inner recursion) took {:?}", start.elapsed());
        }

        tracing::info!("All done.");
    }

    Ok(())
}

// Same as execution_profile below but for guest path inputs.
pub fn execution_profile_from_guest(
    guest: &str,
    guest_opts: GuestOptions,
    inputs: StdIn,
) -> HashMap<u64, u32> {
    let program = compile_openvm(guest, guest_opts).unwrap();
    execution_profile(program, inputs)
}

// Produces execution count by pc
// Used in Pgo::Cell and Pgo::Instruction to help rank basic blocks to create APCs for
pub fn execution_profile(program: OriginalCompiledProgram, inputs: StdIn) -> HashMap<u64, u32> {
    let OriginalCompiledProgram { exe, sdk_vm_config } = program;

    // in memory collector storage
    let collector = PgoCollector::new(&exe.program);

    // build subscriber
    let subscriber = Registry::default().with(collector.clone());

    // prepare for execute
    let sdk = Sdk::default();

    // dispatch constructs a local subscriber at trace level that is invoked during data collection but doesn't override the global one at info level
    let dispatch = Dispatch::new(subscriber);
    tracing::dispatcher::with_default(&dispatch, || {
        sdk.execute(exe.clone(), sdk_vm_config.clone(), inputs)
            .unwrap();
    });

    // Extract the collected data
    let pc_index_count = collector.into_hashmap();

    // the smallest pc is the same as the pc_base if there's no stdin
    let pc_min = pc_index_count.keys().min().unwrap();
    tracing::debug!("pc_min: {}; pc_base: {}", pc_min, exe.program.pc_base);

    // print the total and by pc counts
    tracing::debug!("Pgo captured {} pc's", pc_index_count.len());

    if tracing::enabled!(Level::TRACE) {
        // print pc_index map in descending order of pc_index count
        let mut pc_index_count_sorted: Vec<_> = pc_index_count.iter().collect();
        pc_index_count_sorted.sort_by(|a, b| b.1.cmp(a.1));
        pc_index_count_sorted.iter().for_each(|(pc, count)| {
            tracing::trace!("pc_index {}: {}", pc, count);
        });
    }

    pc_index_count
}

// holds basic type fields of execution objects captured in trace by subscriber
#[derive(Default)]
struct PgoData {
    pc: Option<usize>,
}

impl tracing::field::Visit for PgoData {
    // when we receive a u64 field, they are parsed into fields of the pgo data
    fn record_u64(&mut self, field: &tracing::field::Field, value: u64) {
        if field.name() == "pc" {
            self.pc = Some(value as usize);
        }
    }

    // required for implementation, but in practice we will only receive u64 fields
    // the fields we receive are determined by the instruction trace print out of our openvm fork during execution
    fn record_debug(&mut self, _: &TracingField, _: &dyn std::fmt::Debug) {}
}

// A Layer that collects data we are interested in using for the pgo from the trace fields.
#[derive(Clone)]
struct PgoCollector {
    step: usize,
    pc_base: usize,
    pc_index_map: Arc<Vec<AtomicU32>>,
}

impl PgoCollector {
    fn new<F>(program: &Program<F>) -> Self {
        let max_pc_index = program.instructions_and_debug_infos.len();
        // create a map with max_pc entries initialized to 0
        let pc_index_map = Arc::new((0..max_pc_index).map(|_| AtomicU32::new(0)).collect());
        Self {
            pc_index_map,
            step: program.step as usize,
            pc_base: program.pc_base as usize,
        }
    }

    fn into_hashmap(self) -> HashMap<u64, u32> {
        // Turn the map into a HashMap of (pc_index, count)
        self.pc_index_map
            .iter()
            .enumerate()
            .filter_map(|(pc_index, count)| {
                let count = count.load(Ordering::Relaxed);

                // if the count is zero, we skip it
                if count == 0 {
                    return None;
                }
                let pc = self.pc_base + (pc_index * self.step);

                Some((pc as u64, count))
            })
            .collect()
    }

    fn increment(&self, pc: usize) {
        self.pc_index_map[(pc - self.pc_base) / self.step].fetch_add(1, Ordering::Relaxed);
    }
}

impl<S> Layer<S> for PgoCollector
where
    S: Subscriber + for<'a> LookupSpan<'a>,
{
    fn on_event(&self, event: &Event<'_>, _ctx: Context<'_, S>) {
        // build a visitor to parse and hold trace fields we are interested in
        let mut visitor = PgoData::default();
        event.record(&mut visitor);

        // because our subscriber is at the trace level, for trace print outs that don't match PgoData,
        // the visitor can't parse them, and these cases are filtered out automatically
        if let Some(pc) = visitor.pc {
            self.increment(pc);
        }
    }
}

#[cfg(test)]
mod tests {
    use super::*;
    use expect_test::{expect, Expect};
    use test_log::test;

    #[allow(clippy::too_many_arguments)]
    fn compile_and_prove(
        guest: &str,
        config: PowdrConfig,
        implementation: PrecompileImplementation,
        mock: bool,
        recursion: bool,
        stdin: StdIn,
        pgo_config: PgoConfig,
        segment_height: Option<usize>,
    ) -> Result<(), Box<dyn std::error::Error>> {
        let program = compile_guest(
            guest,
            GuestOptions::default(),
            config,
            implementation,
            pgo_config,
        )
        .unwrap();
        prove(&program, mock, recursion, stdin, segment_height)
    }

    fn prove_simple(
        guest: &str,
        config: PowdrConfig,
        implementation: PrecompileImplementation,
        stdin: StdIn,
        pgo_config: PgoConfig,
        segment_height: Option<usize>,
    ) {
        let result = compile_and_prove(
            guest,
            config,
            implementation,
            false,
            false,
            stdin,
            pgo_config,
            segment_height,
        );
        assert!(result.is_ok());
    }

    fn prove_mock(
        guest: &str,
        config: PowdrConfig,
        implementation: PrecompileImplementation,
        stdin: StdIn,
        pgo_config: PgoConfig,
        segment_height: Option<usize>,
    ) {
        let result = compile_and_prove(
            guest,
            config,
            implementation,
            true,
            false,
            stdin,
            pgo_config,
            segment_height,
        );
        assert!(result.is_ok());
    }

    fn prove_recursion(
        guest: &str,
        config: PowdrConfig,
        implementation: PrecompileImplementation,
        stdin: StdIn,
        pgo_config: PgoConfig,
        segment_height: Option<usize>,
    ) {
        let result = compile_and_prove(
            guest,
            config,
            implementation,
            false,
            true,
            stdin,
            pgo_config,
            segment_height,
        );
        assert!(result.is_ok());
    }

    const GUEST: &str = "guest";
    const GUEST_ITER: u32 = 1 << 10;
    const GUEST_APC: u64 = 1;
    const GUEST_SKIP: u64 = 56;
    const GUEST_SKIP_PGO: u64 = 0;

    const GUEST_KECCAK: &str = "guest-keccak";
    const GUEST_KECCAK_ITER: u32 = 1_000;
    const GUEST_KECCAK_ITER_SMALL: u32 = 10;
    const GUEST_KECCAK_ITER_LARGE: u32 = 25_000;
    const GUEST_KECCAK_APC: u64 = 1;
    const GUEST_KECCAK_APC_PGO: u64 = 10;
    const GUEST_KECCAK_APC_PGO_LARGE: u64 = 100;
    const GUEST_KECCAK_SKIP: u64 = 0;

    const GUEST_SHA256_ITER: u32 = 1_000;
    const GUEST_SHA256_ITER_SMALL: u32 = 10;
    const GUEST_SHA256_ITER_LARGE: u32 = 25_000;
    const GUEST_SHA256: &str = "guest-sha256";
    const GUEST_SHA256_APC_PGO: u64 = 10;
    const GUEST_SHA256_APC_PGO_LARGE: u64 = 50;
    const GUEST_SHA256_SKIP: u64 = 0;

    #[test]
    fn guest_prove_simple() {
        let mut stdin = StdIn::default();
        stdin.write(&GUEST_ITER);
        let config = default_powdr_openvm_config(GUEST_APC, GUEST_SKIP);
        prove_simple(
            GUEST,
            config,
            PrecompileImplementation::SingleRowChip,
            stdin,
            PgoConfig::None,
            None,
        );
    }

    #[test]
    fn guest_prove_mock() {
        let mut stdin = StdIn::default();
        stdin.write(&GUEST_ITER);
        let config = default_powdr_openvm_config(GUEST_APC, GUEST_SKIP);
        prove_mock(
            GUEST,
            config,
            PrecompileImplementation::SingleRowChip,
            stdin,
            PgoConfig::None,
            None,
        );
    }

    // All gate constraints should be satisfied, but bus interactions are not implemented yet.
    #[test]
    fn guest_plonk_prove_mock() {
        let mut stdin = StdIn::default();
        stdin.write(&GUEST_ITER);
        let config = default_powdr_openvm_config(GUEST_APC, GUEST_SKIP);
        prove_mock(
            GUEST,
            config,
            PrecompileImplementation::PlonkChip,
            stdin,
            PgoConfig::None,
            None,
        );
    }

    #[test]
    #[ignore = "Too much RAM"]
    fn guest_prove_recursion() {
        let mut stdin = StdIn::default();
        stdin.write(&GUEST_ITER);
        let config = default_powdr_openvm_config(GUEST_APC, GUEST_SKIP);
        let pgo_data = execution_profile_from_guest(GUEST, GuestOptions::default(), stdin.clone());
        prove_recursion(
            GUEST,
            config,
            PrecompileImplementation::SingleRowChip,
            stdin,
            PgoConfig::Instruction(pgo_data),
            None,
        );
    }

    #[test]
    #[ignore = "Too long"]
    fn matmul_compile() {
        let guest = "guest-matmul";
        let config = default_powdr_openvm_config(1, 0);
        assert!(compile_guest(
            guest,
            GuestOptions::default(),
            config,
            PrecompileImplementation::SingleRowChip,
            PgoConfig::default()
        )
        .is_ok());
    }

    #[test]
    fn keccak_small_prove_simple() {
        let mut stdin = StdIn::default();
        stdin.write(&GUEST_KECCAK_ITER_SMALL);
        let config = default_powdr_openvm_config(GUEST_KECCAK_APC, GUEST_KECCAK_SKIP);
        prove_simple(
            GUEST_KECCAK,
            config,
            PrecompileImplementation::SingleRowChip,
            stdin,
            PgoConfig::None,
            None,
        );
    }

    #[test]
    fn keccak_small_prove_simple_multi_segment() {
        // Set the default segmentation height to a small value to test multi-segment proving
        let mut stdin = StdIn::default();
        stdin.write(&GUEST_KECCAK_ITER_SMALL);
        let config = default_powdr_openvm_config(GUEST_KECCAK_APC, GUEST_KECCAK_SKIP);
        // should create two segments
        prove_simple(
            GUEST_KECCAK,
            config,
            PrecompileImplementation::SingleRowChip,
            stdin,
            PgoConfig::None,
            Some(4_000),
        );
    }

    #[test]
    #[ignore = "Too long"]
    fn keccak_prove_simple() {
        let mut stdin = StdIn::default();
        stdin.write(&GUEST_KECCAK_ITER);
        let config = default_powdr_openvm_config(GUEST_KECCAK_APC, GUEST_KECCAK_SKIP);
        prove_simple(
            GUEST_KECCAK,
            config,
            PrecompileImplementation::SingleRowChip,
            stdin,
            PgoConfig::None,
            None,
        );
    }

    #[test]
    #[ignore = "Too much RAM"]
    fn keccak_prove_many_apcs() {
        let mut stdin = StdIn::default();
        stdin.write(&GUEST_KECCAK_ITER);
        let pgo_data =
            execution_profile_from_guest(GUEST_KECCAK, GuestOptions::default(), stdin.clone());

        let config = default_powdr_openvm_config(GUEST_KECCAK_APC_PGO_LARGE, GUEST_KECCAK_SKIP);
        prove_recursion(
            GUEST_KECCAK,
            config.clone(),
            PrecompileImplementation::SingleRowChip,
            stdin.clone(),
            PgoConfig::Instruction(pgo_data.clone()),
            None,
        );

        prove_recursion(
            GUEST_KECCAK,
            config.clone(),
            PrecompileImplementation::SingleRowChip,
            stdin,
            PgoConfig::Cell(pgo_data, None),
            None,
        );
    }

    #[test]
    #[ignore = "Too much RAM"]
    fn keccak_prove_large() {
        let mut stdin = StdIn::default();
        stdin.write(&GUEST_KECCAK_ITER_LARGE);
        let pgo_data =
            execution_profile_from_guest(GUEST_KECCAK, GuestOptions::default(), stdin.clone());

        let config = default_powdr_openvm_config(GUEST_KECCAK_APC_PGO, GUEST_KECCAK_SKIP);
        prove_recursion(
            GUEST_KECCAK,
            config,
            PrecompileImplementation::SingleRowChip,
            stdin,
            PgoConfig::Instruction(pgo_data),
            None,
        );
    }

    #[test]
    fn keccak_small_prove_mock() {
        let mut stdin = StdIn::default();
        stdin.write(&GUEST_KECCAK_ITER_SMALL);

        let config = default_powdr_openvm_config(GUEST_KECCAK_APC, GUEST_KECCAK_SKIP);
        prove_mock(
            GUEST_KECCAK,
            config,
            PrecompileImplementation::SingleRowChip,
            stdin,
            PgoConfig::None,
            None,
        );
    }

    // All gate constraints should be satisfied, but bus interactions are not implemented yet.
    #[test]
    fn keccak_plonk_small_prove_mock() {
        let mut stdin = StdIn::default();
        stdin.write(&GUEST_KECCAK_ITER_SMALL);
        let config = default_powdr_openvm_config(GUEST_KECCAK_APC, GUEST_KECCAK_SKIP);
        prove_mock(
            GUEST_KECCAK,
            config,
            PrecompileImplementation::PlonkChip,
            stdin,
            PgoConfig::None,
            None,
        );
    }

    #[test]
    #[ignore = "Too long"]
    fn keccak_prove_mock() {
        let mut stdin = StdIn::default();
        stdin.write(&GUEST_KECCAK_ITER);
        let config = default_powdr_openvm_config(GUEST_KECCAK_APC, GUEST_KECCAK_SKIP);
        prove_mock(
            GUEST_KECCAK,
            config,
            PrecompileImplementation::SingleRowChip,
            stdin,
            PgoConfig::None,
            None,
        );
    }

    // Create multiple APC for 10 Keccak iterations to test different PGO modes
    #[test]
    fn keccak_prove_multiple_pgo_modes() {
        use std::time::Instant;
        // Config
        let mut stdin = StdIn::default();
        stdin.write(&GUEST_KECCAK_ITER_SMALL);
        let config = default_powdr_openvm_config(GUEST_KECCAK_APC_PGO, GUEST_KECCAK_SKIP);

        // Pgo data
        let pgo_data =
            execution_profile_from_guest(GUEST_KECCAK, GuestOptions::default(), stdin.clone());

        // Pgo Cell mode
        let start = Instant::now();
        prove_simple(
            GUEST_KECCAK,
            config.clone(),
            PrecompileImplementation::SingleRowChip,
            stdin.clone(),
            PgoConfig::Cell(pgo_data.clone(), None),
            None,
        );
        let elapsed = start.elapsed();
        tracing::debug!("Proving keccak with PgoConfig::Cell took {:?}", elapsed);

        // Pgo Instruction mode
        let start = Instant::now();
        prove_simple(
            GUEST_KECCAK,
            config.clone(),
            PrecompileImplementation::SingleRowChip,
            stdin.clone(),
            PgoConfig::Instruction(pgo_data),
            None,
        );
        let elapsed = start.elapsed();
        tracing::debug!(
            "Proving keccak with PgoConfig::Instruction took {:?}",
            elapsed
        );
    }

    #[test]
    #[ignore = "Too long"]
    fn sha256_prove_simple() {
        let mut stdin = StdIn::default();
        stdin.write(&GUEST_SHA256_ITER);
        let config = default_powdr_openvm_config(GUEST_SHA256_APC_PGO, GUEST_SHA256_SKIP);

        let pgo_data =
            execution_profile_from_guest(GUEST_SHA256, GuestOptions::default(), stdin.clone());

        prove_simple(
            GUEST_SHA256,
            config,
            PrecompileImplementation::SingleRowChip,
            stdin,
            PgoConfig::Instruction(pgo_data),
            None,
        );
    }

    #[test]
    #[ignore = "Too long"]
    fn sha256_prove_mock() {
        let mut stdin = StdIn::default();
        stdin.write(&GUEST_SHA256_ITER);
        let config = default_powdr_openvm_config(GUEST_SHA256_APC_PGO, GUEST_SHA256_SKIP);

        let pgo_data =
            execution_profile_from_guest(GUEST_SHA256, GuestOptions::default(), stdin.clone());

        prove_mock(
            GUEST_SHA256,
            config,
            PrecompileImplementation::SingleRowChip,
            stdin,
            PgoConfig::Instruction(pgo_data),
            None,
        );
    }

    #[test]
    #[ignore = "Too much RAM"]
    fn sha256_prove_many_apcs() {
        let mut stdin = StdIn::default();
        stdin.write(&GUEST_SHA256_ITER);
        let pgo_data =
            execution_profile_from_guest(GUEST_SHA256, GuestOptions::default(), stdin.clone());

        let config = default_powdr_openvm_config(GUEST_SHA256_APC_PGO_LARGE, GUEST_SHA256_SKIP);
        prove_recursion(
            GUEST_SHA256,
            config.clone(),
            PrecompileImplementation::SingleRowChip,
            stdin.clone(),
            PgoConfig::Instruction(pgo_data.clone()),
            None,
        );

        prove_recursion(
            GUEST_SHA256,
            config.clone(),
            PrecompileImplementation::SingleRowChip,
            stdin,
            PgoConfig::Cell(pgo_data, None),
            None,
        );
    }

    #[test]
    #[ignore = "Too much RAM"]
    fn sha256_prove_large() {
        let mut stdin = StdIn::default();
        stdin.write(&GUEST_SHA256_ITER_LARGE);
        let pgo_data =
            execution_profile_from_guest(GUEST_SHA256, GuestOptions::default(), stdin.clone());

        let config = default_powdr_openvm_config(GUEST_SHA256_APC_PGO, GUEST_SHA256_SKIP);
        prove_recursion(
            GUEST_SHA256,
            config,
            PrecompileImplementation::SingleRowChip,
            stdin,
            PgoConfig::Instruction(pgo_data),
            None,
        );
    }

    #[test]
    fn sha256_small_prove_simple() {
        let mut stdin = StdIn::default();
        stdin.write(&GUEST_SHA256_ITER_SMALL);
        let config = default_powdr_openvm_config(GUEST_SHA256_APC_PGO, GUEST_SHA256_SKIP);

        let pgo_data =
            execution_profile_from_guest(GUEST_SHA256, GuestOptions::default(), stdin.clone());

        prove_simple(
            GUEST_SHA256,
            config,
            PrecompileImplementation::SingleRowChip,
            stdin,
            PgoConfig::Instruction(pgo_data),
            None,
        );
    }

    #[test]
    fn sha256_small_prove_mock() {
        let mut stdin = StdIn::default();
        stdin.write(&GUEST_SHA256_ITER_SMALL);
        let config = default_powdr_openvm_config(GUEST_SHA256_APC_PGO, GUEST_SHA256_SKIP);

        let pgo_data =
            execution_profile_from_guest(GUEST_SHA256, GuestOptions::default(), stdin.clone());

        prove_mock(
            GUEST_SHA256,
            config,
            PrecompileImplementation::SingleRowChip,
            stdin,
            PgoConfig::Instruction(pgo_data),
            None,
        );
    }

    #[test]
    fn sha256_prove_multiple_pgo_modes() {
        use std::time::Instant;

        let mut stdin = StdIn::default();
        stdin.write(&GUEST_SHA256_ITER_SMALL);
        let config = default_powdr_openvm_config(GUEST_SHA256_APC_PGO, GUEST_SHA256_SKIP);

        let pgo_data =
            execution_profile_from_guest(GUEST_SHA256, GuestOptions::default(), stdin.clone());

        let start = Instant::now();
        prove_simple(
            GUEST_SHA256,
            config.clone(),
            PrecompileImplementation::SingleRowChip,
            stdin.clone(),
            PgoConfig::Cell(pgo_data.clone(), None),
            None,
        );
        let elapsed = start.elapsed();
        tracing::debug!("Proving sha256 with PgoConfig::Cell took {:?}", elapsed);

        let start = Instant::now();
        prove_simple(
            GUEST_SHA256,
            config.clone(),
            PrecompileImplementation::SingleRowChip,
            stdin.clone(),
            PgoConfig::Instruction(pgo_data),
            None,
        );
        let elapsed = start.elapsed();
        tracing::debug!(
            "Proving sha256 with PgoConfig::Instruction took {:?}",
            elapsed
        );
    }

    // #[test]
    // #[ignore = "Too much RAM"]
    // // TODO: This test currently panics because the kzg params are not set up correctly. Fix this.
    // #[should_panic = "No such file or directory"]
    // fn keccak_prove_recursion() {
    //     let mut stdin = StdIn::default();
    //     stdin.write(&GUEST_KECCAK_ITER);
    //     prove_recursion(GUEST_KECCAK, GUEST_KECCAK_APC, GUEST_KECCAK_SKIP, stdin);
    // }

    // The following are compilation tests only

    struct GuestTestConfig {
        pgo_config: PgoConfig,
        name: &'static str,
        apc: u64,
        skip: u64,
    }

    struct MachineTestMetrics {
        powdr_expected_sum: Expect,
        powdr_expected_machine_count: Expect,
        non_powdr_expected_sum: AirMetrics,
        non_powdr_expected_machine_count: usize,
    }

    fn test_machine_compilation(
        guest: GuestTestConfig,
        expected_metrics: MachineTestMetrics,
        expected_columns_saved: Option<AirWidthsDiff>,
    ) {
        let apc_candidates_dir = tempfile::tempdir().unwrap();
        let apc_candidates_dir_path = apc_candidates_dir.path();
        let config = default_powdr_openvm_config(guest.apc, guest.skip)
            .with_apc_candidates_dir(apc_candidates_dir_path);
        let is_cell_pgo = matches!(guest.pgo_config, PgoConfig::Cell(_, _));
        let compiled_program = compile_guest(
            guest.name,
            GuestOptions::default(),
            config,
            PrecompileImplementation::SingleRowChip,
            guest.pgo_config,
        )
        .unwrap();

        let (powdr_air_metrics, non_powdr_air_metrics) = compiled_program.air_metrics();

        expected_metrics.powdr_expected_sum.assert_debug_eq(
            &powdr_air_metrics
                .iter()
                .map(|(metrics, _)| metrics.clone())
                .sum::<AirMetrics>(),
        );
        expected_metrics
            .powdr_expected_machine_count
            .assert_debug_eq(&powdr_air_metrics.len());
        assert_eq!(
            non_powdr_air_metrics.len(),
            expected_metrics.non_powdr_expected_machine_count
        );
        assert_eq!(
            non_powdr_air_metrics.into_iter().sum::<AirMetrics>(),
            expected_metrics.non_powdr_expected_sum
        );
        let columns_saved = is_cell_pgo.then(|| {
            // Test cells saved in Pgo::Cell
            powdr_air_metrics
                .into_iter()
                .map(|(_, columns_saved)| columns_saved.unwrap())
                .sum::<AirWidthsDiff>()
        });
        assert_eq!(columns_saved, expected_columns_saved);

        // In Cell PGO, check that the apc candidates were persisted to disk
        let json_files_count = std::fs::read_dir(apc_candidates_dir_path)
            .unwrap()
            .filter_map(Result::ok)
            .filter(|entry| entry.path().extension().is_some_and(|ext| ext == "json"))
            .count();
        let cbor_files_count = std::fs::read_dir(apc_candidates_dir_path)
            .unwrap()
            .filter_map(Result::ok)
            .filter(|entry| entry.path().extension().is_some_and(|ext| ext == "cbor"))
            .count();
        assert!(cbor_files_count > 0, "No APC candidate files found");
        if is_cell_pgo {
            assert_eq!(
                json_files_count, 1,
                "Expected exactly one APC candidate JSON file"
            );
        } else {
            assert_eq!(
                json_files_count, 0,
                "Unexpected APC candidate JSON files found"
            );
        }
    }

    const NON_POWDR_EXPECTED_MACHINE_COUNT: usize = 18;
    const NON_POWDR_EXPECTED_SUM: AirMetrics = AirMetrics {
        widths: AirWidths {
            preprocessed: 5,
            main: 797,
            log_up: 388,
        },
        constraints: 604,
        bus_interactions: 252,
    };

    #[test]
    fn guest_machine_pgo_modes() {
        let mut stdin = StdIn::default();
        stdin.write(&GUEST_ITER);
        let pgo_data = execution_profile_from_guest(GUEST, GuestOptions::default(), stdin);

        test_machine_compilation(
            GuestTestConfig {
                pgo_config: PgoConfig::Instruction(pgo_data.clone()),
                name: GUEST,
                apc: GUEST_APC,
                skip: GUEST_SKIP_PGO,
            },
            MachineTestMetrics {
                powdr_expected_sum: expect![[r#"
                    AirMetrics {
                        widths: AirWidths {
                            preprocessed: 0,
                            main: 48,
                            log_up: 36,
                        },
                        constraints: 22,
                        bus_interactions: 30,
                    }
                "#]],
                powdr_expected_machine_count: expect![[r#"
                    1
                "#]],
                non_powdr_expected_sum: NON_POWDR_EXPECTED_SUM,
                non_powdr_expected_machine_count: NON_POWDR_EXPECTED_MACHINE_COUNT,
            },
            None,
        );

        test_machine_compilation(
            GuestTestConfig {
                pgo_config: PgoConfig::Cell(pgo_data, None),
                name: GUEST,
                apc: GUEST_APC,
                skip: GUEST_SKIP_PGO,
            },
            MachineTestMetrics {
                powdr_expected_sum: expect![[r#"
                    AirMetrics {
                        widths: AirWidths {
                            preprocessed: 0,
                            main: 48,
                            log_up: 36,
                        },
                        constraints: 22,
                        bus_interactions: 30,
                    }
                "#]],
                powdr_expected_machine_count: expect![[r#"
                    1
                "#]],
                non_powdr_expected_sum: NON_POWDR_EXPECTED_SUM,
                non_powdr_expected_machine_count: NON_POWDR_EXPECTED_MACHINE_COUNT,
            },
            Some(AirWidthsDiff {
                before: AirWidths {
                    preprocessed: 0,
                    main: 170,
                    log_up: 128,
                },
                after: AirWidths {
                    preprocessed: 0,
                    main: 48,
                    log_up: 36,
                },
            }),
        );
    }

    #[test]
    fn sha256_machine_pgo() {
        let mut stdin = StdIn::default();
        stdin.write(&GUEST_SHA256_ITER_SMALL);
        let pgo_data = execution_profile_from_guest(GUEST_SHA256, GuestOptions::default(), stdin);

<<<<<<< HEAD
        let expected_metrics_instruction = MachineTestMetrics {
            powdr_expected_sum: AirMetrics {
                widths: AirWidths {
                    preprocessed: 0,
                    main: 14676,
                    log_up: 11976,
                },
                constraints: 4143,
                bus_interactions: 11642,
=======
        test_machine_compilation(
            GuestTestConfig {
                pgo_config: PgoConfig::Instruction(pgo_data.clone()),
                name: GUEST_SHA256,
                apc: GUEST_SHA256_APC_PGO,
                skip: GUEST_SHA256_SKIP,
>>>>>>> d88bdb04
            },
            MachineTestMetrics {
                powdr_expected_sum: expect![[r#"
                    AirMetrics {
                        widths: AirWidths {
                            preprocessed: 0,
                            main: 14676,
                            log_up: 12112,
                        },
                        constraints: 4143,
                        bus_interactions: 11668,
                    }
                "#]],
                powdr_expected_machine_count: expect![[r#"
                    10
                "#]],
                non_powdr_expected_sum: NON_POWDR_EXPECTED_SUM,
                non_powdr_expected_machine_count: NON_POWDR_EXPECTED_MACHINE_COUNT,
            },
            None,
        );

        test_machine_compilation(
            GuestTestConfig {
                pgo_config: PgoConfig::Cell(pgo_data, None),
                name: GUEST_SHA256,
                apc: GUEST_SHA256_APC_PGO,
                skip: GUEST_SHA256_SKIP,
            },
            MachineTestMetrics {
                powdr_expected_sum: expect![[r#"
                    AirMetrics {
                        widths: AirWidths {
                            preprocessed: 0,
                            main: 14656,
                            log_up: 12092,
                        },
                        constraints: 4127,
                        bus_interactions: 11658,
                    }
                "#]],
                powdr_expected_machine_count: expect![[r#"
                    10
                "#]],
                non_powdr_expected_sum: NON_POWDR_EXPECTED_SUM,
                non_powdr_expected_machine_count: NON_POWDR_EXPECTED_MACHINE_COUNT,
            },
            Some(AirWidthsDiff {
                before: AirWidths {
                    preprocessed: 0,
                    main: 176212,
                    log_up: 117468,
                },
                after: AirWidths {
                    preprocessed: 0,
                    main: 14656,
                    log_up: 12092,
                },
            }),
        );
    }

    #[test]
    fn guest_machine_plonk() {
        let config = default_powdr_openvm_config(GUEST_APC, GUEST_SKIP);
        let (powdr_metrics, _) = compile_guest(
            GUEST,
            GuestOptions::default(),
            config,
            PrecompileImplementation::PlonkChip,
            PgoConfig::None,
        )
        .unwrap()
        .air_metrics();
        assert_eq!(powdr_metrics.len(), 1);
        let powdr_metrics_sum = powdr_metrics
            .into_iter()
            .map(|(metrics, _)| metrics)
            .sum::<AirMetrics>();
        assert_eq!(
            powdr_metrics_sum,
            AirMetrics {
                widths: AirWidths {
                    preprocessed: 0,
                    main: 26,
                    log_up: 20,
                },
                constraints: 1,
                bus_interactions: 16,
            }
        );
    }

    #[test]
    fn keccak_machine_pgo_modes() {
        let mut stdin = StdIn::default();
        stdin.write(&GUEST_KECCAK_ITER_SMALL);
        let pgo_data = execution_profile_from_guest(GUEST_KECCAK, GuestOptions::default(), stdin);

        test_machine_compilation(
            GuestTestConfig {
                pgo_config: PgoConfig::None,
                name: GUEST_KECCAK,
                apc: GUEST_KECCAK_APC,
                skip: GUEST_KECCAK_SKIP,
            },
            MachineTestMetrics {
                powdr_expected_sum: expect![[r#"
                    AirMetrics {
                        widths: AirWidths {
                            preprocessed: 0,
                            main: 2010,
                            log_up: 1788,
                        },
                        constraints: 166,
                        bus_interactions: 1782,
                    }
                "#]],
                powdr_expected_machine_count: expect![[r#"
                    1
                "#]],
                non_powdr_expected_sum: NON_POWDR_EXPECTED_SUM,
                non_powdr_expected_machine_count: NON_POWDR_EXPECTED_MACHINE_COUNT,
            },
            None,
        );

        test_machine_compilation(
            GuestTestConfig {
                pgo_config: PgoConfig::Instruction(pgo_data.clone()),
                name: GUEST_KECCAK,
                apc: GUEST_KECCAK_APC,
                skip: GUEST_KECCAK_SKIP,
            },
            MachineTestMetrics {
                powdr_expected_sum: expect![[r#"
                    AirMetrics {
                        widths: AirWidths {
                            preprocessed: 0,
                            main: 2010,
                            log_up: 1788,
                        },
                        constraints: 166,
                        bus_interactions: 1782,
                    }
                "#]],
                powdr_expected_machine_count: expect![[r#"
                    1
                "#]],
                non_powdr_expected_sum: NON_POWDR_EXPECTED_SUM,
                non_powdr_expected_machine_count: NON_POWDR_EXPECTED_MACHINE_COUNT,
            },
            None,
        );

        test_machine_compilation(
            GuestTestConfig {
                pgo_config: PgoConfig::Cell(pgo_data, None),
                name: GUEST_KECCAK,
                apc: GUEST_KECCAK_APC,
                skip: GUEST_KECCAK_SKIP,
            },
            MachineTestMetrics {
                powdr_expected_sum: expect![[r#"
                    AirMetrics {
                        widths: AirWidths {
                            preprocessed: 0,
                            main: 2010,
                            log_up: 1788,
                        },
                        constraints: 166,
                        bus_interactions: 1782,
                    }
                "#]],
                powdr_expected_machine_count: expect![[r#"
                    1
                "#]],
                non_powdr_expected_sum: NON_POWDR_EXPECTED_SUM,
                non_powdr_expected_machine_count: NON_POWDR_EXPECTED_MACHINE_COUNT,
            },
            Some(AirWidthsDiff {
                before: AirWidths {
                    preprocessed: 0,
                    main: 27194,
                    log_up: 18736,
                },
                after: AirWidths {
                    preprocessed: 0,
                    main: 2010,
                    log_up: 1788,
                },
            }),
        );
    }

    #[test]
    fn keccak_machine_cell_pgo_max_columns() {
        const MAX_TOTAL_COLUMNS: usize = 10_000;

        let mut stdin = StdIn::default();
        stdin.write(&GUEST_KECCAK_ITER_SMALL);
        let pgo_data =
            execution_profile_from_guest(GUEST_KECCAK, GuestOptions::default(), stdin.clone());

        test_machine_compilation(
            GuestTestConfig {
                pgo_config: PgoConfig::Cell(pgo_data, Some(MAX_TOTAL_COLUMNS)),
                name: GUEST_KECCAK,
                apc: GUEST_KECCAK_APC_PGO_LARGE,
                skip: GUEST_KECCAK_SKIP,
            },
            MachineTestMetrics {
                powdr_expected_sum: expect![[r#"
                    AirMetrics {
                        widths: AirWidths {
                            preprocessed: 0,
                            main: 4843,
                            log_up: 3952,
                        },
                        constraints: 962,
                        bus_interactions: 3818,
                    }
                "#]],
                powdr_expected_machine_count: expect![[r#"
                    19
                "#]],
                non_powdr_expected_sum: NON_POWDR_EXPECTED_SUM,
                non_powdr_expected_machine_count: NON_POWDR_EXPECTED_MACHINE_COUNT,
            },
<<<<<<< HEAD
            constraints: 968,
            bus_interactions: 3818,
        };

        let expected_metrics = MachineTestMetrics {
            powdr_expected_sum: powdr_metrics_sum.clone(),
            powdr_expected_machine_count: 19,
            non_powdr_expected_sum: NON_POWDR_EXPECTED_SUM,
            non_powdr_expected_machine_count: NON_POWDR_EXPECTED_MACHINE_COUNT,
        };

        test_machine_compilation(MachineTestParams {
            pgo_config: PgoConfig::Cell(pgo_data, Some(MAX_TOTAL_COLUMNS)),
            guest: GUEST_KECCAK,
            guest_apc: GUEST_KECCAK_APC_PGO_LARGE,
            guest_skip: GUEST_KECCAK_SKIP,
            expected_metrics: &expected_metrics,
            expected_columns_saved: Some(AirWidthsDiff {
=======
            Some(AirWidthsDiff {
>>>>>>> d88bdb04
                before: AirWidths {
                    preprocessed: 0,
                    main: 38986,
                    log_up: 26936,
                },
                after: AirWidths {
                    preprocessed: 0,
                    main: 4843,
                    log_up: 3952,
                },
            }),
        );

        // TODO

        // // Assert that total columns don't exceed the initial limit set
        // let total_columns = (powdr_metrics_sum + NON_POWDR_EXPECTED_SUM).widths.total();
        // assert!(
        //     total_columns <= MAX_TOTAL_COLUMNS,
        //     "Total columns exceeded the limit: {total_columns} > {MAX_TOTAL_COLUMNS}"
        // );
    }
}<|MERGE_RESOLUTION|>--- conflicted
+++ resolved
@@ -1478,24 +1478,12 @@
         stdin.write(&GUEST_SHA256_ITER_SMALL);
         let pgo_data = execution_profile_from_guest(GUEST_SHA256, GuestOptions::default(), stdin);
 
-<<<<<<< HEAD
-        let expected_metrics_instruction = MachineTestMetrics {
-            powdr_expected_sum: AirMetrics {
-                widths: AirWidths {
-                    preprocessed: 0,
-                    main: 14676,
-                    log_up: 11976,
-                },
-                constraints: 4143,
-                bus_interactions: 11642,
-=======
         test_machine_compilation(
             GuestTestConfig {
                 pgo_config: PgoConfig::Instruction(pgo_data.clone()),
                 name: GUEST_SHA256,
                 apc: GUEST_SHA256_APC_PGO,
                 skip: GUEST_SHA256_SKIP,
->>>>>>> d88bdb04
             },
             MachineTestMetrics {
                 powdr_expected_sum: expect![[r#"
@@ -1725,28 +1713,7 @@
                 non_powdr_expected_sum: NON_POWDR_EXPECTED_SUM,
                 non_powdr_expected_machine_count: NON_POWDR_EXPECTED_MACHINE_COUNT,
             },
-<<<<<<< HEAD
-            constraints: 968,
-            bus_interactions: 3818,
-        };
-
-        let expected_metrics = MachineTestMetrics {
-            powdr_expected_sum: powdr_metrics_sum.clone(),
-            powdr_expected_machine_count: 19,
-            non_powdr_expected_sum: NON_POWDR_EXPECTED_SUM,
-            non_powdr_expected_machine_count: NON_POWDR_EXPECTED_MACHINE_COUNT,
-        };
-
-        test_machine_compilation(MachineTestParams {
-            pgo_config: PgoConfig::Cell(pgo_data, Some(MAX_TOTAL_COLUMNS)),
-            guest: GUEST_KECCAK,
-            guest_apc: GUEST_KECCAK_APC_PGO_LARGE,
-            guest_skip: GUEST_KECCAK_SKIP,
-            expected_metrics: &expected_metrics,
-            expected_columns_saved: Some(AirWidthsDiff {
-=======
             Some(AirWidthsDiff {
->>>>>>> d88bdb04
                 before: AirWidths {
                     preprocessed: 0,
                     main: 38986,
