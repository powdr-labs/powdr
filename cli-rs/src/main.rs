//! The powdr-rs CLI tool

mod util;

use clap::{CommandFactory, Parser, Subcommand};
use env_logger::fmt::Color;
use env_logger::{Builder, Target};
use log::LevelFilter;

use powdr_number::{BigUint, GoldilocksField, KnownField};
use powdr_pipeline::Pipeline;
<<<<<<< HEAD
use powdr_riscv::continuations::BootloaderImpl;
use powdr_riscv::{CompilerOptions, Runtime, RuntimeEnum};
=======
use powdr_riscv::{CompilerLibs, CompilerOptions};
>>>>>>> 6a7f5f98
use powdr_riscv_executor::ProfilerOptions;

use std::ffi::OsStr;
use std::{
    io::{self, Write},
    path::Path,
};
use strum::{Display, EnumString, EnumVariantNames};

#[derive(Clone, EnumString, EnumVariantNames, Display)]
pub enum FieldArgument {
    #[strum(serialize = "bb")]
    Bb,
    #[strum(serialize = "gl")]
    Gl,
    #[strum(serialize = "bn254")]
    Bn254,
}

impl FieldArgument {
    pub fn as_known_field(&self) -> KnownField {
        match self {
            FieldArgument::Bb => KnownField::BabyBearField,
            FieldArgument::Gl => KnownField::GoldilocksField,
            FieldArgument::Bn254 => KnownField::Bn254Field,
        }
    }
}

#[derive(Parser)]
#[command(name = "powdr-rs", author, version, about, long_about = None)]
struct Cli {
    #[arg(long, hide = true)]
    markdown_help: bool,

    /// Set log filter value [ off, error, warn, info, debug, trace ]
    #[arg(long)]
    #[arg(default_value_t = LevelFilter::Info)]
    log_level: LevelFilter,

    #[command(subcommand)]
    command: Option<Commands>,
}

#[derive(Subcommand)]
enum Commands {
    /// Compiles rust code to Powdr assembly.
    /// Needs `rustup component add rust-src --toolchain nightly-2024-08-01`.
    Compile {
        /// input rust code, points to a crate dir or its Cargo.toml file
        file: String,

        /// The field to use
        #[arg(long)]
        #[arg(default_value_t = FieldArgument::Gl)]
        #[arg(value_parser = clap_enum_variants!(FieldArgument))]
        field: FieldArgument,

        /// Directory for output files.
        #[arg(short, long)]
        #[arg(default_value_t = String::from("."))]
        output_directory: String,

        /// Comma-separated list of coprocessors.
        #[arg(long, value_delimiter = ',')]
        coprocessors: Option<Vec<String>>,

        /// Run a long execution in chunks (Experimental and not sound!)
        #[arg(short, long)]
        #[arg(default_value_t = false)]
        continuations: bool,
    },
    /// Translates a RISC-V statically linked executable to powdr assembly.
    RiscvElf {
        /// Input file
        #[arg(required = true)]
        file: String,

        /// The field to use
        #[arg(long)]
        #[arg(default_value_t = FieldArgument::Gl)]
        #[arg(value_parser = clap_enum_variants!(FieldArgument))]
        field: FieldArgument,

        /// Directory for output files.
        #[arg(short, long)]
        #[arg(default_value_t = String::from("."))]
        output_directory: String,

        /// Comma-separated list of coprocessors.
        #[arg(long, value_delimiter = ',')]
        coprocessors: Option<Vec<String>>,

        /// Run a long execution in chunks (Experimental and not sound!)
        #[arg(short, long)]
        #[arg(default_value_t = false)]
        continuations: bool,
    },
    /// Executes a powdr-asm file with given inputs.
    Execute {
        /// input powdr-asm code compiled from Rust/RISCV
        file: String,

        /// The field to use
        #[arg(long)]
        #[arg(value_parser = clap_enum_variants!(FieldArgument))]
        field: FieldArgument,

        /// Comma-separated list of free inputs (numbers).
        #[arg(short, long, value_delimiter = ',')]
        inputs: Vec<String>,

        /// Directory for output files.
        #[arg(short, long)]
        #[arg(default_value_t = String::from("."))]
        output_directory: String,

        /// Run a long execution in chunks (Experimental and not sound!)
        #[arg(short, long)]
        #[arg(default_value_t = false)]
        continuations: bool,

        /// Generate witness(es) that can be used for proofs.
        #[arg(short, long)]
        #[arg(default_value_t = false)]
        witness: bool,

        /// Generate a flamegraph plot of the execution ("[file].svg")
        #[arg(long)]
        #[arg(default_value_t = false)]
        generate_flamegraph: bool,

        /// Generate callgrind file of the execution ("[file].callgrind")
        #[arg(long)]
        #[arg(default_value_t = false)]
        generate_callgrind: bool,
    },
}

fn main() -> Result<(), io::Error> {
    let args = Cli::parse();

    let mut builder = Builder::new();
    builder
        .filter_level(args.log_level)
        .parse_default_env()
        .target(Target::Stdout)
        .format(|buf, record| {
            let mut style = buf.style();

            // we allocate as there is no way to look into the message otherwise
            let msg = record.args().to_string();

            // add colors for the diffs
            match &msg {
                s if s.starts_with('+') => {
                    style.set_color(Color::Green);
                }
                s if s.starts_with('-') => {
                    style.set_color(Color::Red);
                }
                _ => {}
            }

            writeln!(buf, "{}", style.value(msg))
        })
        .init();

    if args.markdown_help {
        clap_markdown::print_help_markdown::<Cli>();
        Ok(())
    } else if let Some(command) = args.command {
        run_command(command);
        Ok(())
    } else {
        Cli::command().print_help()
    }
}

#[allow(clippy::print_stderr)]
fn run_command(command: Commands) {
    let result = match command {
        Commands::Compile {
            file,
            field,
            output_directory,
            coprocessors,
            continuations,
        } => compile_rust(
            &file,
            field.as_known_field(),
            Path::new(&output_directory),
            coprocessors,
            continuations,
        ),
        Commands::RiscvElf {
            file,
            field,
            output_directory,
            coprocessors,
            continuations,
        } => compile_riscv_elf(
            &file,
            field.as_known_field(),
            Path::new(&output_directory),
            coprocessors,
            continuations,
        ),
        Commands::Execute {
            file,
            field,
            inputs,
            output_directory,
            continuations,
            witness,
            generate_flamegraph,
            generate_callgrind,
        } => {
            let profiling = if generate_callgrind || generate_flamegraph {
                Some(ProfilerOptions {
                    file_stem: Path::new(&file)
                        .file_stem()
                        .and_then(OsStr::to_str)
                        .map(String::from),
                    output_directory: output_directory.clone(),
                    flamegraph: generate_flamegraph,
                    callgrind: generate_callgrind,
                })
            } else {
                None
            };
            execute(
                Path::new(&file),
                field.as_known_field(),
                inputs,
                Path::new(&output_directory),
                continuations,
                witness,
                profiling,
            )
        }
    };
    if let Err(errors) = result {
        for error in errors {
            eprintln!("{}", error);
        }
        std::process::exit(1);
    }
}

#[allow(clippy::too_many_arguments)]
fn compile_rust(
    file_name: &str,
    field: KnownField,
    output_dir: &Path,
    coprocessors: Option<Vec<String>>,
    continuations: bool,
) -> Result<(), Vec<String>> {
    let libs = coprocessors_to_options(coprocessors)?;
    let options = CompilerOptions::new(field, libs, continuations);
    powdr_riscv::compile_rust(file_name, options, output_dir, true, None)
        .ok_or_else(|| vec!["could not compile rust".to_string()])?;

    Ok(())
}

fn compile_riscv_elf(
    input_file: &str,
    field: KnownField,
    output_dir: &Path,
    coprocessors: Option<Vec<String>>,
    continuations: bool,
) -> Result<(), Vec<String>> {
    let libs = coprocessors_to_options(coprocessors)?;
    let options = CompilerOptions::new(field, libs, continuations);
    powdr_riscv::compile_riscv_elf(input_file, Path::new(input_file), options, output_dir, true)
        .ok_or_else(|| vec!["could not translate RISC-V executable".to_string()])?;

    Ok(())
}

#[allow(clippy::too_many_arguments)]
fn execute(
    file_name: &Path,
    field: KnownField,
    inputs: Vec<String>,
    output_dir: &Path,
    continuations: bool,
    witness: bool,
    profiling: Option<ProfilerOptions>,
) -> Result<(), Vec<String>> {
    match field {
        KnownField::BabyBearField | KnownField::Mersenne31Field | KnownField::Bn254Field => {
            unimplemented!();
        }
        KnownField::GoldilocksField => execute_inner::<GoldilocksField>(
            file_name,
            field,
            inputs,
            output_dir,
            continuations,
            witness,
            profiling,
        ),
    }
}

#[allow(clippy::too_many_arguments)]
fn execute_inner<B: BootloaderImpl>(
    file_name: &Path,
    field: KnownField,
    inputs: Vec<String>,
    output_dir: &Path,
    continuations: bool,
    witness: bool,
    profiling: Option<ProfilerOptions>,
) -> Result<(), Vec<String>> {
    let inputs = inputs
        .into_iter()
        .filter(|x| !x.is_empty())
        .map(|x| x.parse::<BigUint>().unwrap().into())
        .collect();

    let mut pipeline = Pipeline::<B::Fe>::default()
        .from_file(file_name.to_path_buf())
        .with_prover_inputs(inputs)
        .with_output(output_dir.into(), true);

    let generate_witness = |mut pipeline: Pipeline<B::Fe>| -> Result<(), Vec<String>> {
        pipeline.compute_witness().unwrap();
        Ok(())
    };

    match (witness, continuations) {
        (false, true) => {
            powdr_riscv::continuations::rust_continuations_dry_run::<B>(
                &mut pipeline,
                field,
                profiling,
            );
        }
        (false, false) => {
            let program = pipeline.compute_asm_string().unwrap().clone();
            let (trace, _mem, _reg_mem) = powdr_riscv_executor::execute::<B::Fe>(
                &program.1,
                powdr_riscv_executor::MemoryState::new(),
                pipeline.data_callback().unwrap(),
                &[],
                powdr_riscv_executor::ExecMode::Fast,
                profiling,
            );
            log::info!("Execution trace length: {}", trace.len);
        }
        (true, true) => {
            let dry_run = powdr_riscv::continuations::rust_continuations_dry_run::<B>(
                &mut pipeline,
                field,
                profiling,
            );
            powdr_riscv::continuations::rust_continuations(pipeline, generate_witness, dry_run)?;
        }
        (true, false) => {
            generate_witness(pipeline)?;
        }
    }

    Ok(())
}

<<<<<<< HEAD
fn coprocessors_to_runtime(coprocessors: Option<Vec<String>>, field: KnownField) -> RuntimeEnum {
    match coprocessors {
        Some(list) => match field {
            KnownField::BabyBearField | KnownField::Mersenne31Field => RuntimeEnum::Runtime16(
                powdr_riscv::runtime_16::Runtime16::try_from(list.as_ref()).unwrap(),
            ),
            KnownField::GoldilocksField | KnownField::Bn254Field => RuntimeEnum::Runtime32(
                powdr_riscv::runtime_32::Runtime32::try_from(list.as_ref()).unwrap(),
            ),
        },
        None => match field {
            KnownField::BabyBearField | KnownField::Mersenne31Field => {
                RuntimeEnum::Runtime16(powdr_riscv::runtime_16::Runtime16::base())
=======
fn coprocessors_to_options(coprocessors: Option<String>) -> Result<CompilerLibs, Vec<String>> {
    let mut libs = CompilerLibs::new();
    if let Some(list) = coprocessors {
        let names = list.split(',').collect::<Vec<_>>();
        for name in names {
            match name {
                "poseidon_gl" => libs = libs.with_poseidon(),
                "keccakf" => libs = libs.with_keccak(),
                "arith" => libs = libs.with_arith(),
                _ => return Err(vec![format!("Invalid co-processor specified: {name}")]),
>>>>>>> 6a7f5f98
            }
        }
    }
    Ok(libs)
}<|MERGE_RESOLUTION|>--- conflicted
+++ resolved
@@ -9,12 +9,8 @@
 
 use powdr_number::{BigUint, GoldilocksField, KnownField};
 use powdr_pipeline::Pipeline;
-<<<<<<< HEAD
 use powdr_riscv::continuations::BootloaderImpl;
-use powdr_riscv::{CompilerOptions, Runtime, RuntimeEnum};
-=======
 use powdr_riscv::{CompilerLibs, CompilerOptions};
->>>>>>> 6a7f5f98
 use powdr_riscv_executor::ProfilerOptions;
 
 use std::ffi::OsStr;
@@ -79,8 +75,8 @@
         output_directory: String,
 
         /// Comma-separated list of coprocessors.
-        #[arg(long, value_delimiter = ',')]
-        coprocessors: Option<Vec<String>>,
+        #[arg(long)]
+        coprocessors: Option<String>,
 
         /// Run a long execution in chunks (Experimental and not sound!)
         #[arg(short, long)]
@@ -105,8 +101,8 @@
         output_directory: String,
 
         /// Comma-separated list of coprocessors.
-        #[arg(long, value_delimiter = ',')]
-        coprocessors: Option<Vec<String>>,
+        #[arg(long)]
+        coprocessors: Option<String>,
 
         /// Run a long execution in chunks (Experimental and not sound!)
         #[arg(short, long)]
@@ -270,7 +266,7 @@
     file_name: &str,
     field: KnownField,
     output_dir: &Path,
-    coprocessors: Option<Vec<String>>,
+    coprocessors: Option<String>,
     continuations: bool,
 ) -> Result<(), Vec<String>> {
     let libs = coprocessors_to_options(coprocessors)?;
@@ -285,7 +281,7 @@
     input_file: &str,
     field: KnownField,
     output_dir: &Path,
-    coprocessors: Option<Vec<String>>,
+    coprocessors: Option<String>,
     continuations: bool,
 ) -> Result<(), Vec<String>> {
     let libs = coprocessors_to_options(coprocessors)?;
@@ -384,21 +380,6 @@
     Ok(())
 }
 
-<<<<<<< HEAD
-fn coprocessors_to_runtime(coprocessors: Option<Vec<String>>, field: KnownField) -> RuntimeEnum {
-    match coprocessors {
-        Some(list) => match field {
-            KnownField::BabyBearField | KnownField::Mersenne31Field => RuntimeEnum::Runtime16(
-                powdr_riscv::runtime_16::Runtime16::try_from(list.as_ref()).unwrap(),
-            ),
-            KnownField::GoldilocksField | KnownField::Bn254Field => RuntimeEnum::Runtime32(
-                powdr_riscv::runtime_32::Runtime32::try_from(list.as_ref()).unwrap(),
-            ),
-        },
-        None => match field {
-            KnownField::BabyBearField | KnownField::Mersenne31Field => {
-                RuntimeEnum::Runtime16(powdr_riscv::runtime_16::Runtime16::base())
-=======
 fn coprocessors_to_options(coprocessors: Option<String>) -> Result<CompilerLibs, Vec<String>> {
     let mut libs = CompilerLibs::new();
     if let Some(list) = coprocessors {
@@ -409,7 +390,6 @@
                 "keccakf" => libs = libs.with_keccak(),
                 "arith" => libs = libs.with_arith(),
                 _ => return Err(vec![format!("Invalid co-processor specified: {name}")]),
->>>>>>> 6a7f5f98
             }
         }
     }
