--- conflicted
+++ resolved
@@ -11,49 +11,16 @@
 where
     T: FieldElement,
 {
-<<<<<<< HEAD
-    let mut plonkish_expr = PlonkCircuit::new();
-    let a = air_to_plonkish(algebraic_expr, &mut plonkish_expr, temp_id_offset);
-    // The last gate's output is the result of the expression, which is evaluated to zero.
-    if !plonkish_expr.gates.is_empty() {
-        plonkish_expr.gates.last_mut().unwrap().q_o = T::ZERO;
-        plonkish_expr.gates.last_mut().unwrap().c = Variable::Unused;
-    } else {
-        // For expression like x=0, the gates will be empty, but we add a dummy gate to represent this expression.
-        plonkish_expr.add_gate(Gate {
-            q_l: T::ONE,
-            q_r: T::ZERO,
-            q_o: T::ZERO,
-            q_mul: T::ZERO,
-            q_const: T::ZERO,
-
-            q_bitwise: T::ZERO,
-            q_memory: T::ZERO,
-            q_execution: T::ZERO,
-            q_pc: T::ZERO,
-            q_rang_tuple: T::ZERO,
-            q_range_check: T::ZERO,
-
-            a,
-            b: Variable::Unused,
-            c: Variable::Unused,
-        });
-=======
     let mut circuit = PlonkCircuit::new();
     let mut temp_id_offset = 0;
     for expr in algebraic_expr {
         air_to_plonkish(expr, &mut circuit, &mut temp_id_offset, true);
->>>>>>> e9ca250e
     }
 
     circuit
 }
-<<<<<<< HEAD
+
 pub fn air_to_plonkish<T>(
-=======
-
-fn air_to_plonkish<T>(
->>>>>>> e9ca250e
     algebraic_expr: &AlgebraicExpression<T>,
     plonk_circuit: &mut PlonkCircuit<T, AlgebraicReference>,
     temp_id_offset: &mut usize,
@@ -230,32 +197,9 @@
 
 #[cfg(test)]
 mod tests {
-<<<<<<< HEAD
     use crate::plonk::air_to_plonkish::build_plonk_expr;
     use crate::plonk::test_utils::{c, var};
     use pretty_assertions::assert_eq;
-=======
-    use powdr_ast::analyzed::{AlgebraicExpression, AlgebraicReference, PolyID, PolynomialType};
-    use powdr_number::BabyBearField;
-    use pretty_assertions::assert_eq;
-
-    use crate::plonk::air_to_plonkish::build_circuit;
-
-    fn var(name: &str, id: u64) -> AlgebraicExpression<BabyBearField> {
-        AlgebraicExpression::Reference(AlgebraicReference {
-            name: name.into(),
-            poly_id: PolyID {
-                id,
-                ptype: PolynomialType::Committed,
-            },
-            next: false,
-        })
-    }
-
-    fn c(value: u64) -> AlgebraicExpression<BabyBearField> {
-        AlgebraicExpression::Number(BabyBearField::from(value))
-    }
->>>>>>> e9ca250e
 
     #[test]
     fn test_air_to_plonkish() {
@@ -264,21 +208,6 @@
         let expr = -(x.clone() * y.clone() - (-x.clone() * (x.clone() + y.clone())));
 
         assert_eq!(
-<<<<<<< HEAD
-            format!("{}", build_plonk_expr(&expr, &mut temp_id_offset)),
-            // tmp_0 = x * y
-            // tmp_1 = -x
-            // tmp_2 = x + y
-            // tmp_3 = tmp_1 * tmp_2
-            // tmp_4 = tmp_0 - tmp_3
-            // -tmp_4 = 0
-            "bus: none, 0 * x + 0 * y + -1 * tmp_0 + 1 * x * y + 0 = 0
-bus: none, -1 * x + 0 * Unused + -1 * tmp_1 + 0 * x * Unused + 0 = 0
-bus: none, 1 * x + 1 * y + -1 * tmp_2 + 0 * x * y + 0 = 0
-bus: none, 0 * tmp_1 + 0 * tmp_2 + -1 * tmp_3 + 1 * tmp_1 * tmp_2 + 0 = 0
-bus: none, 1 * tmp_0 + -1 * tmp_3 + -1 * tmp_4 + 0 * tmp_0 * tmp_3 + 0 = 0
-bus: none, -1 * tmp_4 + 0 * Unused + 0 * Unused + 0 * tmp_4 * Unused + 0 = 0
-=======
             format!("{}", build_circuit(&[expr])),
             "x * y = tmp_1
 -x = tmp_3
@@ -286,7 +215,6 @@
 tmp_3 * tmp_4 = tmp_2
 tmp_1 + -tmp_2 = tmp_0
 -tmp_0 = 0
->>>>>>> e9ca250e
 "
         );
     }
@@ -296,20 +224,10 @@
         let expr = c(4) + c(2) * (c(3) - c(5));
 
         assert_eq!(
-<<<<<<< HEAD
-            format!("{}", build_plonk_expr(&expr, &mut temp_id_offset)),
-            // tmp_0 = -2        (3 - 5)
-            // tmp_1 = 2 * tmp_0
-            // 4 + tmp_1 = 0
-            "bus: none, 0 * Unused + 0 * Unused + -1 * tmp_0 + 0 * Unused * Unused + -2 = 0
-bus: none, 2 * tmp_0 + 0 * Unused + -1 * tmp_1 + 0 * tmp_0 * Unused + 0 = 0
-bus: none, 0 * Unused + 1 * tmp_1 + 0 * Unused + 0 * Unused * tmp_1 + 4 = 0
-=======
             format!("{}", build_circuit(&[expr])),
             "-2 = tmp_1
 2 * tmp_1 = tmp_0
 tmp_0 + 4 = 0
->>>>>>> e9ca250e
 "
         )
     }
@@ -320,13 +238,8 @@
         let expr = x.clone();
 
         assert_eq!(
-<<<<<<< HEAD
-            format!("{}", build_plonk_expr(&expr, &mut temp_id_offset)),
-            "bus: none, 1 * x + 0 * Unused + 0 * Unused + 0 * x * Unused + 0 = 0
-=======
             format!("{}", build_circuit(&[expr])),
             "x = 0
->>>>>>> e9ca250e
 "
         )
     }
@@ -338,26 +251,12 @@
         let expr = -(c(3) - c(2) * x.clone() * y.clone()) + c(1);
 
         assert_eq!(
-<<<<<<< HEAD
-            format!("{}", build_plonk_expr(&expr, &mut temp_id_offset)),
-            // tmp_0 = 2 * x
-            // tmp_1 = tmp_0 * x
-            // tmp_2 = -tmp_1 + 3
-            // tmp_3 = -tmp_2
-            // tmp_3 + 1 = 0
-            "bus: none, 2 * x + 0 * Unused + -1 * tmp_0 + 0 * x * Unused + 0 = 0
-bus: none, 0 * tmp_0 + 0 * y + -1 * tmp_1 + 1 * tmp_0 * y + 0 = 0
-bus: none, 0 * Unused + -1 * tmp_1 + -1 * tmp_2 + 0 * Unused * tmp_1 + 3 = 0
-bus: none, -1 * tmp_2 + 0 * Unused + -1 * tmp_3 + 0 * tmp_2 * Unused + 0 = 0
-bus: none, 1 * tmp_3 + 0 * Unused + 0 * Unused + 0 * tmp_3 * Unused + 1 = 0
-=======
             format!("{}", build_circuit(&[expr])),
             "2 * x = tmp_3
 tmp_3 * y = tmp_2
 -tmp_2 + 3 = tmp_1
 -tmp_1 = tmp_0
 tmp_0 + 1 = 0
->>>>>>> e9ca250e
 "
         );
     }
@@ -367,17 +266,9 @@
         let expr = -c(3);
 
         assert_eq!(
-<<<<<<< HEAD
-            format!("{}", build_plonk_expr(&expr, &mut temp_id_offset)),
-            // tmp_0 = 3
-            // -tmp_0
-            "bus: none, 0 * Unused + 0 * Unused + -1 * tmp_0 + 0 * Unused * Unused + 3 = 0
-bus: none, -1 * tmp_0 + 0 * Unused + 0 * Unused + 0 * tmp_0 * Unused + 0 = 0
-=======
             format!("{}", build_circuit(&[expr])),
             "3 = tmp_0
 -tmp_0 = 0
->>>>>>> e9ca250e
 "
         );
     }
@@ -389,17 +280,9 @@
         let expr = x.clone() - (-y.clone());
 
         assert_eq!(
-<<<<<<< HEAD
-            format!("{}", build_plonk_expr(&expr, &mut temp_id_offset)),
-            // tmp_0 = -y
-            // x - tmp_0 = 0
-            "bus: none, -1 * y + 0 * Unused + -1 * tmp_0 + 0 * y * Unused + 0 = 0
-bus: none, 1 * x + -1 * tmp_0 + 0 * Unused + 0 * x * tmp_0 + 0 = 0
-=======
             format!("{}", build_circuit(&[expr])),
             "-y = tmp_0
 x + -tmp_0 = 0
->>>>>>> e9ca250e
 "
         );
     }
