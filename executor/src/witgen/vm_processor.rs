--- conflicted
+++ resolved
@@ -1,10 +1,6 @@
 use indicatif::{ProgressBar, ProgressStyle};
 use itertools::Itertools;
-<<<<<<< HEAD
-use powdr_ast::analyzed::{AlgebraicReference, IdentityKind};
-=======
-use powdr_ast::analyzed::{AlgebraicReference, DegreeRange, IdentityKind, PolyID};
->>>>>>> 14225aa1
+use powdr_ast::analyzed::{AlgebraicReference, DegreeRange, IdentityKind};
 use powdr_ast::indent;
 use powdr_number::{DegreeType, FieldElement};
 use std::cmp::max;
@@ -82,16 +78,12 @@
         data: FinalizableData<T>,
         mutable_state: &'c mut MutableState<'a, 'b, T, Q>,
     ) -> Self {
-<<<<<<< HEAD
+        let degree_range = parts.common_degree_range();
+
+        let degree = degree_range.max;
+
         let (identities_with_next, identities_without_next): (Vec<_>, Vec<_>) = parts
             .identities
-=======
-        let degree_range = fixed_data.common_degree_range(witnesses);
-
-        let degree = degree_range.max;
-
-        let (identities_with_next, identities_without_next): (Vec<_>, Vec<_>) = identities
->>>>>>> 14225aa1
             .iter()
             .partition(|identity| identity.contains_next_ref());
         let processor = Processor::new(row_offset, data, mutable_state, fixed_data, parts, degree);
@@ -187,21 +179,6 @@
                         "Found loop with period {p} starting at row {row_index}"
                     );
 
-<<<<<<< HEAD
-                    if self.parts.is_variable_degree() {
-                        let new_degree = self.processor.len().next_power_of_two() as DegreeType;
-                        let new_degree = new_degree.max(1 << MIN_DEGREE_LOG);
-                        log::info!(
-                            "Resizing variable length machine '{}': {} -> {} (rounded up from {})",
-                            self.machine_name,
-                            self.degree,
-                            new_degree,
-                            self.processor.len()
-                        );
-                        self.degree = new_degree;
-                        self.processor.set_size(new_degree);
-                    }
-=======
                     let new_degree = self.processor.len().next_power_of_two() as DegreeType;
                     let new_degree = self.degree_range.fit(new_degree);
                     log::info!(
@@ -213,7 +190,6 @@
                     );
                     self.degree = new_degree;
                     self.processor.set_size(new_degree);
->>>>>>> 14225aa1
                 }
             }
             if let Some(period) = looping_period {
