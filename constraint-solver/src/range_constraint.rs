--- conflicted
+++ resolved
@@ -110,16 +110,15 @@
         range_width(self.min, self.max)
     }
 
-<<<<<<< HEAD
+    /// Returns (an upper bound for) the number of field elements included in the constraint.
+    pub fn size_estimate(&self) -> T::Integer {
+        self.range_width()
+    }
+
     /// Returns the `stride`, i.e. the distance between two consecutive valid values
     /// between `min` and `max`.
     pub fn stride(&self) -> T {
         self.stride
-=======
-    /// Returns (an upper bound for) the number of field elements included in the constraint.
-    pub fn size_estimate(&self) -> T::Integer {
-        self.range_width()
->>>>>>> 86c31acd
     }
 
     /// Returns true if `v` is an allowed value for this range constraint.
