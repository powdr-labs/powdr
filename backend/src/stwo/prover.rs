use itertools::Itertools;
use num_traits::Zero;
use powdr_ast::analyzed::{AlgebraicExpression, Analyzed, DegreeRange};
use powdr_ast::parsed::visitor::AllChildren;
use powdr_backend_utils::{machine_fixed_columns, machine_witness_columns};
use powdr_executor::constant_evaluator::VariablySizedColumn;
use powdr_executor::witgen::WitgenCallback;

<<<<<<< HEAD
use powdr_number::{FieldElement, LargeInt, Mersenne31Field};
=======
use powdr_number::{FieldElement, LargeInt, Mersenne31Field as M31};
>>>>>>> d22da561

use serde::de::DeserializeOwned;
use serde::ser::Serialize;

extern crate alloc;
use alloc::collections::{btree_map::BTreeMap, btree_set::BTreeSet};
<<<<<<< HEAD
use std::collections::HashSet;
=======
>>>>>>> d22da561
use std::iter::repeat;
use std::marker::PhantomData;
use std::sync::Arc;
use std::{fmt, io};

use crate::stwo::circuit_builder::{
    gen_stwo_circle_column, get_constant_with_next_list, PowdrComponent, PowdrEval,
};
use crate::stwo::proof::{
    Proof, SerializableStarkProvingKey, StarkProvingKey, TableProvingKey, TableProvingKeyCollection,
};

use stwo_prover::constraint_framework::{
    TraceLocationAllocator, ORIGINAL_TRACE_IDX, PREPROCESSED_TRACE_IDX,
};

use stwo_prover::core::air::{Component, ComponentProver};
use stwo_prover::core::backend::{Backend, BackendForChannel};
use stwo_prover::core::channel::{Channel, MerkleChannel};
use stwo_prover::core::fields::m31::BaseField;
use stwo_prover::core::fields::qm31::SecureField;
use stwo_prover::core::fri::FriConfig;
use stwo_prover::core::pcs::{CommitmentSchemeProver, CommitmentSchemeVerifier, PcsConfig};
use stwo_prover::core::poly::circle::{CanonicCoset, CircleDomain, CircleEvaluation};
use stwo_prover::core::poly::BitReversedOrder;
use stwo_prover::core::ColumnVec;

const FRI_LOG_BLOWUP: usize = 1;
const FRI_NUM_QUERIES: usize = 100;
const FRI_PROOF_OF_WORK_BITS: usize = 16;
const LOG_LAST_LAYER_DEGREE_BOUND: usize = 0;
pub type T = Mersenne31Field;

pub enum KeyExportError {
    NoProvingKey,
    //NoVerificationKey,
}

impl fmt::Display for KeyExportError {
    fn fmt(&self, f: &mut fmt::Formatter<'_>) -> fmt::Result {
        match self {
            Self::NoProvingKey => write!(f, "No proving key set"),
            // Self::NoVerificationKey => write!(f, "No verification key set"),
        }
    }
}

pub struct StwoProver<B: BackendForChannel<MC> + Send, MC: MerkleChannel, C: Channel> {
<<<<<<< HEAD
    pub analyzed: Arc<Analyzed<T>>,
=======
    pub analyzed: Arc<Analyzed<M31>>,
>>>>>>> d22da561
    /// The split analyzed PIL
    split: BTreeMap<String, Analyzed<M31>>,
    /// The value of the fixed columns
    pub fixed: Arc<Vec<(String, VariablySizedColumn<M31>)>>,

    /// Proving key
    proving_key: StarkProvingKey<B>,
    /// Verifying key placeholder
    _verifying_key: Option<()>,
    _channel_marker: PhantomData<C>,
    _merkle_channel_marker: PhantomData<MC>,
}

impl<B, MC, C> StwoProver<B, MC, C>
where
    B: Backend + Send + BackendForChannel<MC>,
    MC: MerkleChannel + Send,
    C: Channel + Send,
    MC::H: DeserializeOwned + Serialize,
    PowdrComponent: ComponentProver<B>,
{
    pub fn new(
<<<<<<< HEAD
        analyzed: Arc<Analyzed<T>>,
        fixed: Arc<Vec<(String, VariablySizedColumn<T>)>>,
    ) -> Result<Self, io::Error> {
        let split: BTreeMap<String, Analyzed<T>> = powdr_backend_utils::split_pil(&analyzed)
=======
        analyzed: Arc<Analyzed<M31>>,
        fixed: Arc<Vec<(String, VariablySizedColumn<M31>)>>,
    ) -> Result<Self, io::Error> {
        let split: BTreeMap<String, Analyzed<M31>> = powdr_backend_utils::split_pil(&analyzed)
>>>>>>> d22da561
            .into_iter()
            .collect();

        Ok(Self {
            analyzed,
            split,
            fixed,
            proving_key: StarkProvingKey { preprocessed: None },
            _verifying_key: None,
            _channel_marker: PhantomData,
            _merkle_channel_marker: PhantomData,
        })
    }

    pub fn set_proving_key(&mut self, rdr: &mut dyn std::io::Read) {
        let serializable_key: SerializableStarkProvingKey = bincode::deserialize_from(rdr).unwrap();
        self.proving_key = StarkProvingKey::from(serializable_key);
    }

    pub fn export_proving_key(
        &self,
        writer: &mut dyn std::io::Write,
    ) -> Result<(), KeyExportError> {
        let pk = SerializableStarkProvingKey::from(self.proving_key.clone());
        self.proving_key
            .preprocessed
            .as_ref()
            .ok_or(KeyExportError::NoProvingKey)?;
        bincode::serialize_into(writer, &pk).unwrap();
        Ok(())
    }

    pub fn setup(&mut self) {
        let domain_degree_range = DegreeRange {
            min: self
                .analyzed
                .degree_ranges()
                .iter()
                .map(|range| range.min)
                .min()
                .unwrap(),
            max: self
                .analyzed
                .degree_ranges()
                .iter()
                .map(|range| range.max)
                .max()
                .unwrap(),
        };

        let domain_map: BTreeMap<usize, CircleDomain> = domain_degree_range
            .iter()
            .map(|size| {
                (
                    size.ilog2() as usize,
                    CanonicCoset::new(size.ilog2()).circle_domain(),
                )
            })
            .collect();

        let preprocessed: BTreeMap<String, TableProvingKeyCollection<B>> = self
            .split
            .iter()
            .filter_map(|(namespace, pil)| {
                // if we have no fixed columns, we don't need to commit to anything.
                if pil.constant_count() == 0 {
                    None
                } else {
                    let fixed_columns = machine_fixed_columns(&self.fixed, pil);

                    Some((
                        namespace.to_string(),
                        pil.committed_polys_in_source_order()
                            .find_map(|(s, _)| s.degree)
                            .unwrap()
                            .iter()
                            .map(|size| {
                                //Group the fixed columns by size
                                let fixed_columns = &fixed_columns[&size];
                                let mut constant_trace: ColumnVec<
                                    CircleEvaluation<B, BaseField, BitReversedOrder>,
                                > = fixed_columns
                                    .iter()
                                    .map(|(_, vec)| {
<<<<<<< HEAD
                                        gen_stwo_circle_column::<_, M31>(
=======
                                        gen_stwo_circle_column::<_, BaseField>(
>>>>>>> d22da561
                                            *domain_map.get(&(vec.len().ilog2() as usize)).unwrap(),
                                            vec,
                                        )
                                    })
                                    .collect();

                                let constant_with_next_list = get_constant_with_next_list(pil);

                                let constant_shifted_trace: ColumnVec<
                                    CircleEvaluation<B, BaseField, BitReversedOrder>,
                                > = fixed_columns
                                    .iter()
                                    .filter(|(name, _)| constant_with_next_list.contains(name))
                                    .map(|(_, values)| {
                                        let mut rotated_values = values.to_vec();
                                        rotated_values.rotate_left(1);
<<<<<<< HEAD
                                        gen_stwo_circle_column::<B, M31>(
=======
                                        gen_stwo_circle_column::<_, BaseField>(
>>>>>>> d22da561
                                            *domain_map
                                                .get(&(values.len().ilog2() as usize))
                                                .unwrap(),
                                            &rotated_values,
                                        )
                                    })
                                    .collect();

                                constant_trace.extend(constant_shifted_trace);

                                (
                                    size as usize,
                                    TableProvingKey {
                                        constant_trace_circle_domain: constant_trace,
                                    },
                                )
                            })
                            .collect(),
                    ))
                }
            })
            .collect();
        let proving_key = StarkProvingKey {
            preprocessed: Some(preprocessed),
        };
        self.proving_key = proving_key;
    }

    pub fn prove(
        &self,
<<<<<<< HEAD
        witness: &[(String, Vec<T>)],
        witgen_callback: WitgenCallback<T>,
=======
        witness: &[(String, Vec<M31>)],
        witgen_callback: WitgenCallback<M31>,
>>>>>>> d22da561
    ) -> Result<Vec<u8>, String> {
        let config = get_config();
        let domain_degree_range = DegreeRange {
            min: self
                .analyzed
                .degree_ranges()
                .iter()
                .map(|range| range.min)
                .min()
                .unwrap(),
            max: self
                .analyzed
                .degree_ranges()
                .iter()
                .map(|range| range.max)
                .max()
                .unwrap(),
        };

        let domain_map: BTreeMap<usize, CircleDomain> = domain_degree_range
            .iter()
            .map(|size| {
                (
                    size.ilog2() as usize,
                    CanonicCoset::new(size.ilog2()).circle_domain(),
                )
            })
            .collect();

        // Generate witness for stage 0, build constant columns in circle domain at the same time
        let mut machine_log_sizes: BTreeMap<String, u32> = BTreeMap::new();
        let mut constant_cols = Vec::new();
<<<<<<< HEAD
        let mut witness_by_machine = self
=======
        let witness_by_machine = self
>>>>>>> d22da561
            .split
            .iter()
            .filter_map(|(machine, pil)| {
                let witness_columns = machine_witness_columns(witness, pil, machine);
                if witness_columns[0].1.is_empty() {
                    // Empty machines can be removed entirely.
                    // TODO: Verification  should be able to handle this case
                    None
                } else {
                    let witness_by_machine = machine_witness_columns(witness, pil, machine);
                    let machine_length = witness_by_machine[0].1.len();
                    assert!(
                        witness_by_machine
                            .iter()
                            .all(|(_, vec)| vec.len() == machine_length),
                        "All witness columns in a single machine must have the same length"
                    );

                    if let Some(constant_trace) = self
                        .proving_key
                        .preprocessed
                        .as_ref()
                        .and_then(|preprocessed| preprocessed.get(machine))
                        .and_then(|table_provingkey| table_provingkey.get(&machine_length))
                        .map(|table_provingkey_machine_size| {
                            table_provingkey_machine_size
                                .constant_trace_circle_domain
                                .clone()
                        })
                    {
                        constant_cols.extend(constant_trace)
                    }
                    machine_log_sizes.insert(machine.clone(), machine_length.ilog2());
                    Some((machine.clone(), witness_by_machine))
                }
            })
            .collect::<BTreeMap<_, _>>();

        // remember the witness cols that are already transferred to circle domain, so that we don't need to transfer them again in stage 1
<<<<<<< HEAD

        // Get witness columns in circle domain for stage 0
        let stage0_witness_cols_circle_domain_eval: ColumnVec<
            CircleEvaluation<B, BaseField, BitReversedOrder>,
        > = witness_by_machine
            .clone()
            .into_values()
            .flat_map(|witness_cols| {
                witness_cols
                    .iter()
                    .enumerate()
                    .map(|(index, (name, col))| {
                        gen_stwo_circle_column::<_, BaseField>(
=======
        let mut witness_col_circle_domain_index = BTreeMap::new();
        let mut index_acc = 0;

        // Get witness columns in circle domain for stage 0
        let mut witness_cols_circle_domain_eval: ColumnVec<
            Option<CircleEvaluation<B, BaseField, BitReversedOrder>>,
        > = witness_by_machine
            .clone()
            .values()
            .flat_map(|witness_cols| {
                let witness_cols_in_circle_domain = witness_cols
                    .iter()
                    .enumerate()
                    .map(|(index, (name, col))| {
                        witness_col_circle_domain_index.insert(name.clone(), index + index_acc);
                        Some(gen_stwo_circle_column::<_, BaseField>(
>>>>>>> d22da561
                            *domain_map
                                .get(&(col.len().ilog2() as usize))
                                .expect("Domain not found for given size"),
                            col,
<<<<<<< HEAD
                        )
                    })
                    .collect_vec()
            })
            .collect::<Vec<_>>();
=======
                        ))
                    })
                    .collect::<Vec<_>>();

                index_acc += witness_cols_in_circle_domain.len();

                witness_cols_in_circle_domain
            })
            .collect();
>>>>>>> d22da561

        // TODO: Commit witness and constant columns of stage 0 to generate sound challenges for stage 1. This is not implemented yet.
        // To commit, Stwo requires the witness and constant columns to be already evaluated in the circle domain,
        // so `witness_cols_circle_domain_eval` and `constant_cols` should be available at this point.
        let twiddles_max_degree = B::precompute_twiddles(
            CanonicCoset::new(domain_degree_range.max.ilog2() + 1 + FRI_LOG_BLOWUP as u32)
                .circle_domain()
                .half_coset,
        );

        let prover_channel = &mut <MC as MerkleChannel>::C::default();
        let mut commitment_scheme =
            CommitmentSchemeProver::<'_, B, MC>::new(config, &twiddles_max_degree);

        // commit to constant columns
        let mut tree_builder = commitment_scheme.tree_builder();
        tree_builder.extend_evals(constant_cols);
        tree_builder.commit(prover_channel);

        // commit to witness columns of stage 0
        let mut tree_builder = commitment_scheme.tree_builder();
        tree_builder.extend_evals(stage0_witness_cols_circle_domain_eval);

        tree_builder.commit(prover_channel);

        // Generate challenges for stage 1 based on stage 0 traces.
        // Stwo supports a maximum of 2 stages, and challenges are created only for stage 0.

        let stage0_challenges = get_dummy_challenges::<MC>(&self.analyzed);

<<<<<<< HEAD
        let stage1_witness_cols_circle_domain_eval = if self.analyzed.stage_count() > 1 {
            // build witness columns for stage 1 using the callback function, with the generated challenges
            Some(
                witness_by_machine
                    .into_iter()
                    .map(|(machine_name, machine_witness)| {
                        (
                            machine_witness
                                .iter()
                                .map(|(k, _)| k.clone())
                                .collect::<BTreeSet<_>>(),
                            witgen_callback.next_stage_witness(
                                &self.split[&machine_name],
                                &machine_witness,
                                stage0_challenges.clone(),
                                1,
                            ),
                        )
                    })
                    .flat_map(move |(stage0_columns, callback_result)| {
                        callback_result
                            .iter()
                            .filter_map(|(witness_name, vec)| {
                                if stage0_columns.contains(witness_name) {
                                    None
                                } else {
                                    Some(gen_stwo_circle_column::<B, BaseField>(
                                        *domain_map
                                            .get(&(vec.len().ilog2() as usize))
                                            .expect("Domain not found for given size"),
                                        vec,
                                    ))
                                }
                            })
                            .collect_vec()
                    }),
            )
        } else {
            None
        };

        let mut tree_builder = commitment_scheme.tree_builder();
        tree_builder.extend_evals(stage1_witness_cols_circle_domain_eval.into_iter().flatten());
        tree_builder.commit(prover_channel);

        let tree_span_provider = &mut TraceLocationAllocator::default();
        // Each column size in machines needs its own component, the components from different machines are stored in this vector
        let mut components = Vec::new();

        // Build the circuit. The circuit includes constraints of all the machines in both stage 0 and stage 1
        let mut constant_cols_offset_acc = 0;
        self.split.iter().zip_eq(machine_log_sizes.iter()).for_each(
            |((machine_name, pil), (proof_machine_name, &machine_log_size))| {
                assert_eq!(machine_name, proof_machine_name);

                let component = PowdrComponent::new(
                    tree_span_provider,
                    PowdrEval::new(
                        (*pil).clone(),
                        constant_cols_offset_acc,
                        machine_log_size,
                        stage0_challenges.clone(),
                    ),
                    (SecureField::zero(), None),
                );

                components.push(component);

                constant_cols_offset_acc +=
                    pil.constant_count() + get_constant_with_next_list(pil).len();
            },
        );

        let mut components_slice: Vec<&dyn ComponentProver<B>> = components
            .iter_mut()
            .map(|component| component as &dyn ComponentProver<B>)
            .collect();

        let components_slice = components_slice.as_mut_slice();

        println!("start proving, machine log sizes: {:?}", machine_log_sizes);

=======
        if self.analyzed.stage_count() > 1 {
            // build witness columns for stage 1 using the callback function, with the generated challenges
            witness_cols_circle_domain_eval = witness_by_machine
                .into_iter()
                .flat_map(|(machine_name, machine_witness)| {
                    witgen_callback.next_stage_witness(
                        &self.split[&machine_name],
                        &machine_witness,
                        stage0_challenges.clone(),
                        1,
                    )
                })
                .map(|(witness_name, vec)| {
                    if let Some(index) = witness_col_circle_domain_index.get(&witness_name) {
                        witness_cols_circle_domain_eval[*index].take()
                    } else {
                        Some(gen_stwo_circle_column::<B, BaseField>(
                            *domain_map
                                .get(&(vec.len().ilog2() as usize))
                                .expect("Domain not found for given size"),
                            &vec,
                        ))
                    }
                })
                .collect();
        }

        let mut tree_builder = commitment_scheme.tree_builder();
        tree_builder.extend_evals(witness_cols_circle_domain_eval.into_iter().flatten());
        tree_builder.commit(prover_channel);

        let tree_span_provider = &mut TraceLocationAllocator::default();

        // Build the circuit. The circuit includes constraints of all the machines in both stage 0 and stage 1
        let mut constant_cols_offset_acc = 0;
        let components = self
            .split
            .iter()
            .zip_eq(machine_log_sizes.iter())
            .map(
                |((machine_name, pil), (proof_machine_name, &machine_log_size))| {
                    assert_eq!(machine_name, proof_machine_name);

                    let component = PowdrComponent::new(
                        tree_span_provider,
                        PowdrEval::new(
                            (*pil).clone(),
                            constant_cols_offset_acc,
                            machine_log_size,
                            stage0_challenges.clone(),
                        ),
                        (SecureField::zero(), None),
                    );

                    constant_cols_offset_acc +=
                        pil.constant_count() + get_constant_with_next_list(pil).len();
                    component
                },
            )
            .collect::<Vec<_>>();

        let components_slice: Vec<&dyn ComponentProver<B>> = components
            .iter()
            .map(|component| component as &dyn ComponentProver<B>)
            .collect();

>>>>>>> d22da561
        let proof_result = stwo_prover::core::prover::prove::<B, MC>(
            &components_slice,
            prover_channel,
            commitment_scheme,
        );

        let stark_proof = match proof_result {
            Ok(value) => value,
            Err(e) => return Err(e.to_string()), // Propagate the error instead of panicking
        };

        let proof: Proof<MC> = Proof {
            stark_proof,
            machine_log_sizes,
        };
        Ok(bincode::serialize(&proof).unwrap())
    }

<<<<<<< HEAD
    pub fn verify(&self, proof: &[u8], _instances: &[T]) -> Result<(), String> {
=======
    pub fn verify(&self, proof: &[u8], _instances: &[M31]) -> Result<(), String> {
>>>>>>> d22da561
        assert!(
            _instances.is_empty(),
            "Expected _instances slice to be empty, but it has {} elements.",
            _instances.len()
        );

        let config = get_config();

        let proof: Proof<MC> =
            bincode::deserialize(proof).map_err(|e| format!("Failed to deserialize proof: {e}"))?;

        let verifier_channel = &mut <MC as MerkleChannel>::C::default();
        let commitment_scheme = &mut CommitmentSchemeVerifier::<MC>::new(config);

        // Constraints that are to be proved

        let tree_span_provider = &mut TraceLocationAllocator::default();

        let mut constant_cols_offset_acc = 0;

        let mut constant_col_log_sizes = vec![];
        let mut witness_col_log_sizes = vec![];

        // TODO: make the challenge sound, now the challenge is built the same way in prover.
        let stage0_challenges = get_dummy_challenges::<MC>(&self.analyzed);

        let mut components = self
            .split
            .iter()
            .zip_eq(proof.machine_log_sizes.iter())
            .map(
                |((machine_name, pil), (proof_machine_name, &machine_log_size))| {
                    assert_eq!(machine_name, proof_machine_name);

                    let machine_component = PowdrComponent::new(
                        tree_span_provider,
                        PowdrEval::new(
                            (*pil).clone(),
                            constant_cols_offset_acc,
                            machine_log_size,
                            stage0_challenges.clone(),
                        ),
                        (SecureField::zero(), None),
                    );

                    constant_cols_offset_acc += pil.constant_count();

                    constant_cols_offset_acc += get_constant_with_next_list(pil).len();

                    constant_col_log_sizes.extend(
                        repeat(machine_log_size)
                            .take(pil.constant_count() + get_constant_with_next_list(pil).len()),
                    );
                    witness_col_log_sizes
                        .extend(repeat(machine_log_size).take(pil.commitment_count()));
                    machine_component
                },
            )
            .collect::<Vec<_>>();

        let mut components_slice: Vec<&dyn Component> = components
            .iter_mut()
            .map(|component| component as &dyn Component)
            .collect();

        let components_slice = components_slice.as_mut_slice();

        commitment_scheme.commit(
            proof.stark_proof.commitments[PREPROCESSED_TRACE_IDX],
            &constant_col_log_sizes,
            verifier_channel,
        );

        commitment_scheme.commit(
            proof.stark_proof.commitments[ORIGINAL_TRACE_IDX],
            &witness_col_log_sizes,
            verifier_channel,
        );

        commitment_scheme.commit(
            proof.stark_proof.commitments[2],
            &witness_col_log_sizes,
            verifier_channel,
        );

        stwo_prover::core::prover::verify(
            components_slice,
            verifier_channel,
            commitment_scheme,
            proof.stark_proof,
        )
        .map_err(|e| e.to_string())
    }
}

fn get_config() -> PcsConfig {
    PcsConfig {
        pow_bits: FRI_PROOF_OF_WORK_BITS as u32,
        fri_config: FriConfig::new(
            LOG_LAST_LAYER_DEGREE_BOUND as u32,
            FRI_LOG_BLOWUP as u32,
            FRI_NUM_QUERIES,
        ),
    }
}

<<<<<<< HEAD
fn get_dummy_challenges<MC: MerkleChannel>(analyzed: &Analyzed<T>) -> BTreeMap<u64, T> {
=======
fn get_dummy_challenges<MC: MerkleChannel>(analyzed: &Analyzed<M31>) -> BTreeMap<u64, M31> {
>>>>>>> d22da561
    let identities = &analyzed.identities;
    let challenges_stage0 = identities
        .iter()
        .flat_map(|identity| {
            identity.all_children().filter_map(|expr| match expr {
                AlgebraicExpression::Challenge(challenge) => Some(challenge.id),
                _ => None,
            })
        })
        .collect::<BTreeSet<_>>();

    let challenge_channel = &mut <MC as MerkleChannel>::C::default();

    // Stwo provides a function to draw challenges from the secure field `QM31`,
    // which consists of 4 `M31` elements.
    let draw_challenges = std::iter::repeat_with(|| {
        let qm31_challenge = challenge_channel.draw_felt();
        [
            qm31_challenge.0 .0,
            qm31_challenge.0 .1,
            qm31_challenge.1 .0,
            qm31_challenge.1 .1,
        ]
    })
    .flatten();

    challenges_stage0
        .into_iter()
        .zip(draw_challenges.map(|challenge| from_stwo_field(&challenge)))
        .collect::<BTreeMap<_, _>>()
}

<<<<<<< HEAD
pub fn into_stwo_field(powdr_m31: &T) -> M31 {
    M31::from(powdr_m31.to_integer().try_into_u32().unwrap())
}

pub fn from_stwo_field(stwo_m31: &M31) -> T {
    T::from(stwo_m31.0)
=======
pub fn into_stwo_field(powdr_m31: &M31) -> BaseField {
    BaseField::from(powdr_m31.to_integer().try_into_u32().unwrap())
}

pub fn from_stwo_field(stwo_m31: &BaseField) -> M31 {
    M31::from(stwo_m31.0)
>>>>>>> d22da561
}<|MERGE_RESOLUTION|>--- conflicted
+++ resolved
@@ -1,26 +1,19 @@
 use itertools::Itertools;
 use num_traits::Zero;
-use powdr_ast::analyzed::{AlgebraicExpression, Analyzed, DegreeRange};
+use powdr_ast::analyzed::{AlgebraicExpression, AlgebraicExpression, Analyzed, DegreeRange};
+use powdr_ast::parsed::visitor::AllChildren;
 use powdr_ast::parsed::visitor::AllChildren;
 use powdr_backend_utils::{machine_fixed_columns, machine_witness_columns};
 use powdr_executor::constant_evaluator::VariablySizedColumn;
 use powdr_executor::witgen::WitgenCallback;
 
-<<<<<<< HEAD
-use powdr_number::{FieldElement, LargeInt, Mersenne31Field};
-=======
 use powdr_number::{FieldElement, LargeInt, Mersenne31Field as M31};
->>>>>>> d22da561
 
 use serde::de::DeserializeOwned;
 use serde::ser::Serialize;
 
 extern crate alloc;
 use alloc::collections::{btree_map::BTreeMap, btree_set::BTreeSet};
-<<<<<<< HEAD
-use std::collections::HashSet;
-=======
->>>>>>> d22da561
 use std::iter::repeat;
 use std::marker::PhantomData;
 use std::sync::Arc;
@@ -69,11 +62,7 @@
 }
 
 pub struct StwoProver<B: BackendForChannel<MC> + Send, MC: MerkleChannel, C: Channel> {
-<<<<<<< HEAD
-    pub analyzed: Arc<Analyzed<T>>,
-=======
     pub analyzed: Arc<Analyzed<M31>>,
->>>>>>> d22da561
     /// The split analyzed PIL
     split: BTreeMap<String, Analyzed<M31>>,
     /// The value of the fixed columns
@@ -96,17 +85,10 @@
     PowdrComponent: ComponentProver<B>,
 {
     pub fn new(
-<<<<<<< HEAD
-        analyzed: Arc<Analyzed<T>>,
-        fixed: Arc<Vec<(String, VariablySizedColumn<T>)>>,
-    ) -> Result<Self, io::Error> {
-        let split: BTreeMap<String, Analyzed<T>> = powdr_backend_utils::split_pil(&analyzed)
-=======
         analyzed: Arc<Analyzed<M31>>,
         fixed: Arc<Vec<(String, VariablySizedColumn<M31>)>>,
     ) -> Result<Self, io::Error> {
         let split: BTreeMap<String, Analyzed<M31>> = powdr_backend_utils::split_pil(&analyzed)
->>>>>>> d22da561
             .into_iter()
             .collect();
 
@@ -191,11 +173,7 @@
                                 > = fixed_columns
                                     .iter()
                                     .map(|(_, vec)| {
-<<<<<<< HEAD
-                                        gen_stwo_circle_column::<_, M31>(
-=======
                                         gen_stwo_circle_column::<_, BaseField>(
->>>>>>> d22da561
                                             *domain_map.get(&(vec.len().ilog2() as usize)).unwrap(),
                                             vec,
                                         )
@@ -212,11 +190,7 @@
                                     .map(|(_, values)| {
                                         let mut rotated_values = values.to_vec();
                                         rotated_values.rotate_left(1);
-<<<<<<< HEAD
-                                        gen_stwo_circle_column::<B, M31>(
-=======
                                         gen_stwo_circle_column::<_, BaseField>(
->>>>>>> d22da561
                                             *domain_map
                                                 .get(&(values.len().ilog2() as usize))
                                                 .unwrap(),
@@ -247,13 +221,8 @@
 
     pub fn prove(
         &self,
-<<<<<<< HEAD
-        witness: &[(String, Vec<T>)],
-        witgen_callback: WitgenCallback<T>,
-=======
         witness: &[(String, Vec<M31>)],
         witgen_callback: WitgenCallback<M31>,
->>>>>>> d22da561
     ) -> Result<Vec<u8>, String> {
         let config = get_config();
         let domain_degree_range = DegreeRange {
@@ -286,11 +255,7 @@
         // Generate witness for stage 0, build constant columns in circle domain at the same time
         let mut machine_log_sizes: BTreeMap<String, u32> = BTreeMap::new();
         let mut constant_cols = Vec::new();
-<<<<<<< HEAD
-        let mut witness_by_machine = self
-=======
         let witness_by_machine = self
->>>>>>> d22da561
             .split
             .iter()
             .filter_map(|(machine, pil)| {
@@ -330,7 +295,6 @@
             .collect::<BTreeMap<_, _>>();
 
         // remember the witness cols that are already transferred to circle domain, so that we don't need to transfer them again in stage 1
-<<<<<<< HEAD
 
         // Get witness columns in circle domain for stage 0
         let stage0_witness_cols_circle_domain_eval: ColumnVec<
@@ -344,45 +308,15 @@
                     .enumerate()
                     .map(|(index, (name, col))| {
                         gen_stwo_circle_column::<_, BaseField>(
-=======
-        let mut witness_col_circle_domain_index = BTreeMap::new();
-        let mut index_acc = 0;
-
-        // Get witness columns in circle domain for stage 0
-        let mut witness_cols_circle_domain_eval: ColumnVec<
-            Option<CircleEvaluation<B, BaseField, BitReversedOrder>>,
-        > = witness_by_machine
-            .clone()
-            .values()
-            .flat_map(|witness_cols| {
-                let witness_cols_in_circle_domain = witness_cols
-                    .iter()
-                    .enumerate()
-                    .map(|(index, (name, col))| {
-                        witness_col_circle_domain_index.insert(name.clone(), index + index_acc);
-                        Some(gen_stwo_circle_column::<_, BaseField>(
->>>>>>> d22da561
                             *domain_map
                                 .get(&(col.len().ilog2() as usize))
                                 .expect("Domain not found for given size"),
                             col,
-<<<<<<< HEAD
                         )
                     })
                     .collect_vec()
             })
             .collect::<Vec<_>>();
-=======
-                        ))
-                    })
-                    .collect::<Vec<_>>();
-
-                index_acc += witness_cols_in_circle_domain.len();
-
-                witness_cols_in_circle_domain
-            })
-            .collect();
->>>>>>> d22da561
 
         // TODO: Commit witness and constant columns of stage 0 to generate sound challenges for stage 1. This is not implemented yet.
         // To commit, Stwo requires the witness and constant columns to be already evaluated in the circle domain,
@@ -413,7 +347,6 @@
 
         let stage0_challenges = get_dummy_challenges::<MC>(&self.analyzed);
 
-<<<<<<< HEAD
         let stage1_witness_cols_circle_domain_eval = if self.analyzed.stage_count() > 1 {
             // build witness columns for stage 1 using the callback function, with the generated challenges
             Some(
@@ -496,74 +429,6 @@
 
         println!("start proving, machine log sizes: {:?}", machine_log_sizes);
 
-=======
-        if self.analyzed.stage_count() > 1 {
-            // build witness columns for stage 1 using the callback function, with the generated challenges
-            witness_cols_circle_domain_eval = witness_by_machine
-                .into_iter()
-                .flat_map(|(machine_name, machine_witness)| {
-                    witgen_callback.next_stage_witness(
-                        &self.split[&machine_name],
-                        &machine_witness,
-                        stage0_challenges.clone(),
-                        1,
-                    )
-                })
-                .map(|(witness_name, vec)| {
-                    if let Some(index) = witness_col_circle_domain_index.get(&witness_name) {
-                        witness_cols_circle_domain_eval[*index].take()
-                    } else {
-                        Some(gen_stwo_circle_column::<B, BaseField>(
-                            *domain_map
-                                .get(&(vec.len().ilog2() as usize))
-                                .expect("Domain not found for given size"),
-                            &vec,
-                        ))
-                    }
-                })
-                .collect();
-        }
-
-        let mut tree_builder = commitment_scheme.tree_builder();
-        tree_builder.extend_evals(witness_cols_circle_domain_eval.into_iter().flatten());
-        tree_builder.commit(prover_channel);
-
-        let tree_span_provider = &mut TraceLocationAllocator::default();
-
-        // Build the circuit. The circuit includes constraints of all the machines in both stage 0 and stage 1
-        let mut constant_cols_offset_acc = 0;
-        let components = self
-            .split
-            .iter()
-            .zip_eq(machine_log_sizes.iter())
-            .map(
-                |((machine_name, pil), (proof_machine_name, &machine_log_size))| {
-                    assert_eq!(machine_name, proof_machine_name);
-
-                    let component = PowdrComponent::new(
-                        tree_span_provider,
-                        PowdrEval::new(
-                            (*pil).clone(),
-                            constant_cols_offset_acc,
-                            machine_log_size,
-                            stage0_challenges.clone(),
-                        ),
-                        (SecureField::zero(), None),
-                    );
-
-                    constant_cols_offset_acc +=
-                        pil.constant_count() + get_constant_with_next_list(pil).len();
-                    component
-                },
-            )
-            .collect::<Vec<_>>();
-
-        let components_slice: Vec<&dyn ComponentProver<B>> = components
-            .iter()
-            .map(|component| component as &dyn ComponentProver<B>)
-            .collect();
-
->>>>>>> d22da561
         let proof_result = stwo_prover::core::prover::prove::<B, MC>(
             &components_slice,
             prover_channel,
@@ -582,11 +447,7 @@
         Ok(bincode::serialize(&proof).unwrap())
     }
 
-<<<<<<< HEAD
-    pub fn verify(&self, proof: &[u8], _instances: &[T]) -> Result<(), String> {
-=======
     pub fn verify(&self, proof: &[u8], _instances: &[M31]) -> Result<(), String> {
->>>>>>> d22da561
         assert!(
             _instances.is_empty(),
             "Expected _instances slice to be empty, but it has {} elements.",
@@ -609,6 +470,9 @@
 
         let mut constant_col_log_sizes = vec![];
         let mut witness_col_log_sizes = vec![];
+
+        // TODO: make the challenge sound, now the challenge is built the same way in prover.
+        let stage0_challenges = get_dummy_challenges::<MC>(&self.analyzed);
 
         // TODO: make the challenge sound, now the challenge is built the same way in prover.
         let stage0_challenges = get_dummy_challenges::<MC>(&self.analyzed);
@@ -693,11 +557,7 @@
     }
 }
 
-<<<<<<< HEAD
-fn get_dummy_challenges<MC: MerkleChannel>(analyzed: &Analyzed<T>) -> BTreeMap<u64, T> {
-=======
 fn get_dummy_challenges<MC: MerkleChannel>(analyzed: &Analyzed<M31>) -> BTreeMap<u64, M31> {
->>>>>>> d22da561
     let identities = &analyzed.identities;
     let challenges_stage0 = identities
         .iter()
@@ -730,19 +590,10 @@
         .collect::<BTreeMap<_, _>>()
 }
 
-<<<<<<< HEAD
-pub fn into_stwo_field(powdr_m31: &T) -> M31 {
-    M31::from(powdr_m31.to_integer().try_into_u32().unwrap())
-}
-
-pub fn from_stwo_field(stwo_m31: &M31) -> T {
-    T::from(stwo_m31.0)
-=======
 pub fn into_stwo_field(powdr_m31: &M31) -> BaseField {
     BaseField::from(powdr_m31.to_integer().try_into_u32().unwrap())
 }
 
 pub fn from_stwo_field(stwo_m31: &BaseField) -> M31 {
     M31::from(stwo_m31.0)
->>>>>>> d22da561
 }