--- conflicted
+++ resolved
@@ -77,14 +77,11 @@
         optimize_register_operations(constraint_system_to_symbolic_machine(constraint_system));
     assert!(check_register_operation_consistency(&machine));
     stats_logger.log("register optimization", &machine);
-<<<<<<< HEAD
+    let machine = optimize_memory(machine);
+    stats_logger.log("optimizing memory", &machine);
 
     let machine = optimize_bitwise_lookup(machine);
     stats_logger.log("optimizing bitwise lookup", &machine);
-=======
-    let machine = optimize_memory(machine);
-    stats_logger.log("memory optimization", &machine);
->>>>>>> 320ca18e
 
     Ok(symbolic_machine_to_constraint_system(machine))
 }
