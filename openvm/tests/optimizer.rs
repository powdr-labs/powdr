use expect_test::expect;
use powdr_autoprecompiles::SymbolicMachine;
use powdr_autoprecompiles::{optimizer::optimize, DegreeBound};
use powdr_number::BabyBearField;
use powdr_openvm::BabyBearOpenVmApcAdapter;
use powdr_openvm::{
    bus_interaction_handler::OpenVmBusInteractionHandler, bus_map::default_openvm_bus_map,
};

use test_log::test;

#[test]
fn load_machine_cbor() {
    let file = std::fs::File::open("tests/keccak_apc_pre_opt.cbor").unwrap();
    let reader = std::io::BufReader::new(file);
    let machine: SymbolicMachine<BabyBearField> = serde_cbor::from_reader(reader).unwrap();
    // This cbor file above has the `is_valid` column removed, this is why the number below
    // might be one less than in other tests.
    expect![[r#"
        27194
    "#]]
    .assert_debug_eq(&machine.main_columns().count());
    expect![[r#"
        13167
    "#]]
    .assert_debug_eq(&machine.bus_interactions.len());
    expect![[r#"
        27689
    "#]]
    .assert_debug_eq(&machine.constraints.len());
}

#[test]
fn test_optimize() {
    let file = std::fs::File::open("tests/keccak_apc_pre_opt.cbor").unwrap();
    let reader = std::io::BufReader::new(file);
    let machine: SymbolicMachine<BabyBearField> = serde_cbor::from_reader(reader).unwrap();

    let machine = optimize::<BabyBearOpenVmApcAdapter>(
        machine,
        OpenVmBusInteractionHandler::default(),
        DegreeBound {
            identities: 5,
            bus_interactions: 5,
        },
        &default_openvm_bus_map(),
    )
    .unwrap();

    // This cbor file above has the `is_valid` column removed, this is why the number below
    // might be one less than in other tests.
<<<<<<< HEAD
    assert_eq!(
        [
            machine.main_columns().count(),
            machine.bus_interactions.len(),
            machine.constraints.len()
        ],
        [1807, 1411, 233]
    );
=======
    expect![[r#"
        2007
    "#]]
    .assert_debug_eq(&machine.main_columns().count());
    expect![[r#"
        1712
    "#]]
    .assert_debug_eq(&machine.bus_interactions.len());
    expect![[r#"
        233
    "#]]
    .assert_debug_eq(&machine.constraints.len());
>>>>>>> a178517a
}<|MERGE_RESOLUTION|>--- conflicted
+++ resolved
@@ -49,16 +49,6 @@
 
     // This cbor file above has the `is_valid` column removed, this is why the number below
     // might be one less than in other tests.
-<<<<<<< HEAD
-    assert_eq!(
-        [
-            machine.main_columns().count(),
-            machine.bus_interactions.len(),
-            machine.constraints.len()
-        ],
-        [1807, 1411, 233]
-    );
-=======
     expect![[r#"
         2007
     "#]]
@@ -71,5 +61,4 @@
         233
     "#]]
     .assert_debug_eq(&machine.constraints.len());
->>>>>>> a178517a
 }