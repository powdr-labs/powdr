--- conflicted
+++ resolved
@@ -90,23 +90,6 @@
 powdr-openvm-inverse-circuit = { path = "./openvm/extensions/inverse-circuit", version = "0.1.4" }
 
 # openvm
-<<<<<<< HEAD
-openvm = { git = "https://github.com/powdr-labs/openvm.git", rev = "d730a36" }
-openvm-platform = { git = "https://github.com/powdr-labs/openvm.git", rev = "d730a36" }
-openvm-build = { git = "https://github.com/powdr-labs/openvm.git", rev = "d730a36" }
-openvm-rv32im-circuit = { git = "https://github.com/powdr-labs/openvm.git", rev = "d730a36" }
-openvm-rv32im-transpiler = { git = "https://github.com/powdr-labs/openvm.git", rev = "d730a36" }
-openvm-rv32im-guest = { git = "https://github.com/powdr-labs/openvm.git", rev = "d730a36", default-features = false }
-openvm-custom-insn = { git = "https://github.com/powdr-labs/openvm.git", rev = "d730a36" }
-openvm-transpiler = { git = "https://github.com/powdr-labs/openvm.git", rev = "d730a36" }
-openvm-circuit = { git = "https://github.com/powdr-labs/openvm.git", rev = "d730a36" }
-openvm-circuit-derive = { git = "https://github.com/powdr-labs/openvm.git", rev = "d730a36" }
-openvm-circuit-primitives = { git = "https://github.com/powdr-labs/openvm.git", rev = "d730a36" }
-openvm-circuit-primitives-derive = { git = "https://github.com/powdr-labs/openvm.git", rev = "d730a36" }
-openvm-instructions = { git = "https://github.com/powdr-labs/openvm.git", rev = "d730a36" }
-openvm-instructions-derive = { git = "https://github.com/powdr-labs/openvm.git", rev = "d730a36" }
-openvm-sdk = { git = "https://github.com/powdr-labs/openvm.git", rev = "d730a36", default-features = false, features = [
-=======
 openvm = { git = "https://github.com/powdr-labs/openvm.git", rev = "acbd2ba" }
 openvm-build = { git = "https://github.com/powdr-labs/openvm.git", rev = "acbd2ba" }
 openvm-rv32im-circuit = { git = "https://github.com/powdr-labs/openvm.git", rev = "acbd2ba" }
@@ -120,7 +103,6 @@
 openvm-instructions = { git = "https://github.com/powdr-labs/openvm.git", rev = "acbd2ba" }
 openvm-instructions-derive = { git = "https://github.com/powdr-labs/openvm.git", rev = "acbd2ba" }
 openvm-sdk = { git = "https://github.com/powdr-labs/openvm.git", rev = "acbd2ba", default-features = false, features = [
->>>>>>> ad9c6c0b
   "parallel",
   "jemalloc",
   "nightly-features",
@@ -140,6 +122,8 @@
 openvm-pairing-transpiler = { git = "https://github.com/powdr-labs/openvm.git", rev = "acbd2ba" }
 openvm-native-circuit = { git = "https://github.com/powdr-labs/openvm.git", rev = "acbd2ba", default-features = false }
 openvm-native-recursion = { git = "https://github.com/powdr-labs/openvm.git", rev = "acbd2ba", default-features = false }
+openvm-platform = { git = "https://github.com/powdr-labs/openvm.git", rev = "acbd2ba" }
+openvm-custom-insn = { git = "https://github.com/powdr-labs/openvm.git", rev = "acbd2ba" }
 
 # stark-backend
 openvm-stark-sdk = { git = "https://github.com/powdr-labs/stark-backend.git", rev = "ee4e22b", default-features = false, features = [
