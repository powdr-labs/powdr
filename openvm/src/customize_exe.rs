--- conflicted
+++ resolved
@@ -1,10 +1,6 @@
 use std::cmp::Ordering;
-<<<<<<< HEAD
 use std::collections::{BTreeSet, BinaryHeap, HashMap};
-=======
-use std::collections::{BTreeMap, BTreeSet, BinaryHeap, HashMap};
 use std::iter::once;
->>>>>>> 81a099c3
 use std::sync::Arc;
 
 use crate::extraction_utils::{OriginalAirs, OriginalVmConfig};
@@ -27,7 +23,7 @@
 use powdr_autoprecompiles::powdr::UniqueReferences;
 use powdr_autoprecompiles::VmConfig;
 use powdr_autoprecompiles::{
-    bus_map::BusMap, SymbolicBusInteraction, SymbolicInstructionStatement, SymbolicMachine,
+    bus_map::BusMap, SymbolicBusInteraction, SymbolicInstructionStatement,
 };
 use powdr_autoprecompiles::{Apc, DegreeBound};
 use powdr_number::{BabyBearField, FieldElement};
@@ -67,7 +63,7 @@
 
 fn generate_apcs_with_pgo<P: IntoOpenVm>(
     blocks: Vec<BasicBlock<OpenVmField<P>>>,
-    airs: &BTreeMap<usize, SymbolicMachine<P>>,
+    airs: &OriginalAirs<P>,
     bus_map: &BusMap,
     config: &PowdrConfig,
     pgo_config: PgoConfig,
@@ -340,41 +336,14 @@
     labels
 }
 
-<<<<<<< HEAD
-fn generate_apc_cache<P: IntoOpenVm>(
-    block: &BasicBlock<OpenVmField<P>>,
-    airs: &OriginalAirs<P>,
-    apc_opcode: usize,
-    bus_map: BusMap,
-    degree_bound: DegreeBound,
-) -> Result<CachedAutoPrecompile<P>, Error> {
-    let (autoprecompile, subs) =
-        generate_autoprecompile(block, airs, apc_opcode, bus_map, degree_bound)?;
-
-    Ok(CachedAutoPrecompile {
-        apc_opcode,
-        autoprecompile,
-        subs,
-    })
-}
-
-=======
->>>>>>> 81a099c3
 // Only used for PgoConfig::Instruction and PgoConfig::None,
 // because PgoConfig::Cell caches all APCs in sorting stage.
 fn create_apcs_for_all_blocks<P: IntoOpenVm>(
     blocks: Vec<BasicBlock<OpenVmField<P>>>,
     powdr_config: &PowdrConfig,
-<<<<<<< HEAD
-    blocks: &[BasicBlock<OpenVmField<P>>],
     airs: &OriginalAirs<P>,
-    bus_map: BusMap,
-) {
-=======
-    airs: &BTreeMap<usize, SymbolicMachine<P>>,
     bus_map: &BusMap,
 ) -> Vec<BlockWithApc<P>> {
->>>>>>> 81a099c3
     let n_acc = powdr_config.autoprecompiles as usize;
     tracing::info!("Generating {n_acc} autoprecompiles in parallel");
 
@@ -487,15 +456,9 @@
 fn create_apcs_with_cell_pgo<P: IntoOpenVm>(
     mut blocks: Vec<BasicBlock<OpenVmField<P>>>,
     pgo_program_idx_count: HashMap<u32, u32>,
-<<<<<<< HEAD
     airs: &OriginalAirs<P>,
-    config: PowdrConfig,
-    bus_map: BusMap,
-=======
-    airs: &BTreeMap<usize, SymbolicMachine<P>>,
     config: &PowdrConfig,
     bus_map: &BusMap,
->>>>>>> 81a099c3
     opcode_allowlist: &BTreeSet<usize>,
 ) -> Vec<BlockWithApc<P>> {
     // drop any block whose start index cannot be found in pc_idx_count,
@@ -632,7 +595,7 @@
 fn create_apcs_with_instruction_pgo<P: IntoOpenVm>(
     mut blocks: Vec<BasicBlock<OpenVmField<P>>>,
     pgo_program_idx_count: HashMap<u32, u32>,
-    airs: &BTreeMap<usize, SymbolicMachine<P>>,
+    airs: &OriginalAirs<P>,
     config: &PowdrConfig,
     bus_map: &BusMap,
 ) -> Vec<BlockWithApc<P>> {
@@ -675,7 +638,7 @@
 
 fn create_apcs_with_no_pgo<P: IntoOpenVm>(
     mut blocks: Vec<BasicBlock<OpenVmField<P>>>,
-    airs: &BTreeMap<usize, SymbolicMachine<P>>,
+    airs: &OriginalAirs<P>,
     config: &PowdrConfig,
     bus_map: &BusMap,
 ) -> Vec<BlockWithApc<P>> {
