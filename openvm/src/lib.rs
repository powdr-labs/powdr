--- conflicted
+++ resolved
@@ -754,15 +754,9 @@
             .powdr_airs_metrics();
         assert_eq!(machines.len(), 1);
         let m = &machines[0];
-<<<<<<< HEAD
         assert_eq!(m.width, 2423);
         assert_eq!(m.constraints, 160);
         assert_eq!(m.bus_interactions, 2431);
-=======
-        assert_eq!(m.width, 3195);
-        assert_eq!(m.constraints, 160);
-        assert_eq!(m.bus_interactions, 3207);
->>>>>>> 22e67882
     }
 
     #[test]
