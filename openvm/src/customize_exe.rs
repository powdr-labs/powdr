use std::collections::{BTreeSet, HashMap};

<<<<<<< HEAD
use std::io::BufWriter;
use std::path::Path;
use std::sync::{Arc, Mutex};
=======
use std::path::Path;
use std::sync::Arc;
>>>>>>> 0598605c

use crate::extraction_utils::{get_air_metrics, OriginalAirs, OriginalVmConfig};
use crate::opcode::{branch_opcodes_bigint_set, branch_opcodes_set};
use crate::powdr_extension::chip::PowdrAir;
use crate::utils::{fractional_knapsack, KnapsackItem, UnsupportedOpenVmReferenceError};
use crate::IntoOpenVm;
use crate::OpenVmField;
use crate::OriginalCompiledProgram;
use crate::{CompiledProgram, SpecializedConfig};
use itertools::Itertools;
use openvm_instructions::instruction::Instruction;
use openvm_instructions::program::Program;
use openvm_instructions::VmOpcode;
use openvm_stark_backend::p3_maybe_rayon::prelude::*;
use openvm_stark_backend::{
    interaction::SymbolicInteraction,
    p3_field::{FieldAlgebra, PrimeField32},
};
use powdr_autoprecompiles::expression::try_convert;
use powdr_autoprecompiles::VmConfig;
use powdr_autoprecompiles::{
    bus_map::BusMap, SymbolicBusInteraction, SymbolicInstructionStatement,
};
use powdr_autoprecompiles::{Apc, DegreeBound};
use powdr_number::{BabyBearField, FieldElement};
use serde::{Deserialize, Serialize};

use crate::bus_interaction_handler::OpenVmBusInteractionHandler;
use crate::instruction_formatter::openvm_instruction_formatter;
use crate::{
    powdr_extension::{OriginalInstruction, PowdrOpcode, PowdrPrecompile},
    utils::symbolic_to_algebraic,
};

pub const OPENVM_DEGREE_BOUND: usize = 5;

// TODO: read this from program
const OPENVM_INIT_PC: u32 = 0x0020_0800;

pub const POWDR_OPCODE: usize = 0x10ff;

use crate::{PgoConfig, PowdrConfig};

#[derive(Debug)]
pub enum Error {
    AutoPrecompileError,
}

impl From<powdr_autoprecompiles::constraint_optimizer::Error> for Error {
    fn from(_e: powdr_autoprecompiles::constraint_optimizer::Error) -> Self {
        Error::AutoPrecompileError
    }
}

#[derive(Serialize, Deserialize)]
struct BlockWithApc<P, T> {
    block: BasicBlock<T>,
    opcode: usize,
    apc: Apc<P>,
}

fn generate_apcs_with_pgo(
    blocks: Vec<BasicBlock<OpenVmField<BabyBearField>>>,
    airs: &OriginalAirs<BabyBearField>,
    bus_map: &BusMap,
    config: &PowdrConfig,
    original_config: &OriginalVmConfig,
    pgo_config: PgoConfig,
) -> Vec<BlockWithApc<BabyBearField, OpenVmField<BabyBearField>>> {
    // sort basic blocks by:
    // 1. if PgoConfig::Cell, cost = frequency * cells_saved_per_row
    // 2. if PgoConfig::Instruction, cost = frequency * number_of_instructions
    // 3. if PgoConfig::None, cost = number_of_instructions
    let res = match pgo_config {
        PgoConfig::Cell(pgo_program_idx_count, max_total_columns) => create_apcs_with_cell_pgo(
            blocks,
            pgo_program_idx_count,
            max_total_columns,
            airs,
            config,
            original_config,
            bus_map,
        ),
        PgoConfig::Instruction(pgo_program_idx_count) => {
            create_apcs_with_instruction_pgo(blocks, pgo_program_idx_count, airs, config, bus_map)
        }
        PgoConfig::None => create_apcs_with_no_pgo(blocks, airs, config, bus_map),
    };

    assert!(res.len() <= config.autoprecompiles as usize);

    res
}

pub fn customize(
    OriginalCompiledProgram {
        mut exe,
        sdk_vm_config,
    }: OriginalCompiledProgram,
    labels: &BTreeSet<u32>,
    config: PowdrConfig,
    pgo_config: PgoConfig,
) -> CompiledProgram {
    let original_config = OriginalVmConfig::new(sdk_vm_config.clone());
    let airs = original_config.airs().expect("Failed to convert the AIR of an OpenVM instruction, even after filtering by the blacklist!");
    let bus_map = original_config.bus_map();

    let opcodes_allowlist = airs.allow_list();

    let labels = add_extra_targets(&exe.program, labels.clone());

    let blocks = collect_basic_blocks(
        &exe.program,
        &labels,
        &opcodes_allowlist,
        &branch_opcodes_set(),
    );
    tracing::info!(
        "Got {} basic blocks from `collect_basic_blocks`",
        blocks.len()
    );
    if tracing::enabled!(tracing::Level::DEBUG) {
        tracing::debug!("Basic blocks sorted by execution count (top 10):");
        for (count, block) in blocks
            .iter()
            .filter_map(|block| {
                Some((
                    pgo_config.pc_offset_execution_count(block.start_idx as u32)?,
                    block,
                ))
            })
            .sorted_by_key(|(count, _)| *count)
            .rev()
            .take(10)
        {
            tracing::debug!(
                "Basic block (executed {count} times):\n{}",
                block.pretty_print(openvm_instruction_formatter)
            );
        }
    }

    let blocks = blocks
        .into_iter()
        .filter(|b| {
            b.statements
                .iter()
                .all(|instr| opcodes_allowlist.contains(&instr.opcode.as_usize()))
        })
        .collect::<Vec<_>>();

    let blocks_with_apcs = generate_apcs_with_pgo(
        blocks,
        &airs,
        &bus_map,
        &config,
        &original_config,
        pgo_config,
    );

    let program = &mut exe.program.instructions_and_debug_infos;

    let noop = Instruction {
        opcode: VmOpcode::from_usize(0xdeadaf),
        a: OpenVmField::<BabyBearField>::ZERO,
        b: OpenVmField::<BabyBearField>::ZERO,
        c: OpenVmField::<BabyBearField>::ZERO,
        d: OpenVmField::<BabyBearField>::ZERO,
        e: OpenVmField::<BabyBearField>::ZERO,
        f: OpenVmField::<BabyBearField>::ZERO,
        g: OpenVmField::<BabyBearField>::ZERO,
    };

    tracing::info!("Adjust the program with the autoprecompiles");

    let extensions = blocks_with_apcs
        .into_iter()
        .map(
            |BlockWithApc {
                 block: acc_block,
                 opcode: apc_opcode,
                 apc: autoprecompile,
             }| {
                let new_instr = Instruction {
                    opcode: VmOpcode::from_usize(apc_opcode),
                    a: OpenVmField::<BabyBearField>::ZERO,
                    b: OpenVmField::<BabyBearField>::ZERO,
                    c: OpenVmField::<BabyBearField>::ZERO,
                    d: OpenVmField::<BabyBearField>::ZERO,
                    e: OpenVmField::<BabyBearField>::ZERO,
                    f: OpenVmField::<BabyBearField>::ZERO,
                    g: OpenVmField::<BabyBearField>::ZERO,
                };

                let pc = acc_block.start_idx;
                let n_acc = acc_block.statements.len();
                let (acc, new_instrs): (Vec<_>, Vec<_>) = program[pc..pc + n_acc]
                    .iter()
                    .enumerate()
                    .map(|(i, x)| {
                        let instr = x.as_ref().unwrap();
                        let instr = instr.0.clone();
                        if i == 0 {
                            (instr, new_instr.clone())
                        } else {
                            (instr, noop.clone())
                        }
                    })
                    .collect();

                let new_instrs = new_instrs.into_iter().map(|x| Some((x, None)));

                let len_before = program.len();
                program.splice(pc..pc + n_acc, new_instrs);
                assert_eq!(program.len(), len_before);

                let is_valid_column = autoprecompile
                    .machine()
                    .main_columns()
                    .find(|c| &*c.name == "is_valid")
                    .unwrap();

                let (machine, subs) = autoprecompile.into_parts();

                PowdrPrecompile::new(
                    format!("PowdrAutoprecompile_{apc_opcode}"),
                    PowdrOpcode {
                        class_offset: apc_opcode,
                    },
                    machine,
                    acc.into_iter()
                        .zip_eq(subs)
                        .map(|(instruction, subs)| OriginalInstruction::new(instruction, subs))
                        .collect(),
                    is_valid_column,
                )
            },
        )
        .collect();

    CompiledProgram {
        exe,
        vm_config: SpecializedConfig::new(original_config, extensions, config.implementation),
    }
}

#[derive(Debug, Clone, Serialize, Deserialize)]
pub struct BasicBlock<F> {
    pub start_idx: usize,
    pub statements: Vec<Instruction<F>>,
}

impl<F: PrimeField32> BasicBlock<F> {
    fn pretty_print(&self, instr_formatter: impl Fn(&Instruction<F>) -> String) -> String {
        format!("BasicBlock(start_idx: {}, statements: [\n", self.start_idx)
            + &self
                .statements
                .iter()
                .enumerate()
                .map(|(i, instr)| format!("   instr {i:>3}:   {}", instr_formatter(instr)))
                .collect::<Vec<_>>()
                .join("\n")
            + "\n])"
    }
}

pub fn collect_basic_blocks<F: PrimeField32>(
    program: &Program<F>,
    labels: &BTreeSet<u32>,
    opcode_allowlist: &BTreeSet<usize>,
    branch_opcodes: &BTreeSet<usize>,
) -> Vec<BasicBlock<F>> {
    let mut blocks = Vec::new();
    let mut curr_block = BasicBlock {
        start_idx: 0,
        statements: Vec::new(),
    };
    for (i, instr) in program.instructions_and_debug_infos.iter().enumerate() {
        let instr = instr.as_ref().unwrap().0.clone();
        let adjusted_pc = OPENVM_INIT_PC + (i as u32) * 4;
        let is_target = labels.contains(&adjusted_pc);
        let is_branch = branch_opcodes.contains(&instr.opcode.as_usize());

        // If this opcode cannot be in an apc, we make sure it's alone in a BB.
        if !opcode_allowlist.contains(&instr.opcode.as_usize()) {
            // If not empty, push the current block.
            if !curr_block.statements.is_empty() {
                blocks.push(curr_block);
            }
            // Push the instruction itself
            blocks.push(BasicBlock {
                start_idx: i,
                statements: vec![instr.clone()],
            });
            // Skip the instrucion and start a new block from the next instruction.
            curr_block = BasicBlock {
                start_idx: i + 1,
                statements: Vec::new(),
            };
        } else {
            // If the instruction is a target, we need to close the previous block
            // as is if not empty and start a new block from this instruction.
            if is_target {
                if !curr_block.statements.is_empty() {
                    blocks.push(curr_block);
                }
                curr_block = BasicBlock {
                    start_idx: i,
                    statements: Vec::new(),
                };
            }
            curr_block.statements.push(instr.clone());
            // If the instruction is a branch, we need to close this block
            // with this instruction and start a new block from the next one.
            if is_branch {
                blocks.push(curr_block); // guaranteed to be non-empty because an instruction was just pushed
                curr_block = BasicBlock {
                    start_idx: i + 1,
                    statements: Vec::new(),
                };
            }
        }
    }

    if !curr_block.statements.is_empty() {
        blocks.push(curr_block);
    }

    blocks
}

/// Besides the base RISCV-V branching instructions, the bigint extension adds two more branching
/// instruction classes over BranchEqual and BranchLessThan.
/// Those instructions have the form <INSTR rs0 rs1 target_offset ...>, where target_offset is the
/// relative jump we're interested in.
/// This means that for a given program address A containing the instruction above,
/// we add A + target_offset as a target as well.
fn add_extra_targets<F: PrimeField32>(
    program: &Program<F>,
    mut labels: BTreeSet<u32>,
) -> BTreeSet<u32> {
    let branch_opcodes_bigint = branch_opcodes_bigint_set();
    let new_labels = program
        .instructions_and_debug_infos
        .iter()
        .enumerate()
        .filter_map(|(i, instr)| {
            let instr = instr.as_ref().unwrap().0.clone();
            let adjusted_pc = OPENVM_INIT_PC + (i as u32) * 4;
            let op = instr.opcode.as_usize();
            branch_opcodes_bigint
                .contains(&op)
                .then_some(adjusted_pc + instr.c.as_canonical_u32())
        });
    labels.extend(new_labels);

    labels
}

// Only used for PgoConfig::Instruction and PgoConfig::None,
// because PgoConfig::Cell caches all APCs in sorting stage.
fn create_apcs_for_all_blocks<P: IntoOpenVm>(
    blocks: Vec<BasicBlock<OpenVmField<P>>>,
    powdr_config: &PowdrConfig,
    airs: &OriginalAirs<P>,
    bus_map: &BusMap,
) -> Vec<BlockWithApc<P, OpenVmField<P>>> {
    let n_acc = powdr_config.autoprecompiles as usize;
    tracing::info!("Generating {n_acc} autoprecompiles in parallel");

    blocks
        .into_par_iter()
        .skip(powdr_config.skip_autoprecompiles as usize)
        .take(n_acc)
        .enumerate()
        .map(|(index, acc_block)| {
            tracing::debug!(
                "Accelerating block of length {} and start idx {}",
                acc_block.statements.len(),
                acc_block.start_idx
            );

            tracing::debug!(
                "Acc block: {}",
                acc_block.pretty_print(openvm_instruction_formatter)
            );

            let apc_opcode = POWDR_OPCODE + index;

            let apc = generate_autoprecompile(
                &acc_block,
                airs,
                apc_opcode,
                bus_map,
                powdr_config.degree_bound,
            )
            .unwrap();

            BlockWithApc {
                opcode: apc_opcode,
                block: acc_block,
                apc,
            }
        })
        .collect()
}

// OpenVM relevant bus ids:
// 0: execution bridge -> [pc, timestamp]
// 1: memory -> [address space, pointer, data, timestamp, 1]
// 2: pc lookup -> [...]
// 3: range tuple -> [col, bits]
// 5: bitwise xor ->
//    [a, b, 0, 0] byte range checks for a and b
//    [a, b, c, 1] c = xor(a, b)
fn generate_autoprecompile<P: IntoOpenVm>(
    block: &BasicBlock<OpenVmField<P>>,
    airs: &OriginalAirs<P>,
    apc_opcode: usize,
    bus_map: &BusMap,
    degree_bound: DegreeBound,
) -> Result<Apc<P>, Error> {
    tracing::debug!(
        "Generating autoprecompile for block at index {}",
        block.start_idx
    );
    let program = block
        .statements
        .iter()
        .map(|instr| SymbolicInstructionStatement {
            opcode: instr.opcode.as_usize(),
            args: [
                instr.a, instr.b, instr.c, instr.d, instr.e, instr.f, instr.g,
            ]
            .iter()
            .map(|f| P::from_openvm_field(*f))
            .collect(),
        })
        .collect();

    let vm_config = VmConfig {
        instruction_machine_handler: airs,
        bus_interaction_handler: OpenVmBusInteractionHandler::new(bus_map.clone()),
        bus_map: bus_map.clone(),
    };

    let apc = powdr_autoprecompiles::build(program, vm_config, degree_bound, apc_opcode as u32)?;

    // Check that substitution values are unique over all instructions
    assert!(apc.subs().iter().flatten().all_unique());

    tracing::debug!(
        "Done generating autoprecompile for block at index {}",
        block.start_idx
    );

    Ok(apc)
}

pub fn openvm_bus_interaction_to_powdr<F: PrimeField32, P: FieldElement>(
    interaction: &SymbolicInteraction<F>,
    columns: &[Arc<String>],
) -> Result<SymbolicBusInteraction<P>, UnsupportedOpenVmReferenceError> {
    let id = interaction.bus_index as u64;

    let mult = try_convert(symbolic_to_algebraic(&interaction.count, columns))?;
    let args = interaction
        .message
        .iter()
        .map(|e| try_convert(symbolic_to_algebraic(e, columns)))
        .collect::<Result<_, _>>()?;

    Ok(SymbolicBusInteraction { id, mult, args })
}

#[derive(Serialize, Deserialize)]
struct ApcCandidate<P, T> {
    block_with_apc: BlockWithApc<P, T>,
    execution_frequency: usize,
<<<<<<< HEAD
    width_before: usize,
    width_after: usize,
}

#[derive(Serialize, Deserialize)]
struct ApcCandidateJsonExport {
    // opcode
    opcode: usize,
    // execution_frequency
    execution_frequency: usize,
    // original instructions
    original_instructions: Vec<Instruction<OpenVmField<BabyBearField>>>,
    // total width before optimisation
    total_width_before: usize,
    // total width after optimisation
    total_width_after: usize,
    // path to the apc candidate file
    apc_candidate_file: String,
}

impl ApcCandidate<BabyBearField, OpenVmField<BabyBearField>> {
    /// Try to create an autoprecompile candidate from a block.
    #[allow(clippy::too_many_arguments)]
=======
    cells_saved_per_row: usize,
    width: usize, // only tag this field in Pgo::Cell, the only place it's needed
}

impl ApcCandidate<BabyBearField, OpenVmField<BabyBearField>> {
>>>>>>> 0598605c
    pub fn try_create(
        block: BasicBlock<OpenVmField<BabyBearField>>,
        airs: &OriginalAirs<BabyBearField>,
        opcode: usize,
        bus_map: &BusMap,
        degree_bound: DegreeBound,
        pgo_program_idx_count: &HashMap<u32, u32>,
    ) -> Option<Self> {
        let apc = generate_autoprecompile(&block, airs, opcode, bus_map, degree_bound).ok()?;

        let apc_metrics = get_air_metrics(Arc::new(PowdrAir::new(apc.machine().clone())));
<<<<<<< HEAD
        let width_after = apc_metrics.widths.total();

        let width_before: usize = block
=======
        let apc_cells_per_row = apc_metrics.widths.total();

        let orig_cells_per_row: usize = block
>>>>>>> 0598605c
            .statements
            .iter()
            .map(|instr| {
                airs.get_instruction_metrics(instr.opcode.as_usize())
                    .unwrap()
                    .widths
                    .total()
            })
            .sum();

<<<<<<< HEAD
=======
        let cells_saved_per_row = orig_cells_per_row - apc_cells_per_row;
>>>>>>> 0598605c
        let execution_frequency = *pgo_program_idx_count
            .get(&(block.start_idx as u32))
            .unwrap_or(&0) as usize;

        let candidate = Self {
            block_with_apc: BlockWithApc { opcode, block, apc },
            execution_frequency,
<<<<<<< HEAD
            width_before,
            width_after,
=======
            cells_saved_per_row,
            width: apc_cells_per_row,
>>>>>>> 0598605c
        };

        Some(candidate)
    }

    /// Save the candidate to disk.
<<<<<<< HEAD
    fn save_to_disk(
        &self,
        apc_candidates_dir_path: &Path,
        apc_candidates_json_file: Arc<Mutex<Vec<ApcCandidateJsonExport>>>,
    ) {
        let ser_path = apc_candidates_dir_path
            .join(format!("apc_candidate_{}", self.block_with_apc.opcode))
            .with_extension("cbor");
        apc_candidates_json_file
            .lock()
            .unwrap()
            .push(ApcCandidateJsonExport {
                opcode: self.block_with_apc.opcode,
                execution_frequency: self.execution_frequency,
                original_instructions: self.block_with_apc.block.statements.clone(),
                total_width_before: self.width_before,
                total_width_after: self.width_after,
                apc_candidate_file: ser_path.display().to_string(),
            });
        std::fs::create_dir_all(apc_candidates_dir_path)
            .expect("Failed to create directory for APC candidates");
        let file =
            std::fs::File::create(&ser_path).expect("Failed to create file for APC candidate");
=======
    fn save_to_disk(&self, apc_candidates_dir_path: &Path) {
        let path = apc_candidates_dir_path
            .join(format!("apc_candidate_{}", self.block_with_apc.opcode))
            .with_extension("cbor");
        std::fs::create_dir_all(apc_candidates_dir_path)
            .expect("Failed to create directory for APC candidates");
        let file = std::fs::File::create(&path).expect("Failed to create file for APC candidate");
>>>>>>> 0598605c
        serde_cbor::to_writer(file, &self).expect("Failed to write APC candidate to file");
    }
}

<<<<<<< HEAD
impl<P, T> ApcCandidate<P, T> {
    fn cells_saved_per_row(&self) -> usize {
        // The number of cells saved per row is the difference between the width before and after the APC.
        self.width_before - self.width_after
    }
}

impl<P, T> KnapsackItem for ApcCandidate<P, T> {
    fn cost(&self) -> usize {
        self.width_after
=======
impl<P, T> KnapsackItem for ApcCandidate<P, T> {
    fn cost(&self) -> usize {
        self.width
>>>>>>> 0598605c
    }

    fn value(&self) -> usize {
        // For an APC which is called once and saves 1 cell, this would be 1.
        let value = self
            .execution_frequency
<<<<<<< HEAD
            .checked_mul(self.cells_saved_per_row())
=======
            .checked_mul(self.cells_saved_per_row)
>>>>>>> 0598605c
            .unwrap();
        // We need `value()` to be much larger than `cost()` to avoid ties when ranking by `value() / cost()`
        // Therefore, we scale it up by a constant factor.
        value.checked_mul(1000).unwrap()
    }

    fn tie_breaker(&self) -> usize {
        self.block_with_apc.opcode
    }
}

// Note: This function can lead to OOM since it generates the apc for many blocks.
fn create_apcs_with_cell_pgo(
    mut blocks: Vec<BasicBlock<OpenVmField<BabyBearField>>>,
    pgo_program_idx_count: HashMap<u32, u32>,
    max_total_columns: Option<usize>,
    airs: &OriginalAirs<BabyBearField>,
    config: &PowdrConfig,
    original_config: &OriginalVmConfig,
    bus_map: &BusMap,
) -> Vec<BlockWithApc<BabyBearField, OpenVmField<BabyBearField>>> {
    // drop any block whose start index cannot be found in pc_idx_count,
    // because a basic block might not be executed at all.
    // Also only keep basic blocks with more than one original instruction.
    blocks.retain(|b| {
        pgo_program_idx_count.contains_key(&(b.start_idx as u32)) && b.statements.len() > 1
    });

    tracing::debug!(
        "Retained {} basic blocks after filtering by pc_idx_count",
        blocks.len()
    );

    // generate apc for all basic blocks and only cache the ones we eventually use
    // calculate number of trace cells saved per row for each basic block to sort them by descending cost
    let max_cache = (config.autoprecompiles + config.skip_autoprecompiles) as usize;
    tracing::info!(
        "Generating autoprecompiles for all ({}) basic blocks in parallel and caching costliest {}",
        blocks.len(),
        max_cache,
    );

    let max_total_apc_columns: Option<usize> = max_total_columns.map(|max_total_columns| {
        let total_non_apc_columns = original_config
            .chip_inventory_air_metrics()
            .values()
            .map(|m| m.total_width())
            .sum::<usize>();
        max_total_columns - total_non_apc_columns
    });

    let apc_candidates = Arc::new(Mutex::new(vec![]));

    // map–reduce over blocks into a single BinaryHeap<ApcCandidate<P>> capped at max_cache
    let res = fractional_knapsack(
        blocks.into_par_iter().enumerate().filter_map(|(i, block)| {
            ApcCandidate::try_create(
                block,
                airs,
        POWDR_OPCODE + i,
                bus_map,
                config.degree_bound,
                &pgo_program_idx_count,
            ).inspect(|candidate| {
                if let Some(apc_candidates_dir_path) = &config.apc_candidates_dir_path {
<<<<<<< HEAD
                    candidate.save_to_disk(apc_candidates_dir_path, apc_candidates.clone());
=======
                    candidate.save_to_disk(apc_candidates_dir_path);
>>>>>>> 0598605c
                }
            })
        }),
        max_cache,
        max_total_apc_columns,
    )
    .skip(config.skip_autoprecompiles as usize)
    .map(|c| {
        tracing::debug!(
            "Basic block start_idx: {}, cost adjusted value: {}, frequency: {}, cells_saved_per_row: {}",
            c.block_with_apc.block.start_idx,
            c.value() / c.cost(),
            c.execution_frequency,
            c.cells_saved_per_row(),
        );

        c.block_with_apc
    })
    .collect();

    // Write the APC candidates JSON to disk if the directory is specified.
    if let Some(apc_candidates_dir_path) = &config.apc_candidates_dir_path {
        let apc_candidates_json_file = apc_candidates.lock().unwrap();
        let json_path = apc_candidates_dir_path.join("apc_candidates.json");
        let file = std::fs::File::create(&json_path)
            .expect("Failed to create file for APC candidates JSON");
        serde_json::to_writer(BufWriter::new(file), &*apc_candidates_json_file)
            .expect("Failed to write APC candidates JSON to file");
    }

    res
}

fn create_apcs_with_instruction_pgo<P: IntoOpenVm>(
    mut blocks: Vec<BasicBlock<OpenVmField<P>>>,
    pgo_program_idx_count: HashMap<u32, u32>,
    airs: &OriginalAirs<P>,
    config: &PowdrConfig,
    bus_map: &BusMap,
) -> Vec<BlockWithApc<P, OpenVmField<P>>> {
    // drop any block whose start index cannot be found in pc_idx_count,
    // because a basic block might not be executed at all.
    // Also only keep basic blocks with more than one original instruction.
    blocks.retain(|b| {
        pgo_program_idx_count.contains_key(&(b.start_idx as u32)) && b.statements.len() > 1
    });

    tracing::debug!(
        "Retained {} basic blocks after filtering by pc_idx_count",
        blocks.len()
    );

    // cost = cells_saved_per_row
    blocks.sort_by(|a, b| {
        let a_cnt = pgo_program_idx_count[&(a.start_idx as u32)];
        let b_cnt = pgo_program_idx_count[&(b.start_idx as u32)];
        (b_cnt * (b.statements.len() as u32)).cmp(&(a_cnt * (a.statements.len() as u32)))
    });

    // Debug print blocks by descending cost
    for block in &blocks {
        let start_idx = block.start_idx;
        let frequency = pgo_program_idx_count[&(start_idx as u32)];
        let number_of_instructions = block.statements.len();
        let value = frequency * number_of_instructions as u32;

        tracing::debug!(
            "Basic block start_idx: {start_idx}, value: {value}, frequency: {frequency}, number_of_instructions: {number_of_instructions}",
        );
    }

    create_apcs_for_all_blocks(blocks, config, airs, bus_map)
}

fn create_apcs_with_no_pgo<P: IntoOpenVm>(
    mut blocks: Vec<BasicBlock<OpenVmField<P>>>,
    airs: &OriginalAirs<P>,
    config: &PowdrConfig,
    bus_map: &BusMap,
) -> Vec<BlockWithApc<P, OpenVmField<P>>> {
    // cost = number_of_original_instructions
    blocks.sort_by(|a, b| b.statements.len().cmp(&a.statements.len()));

    // Debug print blocks by descending cost
    for block in &blocks {
        let start_idx = block.start_idx;
        tracing::debug!(
            "Basic block start_idx: {}, number_of_instructions: {}",
            start_idx,
            block.statements.len(),
        );
    }

    create_apcs_for_all_blocks(blocks, config, airs, bus_map)
}<|MERGE_RESOLUTION|>--- conflicted
+++ resolved
@@ -1,13 +1,8 @@
 use std::collections::{BTreeSet, HashMap};
 
-<<<<<<< HEAD
 use std::io::BufWriter;
 use std::path::Path;
 use std::sync::{Arc, Mutex};
-=======
-use std::path::Path;
-use std::sync::Arc;
->>>>>>> 0598605c
 
 use crate::extraction_utils::{get_air_metrics, OriginalAirs, OriginalVmConfig};
 use crate::opcode::{branch_opcodes_bigint_set, branch_opcodes_set};
@@ -487,7 +482,6 @@
 struct ApcCandidate<P, T> {
     block_with_apc: BlockWithApc<P, T>,
     execution_frequency: usize,
-<<<<<<< HEAD
     width_before: usize,
     width_after: usize,
 }
@@ -511,13 +505,6 @@
 impl ApcCandidate<BabyBearField, OpenVmField<BabyBearField>> {
     /// Try to create an autoprecompile candidate from a block.
     #[allow(clippy::too_many_arguments)]
-=======
-    cells_saved_per_row: usize,
-    width: usize, // only tag this field in Pgo::Cell, the only place it's needed
-}
-
-impl ApcCandidate<BabyBearField, OpenVmField<BabyBearField>> {
->>>>>>> 0598605c
     pub fn try_create(
         block: BasicBlock<OpenVmField<BabyBearField>>,
         airs: &OriginalAirs<BabyBearField>,
@@ -529,15 +516,9 @@
         let apc = generate_autoprecompile(&block, airs, opcode, bus_map, degree_bound).ok()?;
 
         let apc_metrics = get_air_metrics(Arc::new(PowdrAir::new(apc.machine().clone())));
-<<<<<<< HEAD
         let width_after = apc_metrics.widths.total();
 
         let width_before: usize = block
-=======
-        let apc_cells_per_row = apc_metrics.widths.total();
-
-        let orig_cells_per_row: usize = block
->>>>>>> 0598605c
             .statements
             .iter()
             .map(|instr| {
@@ -548,10 +529,6 @@
             })
             .sum();
 
-<<<<<<< HEAD
-=======
-        let cells_saved_per_row = orig_cells_per_row - apc_cells_per_row;
->>>>>>> 0598605c
         let execution_frequency = *pgo_program_idx_count
             .get(&(block.start_idx as u32))
             .unwrap_or(&0) as usize;
@@ -559,20 +536,14 @@
         let candidate = Self {
             block_with_apc: BlockWithApc { opcode, block, apc },
             execution_frequency,
-<<<<<<< HEAD
             width_before,
             width_after,
-=======
-            cells_saved_per_row,
-            width: apc_cells_per_row,
->>>>>>> 0598605c
         };
 
         Some(candidate)
     }
 
     /// Save the candidate to disk.
-<<<<<<< HEAD
     fn save_to_disk(
         &self,
         apc_candidates_dir_path: &Path,
@@ -596,20 +567,10 @@
             .expect("Failed to create directory for APC candidates");
         let file =
             std::fs::File::create(&ser_path).expect("Failed to create file for APC candidate");
-=======
-    fn save_to_disk(&self, apc_candidates_dir_path: &Path) {
-        let path = apc_candidates_dir_path
-            .join(format!("apc_candidate_{}", self.block_with_apc.opcode))
-            .with_extension("cbor");
-        std::fs::create_dir_all(apc_candidates_dir_path)
-            .expect("Failed to create directory for APC candidates");
-        let file = std::fs::File::create(&path).expect("Failed to create file for APC candidate");
->>>>>>> 0598605c
         serde_cbor::to_writer(file, &self).expect("Failed to write APC candidate to file");
     }
 }
 
-<<<<<<< HEAD
 impl<P, T> ApcCandidate<P, T> {
     fn cells_saved_per_row(&self) -> usize {
         // The number of cells saved per row is the difference between the width before and after the APC.
@@ -620,22 +581,13 @@
 impl<P, T> KnapsackItem for ApcCandidate<P, T> {
     fn cost(&self) -> usize {
         self.width_after
-=======
-impl<P, T> KnapsackItem for ApcCandidate<P, T> {
-    fn cost(&self) -> usize {
-        self.width
->>>>>>> 0598605c
     }
 
     fn value(&self) -> usize {
         // For an APC which is called once and saves 1 cell, this would be 1.
         let value = self
             .execution_frequency
-<<<<<<< HEAD
             .checked_mul(self.cells_saved_per_row())
-=======
-            .checked_mul(self.cells_saved_per_row)
->>>>>>> 0598605c
             .unwrap();
         // We need `value()` to be much larger than `cost()` to avoid ties when ranking by `value() / cost()`
         // Therefore, we scale it up by a constant factor.
@@ -701,11 +653,7 @@
                 &pgo_program_idx_count,
             ).inspect(|candidate| {
                 if let Some(apc_candidates_dir_path) = &config.apc_candidates_dir_path {
-<<<<<<< HEAD
                     candidate.save_to_disk(apc_candidates_dir_path, apc_candidates.clone());
-=======
-                    candidate.save_to_disk(apc_candidates_dir_path);
->>>>>>> 0598605c
                 }
             })
         }),
