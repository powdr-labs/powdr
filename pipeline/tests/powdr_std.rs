use std::sync::Arc;

use powdr_number::{BabyBearField, BigInt, Bn254Field, GoldilocksField};

use powdr_pil_analyzer::evaluator::Value;
use powdr_pipeline::{
    test_runner::run_tests,
    test_util::{
        evaluate_function, evaluate_integer_function, gen_estark_proof, gen_halo2_proof,
        make_simple_prepared_pipeline, regular_test, regular_test_without_small_field,
        std_analyzed, test_halo2, test_pilcom, test_plonky3, BackendVariant,
    },
    Pipeline,
};
use test_log::test;

#[test]
#[ignore = "Too slow"]
fn poseidon_bn254_test() {
    let f = "std/poseidon_bn254_test.asm";
    let pipeline = make_simple_prepared_pipeline(f);
    test_halo2(pipeline.clone());

    // `test_halo2` only does a mock proof in the PR tests.
    // This makes sure we test the whole proof generation for one example
    // file even in the PR tests.
    gen_halo2_proof(pipeline.clone(), BackendVariant::Monolithic);
    gen_halo2_proof(pipeline, BackendVariant::Composite);
}

#[test]
fn poseidon_gl_test() {
    let f = "std/poseidon_gl_test.asm";
    test_pilcom(make_simple_prepared_pipeline(f));
    gen_estark_proof(make_simple_prepared_pipeline(f));
}

#[test]
#[ignore = "Too slow"]
fn poseidon_gl_memory_test() {
    let f = "std/poseidon_gl_memory_test.asm";
    let pipeline = make_simple_prepared_pipeline(f);
    test_pilcom(pipeline.clone());
    gen_estark_proof(pipeline);
}

#[test]
#[ignore = "Too slow"]
fn keccakf16_test() {
    let f = "std/keccakf16_test.asm";
    test_plonky3::<BabyBearField>(f, vec![]);
}

#[test]
#[ignore = "Too slow"]
fn poseidon_bb_test() {
    let f = "std/poseidon_bb_test.asm";
    test_plonky3::<BabyBearField>(f, vec![]);
}

#[test]
#[ignore = "Too slow"]
fn poseidon2_bb_test() {
    let f = "std/poseidon2_bb_test.asm";
    test_plonky3::<BabyBearField>(f, vec![]);
}

#[test]
#[ignore = "Too slow"]
fn split_bn254_test() {
    let f = "std/split_bn254_test.asm";
    test_halo2(make_simple_prepared_pipeline(f));
}

#[test]
#[ignore = "Too slow"]
fn split_gl_test() {
    let f = "std/split_gl_test.asm";
    test_pilcom(make_simple_prepared_pipeline(f));
    gen_estark_proof(make_simple_prepared_pipeline(f));
}

#[cfg(feature = "plonky3")]
#[test]
#[ignore = "Too slow"]
fn split_bb_test() {
    let f = "std/split_bb_test.asm";
    test_plonky3::<BabyBearField>(f, vec![]);
}

#[test]
#[ignore = "Too slow"]
fn add_sub_small_test() {
    let f = "std/add_sub_small_test.asm";
    test_plonky3::<BabyBearField>(f, vec![]);
}

#[test]
#[ignore = "Too slow"]
fn arith_small_test() {
    let f = "std/arith_small_test.asm";
    test_plonky3::<BabyBearField>(f, vec![]);
}

#[test]
#[ignore = "Too slow"]
fn arith_large_test() {
    let f = "std/arith_large_test.asm";
    let pipeline = make_simple_prepared_pipeline(f);
    test_pilcom(pipeline.clone());

    // Running gen_estark_proof(f, Default::default())
    // is too slow for the PR tests. This will only create a single
    // eStark proof instead of 3.
    #[cfg(feature = "estark-starky")]
    pipeline
        .with_backend(powdr_backend::BackendType::EStarkStarky, None)
        .compute_proof()
        .unwrap();

    test_halo2(make_simple_prepared_pipeline(f));
}

#[test]
#[ignore = "Too slow"]
fn memory_large_test() {
    let f = "std/memory_large_test.asm";
    regular_test_without_small_field(f, &[]);
}

#[test]
#[ignore = "Too slow"]
fn memory_large_with_bootloader_write_test() {
    let f = "std/memory_large_with_bootloader_write_test.asm";
    regular_test_without_small_field(f, &[]);
}

#[test]
#[ignore = "Too slow"]
fn memory_large_test_parallel_accesses() {
    let f = "std/memory_large_test_parallel_accesses.asm";
    regular_test_without_small_field(f, &[]);
}

#[test]
#[ignore = "Too slow"]
fn memory_small_test() {
    let f = "std/memory_small_test.asm";
    test_plonky3::<BabyBearField>(f, vec![]);
}

#[test]
fn permutation_via_challenges() {
    let f = "std/permutation_via_challenges.asm";
    test_halo2(make_simple_prepared_pipeline(f));
    test_plonky3::<GoldilocksField>(f, vec![]);
}

#[test]
fn permutation_via_challenges_ext() {
    let f = "std/permutation_via_challenges_ext.asm";
    test_halo2(make_simple_prepared_pipeline(f));
    test_plonky3::<GoldilocksField>(f, vec![]);
}

#[test]
fn lookup_via_challenges() {
    let f = "std/lookup_via_challenges.asm";
    test_halo2(make_simple_prepared_pipeline(f));
<<<<<<< HEAD

    // TODO: Plonky3 fails, not sure why...
    // test_plonky3_pipeline(make_simple_prepared_pipeline::<GoldilocksField>(f));

    // At least run witness generation on Goldilocks.
    make_simple_prepared_pipeline::<GoldilocksField>(f);
=======
    test_plonky3::<GoldilocksField>(f, vec![]);
}

#[test]
fn lookup_via_challenges_ext() {
    let f = "std/lookup_via_challenges_ext.asm";
    test_halo2(make_simple_prepared_pipeline(f));
    test_plonky3::<GoldilocksField>(f, vec![]);
>>>>>>> 97b0fd2e
}

#[test]
#[should_panic = "Failed to merge the first and last row of the VM 'Main Machine'"]
fn lookup_via_challenges_range_constraint() {
    // This test currently fails, because witness generation for the multiplicity column
    // does not yet work for range constraints, so the lookup constraints are not satisfied.
    let f = "std/lookup_via_challenges_range_constraint.asm";
    test_halo2(make_simple_prepared_pipeline(f));
    test_plonky3::<GoldilocksField>(f, vec![]);
}

#[test]
fn bus_permutation_via_challenges() {
    let f = "std/bus_permutation_via_challenges.asm";
    test_halo2(make_simple_prepared_pipeline(f));
}

#[test]
<<<<<<< HEAD
fn bus_permutation_via_challenges_ext_bn() {
    let f = "std/bus_permutation_via_challenges_ext.asm";
=======
fn bus_permutation_via_challenges_ext() {
    let f = "std/bus_permutation_via_challenges_ext.asm";
    test_halo2(make_simple_prepared_pipeline(f));
    test_plonky3::<GoldilocksField>(f, vec![]);
}

#[test]
fn test_multiplicities() {
    let f = "std/multiplicities.asm";
>>>>>>> 97b0fd2e
    test_halo2(make_simple_prepared_pipeline(f));

    // This test currently has a native lookup to aid witness generation,
    // which is not supported by the Plonky3 backend.
    // test_plonky3::<GoldilocksField>(f, vec![]);
}

#[test]
fn bus_lookup_via_challenges() {
    let f = "std/bus_lookup_via_challenges.asm";
    test_halo2(make_simple_prepared_pipeline(f));
}

#[test]
<<<<<<< HEAD
=======
fn bus_lookup_via_challenges_ext() {
    let f = "std/bus_lookup_via_challenges_ext.asm";
    test_halo2(make_simple_prepared_pipeline(f));
    test_plonky3::<GoldilocksField>(f, vec![]);
}

#[test]
>>>>>>> 97b0fd2e
fn write_once_memory_test() {
    let f = "std/write_once_memory_test.asm";
    regular_test(f, &[]);
}

#[test]
#[ignore = "Too slow"]
fn binary_large_test() {
    let f = "std/binary_large_test.asm";
    test_pilcom(make_simple_prepared_pipeline(f));
    test_halo2(make_simple_prepared_pipeline(f));
}

#[test]
#[ignore = "Too slow"]
fn binary_small_8_test() {
    let f = "std/binary_small_8_test.asm";
    test_plonky3::<BabyBearField>(f, vec![]);
}

#[test]
#[ignore = "Too slow"]
fn binary_small_test() {
    let f = "std/binary_small_test.asm";
    test_plonky3::<BabyBearField>(f, vec![]);
}

#[test]
#[ignore = "Too slow"]
fn shift_large_test() {
    let f = "std/shift_large_test.asm";
    test_pilcom(make_simple_prepared_pipeline(f));
    test_halo2(make_simple_prepared_pipeline(f));
}

#[test]
#[ignore = "Too slow"]
fn shift_small_test() {
    let f = "std/shift_small_test.asm";
    test_plonky3::<BabyBearField>(f, vec![]);
}

#[test]
#[ignore = "Too slow"]
fn rotate_large_test() {
    let f = "std/rotate_large_test.asm";
    test_pilcom(make_simple_prepared_pipeline(f));
    test_halo2(make_simple_prepared_pipeline(f));
}

#[test]
#[ignore = "Too slow"]
fn rotate_small_test() {
    let f = "std/rotate_small_test.asm";
    test_plonky3::<BabyBearField>(f, vec![]);
}

#[test]
fn ff_reduce_mod_7() {
    let test_inputs = vec![
        -22, -21, -20, -8, -7, -6, -2, -1, -0, -1, -2, -3, 4, 5, 6, 7, 8, 9, 13, 14, 15, 20, 21, 22,
    ];
    let analyzed = std_analyzed::<GoldilocksField>();
    for x in test_inputs {
        let x = BigInt::from(x);
        let modulus = BigInt::from(7);
        let result = evaluate_integer_function(
            &analyzed,
            "std::math::ff::reduce",
            vec![x.clone(), modulus.clone()],
        );
        assert!(BigInt::from(0) <= result && result < modulus);
        if x < result {
            assert_eq!((result - x) % modulus, 0.into());
        } else {
            assert_eq!((x - result) % modulus, 0.into());
        }
    }
}

#[test]
fn ff_inverse() {
    let test_inputs = vec![
        (1, 11),
        (1, 7),
        (2, 7),
        (3, 7),
        (4, 7),
        (5, 7),
        (6, 7),
        (2, 17),
        (3, 17),
        (9, 17),
        (15, 17),
        (16, 17),
    ];
    let analyzed = std_analyzed::<GoldilocksField>();
    for (x, modulus) in test_inputs {
        let x = BigInt::from(x);
        let modulus = BigInt::from(modulus);
        let result = evaluate_integer_function(
            &analyzed,
            "std::math::ff::inverse",
            vec![x.clone(), modulus.clone()],
        );
        assert_eq!((result * x) % modulus, 1.into());
    }
}

#[test]
fn ff_add_sub_mul_div() {
    let inputs = vec![
        (1, 0, 11),
        (1, 6, 7),
        (6, 6, 7),
        (0, 0, 17),
        (0, 16, 17),
        (16, 16, 17),
        (3, 8, 17),
        (16, 1, 17),
        (5, 9, 17),
        (3, 14, 17),
    ];
    let analyzed = std_analyzed::<GoldilocksField>();
    for (x, y, modulus) in inputs {
        let x = BigInt::from(x);
        let y = BigInt::from(y);
        let modulus = BigInt::from(modulus);
        let result = evaluate_integer_function(
            &analyzed,
            "std::math::ff::add",
            vec![x.clone(), y.clone(), modulus.clone()],
        );
        assert_eq!((x.clone() + y.clone()) % modulus.clone(), result);

        let result = evaluate_integer_function(
            &analyzed,
            "std::math::ff::sub",
            vec![x.clone(), y.clone(), modulus.clone()],
        );
        assert_eq!(
            (x.clone() - y.clone() + modulus.clone()) % modulus.clone(),
            result
        );

        let result = evaluate_integer_function(
            &analyzed,
            "std::math::ff::mul",
            vec![x.clone(), y.clone(), modulus.clone()],
        );
        assert_eq!((x.clone() * y.clone()) % modulus.clone(), result);

        if y != 0.into() {
            let result = evaluate_integer_function(
                &analyzed,
                "std::math::ff::div",
                vec![x.clone(), y.clone(), modulus.clone()],
            );
            assert_eq!(x, (result * y) % modulus);
        }
    }
}

#[test]
fn ff_inv_big() {
    let analyzed = std_analyzed::<GoldilocksField>();
    // modulus of the secp256k1 base field
    let modulus = BigInt::from_str_radix(
        "fffffffffffffffffffffffffffffffffffffffffffffffffffffffefffffc2f",
        16,
    )
    .unwrap();
    let x = modulus.clone() - BigInt::from(17);
    let result = evaluate_integer_function(
        &analyzed,
        "std::math::ff::inverse",
        vec![x.clone(), modulus.clone()],
    );
    assert_eq!((result * x) % modulus, 1.into());
}

#[test]
fn std_tests() {
    let count1 = run_tests(&std_analyzed::<GoldilocksField>(), true).unwrap();
    let count2 = run_tests(&std_analyzed::<Bn254Field>(), true).unwrap();
    let count3 = run_tests(&std_analyzed::<BabyBearField>(), true).unwrap();
    assert_eq!(count1, count2);
    assert_eq!(count2, count3);
    assert!(count1 >= 9);
}

#[test]
fn sort() {
    let test_inputs = vec![
        vec![],
        vec![1],
        vec![0, 0],
        vec![1, 2],
        vec![2, 1],
        vec![3, 2, 1],
        vec![0, 0, -1],
        vec![0, 0, -1, 0, 0, -1, -1, 2],
        vec![8, 0, 9, 20, 23, 88, 14, -9],
    ];
    let code =
        "let test_sort: int[] -> int[] = |x| std::array::sort(x, |a, b| a < b); machine Main { }"
            .to_string();
    let mut pipeline = Pipeline::<GoldilocksField>::default().from_asm_string(code, None);
    let analyzed = pipeline.compute_analyzed_pil().unwrap().clone();
    for input in test_inputs {
        let mut input_sorted = input.clone();
        input_sorted.sort();
        let result = evaluate_function(
            &analyzed,
            "test_sort",
            vec![Arc::new(Value::Array(
                input
                    .into_iter()
                    .map(|x| Arc::new(Value::Integer(x.into())))
                    .collect(),
            ))],
        );
        let Value::Array(result) = result else {
            panic!("Expected array")
        };
        let result: Vec<i32> = result
            .into_iter()
            .map(|x| match x.as_ref() {
                Value::Integer(x) => x.try_into().unwrap(),
                _ => panic!("Expected integer"),
            })
            .collect::<Vec<_>>();
        assert_eq!(input_sorted, result);
    }
}

mod reparse {

    use powdr_pipeline::test_util::run_reparse_test_with_blacklist;
    use test_log::test;

    /// For convenience, all re-parsing tests run with the Goldilocks field,
    /// but these tests panic if the field is too small. This is *probably*
    /// fine, because all of these tests have a similar variant that does
    /// run on Goldilocks.
    const BLACKLIST: [&str; 4] = [
        "std/bus_permutation_via_challenges.asm",
        "std/poseidon_bn254_test.asm",
        "std/split_bn254_test.asm",
        "std/bus_lookup_via_challenges.asm",
    ];

    fn run_reparse_test(file: &str) {
        run_reparse_test_with_blacklist(file, &BLACKLIST);
    }
    include!(concat!(env!("OUT_DIR"), "/std_reparse_tests.rs"));
}<|MERGE_RESOLUTION|>--- conflicted
+++ resolved
@@ -167,23 +167,7 @@
 fn lookup_via_challenges() {
     let f = "std/lookup_via_challenges.asm";
     test_halo2(make_simple_prepared_pipeline(f));
-<<<<<<< HEAD
-
-    // TODO: Plonky3 fails, not sure why...
-    // test_plonky3_pipeline(make_simple_prepared_pipeline::<GoldilocksField>(f));
-
-    // At least run witness generation on Goldilocks.
-    make_simple_prepared_pipeline::<GoldilocksField>(f);
-=======
     test_plonky3::<GoldilocksField>(f, vec![]);
-}
-
-#[test]
-fn lookup_via_challenges_ext() {
-    let f = "std/lookup_via_challenges_ext.asm";
-    test_halo2(make_simple_prepared_pipeline(f));
-    test_plonky3::<GoldilocksField>(f, vec![]);
->>>>>>> 97b0fd2e
 }
 
 #[test]
@@ -203,44 +187,18 @@
 }
 
 #[test]
-<<<<<<< HEAD
 fn bus_permutation_via_challenges_ext_bn() {
     let f = "std/bus_permutation_via_challenges_ext.asm";
-=======
-fn bus_permutation_via_challenges_ext() {
-    let f = "std/bus_permutation_via_challenges_ext.asm";
-    test_halo2(make_simple_prepared_pipeline(f));
-    test_plonky3::<GoldilocksField>(f, vec![]);
-}
-
-#[test]
-fn test_multiplicities() {
-    let f = "std/multiplicities.asm";
->>>>>>> 97b0fd2e
-    test_halo2(make_simple_prepared_pipeline(f));
-
-    // This test currently has a native lookup to aid witness generation,
-    // which is not supported by the Plonky3 backend.
-    // test_plonky3::<GoldilocksField>(f, vec![]);
-}
-
-#[test]
-fn bus_lookup_via_challenges() {
+    test_halo2(make_simple_prepared_pipeline(f));
+}
+
+#[test]
+fn bus_lookup_via_challenges_bn() {
     let f = "std/bus_lookup_via_challenges.asm";
     test_halo2(make_simple_prepared_pipeline(f));
 }
 
 #[test]
-<<<<<<< HEAD
-=======
-fn bus_lookup_via_challenges_ext() {
-    let f = "std/bus_lookup_via_challenges_ext.asm";
-    test_halo2(make_simple_prepared_pipeline(f));
-    test_plonky3::<GoldilocksField>(f, vec![]);
-}
-
-#[test]
->>>>>>> 97b0fd2e
 fn write_once_memory_test() {
     let f = "std/write_once_memory_test.asm";
     regular_test(f, &[]);
