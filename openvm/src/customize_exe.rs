--- conflicted
+++ resolved
@@ -61,18 +61,13 @@
     labels: &BTreeSet<u32>,
     airs: &BTreeMap<usize, SymbolicMachine<P>>,
     config: PowdrConfig,
-<<<<<<< HEAD
     pgo_config: PgoConfig,
-) -> (VmExe<F>, PowdrExtension<F>) {
+) -> (VmExe<OpenVmField<P>>, PowdrExtension<P>) {
     // If we use PgoConfig::Cell, which creates APC for all eligible basic blocks,
     // `apc_cache` will be populated to be used later when we select which basic blocks to accelerate.
     // Otherwise, `apc_cache` will remain empty, and we will generate APC on the fly when we select which basic blocks to accelerate.
     let mut apc_cache = HashMap::new();
 
-=======
-    pc_idx_count: Option<HashMap<u32, u32>>,
-) -> (VmExe<OpenVmField<P>>, PowdrExtension<P>) {
->>>>>>> 0a0ae081
     // The following opcodes shall never be accelerated and therefore always put in its own basic block.
     // Currently this contains OpenVm opcodes: Rv32HintStoreOpcode::HINT_STOREW (0x260) and Rv32HintStoreOpcode::HINT_BUFFER (0x261)
     // which are the only two opcodes from the Rv32HintStore, the air responsible for reading host states via stdin.
@@ -261,18 +256,6 @@
         program.splice(pc..pc + n_acc, new_instrs);
         assert_eq!(program.len(), len_before);
 
-<<<<<<< HEAD
-=======
-        let (autoprecompile, subs) = generate_autoprecompile(
-            acc_block,
-            airs,
-            apc_opcode,
-            config.bus_map.clone(),
-            config.degree_bound,
-            &branch_opcodes_set,
-        );
-
->>>>>>> 0a0ae081
         let is_valid_column = autoprecompile
             .unique_columns()
             .find(|c| c.name == "is_valid")
@@ -586,69 +569,6 @@
         .collect();
 
     SymbolicBusInteraction { id, mult, args }
-<<<<<<< HEAD
-}
-
-// Transpose an algebraic expression from the powdr field to openvm field
-fn transpose_algebraic_expression<F: PrimeField32, P: FieldElement>(
-    expr: AlgebraicExpression<P>,
-) -> AlgebraicExpression<F> {
-    match expr {
-        AlgebraicExpression::Number(n) => AlgebraicExpression::Number(to_ovm_field(n)),
-        AlgebraicExpression::Reference(reference) => AlgebraicExpression::Reference(reference),
-        AlgebraicExpression::PublicReference(reference) => {
-            AlgebraicExpression::PublicReference(reference)
-        }
-        AlgebraicExpression::Challenge(challenge) => AlgebraicExpression::Challenge(challenge),
-        AlgebraicExpression::BinaryOperation(algebraic_binary_operation) => {
-            let left = transpose_algebraic_expression(*algebraic_binary_operation.left);
-            let right = transpose_algebraic_expression(*algebraic_binary_operation.right);
-            AlgebraicExpression::BinaryOperation(powdr_ast::analyzed::AlgebraicBinaryOperation {
-                left: Box::new(left),
-                right: Box::new(right),
-                op: algebraic_binary_operation.op,
-            })
-        }
-        AlgebraicExpression::UnaryOperation(algebraic_unary_operation) => {
-            AlgebraicExpression::UnaryOperation(powdr_ast::analyzed::AlgebraicUnaryOperation {
-                op: algebraic_unary_operation.op,
-                expr: Box::new(transpose_algebraic_expression(
-                    *algebraic_unary_operation.expr,
-                )),
-            })
-        }
-    }
-}
-
-// Transpose a symbolic machine from the powdr field to openvm field
-fn transpose_symbolic_machine<F: PrimeField32, P: FieldElement>(
-    machine: SymbolicMachine<P>,
-) -> SymbolicMachine<F> {
-    let constraints = machine
-        .constraints
-        .into_iter()
-        .map(|constraint| SymbolicConstraint {
-            expr: transpose_algebraic_expression(constraint.expr),
-        })
-        .collect();
-    let bus_interactions = machine
-        .bus_interactions
-        .into_iter()
-        .map(|interaction| SymbolicBusInteraction {
-            id: interaction.id,
-            mult: transpose_algebraic_expression(interaction.mult.clone()),
-            args: interaction
-                .args
-                .iter()
-                .map(|arg| transpose_algebraic_expression(arg.clone()))
-                .collect(),
-        })
-        .collect();
-
-    SymbolicMachine {
-        constraints,
-        bus_interactions,
-    }
 }
 
 fn sort_blocks_by_pgo_cell_cost<F: PrimeField32, P: FieldElement>(
@@ -803,6 +723,4 @@
             block.statements.len(),
         );
     }
-=======
->>>>>>> 0a0ae081
 }