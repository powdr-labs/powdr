--- conflicted
+++ resolved
@@ -119,11 +119,7 @@
 #[derive(Serialize, Deserialize, Clone)]
 pub struct SpecializedConfig {
     pub sdk_config: OriginalVmConfig,
-<<<<<<< HEAD
-    powdr: PowdrExtension<BabyBear>,
-=======
-    pub powdr: PowdrExtension<BabyBearField>,
->>>>>>> f6a2e57b
+    pub powdr: PowdrExtension<BabyBear>,
 }
 
 // For generation of the init file, we delegate to the underlying SdkVmConfig.
@@ -443,13 +439,9 @@
 #[cfg(test)]
 impl CompiledProgram {
     // Return a tuple of (powdr AirMetrics, non-powdr AirMetrics)
-<<<<<<< HEAD
-    fn air_metrics(&self) -> (Vec<AirMetrics>, Vec<AirMetrics>) {
+    fn air_metrics(&self) -> (Vec<(AirMetrics, Option<AirWidthsDiff>)>, Vec<AirMetrics>) {
         use openvm_stark_backend::Chip;
 
-=======
-    fn air_metrics(&self) -> (Vec<(AirMetrics, Option<AirWidthsDiff>)>, Vec<AirMetrics>) {
->>>>>>> f6a2e57b
         use crate::extraction_utils::get_air_metrics;
 
         let inventory = self.vm_config.create_chip_complex().unwrap().inventory;
