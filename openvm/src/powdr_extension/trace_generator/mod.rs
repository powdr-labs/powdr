#[cfg(feature = "cuda")]
use std::collections::BTreeMap;
use std::{collections::HashMap, sync::Arc};

use itertools::Itertools;
use openvm_circuit::{arch::AirInventory, utils::next_power_of_two_or_zero};
use openvm_stark_backend::{p3_field::FieldAlgebra, p3_matrix::dense::RowMajorMatrix};
use openvm_stark_sdk::p3_baby_bear::BabyBear;
use powdr_autoprecompiles::{trace_handler::TraceTrait, Apc};
use powdr_constraint_solver::constraint_system::ComputationMethod;

use crate::{
    extraction_utils::{OriginalAirs, OriginalVmConfig},
    powdr_extension::{
        executor::OriginalArenas,
        trace_generator::inventory::{create_dummy_airs, create_dummy_chip_complex},
    },
    BabyBearSC, Instr,
};
use openvm_stark_backend::p3_field::PrimeField32;

#[cfg(feature = "cuda")]
use crate::bus_map::DEFAULT_TUPLE_RANGE_CHECKER;
#[cfg(feature = "cuda")]
use crate::cuda_abi::{self, DevArgSpan, DevInteraction, OpCode, OriginalAir, Subst};
#[cfg(feature = "cuda")]
use crate::DeviceMatrix;
#[cfg(feature = "cuda")]
use openvm_cuda_common::copy::MemCopyH2D;
#[cfg(feature = "cuda")]
use openvm_cuda_common::d_buffer::DeviceBuffer;
#[cfg(not(feature = "cuda"))]
use openvm_stark_backend::p3_field::Field;
#[cfg(feature = "cuda")]
use openvm_stark_backend::prover::hal::MatrixDimensions;
#[cfg(feature = "cuda")]
use powdr_autoprecompiles::{expression::AlgebraicExpression, SymbolicBusInteraction};
#[cfg(feature = "cuda")]
use powdr_expression::{AlgebraicBinaryOperator, AlgebraicUnaryOperator};

#[cfg(feature = "cuda")]
const GPU_STACK_CAP: usize = 16; // This should match `stack[16]` in `apc_apply_bus.cu`.

/// The inventory of the PowdrExecutor, which contains the executors for each opcode.
mod inventory;
/// The shared periphery chips used by the PowdrTraceGenerator
mod periphery;

pub use periphery::PowdrPeripheryInstances;

/// A wrapper around a DenseMatrix to implement `TraceTrait` which is required for `generate_trace`.
pub struct SharedCpuTrace<F> {
    pub matrix: Arc<RowMajorMatrix<F>>,
}

impl<F: Send + Sync> TraceTrait<F> for SharedCpuTrace<F> {
    type Values = Vec<F>;

    fn width(&self) -> usize {
        self.matrix.width
    }

    fn values(&self) -> &Self::Values {
        &self.matrix.values
    }
}

impl<F> From<Arc<RowMajorMatrix<F>>> for SharedCpuTrace<F> {
    fn from(matrix: Arc<RowMajorMatrix<F>>) -> Self {
        Self { matrix }
    }
}

/// A wrapper around a DeviceMatrix to implement `TraceTrait` which is required for `generate_trace`.
#[cfg(feature = "cuda")]
pub struct SharedGpuTrace<F> {
    pub matrix: DeviceMatrix<F>,
}

#[cfg(feature = "cuda")]
impl<F: Send + Sync> TraceTrait<F> for SharedGpuTrace<F> {
    type Values = DeviceBuffer<F>;

    fn width(&self) -> usize {
        self.matrix.width()
    }

    fn values(&self) -> &Self::Values {
        &self.matrix.buffer()
    }
}

#[cfg(feature = "cuda")]
impl<F> From<DeviceMatrix<F>> for SharedGpuTrace<F> {
    fn from(matrix: DeviceMatrix<F>) -> Self {
        Self { matrix }
    }
}

#[cfg(feature = "cuda")]
pub type Trace<F> = DeviceMatrix<F>;
#[cfg(not(feature = "cuda"))]
pub type Trace<F> = Arc<RowMajorMatrix<F>>;

#[cfg(feature = "cuda")]
pub type SharedTrace<F> = SharedGpuTrace<F>;
#[cfg(not(feature = "cuda"))]
pub type SharedTrace<F> = SharedCpuTrace<F>;

pub struct PowdrTraceGenerator {
    pub apc: Arc<Apc<BabyBear, Instr<BabyBear>>>,
    pub original_airs: OriginalAirs<BabyBear>,
    pub config: OriginalVmConfig,
    pub periphery: PowdrPeripheryInstances,
}

impl PowdrTraceGenerator {
    pub fn new(
        apc: Arc<Apc<BabyBear, Instr<BabyBear>>>,
        original_airs: OriginalAirs<BabyBear>,
        config: OriginalVmConfig,
        periphery: PowdrPeripheryInstances,
    ) -> Self {
        Self {
            apc,
            original_airs,
            config,
            periphery,
        }
    }

    #[cfg(not(feature = "cuda"))]
    pub fn generate_witness(&self, mut original_arenas: OriginalArenas) -> SharedTrace<BabyBear> {
        use powdr_autoprecompiles::trace_handler::{generate_trace, TraceData};

        let num_apc_calls = original_arenas.number_of_calls();
        if num_apc_calls == 0 {
            // If the APC isn't called, early return with an empty trace.
            let width = self.apc.machine().main_columns().count();
            return SharedTrace {
                matrix: Arc::new(RowMajorMatrix::new(vec![], width)),
            };
        }

        let chip_inventory = {
            let airs: AirInventory<BabyBearSC> =
                create_dummy_airs(&self.config.sdk_config.sdk, self.periphery.dummy.clone())
                    .expect("Failed to create dummy airs");

            create_dummy_chip_complex(
                &self.config.sdk_config.sdk,
                airs,
                self.periphery.dummy.clone(),
            )
            .expect("Failed to create chip complex")
            .inventory
        };

        let arenas = original_arenas.arenas_mut();

        let dummy_trace_by_air_name: HashMap<String, SharedCpuTrace<BabyBear>> = chip_inventory
            .chips()
            .iter()
            .enumerate()
            .rev()
            .filter_map(|(insertion_idx, chip)| {
                let air_name = chip_inventory.airs().ext_airs()[insertion_idx].name();

                let record_arena = {
                    match arenas.remove(&air_name) {
                        Some(ra) => ra,
                        None => return None, // skip this iteration, because we only have record arena for chips that are used
                    }
                };

                let shared_trace = chip.generate_proving_ctx(record_arena).common_main.unwrap();

                Some((air_name, SharedCpuTrace::from(shared_trace)))
            })
            .collect();

        let TraceData {
            dummy_values,
            dummy_trace_index_to_apc_index_by_instruction,
            apc_poly_id_to_index,
            columns_to_compute,
        } = generate_trace(
            &dummy_trace_by_air_name,
            &self.original_airs,
            num_apc_calls,
            &self.apc,
        );

        // allocate for apc trace
        let width = apc_poly_id_to_index.len();
        let height = next_power_of_two_or_zero(num_apc_calls);
        let mut values = <BabyBear as FieldAlgebra>::zero_vec(height * width);

        // go through the final table and fill in the values
        values
            // a record is `width` values
            // TODO: optimize by parallelizing on chunks of rows, currently fails because `dyn AnyChip<MatrixRecordArena<Val<SC>>>` is not `Send`
            .chunks_mut(width)
            .zip(dummy_values)
            .for_each(|(row_slice, dummy_values)| {
                // map the dummy rows to the autoprecompile row

                use powdr_autoprecompiles::expression::MappingRowEvaluator;
                for (dummy_row, dummy_trace_index_to_apc_index) in dummy_values
                    .iter()
                    .map(|r| &r.data[r.start..r.start + r.length])
                    .zip_eq(&dummy_trace_index_to_apc_index_by_instruction)
                {
                    for (dummy_trace_index, apc_index) in dummy_trace_index_to_apc_index {
                        row_slice[*apc_index] = dummy_row[*dummy_trace_index];
                    }
                }

                // Fill in the columns we have to compute from other columns
                // (these are either new columns or for example the "is_valid" column).
                for (column, computation_method) in columns_to_compute {
                    let col_index = apc_poly_id_to_index[&column.id];
                    row_slice[col_index] = match computation_method {
                        ComputationMethod::Constant(c) => *c,
                        ComputationMethod::InverseOrZero(expr) => {
                            use powdr_number::ExpressionConvertible;

                            let expr_val = expr.to_expression(&|n| *n, &|column_ref| {
                                row_slice[apc_poly_id_to_index[&column_ref.id]]
                            });
                            if expr_val.is_zero() {
                                BabyBear::ZERO
                            } else {
                                expr_val.inverse()
                            }
                        }
                    };
                }

                let evaluator = MappingRowEvaluator::new(row_slice, &apc_poly_id_to_index);

                // replay the side effects of this row on the main periphery
                self.apc
                    .machine()
                    .bus_interactions
                    .iter()
                    .for_each(|interaction| {
                        use powdr_autoprecompiles::expression::{
                            AlgebraicEvaluator, ConcreteBusInteraction,
                        };

                        let ConcreteBusInteraction { id, mult, args } =
                            evaluator.eval_bus_interaction(interaction);
                        self.periphery.real.apply(
                            id as u16,
                            mult.as_canonical_u32(),
                            args.map(|arg| arg.as_canonical_u32()),
                        );
                    });
            });

        SharedTrace {
            matrix: Arc::new(RowMajorMatrix::new(values, width)),
        }
    }

    #[cfg(feature = "cuda")]
    /// Generates the witness for the autoprecompile. The result will be a matrix of
    /// size `next_power_of_two(number_of_calls) * width`, where `width` is the number of
    /// nodes in the APC circuit.
    pub fn generate_witness(&self, mut original_arenas: OriginalArenas) -> SharedTrace<BabyBear> {
        use std::collections::BTreeMap;

        let num_apc_calls = original_arenas.number_of_calls();

        if num_apc_calls == 0 {
            // If the APC isn't called, early return with an empty trace.
            let width = self.apc.machine().main_columns().count();
            return SharedTrace {
                matrix: DeviceMatrix::new(Arc::new(vec![].to_device().unwrap()), 0, width),
            };
        }

        let chip_inventory = {
            let airs: AirInventory<BabyBearSC> =
                create_dummy_airs(&self.config.sdk_config.sdk, self.periphery.dummy.clone())
                    .expect("Failed to create dummy airs");

            create_dummy_chip_complex(
                &self.config.sdk_config.sdk,
                airs,
                self.periphery.dummy.clone(),
            )
            .expect("Failed to create chip complex")
            .inventory
        };

        let arenas = original_arenas.arenas_mut();

        let dummy_trace_by_air_name: HashMap<String, SharedTrace<BabyBear>> = chip_inventory
            .chips()
            .iter()
            .enumerate()
            .rev()
            .filter_map(|(insertion_idx, chip)| {
                let air_name = chip_inventory.airs().ext_airs()[insertion_idx].name();

                let record_arena = {
                    match arenas.remove(&air_name) {
                        Some(ra) => ra,
                        None => return None, // skip this iteration, because we only have record arena for chips that are used
                    }
                };

                let shared_trace = chip.generate_proving_ctx(record_arena).common_main.unwrap();

                Some((air_name, SharedTrace::from(shared_trace)))
            })
            .collect();

        // Map from apc poly id to its index in the final apc trace
        let apc_poly_id_to_index: BTreeMap<u64, usize> = self
            .apc
            .machine
            .main_columns()
            .enumerate()
            .map(|(index, c)| (c.id, index))
            .collect();

        // allocate for apc trace
        let width = apc_poly_id_to_index.len();
        let height = next_power_of_two_or_zero(num_apc_calls);

        // Create a host-side buffer to prefill the output, column major, zero-initialized
        // TODO: do this on GPU instead, to avoid large host<->device copies
        let mut h_output = vec![BabyBear::ZERO; height * width];

        // Prefill `is_valid` column to 1 for the number of calls
        for (column_idx, computation_method) in &self.apc.machine.derived_columns {
            let col_index = apc_poly_id_to_index[&column_idx.id];
            match computation_method {
                ComputationMethod::Constant(c) => {
                    for row in 0..num_apc_calls {
                        h_output[row + col_index * height] = *c;
                    }
                }
                ComputationMethod::InverseOrZero(_) => {
                    unimplemented!("Cannot prefill inverse_or_zero without full row data")
                }
            }
        }

        let d_output = h_output.to_device().unwrap();

        let mut output = DeviceMatrix::<BabyBear>::new(Arc::new(d_output), height, width);

        // Prepare `OriginalAir` and `Subst` arrays
        let (airs, substitutions) = {
            self.apc
                // go through original instructions
                .instructions()
                .iter()
                // along with their substitutions
                .zip_eq(self.apc.subs())
                // map to `(air_name, substitutions)`
                .map(|(instr, subs)| (&self.original_airs.opcode_to_air[&instr.0.opcode], subs))
                // group by air name. This results in `HashMap<air_name, Vec<subs>>` where the length of the vector is the number of rows which are created in this air, per apc call
                .into_group_map()
                // go through each air and its substitutions
                .iter()
                .fold(
                    (Vec::new(), Vec::new()),
                    |(mut airs, mut substitutions), (air_name, subs_by_row)| {
                        // Find the substitutions that map to an apc column
                        let filtered_substitutions: Vec<Subst> = subs_by_row
                            .iter()
                            // enumerate over them to get the row index inside the air block
                            .enumerate()
                            .flat_map(|(row, subs)| {
                                // for each substitution, map to `Subst` struct if it exists in apc
                                subs.iter()
                                    .enumerate()
                                    .filter_map(|(dummy_index, poly_id)| {
                                        // Check if this dummy column is present in the final apc row
                                        apc_poly_id_to_index
                                            .get(poly_id)
                                            // If it is, map the dummy index to the apc index
                                            .map(|apc_index| Subst {
                                                col: dummy_index as i32,
                                                row: row as i32,
                                                apc_col: *apc_index as i32,
                                            })
                                    })
                                    .collect_vec()
                            })
                            // sort by column so that reads to the same column are coalesced, as the table is column major
                            .sorted_by(|left, right| left.col.cmp(&right.col))
                            .collect();

                        // get the device dummy trace for this air
                        let dummy_trace = &dummy_trace_by_air_name[*air_name];

                        airs.push(OriginalAir {
                            width: dummy_trace.matrix.width() as i32,
                            height: dummy_trace.matrix.height() as i32,
                            buffer: dummy_trace.matrix.buffer().as_ptr(),
                            row_block_size: subs_by_row.len() as i32,
                            substitutions_offset: substitutions.len() as i32,
                            substitutions_length: filtered_substitutions.len() as i32,
                        });

                        substitutions.extend(filtered_substitutions);

                        (airs, substitutions)
                    },
                )
        };

        // Send the airs and substitutions to device
        let airs = airs.to_device().unwrap();
        let substitutions = substitutions.to_device().unwrap();

        cuda_abi::apc_tracegen(&mut output, airs, substitutions, num_apc_calls).unwrap();

        // Encode bus interactions for GPU consumption
        let (bus_interactions, arg_spans, bytecode) = compile_bus_to_gpu(
            &self.apc.machine.bus_interactions,
            &apc_poly_id_to_index,
            height,
        );
        let bus_interactions = bus_interactions.to_device().unwrap();
        let arg_spans = arg_spans.to_device().unwrap();
        let bytecode = bytecode.to_device().unwrap();

        // Gather GPU inputs for periphery (bus ids, count device buffers)
        let periphery = &self.periphery.real;

        // Range checker
        let var_range_bus_id = periphery
            .range_checker
            .cpu_chip
            .as_ref()
            .unwrap()
            .bus()
            .index() as u32;
        let var_range_count = &periphery.range_checker.count;

        // Tuple checker
        let chip = periphery.tuple_range_checker.as_ref().unwrap();
        let tuple2_bus_id = DEFAULT_TUPLE_RANGE_CHECKER as u32;
        let tuple2_sizes = chip.sizes;
        let tuple2_count_u32 = chip.count.as_ref();

        // Bitwise lookup; NUM_BITS is fixed at 8 in CUDA
        let chip = periphery.bitwise_lookup_8.as_ref().unwrap();
        let bitwise_bus_id = chip.cpu_chip.as_ref().unwrap().bus().inner.index as u32;
        let bitwise_count_u32 = chip.count.as_ref();

        // Launch GPU apply-bus to update periphery histograms on device
        cuda_abi::apc_apply_bus(
            &output,
            bus_interactions,
            arg_spans,
            bytecode,
            var_range_bus_id,
            tuple2_bus_id,
            bitwise_bus_id,
            var_range_count,
            tuple2_count_u32,
            tuple2_sizes,
            bitwise_count_u32,
            num_apc_calls,
        )
        .unwrap();

        output.into()
    }
}

<<<<<<< HEAD
#[cfg(feature = "cuda")]
fn emit_expr_with_depth(
=======

/// Encodes an algebraic expression into GPU stack-machine bytecode.
///
/// Appends instructions to `bc` representing `expr` using the opcodes in `OpCode`.
/// References are encoded as `PushApc` with a column-major offset computed from
/// `id_to_apc_index` and `apc_height` (offset = apc_col_index * apc_height).
/// Constants are encoded as `PushConst` followed by the field element as `u32`.
/// Unary minus and binary operations map to `Neg`, `Add`, `Sub`, and `Mul`.
///
/// Note: This function does not track or enforce the evaluation stack depth,
/// which is done in device code.
fn emit_expr(
>>>>>>> b7fc0a1b
    bc: &mut Vec<u32>,
    expr: &AlgebraicExpression<BabyBear>,
    id_to_apc_index: &BTreeMap<u64, usize>,
    apc_height: usize,
) {
    match expr {
        AlgebraicExpression::Number(c) => {
            bc.push(OpCode::PushConst as u32);
            bc.push(c.as_canonical_u32());
        }
        AlgebraicExpression::Reference(r) => {
            let idx = (id_to_apc_index[&r.id] * apc_height) as u32;
            bc.push(OpCode::PushApc as u32);
            bc.push(idx);
        }
        AlgebraicExpression::UnaryOperation(u) => {
            emit_expr(bc, &u.expr, id_to_apc_index, apc_height);
            match u.op {
                AlgebraicUnaryOperator::Minus => bc.push(OpCode::Neg as u32),
            }
        }
        AlgebraicExpression::BinaryOperation(b) => {
            emit_expr(bc, &b.left, id_to_apc_index, apc_height);
            emit_expr(bc, &b.right, id_to_apc_index, apc_height);
            match b.op {
                AlgebraicBinaryOperator::Add => bc.push(OpCode::Add as u32),
                AlgebraicBinaryOperator::Sub => bc.push(OpCode::Sub as u32),
                AlgebraicBinaryOperator::Mul => bc.push(OpCode::Mul as u32),
            }
        }
    }
}

<<<<<<< HEAD
#[cfg(feature = "cuda")]
=======
fn emit_dev_arg_span(
    bc: &mut Vec<u32>,
    expr: &AlgebraicExpression<BabyBear>,
    id_to_apc_index: &BTreeMap<u64, usize>,
    apc_height: usize,
) -> DevArgSpan {
    let off = bc.len() as u32;
    emit_expr(bc, expr, id_to_apc_index, apc_height);
    let len = (bc.len() as u32) - off;
    DevArgSpan { off, len }
}

>>>>>>> b7fc0a1b
pub fn compile_bus_to_gpu(
    bus_interactions: &[SymbolicBusInteraction<BabyBear>],
    apc_poly_id_to_index: &BTreeMap<u64, usize>,
    apc_height: usize,
) -> (Vec<DevInteraction>, Vec<DevArgSpan>, Vec<u32>) {
    let mut interactions = Vec::with_capacity(bus_interactions.len());
    let mut arg_spans = Vec::new();
    let mut bytecode = Vec::new();

    for bus_interaction in bus_interactions {
        // multiplicity as first arg span
        let args_index_off = arg_spans.len() as u32;
        let mult_span = emit_dev_arg_span(
            &mut bytecode,
            &bus_interaction.mult,
            apc_poly_id_to_index,
            apc_height,
        );
        arg_spans.push(mult_span);

        // args
        for arg in &bus_interaction.args {
            let span = emit_dev_arg_span(&mut bytecode, arg, apc_poly_id_to_index, apc_height);
            arg_spans.push(span);
        }

        interactions.push(DevInteraction {
            bus_id: (bus_interaction.id as u32),
            num_args: bus_interaction.args.len() as u32,
            args_index_off,
        });
    }

    (interactions, arg_spans, bytecode)
}<|MERGE_RESOLUTION|>--- conflicted
+++ resolved
@@ -477,11 +477,6 @@
     }
 }
 
-<<<<<<< HEAD
-#[cfg(feature = "cuda")]
-fn emit_expr_with_depth(
-=======
-
 /// Encodes an algebraic expression into GPU stack-machine bytecode.
 ///
 /// Appends instructions to `bc` representing `expr` using the opcodes in `OpCode`.
@@ -492,8 +487,8 @@
 ///
 /// Note: This function does not track or enforce the evaluation stack depth,
 /// which is done in device code.
+#[cfg(feature = "cuda")]
 fn emit_expr(
->>>>>>> b7fc0a1b
     bc: &mut Vec<u32>,
     expr: &AlgebraicExpression<BabyBear>,
     id_to_apc_index: &BTreeMap<u64, usize>,
@@ -527,9 +522,7 @@
     }
 }
 
-<<<<<<< HEAD
-#[cfg(feature = "cuda")]
-=======
+#[cfg(feature = "cuda")]
 fn emit_dev_arg_span(
     bc: &mut Vec<u32>,
     expr: &AlgebraicExpression<BabyBear>,
@@ -542,7 +535,7 @@
     DevArgSpan { off, len }
 }
 
->>>>>>> b7fc0a1b
+#[cfg(feature = "cuda")]
 pub fn compile_bus_to_gpu(
     bus_interactions: &[SymbolicBusInteraction<BabyBear>],
     apc_poly_id_to_index: &BTreeMap<u64, usize>,
