Instructions:
  SLTU rd_ptr = 8, rs1_ptr = 5, rs2 = 1, rs2_as = 0

APC advantage:
<<<<<<< HEAD
  - Main columns: 37 -> 15 (2.47x reduction)
  - Bus interactions: 18 -> 10 (1.80x reduction)
  - Constraints: 28 -> 2 (14.00x reduction)

// Symbolic machine using 15 unique main columns
=======
  - Main columns: 37 -> 20 (1.85x reduction)
  - Bus interactions: 18 -> 11 (1.64x reduction)
  - Constraints: 28 -> 17 (1.65x reduction)

Symbolic machine using 20 unique main columns:
  from_state__timestamp_0
  reads_aux__0__base__prev_timestamp_0
  reads_aux__0__base__timestamp_lt_aux__lower_decomp__0_0
  writes_aux__base__prev_timestamp_0
  writes_aux__base__timestamp_lt_aux__lower_decomp__0_0
  writes_aux__prev_data__0_0
  writes_aux__prev_data__1_0
  writes_aux__prev_data__2_0
  writes_aux__prev_data__3_0
  b__0_0
  b__1_0
  b__2_0
  b__3_0
  cmp_result_0
  diff_marker__0_0
  diff_marker__1_0
  diff_marker__2_0
  diff_marker__3_0
  diff_val_0
  is_valid
>>>>>>> cfc7cf31

// Bus 0 (EXECUTION_BRIDGE):
mult=is_valid * -1, args=[0, from_state__timestamp_0]
mult=is_valid * 1, args=[4, from_state__timestamp_0 + 3]

// Bus 1 (MEMORY):
mult=is_valid * -1, args=[1, 5, b__0_0, b__1_0, b__2_0, b__3_0, reads_aux__0__base__prev_timestamp_0]
mult=is_valid * 1, args=[1, 5, b__0_0, b__1_0, b__2_0, b__3_0, from_state__timestamp_0]
mult=is_valid * -1, args=[1, 8, writes_aux__prev_data__0_0, writes_aux__prev_data__1_0, writes_aux__prev_data__2_0, writes_aux__prev_data__3_0, writes_aux__base__prev_timestamp_0]
<<<<<<< HEAD
mult=is_valid * 1, args=[1, 8, 1 - new_var_40 * (b__0_0 + b__1_0 + b__2_0 + b__3_0), 0, 0, 0, writes_aux__base__prev_timestamp_0 + writes_aux__base__timestamp_lt_aux__lower_decomp__0_0 + 131072 * writes_aux__base__timestamp_lt_aux__lower_decomp__1_0 + 1]
=======
mult=is_valid * 1, args=[1, 8, cmp_result_0, 0, 0, 0, from_state__timestamp_0 + 2]
>>>>>>> cfc7cf31

// Bus 3 (VARIABLE_RANGE_CHECKER):
mult=is_valid * 1, args=[reads_aux__0__base__timestamp_lt_aux__lower_decomp__0_0, 17]
mult=is_valid * 1, args=[15360 * reads_aux__0__base__prev_timestamp_0 + 15360 * reads_aux__0__base__timestamp_lt_aux__lower_decomp__0_0 + 15360 - 15360 * from_state__timestamp_0, 12]
mult=is_valid * 1, args=[writes_aux__base__timestamp_lt_aux__lower_decomp__0_0, 17]
mult=is_valid * 1, args=[15360 * writes_aux__base__prev_timestamp_0 + 15360 * writes_aux__base__timestamp_lt_aux__lower_decomp__0_0 - (15360 * from_state__timestamp_0 + 15360), 12]

<<<<<<< HEAD
// Algebraic constraints:
(1 - new_var_40 * (b__0_0 + b__1_0 + b__2_0 + b__3_0)) * (b__0_0 + b__1_0 + b__2_0 + b__3_0) = 0
=======
// Bus 6 (BITWISE_LOOKUP):
mult=diff_marker__0_0 + diff_marker__1_0 + diff_marker__2_0 + diff_marker__3_0, args=[diff_val_0 - 1, 0, 0, 0]

// Algebraic constraints:
cmp_result_0 * (cmp_result_0 - 1) = 0
diff_marker__3_0 * (diff_marker__3_0 - 1) = 0
(1 - diff_marker__3_0) * (b__3_0 * (2 * cmp_result_0 - 1)) = 0
diff_marker__3_0 * (b__3_0 * (2 * cmp_result_0 - 1) + diff_val_0) = 0
diff_marker__2_0 * (diff_marker__2_0 - 1) = 0
(1 - (diff_marker__2_0 + diff_marker__3_0)) * (b__2_0 * (2 * cmp_result_0 - 1)) = 0
diff_marker__2_0 * (b__2_0 * (2 * cmp_result_0 - 1) + diff_val_0) = 0
diff_marker__1_0 * (diff_marker__1_0 - 1) = 0
(1 - (diff_marker__1_0 + diff_marker__2_0 + diff_marker__3_0)) * (b__1_0 * (2 * cmp_result_0 - 1)) = 0
diff_marker__1_0 * (b__1_0 * (2 * cmp_result_0 - 1) + diff_val_0) = 0
diff_marker__0_0 * (diff_marker__0_0 - 1) = 0
(1 * is_valid - (diff_marker__0_0 + diff_marker__1_0 + diff_marker__2_0 + diff_marker__3_0)) * ((1 - b__0_0) * (2 * cmp_result_0 - 1)) = 0
diff_marker__0_0 * ((b__0_0 - 1) * (2 * cmp_result_0 - 1) + diff_val_0) = 0
(diff_marker__0_0 + diff_marker__1_0 + diff_marker__2_0 + diff_marker__3_0) * (diff_marker__0_0 + diff_marker__1_0 + diff_marker__2_0 + diff_marker__3_0 - 1) = 0
(1 - (diff_marker__0_0 + diff_marker__1_0 + diff_marker__2_0 + diff_marker__3_0)) * cmp_result_0 = 0
(1 - is_valid) * (diff_marker__0_0 + diff_marker__1_0 + diff_marker__2_0 + diff_marker__3_0) = 0
>>>>>>> cfc7cf31
is_valid * (is_valid - 1) = 0<|MERGE_RESOLUTION|>--- conflicted
+++ resolved
@@ -2,39 +2,11 @@
   SLTU rd_ptr = 8, rs1_ptr = 5, rs2 = 1, rs2_as = 0
 
 APC advantage:
-<<<<<<< HEAD
-  - Main columns: 37 -> 15 (2.47x reduction)
-  - Bus interactions: 18 -> 10 (1.80x reduction)
-  - Constraints: 28 -> 2 (14.00x reduction)
+  - Main columns: 37 -> 21 (1.76x reduction)
+  - Bus interactions: 18 -> 12 (1.50x reduction)
+  - Constraints: 28 -> 18 (1.56x reduction)
 
-// Symbolic machine using 15 unique main columns
-=======
-  - Main columns: 37 -> 20 (1.85x reduction)
-  - Bus interactions: 18 -> 11 (1.64x reduction)
-  - Constraints: 28 -> 17 (1.65x reduction)
-
-Symbolic machine using 20 unique main columns:
-  from_state__timestamp_0
-  reads_aux__0__base__prev_timestamp_0
-  reads_aux__0__base__timestamp_lt_aux__lower_decomp__0_0
-  writes_aux__base__prev_timestamp_0
-  writes_aux__base__timestamp_lt_aux__lower_decomp__0_0
-  writes_aux__prev_data__0_0
-  writes_aux__prev_data__1_0
-  writes_aux__prev_data__2_0
-  writes_aux__prev_data__3_0
-  b__0_0
-  b__1_0
-  b__2_0
-  b__3_0
-  cmp_result_0
-  diff_marker__0_0
-  diff_marker__1_0
-  diff_marker__2_0
-  diff_marker__3_0
-  diff_val_0
-  is_valid
->>>>>>> cfc7cf31
+// Symbolic machine using 21 unique main columns
 
 // Bus 0 (EXECUTION_BRIDGE):
 mult=is_valid * -1, args=[0, from_state__timestamp_0]
@@ -44,35 +16,29 @@
 mult=is_valid * -1, args=[1, 5, b__0_0, b__1_0, b__2_0, b__3_0, reads_aux__0__base__prev_timestamp_0]
 mult=is_valid * 1, args=[1, 5, b__0_0, b__1_0, b__2_0, b__3_0, from_state__timestamp_0]
 mult=is_valid * -1, args=[1, 8, writes_aux__prev_data__0_0, writes_aux__prev_data__1_0, writes_aux__prev_data__2_0, writes_aux__prev_data__3_0, writes_aux__base__prev_timestamp_0]
-<<<<<<< HEAD
-mult=is_valid * 1, args=[1, 8, 1 - new_var_40 * (b__0_0 + b__1_0 + b__2_0 + b__3_0), 0, 0, 0, writes_aux__base__prev_timestamp_0 + writes_aux__base__timestamp_lt_aux__lower_decomp__0_0 + 131072 * writes_aux__base__timestamp_lt_aux__lower_decomp__1_0 + 1]
-=======
-mult=is_valid * 1, args=[1, 8, cmp_result_0, 0, 0, 0, from_state__timestamp_0 + 2]
->>>>>>> cfc7cf31
+mult=is_valid * 1, args=[1, 8, cmp_result_0, 0, 0, 0, writes_aux__base__prev_timestamp_0 + writes_aux__base__timestamp_lt_aux__lower_decomp__0_0 + 131072 * writes_aux__base__timestamp_lt_aux__lower_decomp__1_0 + 1]
 
 // Bus 3 (VARIABLE_RANGE_CHECKER):
 mult=is_valid * 1, args=[reads_aux__0__base__timestamp_lt_aux__lower_decomp__0_0, 17]
 mult=is_valid * 1, args=[15360 * reads_aux__0__base__prev_timestamp_0 + 15360 * reads_aux__0__base__timestamp_lt_aux__lower_decomp__0_0 + 15360 - 15360 * from_state__timestamp_0, 12]
 mult=is_valid * 1, args=[writes_aux__base__timestamp_lt_aux__lower_decomp__0_0, 17]
-mult=is_valid * 1, args=[15360 * writes_aux__base__prev_timestamp_0 + 15360 * writes_aux__base__timestamp_lt_aux__lower_decomp__0_0 - (15360 * from_state__timestamp_0 + 15360), 12]
+mult=is_valid * 1, args=[writes_aux__base__timestamp_lt_aux__lower_decomp__1_0, 12]
 
-<<<<<<< HEAD
-// Algebraic constraints:
-(1 - new_var_40 * (b__0_0 + b__1_0 + b__2_0 + b__3_0)) * (b__0_0 + b__1_0 + b__2_0 + b__3_0) = 0
-=======
-// Bus 6 (BITWISE_LOOKUP):
+// Bus 6 (OPENVM_BITWISE_LOOKUP):
 mult=diff_marker__0_0 + diff_marker__1_0 + diff_marker__2_0 + diff_marker__3_0, args=[diff_val_0 - 1, 0, 0, 0]
+mult=is_valid * 1, args=[b_msb_f_0, 0, 0, 0]
 
 // Algebraic constraints:
 cmp_result_0 * (cmp_result_0 - 1) = 0
+(b__3_0 - b_msb_f_0) * (b_msb_f_0 + 256 - b__3_0) = 0
 diff_marker__3_0 * (diff_marker__3_0 - 1) = 0
-(1 - diff_marker__3_0) * (b__3_0 * (2 * cmp_result_0 - 1)) = 0
-diff_marker__3_0 * (b__3_0 * (2 * cmp_result_0 - 1) + diff_val_0) = 0
+-((1 - diff_marker__3_0) * (b_msb_f_0 * (2 * cmp_result_0 - 1))) = 0
+diff_marker__3_0 * (b_msb_f_0 * (2 * cmp_result_0 - 1) + diff_val_0) = 0
 diff_marker__2_0 * (diff_marker__2_0 - 1) = 0
-(1 - (diff_marker__2_0 + diff_marker__3_0)) * (b__2_0 * (2 * cmp_result_0 - 1)) = 0
+-((1 - (diff_marker__2_0 + diff_marker__3_0)) * (b__2_0 * (2 * cmp_result_0 - 1))) = 0
 diff_marker__2_0 * (b__2_0 * (2 * cmp_result_0 - 1) + diff_val_0) = 0
 diff_marker__1_0 * (diff_marker__1_0 - 1) = 0
-(1 - (diff_marker__1_0 + diff_marker__2_0 + diff_marker__3_0)) * (b__1_0 * (2 * cmp_result_0 - 1)) = 0
+-((1 - (diff_marker__1_0 + diff_marker__2_0 + diff_marker__3_0)) * (b__1_0 * (2 * cmp_result_0 - 1))) = 0
 diff_marker__1_0 * (b__1_0 * (2 * cmp_result_0 - 1) + diff_val_0) = 0
 diff_marker__0_0 * (diff_marker__0_0 - 1) = 0
 (1 * is_valid - (diff_marker__0_0 + diff_marker__1_0 + diff_marker__2_0 + diff_marker__3_0)) * ((1 - b__0_0) * (2 * cmp_result_0 - 1)) = 0
@@ -80,5 +46,4 @@
 (diff_marker__0_0 + diff_marker__1_0 + diff_marker__2_0 + diff_marker__3_0) * (diff_marker__0_0 + diff_marker__1_0 + diff_marker__2_0 + diff_marker__3_0 - 1) = 0
 (1 - (diff_marker__0_0 + diff_marker__1_0 + diff_marker__2_0 + diff_marker__3_0)) * cmp_result_0 = 0
 (1 - is_valid) * (diff_marker__0_0 + diff_marker__1_0 + diff_marker__2_0 + diff_marker__3_0) = 0
->>>>>>> cfc7cf31
 is_valid * (is_valid - 1) = 0