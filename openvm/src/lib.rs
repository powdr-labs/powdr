use derive_more::From;
use eyre::Result;
use itertools::{multiunzip, Itertools};
use openvm_build::{build_guest_package, find_unique_executable, get_package, TargetFilter};
use openvm_circuit::arch::InitFileGenerator;
use openvm_circuit::arch::{
    instructions::exe::VmExe, segment::DefaultSegmentationStrategy, InstructionExecutor, Streams,
    SystemConfig, VirtualMachine, VmChipComplex, VmConfig, VmInventoryError,
};
use openvm_circuit::{circuit_derive::Chip, derive::AnyEnum};
use openvm_circuit_primitives_derive::ChipUsageGetter;
use openvm_sdk::{
    config::{AggStarkConfig, AppConfig, SdkVmConfig, SdkVmConfigExecutor, SdkVmConfigPeriphery},
    keygen::AggStarkProvingKey,
    prover::AggStarkProver,
    Sdk, StdIn,
};
use openvm_stark_backend::{config::StarkGenericConfig, engine::StarkEngine, rap::AnyRap, Chip};
use openvm_stark_sdk::config::{
    baby_bear_poseidon2::{BabyBearPoseidon2Config, BabyBearPoseidon2Engine},
    FriParameters,
};
use openvm_stark_sdk::engine::StarkFriEngine;
use openvm_stark_sdk::openvm_stark_backend::{config::Val, p3_field::PrimeField32};
use powdr_extension::{PowdrExecutor, PowdrExtension, PowdrPeriphery};
use powdr_number::{BabyBearField, FieldElement, LargeInt};
use serde::{Deserialize, Serialize};
use std::cmp::Reverse;
use std::fs::File;
use std::io::BufWriter;
use std::iter::Sum;
use std::ops::Add;
use std::{
    collections::HashMap,
    path::{Path, PathBuf},
    sync::{Arc, Mutex},
};
use strum::{Display, EnumString};

use tracing::dispatcher::Dispatch;
use tracing::field::Field as TracingField;
use tracing::{Event, Level, Subscriber};
use tracing_subscriber::{
    layer::Context,
    prelude::*,
    registry::{LookupSpan, Registry},
    Layer,
};

use crate::extraction_utils::{export_pil, AirWidths, OriginalVmConfig};
use crate::instruction_formatter::openvm_opcode_formatter;
use crate::powdr_extension::PowdrPrecompile;
use crate::traits::OpenVmField;

mod air_builder;
pub mod bus_map;
pub mod extraction_utils;
pub mod opcode;
pub mod symbolic_instruction_builder;
mod utils;

type BabyBearSC = BabyBearPoseidon2Config;
type PowdrBB = powdr_number::BabyBearField;

pub use opcode::instruction_allowlist;
pub use powdr_autoprecompiles::DegreeBound;
pub use traits::IntoOpenVm;

impl IntoOpenVm for PowdrBB {
    type Field = openvm_stark_sdk::p3_baby_bear::BabyBear;

    fn into_openvm_field(self) -> Self::Field {
        use openvm_stark_backend::p3_field::FieldAlgebra;
        openvm_stark_sdk::p3_baby_bear::BabyBear::from_canonical_u32(
            self.to_integer().try_into_u32().unwrap(),
        )
    }

    fn from_openvm_field(field: Self::Field) -> Self {
        BabyBearField::from(
            <Self::Field as openvm_stark_backend::p3_field::PrimeField32>::as_canonical_u32(&field),
        )
    }
}

pub use openvm_build::GuestOptions;
pub use powdr_autoprecompiles::bus_map::{BusMap, BusType};

/// We do not use the transpiler, instead we customize an already transpiled program
mod customize_exe;

pub use customize_exe::{customize, OPENVM_DEGREE_BOUND, POWDR_OPCODE};

// A module for our extension
mod powdr_extension;

pub mod bus_interaction_handler;
mod instruction_formatter;
mod traits;

mod plonk;

/// Three modes for profiler guided optimization with different cost functions to sort the basic blocks by descending cost and select the most costly ones to accelerate.
/// The inner HashMap contains number of time a pc is executed.
#[derive(Default)]
pub enum PgoConfig {
    /// cost = cells saved per apc * times executed
    /// max total columns
    Cell(HashMap<u32, u32>, Option<usize>),
    /// cost = instruction per apc * times executed
    Instruction(HashMap<u32, u32>),
    /// cost = instruction per apc
    #[default]
    None,
}

#[derive(Copy, Clone, Debug, EnumString, Display)]
#[strum(serialize_all = "lowercase")]
pub enum PgoType {
    /// cost = cells saved per apc * times executed
    /// max total columns
    Cell(Option<usize>),
    /// cost = instruction per apc * times executed
    Instruction,
    /// cost = instruction per apc
    None,
}

impl Default for PgoType {
    fn default() -> Self {
        PgoType::Cell(None)
    }
}

/// A custom VmConfig that wraps the SdkVmConfig, adding our custom extension.
#[derive(Serialize, Deserialize, Clone)]
pub struct SpecializedConfig {
    pub sdk_config: OriginalVmConfig,
    pub powdr: PowdrExtension<BabyBearField>,
}

// For generation of the init file, we delegate to the underlying SdkVmConfig.
impl InitFileGenerator for SpecializedConfig {
    fn generate_init_file_contents(&self) -> Option<String> {
        self.sdk_config.config().generate_init_file_contents()
    }

    fn write_to_init_file(
        &self,
        manifest_dir: &Path,
        init_file_name: Option<&str>,
    ) -> eyre::Result<()> {
        self.sdk_config
            .config()
            .write_to_init_file(manifest_dir, init_file_name)
    }
}

#[allow(clippy::large_enum_variant)]
#[derive(ChipUsageGetter, From, AnyEnum)]
pub enum SpecializedExecutor<P: IntoOpenVm> {
    #[any_enum]
    SdkExecutor(SdkVmConfigExecutor<OpenVmField<P>>),
    #[any_enum]
    PowdrExecutor(PowdrExecutor<P>),
}

// These implementations could normally be derived by the `InstructionExecutorDerive` and `Chip` macros,
// but they don't work with the field types above.
impl<SC: StarkGenericConfig, P: IntoOpenVm<Field = Val<SC>>> Chip<SC> for SpecializedExecutor<P>
where
    Val<SC>: PrimeField32,
{
    fn generate_air_proof_input(self) -> openvm_stark_backend::prover::types::AirProofInput<SC> {
        match self {
            SpecializedExecutor::SdkExecutor(executor) => executor.generate_air_proof_input(),
            SpecializedExecutor::PowdrExecutor(executor) => executor.generate_air_proof_input(),
        }
    }

    fn air(&self) -> std::sync::Arc<dyn AnyRap<SC>> {
        match self {
            SpecializedExecutor::SdkExecutor(executor) => executor.air(),
            SpecializedExecutor::PowdrExecutor(executor) => executor.air(),
        }
    }
}

impl<P: IntoOpenVm> InstructionExecutor<OpenVmField<P>> for SpecializedExecutor<P> {
    fn execute(
        &mut self,
        memory: &mut openvm_circuit::system::memory::MemoryController<OpenVmField<P>>,
        instruction: &openvm_instructions::instruction::Instruction<OpenVmField<P>>,
        from_state: openvm_circuit::arch::ExecutionState<u32>,
    ) -> openvm_circuit::arch::Result<openvm_circuit::arch::ExecutionState<u32>> {
        match self {
            SpecializedExecutor::SdkExecutor(executor) => {
                executor.execute(memory, instruction, from_state)
            }
            SpecializedExecutor::PowdrExecutor(executor) => {
                executor.execute(memory, instruction, from_state)
            }
        }
    }

    fn get_opcode_name(&self, opcode: usize) -> String {
        match self {
            SpecializedExecutor::SdkExecutor(executor) => executor.get_opcode_name(opcode),
            SpecializedExecutor::PowdrExecutor(executor) => executor.get_opcode_name(opcode),
        }
    }
}

#[derive(From, ChipUsageGetter, Chip, AnyEnum)]
pub enum MyPeriphery<F: PrimeField32> {
    #[any_enum]
    SdkPeriphery(SdkVmConfigPeriphery<F>),
    #[any_enum]
    PowdrPeriphery(PowdrPeriphery<F>),
}

impl VmConfig<OpenVmField<BabyBearField>> for SpecializedConfig {
    type Executor = SpecializedExecutor<BabyBearField>;
    type Periphery = MyPeriphery<OpenVmField<BabyBearField>>;

    fn system(&self) -> &SystemConfig {
        VmConfig::<OpenVmField<BabyBearField>>::system(self.sdk_config.config())
    }

    fn system_mut(&mut self) -> &mut SystemConfig {
        VmConfig::<OpenVmField<BabyBearField>>::system_mut(self.sdk_config.config_mut())
    }

    fn create_chip_complex(
        &self,
    ) -> Result<
        VmChipComplex<OpenVmField<BabyBearField>, Self::Executor, Self::Periphery>,
        VmInventoryError,
    > {
        let chip = self.sdk_config.create_chip_complex()?;
        let chip = chip.extend(&self.powdr)?;

        Ok(chip)
    }
}

impl SpecializedConfig {
    fn new(
        base_config: OriginalVmConfig,
        precompiles: Vec<PowdrPrecompile<BabyBearField>>,
        implementation: PrecompileImplementation,
    ) -> Self {
        let airs = base_config.airs().expect("Failed to convert the AIR of an OpenVM instruction, even after filtering by the blacklist!");
        let bus_map = base_config.bus_map();
        let powdr_extension = PowdrExtension::new(
            precompiles,
            base_config.config().clone(),
            implementation,
            bus_map,
            airs,
        );
        Self {
            sdk_config: base_config,
            powdr: powdr_extension,
        }
    }
}

pub fn build_elf_path<P: AsRef<Path>>(
    guest_opts: GuestOptions,
    pkg_dir: P,
    target_filter: &Option<TargetFilter>,
) -> Result<PathBuf> {
    let pkg = get_package(pkg_dir.as_ref());
    let target_dir = match build_guest_package(&pkg, &guest_opts, None, target_filter) {
        Ok(target_dir) => target_dir,
        Err(Some(code)) => {
            return Err(eyre::eyre!("Failed to build guest: code = {}", code));
        }
        Err(None) => {
            return Err(eyre::eyre!(
                "Failed to build guest (OPENVM_SKIP_BUILD is set)"
            ));
        }
    };

    find_unique_executable(pkg_dir, target_dir, target_filter)
}

// compile the original openvm program without powdr extension
pub fn compile_openvm(
    guest: &str,
    guest_opts: GuestOptions,
) -> Result<OriginalCompiledProgram, Box<dyn std::error::Error>> {
    // wrap the sdk config (with the standard extensions) in our custom config (with our custom extension)
    let sdk_vm_config = SdkVmConfig::builder()
        .system(Default::default())
        .rv32i(Default::default())
        .rv32m(Default::default())
        .io(Default::default())
        .keccak(Default::default())
        .build();

    let sdk = Sdk::default();

    // Build the ELF with guest options and a target filter.
    // We need these extra Rust flags to get the labels.
    let guest_opts = guest_opts.with_rustc_flags(vec!["-C", "link-arg=--emit-relocs"]);

    // Point to our local guest
    use std::path::PathBuf;
    let mut path = PathBuf::from(env!("CARGO_MANIFEST_DIR")).to_path_buf();
    path.push(guest);
    let target_path = path.to_str().unwrap();

    let elf = sdk.build(
        guest_opts,
        &sdk_vm_config,
        target_path,
        &Default::default(),
        Default::default(),
    )?;

    // Transpile the ELF into a VmExe. Note that this happens using the sdk transpiler only, our extension does not use a transpiler.
    let exe = sdk.transpile(elf, sdk_vm_config.transpiler())?;

    Ok(OriginalCompiledProgram { exe, sdk_vm_config })
}

/// Determines how the precompile (a circuit with algebraic gates and bus interactions)
/// is implemented as a RAP.
#[derive(Default, Clone, Deserialize, Serialize)]
pub enum PrecompileImplementation {
    /// Allocate a column for each variable and process a call in a single row.
    #[default]
    SingleRowChip,
    /// Compile the circuit to a PlonK circuit.
    PlonkChip,
}

#[derive(Clone)]
pub struct PowdrConfig {
    /// Number of autoprecompiles to generate.
    pub autoprecompiles: u64,
    /// Number of basic blocks to skip for autoprecompiles.
    /// This is either the largest N if no PGO, or the costliest N with PGO.
    pub skip_autoprecompiles: u64,
    /// Max degree of constraints.
    pub degree_bound: DegreeBound,
    /// Implementation of the precompiles, i.e., how to compile them to a RAP.
    pub implementation: PrecompileImplementation,
}

impl PowdrConfig {
    pub fn new(autoprecompiles: u64, skip_autoprecompiles: u64) -> Self {
        Self {
            autoprecompiles,
            skip_autoprecompiles,
            degree_bound: DegreeBound {
                identities: customize_exe::OPENVM_DEGREE_BOUND,
                bus_interactions: customize_exe::OPENVM_DEGREE_BOUND - 1,
            },
            implementation: PrecompileImplementation::default(),
        }
    }

    pub fn with_autoprecompiles(self, autoprecompiles: u64) -> Self {
        Self {
            autoprecompiles,
            ..self
        }
    }

    pub fn with_degree_bound(self, degree_bound: DegreeBound) -> Self {
        Self {
            degree_bound,
            ..self
        }
    }

    pub fn with_precompile_implementation(
        self,
        precompile_implementation: PrecompileImplementation,
    ) -> Self {
        Self {
            implementation: precompile_implementation,
            ..self
        }
    }
}

pub fn compile_guest(
    guest: &str,
    guest_opts: GuestOptions,
    config: PowdrConfig,
    pgo_config: PgoConfig,
) -> Result<CompiledProgram, Box<dyn std::error::Error>> {
    let original_program = compile_openvm(guest, guest_opts.clone())?;

    // Optional tally of opcode freqency (only enabled for debug level logs)
    if tracing::enabled!(Level::DEBUG) {
        tally_opcode_frequency(&pgo_config, &original_program.exe);
    }

    compile_exe(guest, guest_opts, original_program, config, pgo_config)
}

fn tally_opcode_frequency(pgo_config: &PgoConfig, exe: &VmExe<OpenVmField<BabyBearField>>) {
    let pgo_program_idx_count = match pgo_config {
        PgoConfig::Cell(pgo_program_idx_count, _)
        | PgoConfig::Instruction(pgo_program_idx_count) => {
            // If execution count of each pc is available, we tally the opcode execution frequency
            tracing::debug!("Opcode execution frequency:");
            pgo_program_idx_count
        }
        PgoConfig::None => {
            // If execution count of each pc isn't available, we just count the occurrences of each opcode in the program
            tracing::debug!("Opcode frequency in program:");
            // Create a dummy HashMap that returns 1 for each pc
            &(0..exe.program.instructions_and_debug_infos.len())
                .map(|i| (i as u32, 1))
                .collect::<HashMap<_, _>>()
        }
    };

    exe.program
        .instructions_and_debug_infos
        .iter()
        .enumerate()
        .fold(HashMap::new(), |mut acc, (i, instr)| {
            let opcode = instr.as_ref().unwrap().0.opcode;
            if let Some(count) = pgo_program_idx_count.get(&(i as u32)) {
                *acc.entry(opcode).or_insert(0) += count;
            }
            acc
        })
        .into_iter()
        .sorted_by_key(|(_, count)| Reverse(*count))
        .for_each(|(opcode, count)| {
            // Log the opcode and its count
            tracing::debug!("   {}: {count}", openvm_opcode_formatter(&opcode));
        });
}

pub fn compile_exe(
    guest: &str,
    guest_opts: GuestOptions,
    original_program: OriginalCompiledProgram,
    config: PowdrConfig,
    pgo_config: PgoConfig,
) -> Result<CompiledProgram, Box<dyn std::error::Error>> {
    // Build the ELF with guest options and a target filter.
    // We need these extra Rust flags to get the labels.
    let guest_opts = guest_opts.with_rustc_flags(vec!["-C", "link-arg=--emit-relocs"]);

    // Point to our local guest
    use std::path::PathBuf;
    let mut path = PathBuf::from(env!("CARGO_MANIFEST_DIR")).to_path_buf();
    path.push(guest);
    let target_path = path.to_str().unwrap();

    let elf_binary_path = build_elf_path(guest_opts.clone(), target_path, &Default::default())?;

    compile_exe_with_elf(
        original_program,
        &std::fs::read(elf_binary_path)?,
        config,
        pgo_config,
    )
}

pub fn compile_exe_with_elf(
    original_program: OriginalCompiledProgram,
    elf: &[u8],
    config: PowdrConfig,
    pgo_config: PgoConfig,
) -> Result<CompiledProgram, Box<dyn std::error::Error>> {
    let compiled = customize(
        original_program,
        &powdr_riscv_elf::load_elf_from_buffer(elf).text_labels,
        config,
        pgo_config,
    );
    // Export the compiled program to a PIL file for debugging purposes.
    export_pil(
        &mut BufWriter::new(File::create("debug.pil").unwrap()),
        &compiled.vm_config,
    );
    Ok(compiled)
}

#[derive(Serialize, Deserialize, Clone)]
pub struct CompiledProgram {
    pub exe: VmExe<OpenVmField<BabyBearField>>,
    pub vm_config: SpecializedConfig,
}

// the original openvm program and config without powdr extension
#[derive(Clone)]
pub struct OriginalCompiledProgram {
    pub exe: VmExe<OpenVmField<BabyBearField>>,
    pub sdk_vm_config: SdkVmConfig,
}

#[derive(Default, Debug, Clone, Serialize, Deserialize, Eq, PartialEq)]
pub struct AirMetrics {
    pub widths: AirWidths,
    pub constraints: usize,
    pub bus_interactions: usize,
}

impl Add for AirMetrics {
    type Output = AirMetrics;

    fn add(self, rhs: AirMetrics) -> AirMetrics {
        AirMetrics {
            widths: self.widths + rhs.widths,
            constraints: self.constraints + rhs.constraints,
            bus_interactions: self.bus_interactions + rhs.bus_interactions,
        }
    }
}

<<<<<<< HEAD
impl Sum<AirMetrics> for AirMetrics {
    fn sum<I: Iterator<Item = AirMetrics>>(iter: I) -> AirMetrics {
        iter.fold(AirMetrics::default(), Add::add)
    }
}

impl AirMetrics {
    pub fn total_width(&self) -> usize {
        self.widths.total()
    }
=======
pub fn assert_air_metrics_sum(to_sum: Vec<AirMetrics>, expected: AirMetrics) {
    let sum = to_sum
        .iter()
        .fold(AirMetrics::default(), |mut acc, metric| {
            acc.widths.preprocessed += metric.widths.preprocessed;
            acc.widths.main += metric.widths.main;
            acc.widths.log_up += metric.widths.log_up;
            acc.constraints += metric.constraints;
            acc.bus_interactions += metric.bus_interactions;
            acc
        });
    assert_eq!(sum.widths, expected.widths);
    assert_eq!(sum.constraints, expected.constraints);
    assert_eq!(sum.bus_interactions, expected.bus_interactions);
>>>>>>> b1d50ead
}

#[cfg(test)]
impl CompiledProgram {
    // Need to build powdr air metrics from scratch, because some PGO modes don't calculate them
    fn powdr_air_metrics(&self) -> Vec<AirMetrics> {
        use crate::extraction_utils::get_air_metrics;

        let chip_complex: VmChipComplex<_, _, _> = self.vm_config.create_chip_complex().unwrap();

        chip_complex
            .inventory
            .executors()
            .iter()
            .filter_map(|executor| {
                let air = executor.air();
                let name = air.name();

                // We actually give name "powdr_air_for_opcode_<opcode>" to the AIRs,
                // but OpenVM uses the actual Rust type (PowdrAir) as the name in this method.
                // TODO this is hacky but not sure how to do it better rn.
                (name.starts_with("PowdrAir") || name.starts_with("PlonkAir"))
                    .then(|| get_air_metrics(air))
            })
            .collect()
    }

    // No need to build non-powdr air metrics from scratch, because they are already calculated when assembling original airs
    fn original_air_metrics(&self) -> Vec<AirMetrics> {
        // Already filtered by opcode allow list
        self.vm_config
            .powdr
            .airs
            .air_name_to_metrics
            .values()
            .cloned()
            .collect()
    }
}

pub fn execute(program: CompiledProgram, inputs: StdIn) -> Result<(), Box<dyn std::error::Error>> {
    let CompiledProgram { exe, vm_config } = program;

    let sdk = Sdk::default();

    let output = sdk.execute(exe.clone(), vm_config.clone(), inputs)?;
    tracing::info!("Public values output: {:?}", output);

    Ok(())
}

pub fn prove(
    program: &CompiledProgram,
    mock: bool,
    recursion: bool,
    inputs: StdIn,
    segment_height: Option<usize>, // uses the default height if None
) -> Result<(), Box<dyn std::error::Error>> {
    let exe = &program.exe;
    let mut vm_config = program.vm_config.clone();

    // DefaultSegmentationStrategy { max_segment_len: 4194204, max_cells_per_chip_in_segment: 503304480 }
    if let Some(segment_height) = segment_height {
        vm_config
            .sdk_config
            .config_mut()
            .system
            .config
            .segmentation_strategy = Arc::new(
            DefaultSegmentationStrategy::new_with_max_segment_len(segment_height),
        );
        tracing::debug!("Setting max segment len to {}", segment_height);
    }

    let sdk = Sdk::default();

    // Set app configuration
    let app_log_blowup = 2;
    let app_fri_params = FriParameters::standard_with_100_bits_conjectured_security(app_log_blowup);
    let app_config = AppConfig::new(app_fri_params, vm_config.clone());

    // Commit the exe
    let app_committed_exe = sdk.commit_app_exe(app_fri_params, exe.clone())?;

    // Generate an AppProvingKey
    let app_pk = Arc::new(sdk.app_keygen(app_config)?);

    if mock {
        tracing::info!("Checking constraints and witness in Mock prover...");
        let engine = BabyBearPoseidon2Engine::new(
            FriParameters::standard_with_100_bits_conjectured_security(app_log_blowup),
        );
        let vm = VirtualMachine::new(engine, vm_config.clone());
        let pk = vm.keygen();
        let streams = Streams::from(inputs);
        let mut result = vm.execute_and_generate(exe.clone(), streams).unwrap();
        let _final_memory = Option::take(&mut result.final_memory);
        let global_airs = vm.config().create_chip_complex().unwrap().airs();
        for proof_input in &result.per_segment {
            let (airs, pks, air_proof_inputs): (Vec<_>, Vec<_>, Vec<_>) =
                multiunzip(proof_input.per_air.iter().map(|(air_id, air_proof_input)| {
                    (
                        global_airs[*air_id].clone(),
                        pk.per_air[*air_id].clone(),
                        air_proof_input.clone(),
                    )
                }));
            vm.engine.debug(&airs, &pks, &air_proof_inputs);
        }
    } else {
        // Generate a proof
        tracing::info!("Generating app proof...");
        let start = std::time::Instant::now();
        let app_proof =
            sdk.generate_app_proof(app_pk.clone(), app_committed_exe.clone(), inputs.clone())?;
        tracing::info!("App proof took {:?}", start.elapsed());

        tracing::info!(
            "Public values: {:?}",
            app_proof.user_public_values.public_values
        );

        // Verify
        let app_vk = app_pk.get_app_vk();
        sdk.verify_app_proof(&app_vk, &app_proof)?;
        tracing::info!("App proof verification done.");

        if recursion {
            // Generate the aggregation proving key
            tracing::info!("Generating aggregation proving key...");
            let (agg_stark_pk, _) =
                AggStarkProvingKey::dummy_proof_and_keygen(AggStarkConfig::default());

            tracing::info!("Generating aggregation proof...");

            let agg_prover = AggStarkProver::<BabyBearPoseidon2Engine>::new(
                agg_stark_pk,
                app_pk.leaf_committed_exe.clone(),
                *sdk.agg_tree_config(),
            );
            // Note that this proof is not verified. We assume that any valid app proof
            // (verified above) also leads to a valid aggregation proof.
            // If this was not the case, it would be a completeness bug in OpenVM.
            let start = std::time::Instant::now();
            let _proof_with_publics = agg_prover.generate_root_verifier_input(app_proof);
            tracing::info!("Agg proof (inner recursion) took {:?}", start.elapsed());
        }

        tracing::info!("All done.");
    }

    Ok(())
}

// Same as execution_profile below but for guest path inputs.
pub fn execution_profile_from_guest(
    guest: &str,
    guest_opts: GuestOptions,
    inputs: StdIn,
) -> HashMap<u32, u32> {
    let program = compile_openvm(guest, guest_opts).unwrap();
    execution_profile(program, inputs)
}

// Produces execution count by pc_index
// Used in Pgo::Cell and Pgo::Instruction to help rank basic blocks to create APCs for
pub fn execution_profile(program: OriginalCompiledProgram, inputs: StdIn) -> HashMap<u32, u32> {
    let OriginalCompiledProgram { exe, sdk_vm_config } = program;

    // in memory collector storage
    let collected = Arc::new(Mutex::new(Vec::new()));
    let collector_layer = PgoCollector {
        pc: collected.clone(),
    };

    // build subscriber
    let subscriber = Registry::default().with(collector_layer);

    // prepare for execute
    let sdk = Sdk::default();

    // dispatch constructs a local subscriber at trace level that is invoked during data collection but doesn't override the global one at info level
    let dispatch = Dispatch::new(subscriber);
    tracing::dispatcher::with_default(&dispatch, || {
        sdk.execute(exe.clone(), sdk_vm_config.clone(), inputs)
            .unwrap();
    });

    // collect the pc's during execution
    let pc = collected.lock().unwrap().clone();

    // create pc_index map to times executed, where pc_index = (pc - pc_base) / step
    let pc_base = exe.program.pc_base;
    let step = exe.program.step;
    let pc_index_count = pc
        .iter()
        .fold(std::collections::HashMap::new(), |mut acc, pc| {
            let pc_index = (*pc as u32 - pc_base) / step;
            *acc.entry(pc_index).or_insert(0u32) += 1;
            acc
        });

    // the smallest pc is the same as the base_pc if there's no stdin
    let pc_min = pc.iter().min().unwrap();
    tracing::debug!("pc_min: {}; pc_base: {}", pc_min, pc_base);

    // print the total and by pc counts
    tracing::debug!("Pgo captured {} pc's", pc.len());

    if tracing::enabled!(Level::DEBUG) {
        // print pc_index map in descending order of pc_index count
        let mut pc_index_count_sorted: Vec<_> = pc_index_count.iter().collect();
        pc_index_count_sorted.sort_by(|a, b| b.1.cmp(a.1));
        pc_index_count_sorted.iter().for_each(|(pc, count)| {
            tracing::debug!("pc_index {}: {}", pc, count);
        });
    }

    pc_index_count
}

// holds basic type fields of execution objects captured in trace by subscriber
#[derive(Default)]
struct PgoData {
    pc: Option<usize>,
}

impl tracing::field::Visit for PgoData {
    // when we receive a u64 field, they are parsed into fields of the pgo data
    fn record_u64(&mut self, field: &tracing::field::Field, value: u64) {
        if field.name() == "pc" {
            self.pc = Some(value as usize);
        }
    }

    // required for implementation, but in practice we will only receive u64 fields
    // the fields we receive are determined by the instruction trace print out of our openvm fork during execution
    fn record_debug(&mut self, _: &TracingField, _: &dyn std::fmt::Debug) {}
}

// A Layer that collects data we are interested in using for the pgo from the trace fields.
#[derive(Clone)]
struct PgoCollector {
    pc: Arc<Mutex<Vec<usize>>>,
}

impl<S> Layer<S> for PgoCollector
where
    S: Subscriber + for<'a> LookupSpan<'a>,
{
    fn on_event(&self, event: &Event<'_>, _ctx: Context<'_, S>) {
        // build a visitor to parse and hold trace fields we are interested in
        let mut visitor = PgoData::default();
        event.record(&mut visitor);

        // because our subscriber is at the trace level, for trace print outs that don't match PgoData,
        // the visitor can't parse them, and these cases are filtered out automatically
        if let Some(pc) = visitor.pc {
            self.pc.lock().unwrap().push(pc);
        }
    }
}

#[cfg(test)]
mod tests {
    use super::*;
    use test_log::test;

    fn compile_and_prove(
        guest: &str,
        config: PowdrConfig,
        mock: bool,
        recursion: bool,
        stdin: StdIn,
        pgo_config: PgoConfig,
        segment_height: Option<usize>,
    ) -> Result<(), Box<dyn std::error::Error>> {
        let program = compile_guest(guest, GuestOptions::default(), config, pgo_config).unwrap();
        prove(&program, mock, recursion, stdin, segment_height)
    }

    fn prove_simple(
        guest: &str,
        config: PowdrConfig,
        stdin: StdIn,
        pgo_config: PgoConfig,
        segment_height: Option<usize>,
    ) {
        let result = compile_and_prove(
            guest,
            config,
            false,
            false,
            stdin,
            pgo_config,
            segment_height,
        );
        assert!(result.is_ok());
    }

    fn prove_mock(
        guest: &str,
        config: PowdrConfig,
        stdin: StdIn,
        pgo_config: PgoConfig,
        segment_height: Option<usize>,
    ) {
        let result = compile_and_prove(
            guest,
            config,
            true,
            false,
            stdin,
            pgo_config,
            segment_height,
        );
        assert!(result.is_ok());
    }

    fn prove_recursion(
        guest: &str,
        config: PowdrConfig,
        stdin: StdIn,
        pgo_config: PgoConfig,
        segment_height: Option<usize>,
    ) {
        let result = compile_and_prove(
            guest,
            config,
            false,
            true,
            stdin,
            pgo_config,
            segment_height,
        );
        assert!(result.is_ok());
    }

    const GUEST: &str = "guest";
    const GUEST_ITER: u32 = 1 << 10;
    const GUEST_APC: u64 = 1;
    const GUEST_SKIP: u64 = 56;
    const GUEST_SKIP_PGO: u64 = 0;

    const GUEST_KECCAK: &str = "guest-keccak";
    const GUEST_KECCAK_ITER: u32 = 1_000;
    const GUEST_KECCAK_ITER_SMALL: u32 = 10;
    const GUEST_KECCAK_ITER_LARGE: u32 = 25_000;
    const GUEST_KECCAK_APC: u64 = 1;
    const GUEST_KECCAK_APC_PGO: u64 = 10;
    const GUEST_KECCAK_APC_PGO_LARGE: u64 = 100;
    const GUEST_KECCAK_SKIP: u64 = 0;

    #[test]
    fn guest_prove_simple() {
        let mut stdin = StdIn::default();
        stdin.write(&GUEST_ITER);
        let config = PowdrConfig::new(GUEST_APC, GUEST_SKIP);
        prove_simple(GUEST, config, stdin, PgoConfig::None, None);
    }

    #[test]
    fn guest_prove_mock() {
        let mut stdin = StdIn::default();
        stdin.write(&GUEST_ITER);
        let config = PowdrConfig::new(GUEST_APC, GUEST_SKIP);
        prove_mock(GUEST, config, stdin, PgoConfig::None, None);
    }

    // All gate constraints should be satisfied, but bus interactions are not implemented yet.
    #[test]
    fn guest_plonk_prove_mock() {
        let mut stdin = StdIn::default();
        stdin.write(&GUEST_ITER);
        let config = PowdrConfig::new(GUEST_APC, GUEST_SKIP)
            .with_precompile_implementation(PrecompileImplementation::PlonkChip);
        prove_mock(GUEST, config, stdin, PgoConfig::None, None);
    }

    #[test]
    #[ignore = "Too much RAM"]
    fn guest_prove_recursion() {
        let mut stdin = StdIn::default();
        stdin.write(&GUEST_ITER);
        let config = PowdrConfig::new(GUEST_APC, GUEST_SKIP);
        let pgo_data = execution_profile_from_guest(GUEST, GuestOptions::default(), stdin.clone());
        prove_recursion(GUEST, config, stdin, PgoConfig::Instruction(pgo_data), None);
    }

    #[test]
    fn keccak_small_prove_simple() {
        let mut stdin = StdIn::default();
        stdin.write(&GUEST_KECCAK_ITER_SMALL);
        let config = PowdrConfig::new(GUEST_KECCAK_APC, GUEST_KECCAK_SKIP);
        prove_simple(GUEST_KECCAK, config, stdin, PgoConfig::None, None);
    }

    #[test]
    fn kecak_small_prove_simple_multi_segment() {
        // Set the default segmentation height to a small value to test multi-segment proving
        let mut stdin = StdIn::default();
        stdin.write(&GUEST_KECCAK_ITER_SMALL);
        let config = PowdrConfig::new(GUEST_KECCAK_APC, GUEST_KECCAK_SKIP);
        // should create two segments
        prove_simple(GUEST_KECCAK, config, stdin, PgoConfig::None, Some(4_000));
    }

    #[test]
    #[ignore = "Too long"]
    fn keccak_prove_simple() {
        let mut stdin = StdIn::default();
        stdin.write(&GUEST_KECCAK_ITER);
        let config = PowdrConfig::new(GUEST_KECCAK_APC, GUEST_KECCAK_SKIP);
        prove_simple(GUEST_KECCAK, config, stdin, PgoConfig::None, None);
    }

    #[test]
    #[ignore = "Too much RAM"]
    fn keccak_prove_many_apcs() {
        let mut stdin = StdIn::default();
        stdin.write(&GUEST_KECCAK_ITER);
        let pgo_data =
            execution_profile_from_guest(GUEST_KECCAK, GuestOptions::default(), stdin.clone());

        let config = PowdrConfig::new(GUEST_KECCAK_APC_PGO_LARGE, GUEST_KECCAK_SKIP);
        prove_recursion(
            GUEST_KECCAK,
            config.clone(),
            stdin.clone(),
            PgoConfig::Instruction(pgo_data.clone()),
            None,
        );

        prove_recursion(
            GUEST_KECCAK,
            config.clone(),
            stdin,
            PgoConfig::Cell(pgo_data, None),
            None,
        );
    }

    #[test]
    #[ignore = "Too much RAM"]
    fn keccak_prove_large() {
        let mut stdin = StdIn::default();
        stdin.write(&GUEST_KECCAK_ITER_LARGE);
        let pgo_data =
            execution_profile_from_guest(GUEST_KECCAK, GuestOptions::default(), stdin.clone());

        let config = PowdrConfig::new(GUEST_KECCAK_APC_PGO, GUEST_KECCAK_SKIP);
        prove_recursion(
            GUEST_KECCAK,
            config,
            stdin,
            PgoConfig::Instruction(pgo_data),
            None,
        );
    }

    #[test]
    fn keccak_small_prove_mock() {
        let mut stdin = StdIn::default();
        stdin.write(&GUEST_KECCAK_ITER_SMALL);

        let config = PowdrConfig::new(GUEST_KECCAK_APC, GUEST_KECCAK_SKIP);
        prove_mock(GUEST_KECCAK, config, stdin, PgoConfig::None, None);
    }

    // All gate constraints should be satisfied, but bus interactions are not implemented yet.
    #[test]
    fn keccak_plonk_small_prove_mock() {
        let mut stdin = StdIn::default();
        stdin.write(&GUEST_KECCAK_ITER_SMALL);
        let config = PowdrConfig::new(GUEST_KECCAK_APC, GUEST_KECCAK_SKIP)
            .with_precompile_implementation(PrecompileImplementation::PlonkChip);
        prove_mock(GUEST_KECCAK, config, stdin, PgoConfig::None, None);
    }

    #[test]
    #[ignore = "Too long"]
    fn keccak_prove_mock() {
        let mut stdin = StdIn::default();
        stdin.write(&GUEST_KECCAK_ITER);
        let config = PowdrConfig::new(GUEST_KECCAK_APC, GUEST_KECCAK_SKIP);
        prove_mock(GUEST_KECCAK, config, stdin, PgoConfig::None, None);
    }

    // Create multiple APC for 10 Keccak iterations to test different PGO modes
    #[test]
    fn keccak_prove_multiple_pgo_modes() {
        use std::time::Instant;
        // Config
        let mut stdin = StdIn::default();
        stdin.write(&GUEST_KECCAK_ITER_SMALL);
        let config = PowdrConfig::new(GUEST_KECCAK_APC_PGO, GUEST_KECCAK_SKIP);

        // Pgo data
        let pgo_data =
            execution_profile_from_guest(GUEST_KECCAK, GuestOptions::default(), stdin.clone());

        // Pgo Cell mode
        let start = Instant::now();
        prove_simple(
            GUEST_KECCAK,
            config.clone(),
            stdin.clone(),
            PgoConfig::Cell(pgo_data.clone(), None),
            None,
        );
        let elapsed = start.elapsed();
        tracing::debug!("Proving with PgoConfig::Instruction took {:?}", elapsed);

        // Pgo Instruction mode
        let start = Instant::now();
        prove_simple(
            GUEST_KECCAK,
            config.clone(),
            stdin.clone(),
            PgoConfig::Instruction(pgo_data),
            None,
        );
        let elapsed = start.elapsed();
        tracing::debug!("Proving with PgoConfig::Cell took {:?}", elapsed);
    }

    // #[test]
    // #[ignore = "Too much RAM"]
    // // TODO: This test currently panics because the kzg params are not set up correctly. Fix this.
    // #[should_panic = "No such file or directory"]
    // fn keccak_prove_recursion() {
    //     let mut stdin = StdIn::default();
    //     stdin.write(&GUEST_KECCAK_ITER);
    //     prove_recursion(GUEST_KECCAK, GUEST_KECCAK_APC, GUEST_KECCAK_SKIP, stdin);
    // }

    // The following are compilation tests only
    fn test_guest_machine(pgo_config: PgoConfig) {
        let config = PowdrConfig::new(GUEST_APC, GUEST_SKIP_PGO);
        let machines = compile_guest(GUEST, GuestOptions::default(), config, pgo_config)
            .unwrap()
            .powdr_air_metrics();
        assert_eq!(machines.len(), 1);
        let m = &machines[0];
        assert_eq!(
            [m.widths.main, m.constraints, m.bus_interactions],
            [49, 22, 31]
        );
    }

    fn test_keccak_machine(pgo_config: PgoConfig) {
        let config = PowdrConfig::new(GUEST_KECCAK_APC, GUEST_KECCAK_SKIP);
        let machines = compile_guest(GUEST_KECCAK, GuestOptions::default(), config, pgo_config)
            .unwrap()
            .powdr_air_metrics();
        assert_eq!(machines.len(), 1);
        let m = &machines[0];
        assert_eq!(
            [m.widths.main, m.constraints, m.bus_interactions],
            [2011, 166, 1783]
        );
    }

    #[test]
    fn guest_machine_pgo_modes() {
        let mut stdin = StdIn::default();
        stdin.write(&GUEST_ITER);
        let pgo_data = execution_profile_from_guest(GUEST, GuestOptions::default(), stdin);
        test_guest_machine(PgoConfig::Instruction(pgo_data.clone()));
        test_guest_machine(PgoConfig::Cell(pgo_data, None));
    }

    #[test]
    fn guest_machine_plonk() {
        let config = PowdrConfig::new(GUEST_APC, GUEST_SKIP)
            .with_precompile_implementation(PrecompileImplementation::PlonkChip);
        let machines = compile_guest(GUEST, GuestOptions::default(), config, PgoConfig::None)
            .unwrap()
            .powdr_air_metrics();
        assert_eq!(machines.len(), 1);
        let m = &machines[0];
        assert_eq!(m.widths.main, 26);
        assert_eq!(m.constraints, 1);
        assert_eq!(m.bus_interactions, 16);
    }

    #[test]
    fn keccak_machine_pgo_modes() {
        // All three modes happen to create 1 APC for the same basic block
        let mut stdin = StdIn::default();
        stdin.write(&GUEST_KECCAK_ITER_SMALL);
        let pgo_data = execution_profile_from_guest(GUEST_KECCAK, GuestOptions::default(), stdin);
        test_keccak_machine(PgoConfig::None);
        test_keccak_machine(PgoConfig::Instruction(pgo_data.clone()));
        test_keccak_machine(PgoConfig::Cell(pgo_data, None));
    }

    #[test]
    fn keccak_machine_cell_pgo() {
        let config = PowdrConfig::new(GUEST_KECCAK_APC_PGO_LARGE, GUEST_KECCAK_SKIP);

        let mut stdin = StdIn::default();
        stdin.write(&GUEST_KECCAK_ITER_SMALL);
        let pgo_data =
            execution_profile_from_guest(GUEST_KECCAK, GuestOptions::default(), stdin.clone());

        let compiled_program = compile_guest(
            GUEST_KECCAK,
            GuestOptions::default(),
            config,
            PgoConfig::Cell(pgo_data, Some(10_000)), // limit to 10_000 total columns
        )
        .unwrap();

        let powdr_metrics = compiled_program.powdr_air_metrics();

        // Check the top 3 APC
        let expected_top_3 = [
            AirMetrics {
                widths: AirWidths {
                    preprocess: 0,
                    base: 2011,
                    log_up: 1788,
                },
                constraints: 166,
                bus_interactions: 1783,
            },
            AirMetrics {
                widths: AirWidths {
                    preprocess: 0,
                    base: 137,
                    log_up: 100,
                },
                constraints: 47,
                bus_interactions: 93,
            },
            AirMetrics {
                widths: AirWidths {
                    preprocess: 0,
                    base: 82,
                    log_up: 68,
                },
                constraints: 50,
                bus_interactions: 46,
            },
        ];
        powdr_metrics
            .iter()
            .take(3)
            .enumerate()
            .for_each(|(idx, m)| {
<<<<<<< HEAD
                assert_eq!(*m, expected_top_3[idx]);
            });

        // Check all APC
        assert_eq!(powdr_metrics.len(), 21); // Number of APC chips

        let expected = AirMetrics {
            widths: AirWidths {
                preprocess: 0,
                base: 5057,
                log_up: 4152,
            },
            constraints: 1049,
            bus_interactions: 3981,
=======
                assert_eq!(
                    [
                        m.widths.preprocessed,
                        m.widths.main,
                        m.widths.log_up,
                        m.constraints,
                        m.bus_interactions
                    ],
                    expected_top_3[idx]
                );
            });

        // Check all APC
        assert_eq!(powdr_metrics.len(), 23); // Number of APC chips

        let expected = AirMetrics {
            widths: AirWidths {
                preprocessed: 0,
                main: 5111,
                log_up: 4208,
            },
            constraints: 1080,
            bus_interactions: 4019,
            ..Default::default()
>>>>>>> b1d50ead
        };
        assert_eq!(powdr_metrics.into_iter().sum::<AirMetrics>(), expected);

        // Check non-APC metrics
        let original_air_metrics = compiled_program.original_air_metrics();
        assert_eq!(original_air_metrics.len(), 13); // Number of non-APC chips

        let expected = AirMetrics {
            widths: AirWidths {
<<<<<<< HEAD
                preprocess: 0,
                base: 456,
                log_up: 332,
=======
                preprocessed: 0,
                main: 3657,
                log_up: 896,
>>>>>>> b1d50ead
            },
            constraints: 307,
            bus_interactions: 227,
        };
        assert_eq!(
            original_air_metrics.into_iter().sum::<AirMetrics>(),
            expected
        );
    }
}<|MERGE_RESOLUTION|>--- conflicted
+++ resolved
@@ -521,7 +521,6 @@
     }
 }
 
-<<<<<<< HEAD
 impl Sum<AirMetrics> for AirMetrics {
     fn sum<I: Iterator<Item = AirMetrics>>(iter: I) -> AirMetrics {
         iter.fold(AirMetrics::default(), Add::add)
@@ -532,22 +531,6 @@
     pub fn total_width(&self) -> usize {
         self.widths.total()
     }
-=======
-pub fn assert_air_metrics_sum(to_sum: Vec<AirMetrics>, expected: AirMetrics) {
-    let sum = to_sum
-        .iter()
-        .fold(AirMetrics::default(), |mut acc, metric| {
-            acc.widths.preprocessed += metric.widths.preprocessed;
-            acc.widths.main += metric.widths.main;
-            acc.widths.log_up += metric.widths.log_up;
-            acc.constraints += metric.constraints;
-            acc.bus_interactions += metric.bus_interactions;
-            acc
-        });
-    assert_eq!(sum.widths, expected.widths);
-    assert_eq!(sum.constraints, expected.constraints);
-    assert_eq!(sum.bus_interactions, expected.bus_interactions);
->>>>>>> b1d50ead
 }
 
 #[cfg(test)]
@@ -1199,7 +1182,6 @@
             .take(3)
             .enumerate()
             .for_each(|(idx, m)| {
-<<<<<<< HEAD
                 assert_eq!(*m, expected_top_3[idx]);
             });
 
@@ -1214,32 +1196,6 @@
             },
             constraints: 1049,
             bus_interactions: 3981,
-=======
-                assert_eq!(
-                    [
-                        m.widths.preprocessed,
-                        m.widths.main,
-                        m.widths.log_up,
-                        m.constraints,
-                        m.bus_interactions
-                    ],
-                    expected_top_3[idx]
-                );
-            });
-
-        // Check all APC
-        assert_eq!(powdr_metrics.len(), 23); // Number of APC chips
-
-        let expected = AirMetrics {
-            widths: AirWidths {
-                preprocessed: 0,
-                main: 5111,
-                log_up: 4208,
-            },
-            constraints: 1080,
-            bus_interactions: 4019,
-            ..Default::default()
->>>>>>> b1d50ead
         };
         assert_eq!(powdr_metrics.into_iter().sum::<AirMetrics>(), expected);
 
@@ -1249,15 +1205,9 @@
 
         let expected = AirMetrics {
             widths: AirWidths {
-<<<<<<< HEAD
                 preprocess: 0,
                 base: 456,
                 log_up: 332,
-=======
-                preprocessed: 0,
-                main: 3657,
-                log_up: 896,
->>>>>>> b1d50ead
             },
             constraints: 307,
             bus_interactions: 227,
