use powdr_number::GoldilocksField;
use powdr_pil_analyzer::analyze_string;
use test_log::test;

use pretty_assertions::assert_eq;

#[test]
fn new_witness_column() {
    let input = r#"namespace N(16);
    let even: col = |i| i * 2;
    let new_wit = constr || { let x; x };
    let new_wit_arr = constr || { let x; [x, x] };
    let x;
    let y;
    let z = new_wit();
    z = y;
    z $ [z] in [even];
    let t = new_wit_arr();
    t[0] = t[1];
    "#;
    let expected = r#"namespace N(16);
    col fixed even(i) { i * 2 };
    let new_wit: -> expr = (constr || {
        let x: col;
        x
    });
    let new_wit_arr: -> expr[] = (constr || {
        let x: col;
        [x, x]
    });
    col witness x;
    col witness y;
    let z: expr = N.new_wit();
    col witness x_1;
    N.x_1 = N.y;
    N.x_1 $ [N.x_1] in [N.even];
    let t: expr[] = N.new_wit_arr();
    col witness x_2;
    N.x_2 = N.x_2;
"#;
    let formatted = analyze_string::<GoldilocksField>(input).to_string();
    assert_eq!(formatted, expected);
}

#[test]
fn new_witness_column_name_clash() {
    let input = r#"namespace N(16);
    let new_wit = constr || { let x; x };
    new_wit() = new_wit() + new_wit();
    "#;
    let expected = r#"namespace N(16);
    let new_wit: -> expr = (constr || {
        let x: col;
        x
    });
    col witness x;
    col witness x_1;
    col witness x_2;
    N.x = N.x_1 + N.x_2;
"#;
    let formatted = analyze_string::<GoldilocksField>(input).to_string();
    assert_eq!(formatted, expected);
}

#[test]
fn create_constraints() {
    let input = r#"namespace N(16);
    let force_bool: expr -> Constr = |c| c * (1 - c) = 0;
    let new_bool: -> expr = constr || { let x; force_bool(x); x };
    let is_zero: expr -> expr = constr |x| {
        let x_is_zero;
        force_bool(x_is_zero);
        let x_inv;
        x_is_zero = 1 - x * x_inv;
        x_is_zero * x = 0;
        x_is_zero
    };
    let x;
    let x_is_zero = is_zero(x);
    let y;
    y = x_is_zero + 2;
    "#;
    let expected = r#"namespace N(16);
    let force_bool: expr -> std::prelude::Constr = (|c| c * (1 - c) = 0);
    let new_bool: -> expr = (constr || {
        let x: col;
        N.force_bool(x);
        x
    });
    let is_zero: expr -> expr = (constr |x| {
        let x_is_zero: col;
        N.force_bool(x_is_zero);
        let x_inv: col;
        x_is_zero = 1 - x * x_inv;
        x_is_zero * x = 0;
        x_is_zero
    });
    col witness x;
    let x_is_zero: expr = N.is_zero(N.x);
    col witness y;
    col witness x_is_zero_1;
    col witness x_inv;
    N.x_is_zero_1 * (1 - N.x_is_zero_1) = 0;
    N.x_is_zero_1 = 1 - N.x * N.x_inv;
    N.x_is_zero_1 * N.x = 0;
    N.y = N.x_is_zero_1 + 2;
"#;
    let formatted = analyze_string::<GoldilocksField>(input).to_string();
    assert_eq!(formatted, expected);
}

#[test]
pub fn degree() {
    let input = r#"
        namespace std::convert;
            let expr = [];
        namespace std::prover;
            let degree = [];
        namespace Main(8);
            let d = std::prover::degree();
            let w;
            w = std::convert::expr(d);
    "#;
    let formatted = analyze_string::<GoldilocksField>(input).to_string();
    let expected = r#"namespace std::convert;
    let expr = [];
namespace std::prover;
    let degree = [];
namespace Main(8);
    let d: int = std::prover::degree();
    col witness w;
    Main.w = 8;
"#;
    assert_eq!(formatted, expected);
}

#[test]
#[should_panic = "Error: DataNotAvailable"]
pub fn degree_unset() {
    let input = r#"
        namespace std::convert;
            let expr = [];
        namespace std::prover;
            let degree = [];
        namespace Main;
            let d = std::prover::degree();
            let w;
            w = std::convert::expr(d);
    "#;
    analyze_string::<GoldilocksField>(input);
}

#[test]
pub fn constructed_constraints() {
    let input = r#"
        namespace Main(1024);
            let x;
            let y;
            let z;
            Constr::Identity(x, y);
            Constr::Lookup((Option::Some(1), Option::None), [(x, y), (3, z)]);
            Constr::Permutation((Option::None, Option::Some(x)), [(x, y), (3, z)]);
            Constr::Connection([(x, z), (y, 3)]);
    "#;
    let formatted = analyze_string::<GoldilocksField>(input).to_string();
    let expected = r#"namespace Main(1024);
    col witness x;
    col witness y;
    col witness z;
    Main.x = Main.y;
    1 $ [Main.x, 3] in [Main.y, Main.z];
    [Main.x, 3] is Main.x $ [Main.y, Main.z];
    [Main.x, Main.y] connect [Main.z, 3];
"#;
    assert_eq!(formatted, expected);
}

#[test]
fn next() {
    let input = r#"namespace N(16);
        col witness x;
        col witness y;
        x * y = 1';
        x * y = (1 + x)';
    "#;
    let formatted = analyze_string::<GoldilocksField>(input).to_string();
    let expected = r#"namespace N(16);
    col witness x;
    col witness y;
    N.x * N.y = 1;
    N.x * N.y = 1 + N.x';
"#;
    assert_eq!(formatted, expected);
}

#[test]
#[should_panic = "Double application of \\\"'\\\" on: N.x"]
fn double_next() {
    let input = r#"namespace N(16);
        col witness x;
        col witness y;
        x * y = (1 + x')';
    "#;
    analyze_string::<GoldilocksField>(input).to_string();
}

#[test]
fn new_fixed_column() {
    let input = r#"namespace N(16);
        let f = constr || {
            let even: col = |i| i * 2;
            even
        };
        let ev = f();
        let x;
        x = ev;
    "#;
    let formatted = analyze_string::<GoldilocksField>(input).to_string();
    let expected = r#"namespace N(16);
    let f: -> expr = (constr || {
        let even: col = (|i| i * 2);
        even
    });
    let ev: expr = N.f();
    col witness x;
    col fixed even(i) { i * 2 };
    N.x = N.even;
"#;
    assert_eq!(formatted, expected);
}

#[test]
#[should_panic = "Error creating fixed column N.fi: Lambda expression must not reference outer variables: (|i| (i + j) * 2)"]
fn new_fixed_column_as_closure() {
    let input = r#"namespace N(16);
        let f = constr |j| {
            let fi: col = |i| (i + j) * 2;
            fi
        };
        let ev = f(2);
        let x;
        x = ev;
    "#;
    analyze_string::<GoldilocksField>(input);
}

#[test]
<<<<<<< HEAD
fn intermediate_syntax() {
    let input = r#"namespace N(65536);
    col witness x[5];
    let inter: inter = x[2];
    let inter_arr: inter[5] = x;
"#;
    let analyzed = analyze_string::<GoldilocksField>(input);
    assert_eq!(analyzed.intermediate_count(), 6);
    let expected = r#"namespace N(65536);
    col witness x[5];
    col inter = N.x[2];
    col inter_arr[5] = [N.x[0], N.x[1], N.x[2], N.x[3], N.x[4]];
"#;
    assert_eq!(analyzed.to_string(), expected);
}

#[test]
fn intermediate_dynamic() {
    let input = r#"namespace N(65536);
    col witness x[5];
    {
        let inte: inter = x[2];
        let inter_arr: inter[5] = x;
        inte = 8;
        inter_arr[3] = 9;
    };
"#;
    let analyzed = analyze_string::<GoldilocksField>(input);
    assert_eq!(analyzed.intermediate_count(), 6);
    let expected = r#"namespace N(65536);
    col witness x[5];
    col inter = N.x[2];
    col inter_arr[5] = [N.x[0], N.x[1], N.x[2], N.x[3], N.x[4]];
"#;
    assert_eq!(analyzed.to_string(), expected);
=======
fn set_hint() {
    let input = r#"
    namespace std::prover;
        let set_hint = 8;
        let eval = 8;
        enum Query { Hint(fe), None, }
    namespace N(16);
        let x;
        let y;
        std::prover::set_hint(y, |i| std::prover::Query::Hint(std::prover::eval(x)));
        {
            let z;
            std::prover::set_hint(z, query |_| std::prover::Query::Hint(1));
        };
    "#;
    let expected = r#"namespace std::prover;
    let set_hint = 8;
    let eval = 8;
    enum Query {
        Hint(fe),
        None,
    }
namespace N(16);
    col witness x;
    col witness y(i) query std::prover::Query::Hint(std::prover::eval(N.x));
    col witness z(_) query std::prover::Query::Hint(1);
"#;
    let formatted = analyze_string::<GoldilocksField>(input).to_string();
    assert_eq!(formatted, expected);
}

#[test]
#[should_panic = "Expected type: int -> std::prover::Query"]
fn set_hint_invalid_function() {
    let input = r#"
    namespace std::prover;
        let set_hint = 8;
        let eval = 8;
        enum Query { Hint(fe), None, }
    namespace N(16);
        let x;
        std::prover::set_hint(x, query |_, _| std::prover::Query::Hint(1));
    "#;
    analyze_string::<GoldilocksField>(input);
}

#[test]
#[should_panic = "Array elements are not supported for std::prover::set_hint (called on N.x[0])."]
fn set_hint_array_element() {
    let input = r#"
    namespace std::prover;
        let set_hint = 8;
        enum Query { Hint(fe), None, }
    namespace N(16);
        let x: col[2];
        std::prover::set_hint(x[0], query |_| std::prover::Query::Hint(1));
    "#;
    let expected = r#"namespace std::prover;
    let set_hint = 8;
    let eval = 8;
    enum Query {
        Hint(fe),
        None,
    }
namespace N(16);
    col witness x(_) query std::prover::Query::Hint(1);
    col witness y(i) query std::prover::Query::Hint(std::prover::eval(N.x));
"#;
    let formatted = analyze_string::<GoldilocksField>(input).to_string();
    assert_eq!(formatted, expected);
}

#[test]
#[should_panic = "Expected reference to witness column as first argument for std::prover::set_hint, but got intermediate column N.y."]
fn set_hint_no_col() {
    let input = r#"
    namespace std::prover;
        let set_hint = 8;
        enum Query { Hint(fe), None, }
    namespace N(16);
        let x;
        let y: expr = x;
        std::prover::set_hint(y, query |_| std::prover::Query::Hint(1));
    "#;
    analyze_string::<GoldilocksField>(input);
}

#[test]
#[should_panic = "Column N.x already has a hint set, but tried to add another one."]
fn set_hint_twice() {
    let input = r#"
    namespace std::prover;
        let set_hint = 8;
        enum Query { Hint(fe), None, }
    namespace N(16);
        let x;
        std::prover::set_hint(x, query |_| std::prover::Query::Hint(1));
        std::prover::set_hint(x, query |_| std::prover::Query::Hint(2));
    "#;
    analyze_string::<GoldilocksField>(input);
}

#[test]
#[should_panic = "Column N.x already has a hint set, but tried to add another one."]
fn set_hint_twice_in_constr() {
    let input = r#"
    namespace std::prover;
        let set_hint = 8;
        enum Query { Hint(fe), None, }
    namespace N(16);
        let y;
        {
            let x;
            std::prover::set_hint(x, query |_| std::prover::Query::Hint(1));
            std::prover::set_hint(x, query |_| std::prover::Query::Hint(2));
        };
    "#;
    analyze_string::<GoldilocksField>(input);
>>>>>>> b4b4a08d
}<|MERGE_RESOLUTION|>--- conflicted
+++ resolved
@@ -245,43 +245,6 @@
 }
 
 #[test]
-<<<<<<< HEAD
-fn intermediate_syntax() {
-    let input = r#"namespace N(65536);
-    col witness x[5];
-    let inter: inter = x[2];
-    let inter_arr: inter[5] = x;
-"#;
-    let analyzed = analyze_string::<GoldilocksField>(input);
-    assert_eq!(analyzed.intermediate_count(), 6);
-    let expected = r#"namespace N(65536);
-    col witness x[5];
-    col inter = N.x[2];
-    col inter_arr[5] = [N.x[0], N.x[1], N.x[2], N.x[3], N.x[4]];
-"#;
-    assert_eq!(analyzed.to_string(), expected);
-}
-
-#[test]
-fn intermediate_dynamic() {
-    let input = r#"namespace N(65536);
-    col witness x[5];
-    {
-        let inte: inter = x[2];
-        let inter_arr: inter[5] = x;
-        inte = 8;
-        inter_arr[3] = 9;
-    };
-"#;
-    let analyzed = analyze_string::<GoldilocksField>(input);
-    assert_eq!(analyzed.intermediate_count(), 6);
-    let expected = r#"namespace N(65536);
-    col witness x[5];
-    col inter = N.x[2];
-    col inter_arr[5] = [N.x[0], N.x[1], N.x[2], N.x[3], N.x[4]];
-"#;
-    assert_eq!(analyzed.to_string(), expected);
-=======
 fn set_hint() {
     let input = r#"
     namespace std::prover;
@@ -400,5 +363,42 @@
         };
     "#;
     analyze_string::<GoldilocksField>(input);
->>>>>>> b4b4a08d
+}
+
+#[test]
+fn intermediate_syntax() {
+    let input = r#"namespace N(65536);
+    col witness x[5];
+    let inter: inter = x[2];
+    let inter_arr: inter[5] = x;
+"#;
+    let analyzed = analyze_string::<GoldilocksField>(input);
+    assert_eq!(analyzed.intermediate_count(), 6);
+    let expected = r#"namespace N(65536);
+    col witness x[5];
+    col inter = N.x[2];
+    col inter_arr[5] = [N.x[0], N.x[1], N.x[2], N.x[3], N.x[4]];
+"#;
+    assert_eq!(analyzed.to_string(), expected);
+}
+
+#[test]
+fn intermediate_dynamic() {
+    let input = r#"namespace N(65536);
+    col witness x[5];
+    {
+        let inte: inter = x[2];
+        let inter_arr: inter[5] = x;
+        inte = 8;
+        inter_arr[3] = 9;
+    };
+"#;
+    let analyzed = analyze_string::<GoldilocksField>(input);
+    assert_eq!(analyzed.intermediate_count(), 6);
+    let expected = r#"namespace N(65536);
+    col witness x[5];
+    col inter = N.x[2];
+    col inter_arr[5] = [N.x[0], N.x[1], N.x[2], N.x[3], N.x[4]];
+"#;
+    assert_eq!(analyzed.to_string(), expected);
 }