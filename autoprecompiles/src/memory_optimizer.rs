--- conflicted
+++ resolved
@@ -10,7 +10,6 @@
 use powdr_constraint_solver::quadratic_symbolic_expression::{
     NoRangeConstraints, QuadraticSymbolicExpression,
 };
-use powdr_constraint_solver::range_constraint::RangeConstraint;
 use powdr_constraint_solver::utils::possible_concrete_values;
 use powdr_number::{FieldElement, LargeInt};
 
@@ -133,16 +132,8 @@
     let address_comparator = MemoryAddressComparator::new(machine);
     let mut new_constraints: Vec<SymbolicConstraint<T>> = Vec::new();
 
-<<<<<<< HEAD
     // Address across all address spaces.
-    type GlobalAddress<T> = (T, QuadraticSymbolicExpression<T, Variable>);
-=======
-    // Address across all memory types.
-    type GlobalAddress<T> = (
-        MemoryType,
-        QuadraticSymbolicExpression<T, AlgebraicReference>,
-    );
->>>>>>> 18c2d169
+    type GlobalAddress<T> = (T, QuadraticSymbolicExpression<T, AlgebraicReference>);
     // Track memory contents by memory type while we go through bus interactions.
     // This maps an address to the index of the previous send on that address and the
     // data currently stored there.
@@ -254,20 +245,8 @@
     /// `a - b` cannot be 0.
     pub fn are_addrs_known_to_be_different(
         &self,
-<<<<<<< HEAD
-        a: &(T, QuadraticSymbolicExpression<T, Variable>),
-        b: &(T, QuadraticSymbolicExpression<T, Variable>),
-=======
-        a: &(
-            MemoryType,
-            QuadraticSymbolicExpression<T, AlgebraicReference>,
-        ),
-        b: &(
-            MemoryType,
-            QuadraticSymbolicExpression<T, AlgebraicReference>,
-        ),
-        word_size: u32,
->>>>>>> 18c2d169
+        a: &(T, QuadraticSymbolicExpression<T, AlgebraicReference>),
+        b: &(T, QuadraticSymbolicExpression<T, AlgebraicReference>),
     ) -> bool {
         if a.0 != b.0 {
             return true;
@@ -279,16 +258,11 @@
             .iter()
             .cartesian_product(b_exprs)
             .any(|(a_exprs, b_exprs)| {
-<<<<<<< HEAD
-                is_value_known_to_be_different(a_exprs, b_exprs, &RangeConstraintsForBooleans)
-=======
-                is_value_known_to_be_different_by_word(
+                is_value_known_to_be_different(
                     a_exprs,
                     b_exprs,
-                    word_size,
                     &RangeConstraintsForBooleans::from(NoRangeConstraints),
                 )
->>>>>>> 18c2d169
             })
     }
 }
