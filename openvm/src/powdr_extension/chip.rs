--- conflicted
+++ resolved
@@ -6,14 +6,8 @@
 };
 
 use crate::{
-<<<<<<< HEAD
-    customize_exe::Instr, extraction_utils::OriginalAirs,
-    powdr_extension::executor::PowdrPeripheryInstances, utils::algebraic_to_symbolic,
-    ExtendedVmConfig,
-=======
     extraction_utils::OriginalAirs, powdr_extension::executor::PowdrPeripheryInstances,
     utils::algebraic_to_symbolic, ExtendedVmConfig, Instr,
->>>>>>> 569ff627
 };
 
 use super::{executor::PowdrExecutor, opcode::PowdrOpcode, PowdrPrecompile};
@@ -68,40 +62,16 @@
         periphery: PowdrPeripheryInstances,
     ) -> Self {
         let PowdrPrecompile {
-<<<<<<< HEAD
-            instructions,
-            is_valid_column,
-            name,
-            opcode,
-            apc,
-            ..
-        } = precompile;
-        let air = PowdrAir::new(apc.machine().clone());
-        let executor = PowdrExecutor::new(
-            instructions,
-            original_airs,
-            is_valid_column,
-            memory,
-            base_config,
-            periphery,
-            apc,
-        );
-=======
             name, opcode, apc, ..
         } = precompile;
         let air = Arc::new(PowdrAir::new(apc.clone()));
         let executor = PowdrExecutor::new(original_airs, memory, base_config, periphery, apc);
->>>>>>> 569ff627
 
         Self {
             name,
             opcode,
             executor,
-<<<<<<< HEAD
-            _marker: std::marker::PhantomData,
-=======
             air,
->>>>>>> 569ff627
         }
     }
 }
@@ -161,16 +131,9 @@
         let width = self.trace_width();
         let labels = [("apc_opcode", self.opcode.global_opcode().to_string())];
         metrics::counter!("num_calls", &labels).absolute(self.executor.number_of_calls() as u64);
-<<<<<<< HEAD
-        let trace = self.executor.generate_witness::<SC, A>(
-            &self.air.column_index_by_poly_id,
-            &self.air.machine.bus_interactions,
-        );
-=======
         let trace = self
             .executor
             .generate_witness::<SC>(&self.air.column_index_by_poly_id);
->>>>>>> 569ff627
 
         assert_eq!(trace.width(), width);
 
