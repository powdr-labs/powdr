--- conflicted
+++ resolved
@@ -15,20 +15,13 @@
 
 use powdr_autoprecompiles::{
     expression::RowEvaluator,
-<<<<<<< HEAD
     trace_handler::{
         ConcreteBusInteraction, InteractionEvaluator, Trace, TraceHandler, TraceHandlerData,
     },
     Apc,
 };
 
-=======
-    trace_handler::{Trace, TraceHandler, TraceHandlerData},
-    Apc,
-};
-
 use super::chip::RangeCheckerSend;
->>>>>>> b0d41784
 use itertools::Itertools;
 use openvm_circuit::{
     arch::VmConfig, system::memory::MemoryController, utils::next_power_of_two_or_zero,
@@ -253,7 +246,6 @@
                     InteractionEvaluator::new(RowEvaluator::new(row_slice, None));
 
                 // replay the side effects of this row on the main periphery
-<<<<<<< HEAD
                 for ConcreteBusInteraction { id, mult, args } in interaction_evaluator
                     .evaluate_bus_interactions(
                         &self.apc.machine().bus_interactions.iter().collect_vec(),
@@ -265,19 +257,6 @@
                         mult.as_canonical_u32(),
                         args.iter().map(|arg| arg.as_canonical_u32()),
                     );
-=======
-                // TODO: this could be done in parallel since `self.periphery` is thread safe, but is it worth it? cc @qwang98
-                for bus_interaction in &self.apc.machine().bus_interactions {
-                    let mult = evaluator
-                        .eval_expr(&bus_interaction.mult)
-                        .as_canonical_u32();
-                    let args = bus_interaction
-                        .args
-                        .iter()
-                        .map(|arg| evaluator.eval_expr(arg).as_canonical_u32());
-
-                    self.periphery.apply(bus_interaction.id as u16, mult, args);
->>>>>>> b0d41784
                 }
             });
 
