use powdr_ast::{
    analyzed::{AlgebraicReference, Analyzed, Expression, PolyID, PolynomialReference, Reference},
    parsed::{
        ArrayLiteral, BlockExpression, FunctionCall, FunctionKind, LambdaExpression,
        UnaryOperation, UnaryOperator,
    },
};
use powdr_number::FieldElement;

use crate::witgen::{machines::MachineParts, FixedData};

pub trait TryColumnByName: Copy {
    fn try_column_by_name(&self, name: &str) -> Option<PolyID>;
}

<<<<<<< HEAD
#[derive(Clone)]
pub struct ProverFunctionComputeFrom<'a> {
=======
#[allow(unused)]
#[derive(Clone)]
pub struct ProverFunction<'a> {
>>>>>>> a8091a52
    pub index: usize,
    pub target_column: AlgebraicReference,
    pub input_columns: Vec<AlgebraicReference>,
    pub computation: ProverFunctionComputation<'a>,
}

<<<<<<< HEAD
#[derive(Clone)]
pub enum ProverFunction<'a, T> {
    /// query |i| std::prover::provide_if_unknown(Y, i, || <value>)
    ProvideIfUnknown(usize, AlgebraicReference, T),
    /// query |i| std::prover::compute_from(Y, i, [X, ...], f)
    ComputeFrom(ProverFunctionComputeFrom<'a>),
=======
#[allow(unused)]
#[derive(Clone)]
pub enum ProverFunctionComputation<'a> {
    /// The expression `f` in `query |i| std::prover::provide_if_unknown(Y, i, f)`,
    /// where f: (-> fe)
    ProvideIfUnknown(&'a Expression),
    /// The expression `f` in `query |i| std::prover::compute_from(Y, i, [X, ...], f)`,
    /// where f: (fe[] -> fe)
    ComputeFrom(&'a Expression),
>>>>>>> a8091a52
}

/// Tries to decode the prover functions.
/// Supported are the following forms:
/// - query |i| std::prover::provide_if_unknown(Y, i, || <value>)
/// - query |i| std::prover::compute_from(Y, i, [X, ...], f)
pub fn decode_prover_functions<'a, T: FieldElement>(
    machine_parts: &MachineParts<'a, T>,
    try_column_by_name: impl TryColumnByName,
) -> Result<Vec<ProverFunction<'a>>, String> {
    machine_parts
        .prover_functions
        .iter()
        .enumerate()
        .map(|(index, function)| decode_prover_function(index, function, try_column_by_name))
        .collect()
}

fn decode_prover_function(
    index: usize,
    function: &Expression,
    try_column_by_name: impl TryColumnByName,
) -> Result<ProverFunction<'_>, String> {
    if let Some(provide_if_unknown) =
        try_decode_provide_if_unknown(index, function, try_column_by_name)
    {
        Ok(provide_if_unknown)
    } else if let Some(compute_from) = try_decode_compute_from(index, function, try_column_by_name)
    {
        Ok(compute_from)
    } else {
        Err(format!("Unsupported prover function kind: {function}"))
    }
}

fn try_decode_provide_if_unknown(
    index: usize,
    function: &Expression,
    try_column_by_name: impl TryColumnByName,
) -> Option<ProverFunction<'_>> {
    let body = try_as_lambda_expression(function, Some(FunctionKind::Query))?;
    let [arg_column, arg_row, arg_value] =
        try_as_function_call_to(body, "std::prover::provide_if_unknown")?
    else {
        return None;
    };
    let assigned_column = try_extract_algebraic_reference(arg_column, try_column_by_name)?;
    if !is_local_var(arg_row, 0) {
        return None;
    }
    Some(ProverFunction {
        index,
        target_column: assigned_column,
        input_columns: vec![],
        computation: ProverFunctionComputation::ProvideIfUnknown(arg_value),
    })
}

/// Decodes functions of the form `query |i| std::prover::compute_from(Y, i, [X], f)`.
fn try_decode_compute_from(
    index: usize,
    function: &Expression,
    try_column_by_name: impl TryColumnByName,
) -> Option<ProverFunction<'_>> {
    let body = try_as_lambda_expression(function, Some(FunctionKind::Query))?;
    let [target_column, row, input_columns, computation] =
        try_as_function_call_to(body, "std::prover::compute_from")?
    else {
        return None;
    };
    let target_column = try_extract_algebraic_reference(target_column, try_column_by_name)?;
    if target_column.next {
        return None;
    }
    if !is_local_var(row, 0) {
        return None;
    }
    let input_columns = try_as_literal_array(input_columns)?
        .iter()
        .map(|e| try_extract_algebraic_reference(e, try_column_by_name))
        .collect::<Option<Vec<_>>>()?;
    let computation = ProverFunctionComputation::ComputeFrom(computation);
    Some(ProverFunction {
        index,
        target_column,
        input_columns,
        computation,
    })
}

fn is_reference_to(e: &Expression, name: &str) -> bool {
    try_extract_reference(e).map(|r| r == name).unwrap_or(false)
}

fn try_extract_reference(e: &Expression) -> Option<&str> {
    match unpack(e) {
        Expression::Reference(_, Reference::Poly(PolynomialReference { name, .. })) => Some(name),
        _ => None,
    }
}

fn try_extract_algebraic_reference(
    e: &Expression,
    try_column_by_name: impl TryColumnByName,
) -> Option<AlgebraicReference> {
    let (e, next) = match unpack(e) {
        Expression::UnaryOperation(
            _,
            UnaryOperation {
                op: UnaryOperator::Next,
                expr,
            },
        ) => (expr.as_ref(), true),
        _ => (e, false),
    };
    let name = try_extract_reference(e)?.to_string();
    let poly_id = try_column_by_name.try_column_by_name(&name)?;
    Some(AlgebraicReference {
        name,
        poly_id,
        next,
    })
}

fn is_local_var(e: &Expression, index: u64) -> bool {
    matches!(unpack(e), Expression::Reference(_, Reference::LocalVar(i, _)) if *i == index)
}

fn try_as_function_call(e: &Expression) -> Option<&FunctionCall<Expression>> {
    match unpack(e) {
        Expression::FunctionCall(_, f) => Some(f),
        _ => None,
    }
}

/// Tries to parse `e` as a function call to a function called `name` and returns
/// the arguments in that case.
fn try_as_function_call_to<'a>(e: &'a Expression, name: &str) -> Option<&'a [Expression]> {
    let FunctionCall {
        function,
        arguments,
    } = try_as_function_call(e)?;
    is_reference_to(function, name).then_some(arguments.as_slice())
}

/// Returns the body of a lambda expression if it is a lambda expression with the given kind
/// (unless None is requested).
/// Note that this ignores the parameters.
fn try_as_lambda_expression(
    e: &Expression,
    requested_kind: Option<FunctionKind>,
) -> Option<&Expression> {
    match unpack(e) {
        Expression::LambdaExpression(_, LambdaExpression { kind, body, .. })
            if requested_kind.map(|k| k == *kind).unwrap_or(true) =>
        {
            Some(unpack(body))
        }
        _ => None,
    }
}

fn try_as_literal_array(e: &Expression) -> Option<&[Expression]> {
    match unpack(e) {
        Expression::ArrayLiteral(_, ArrayLiteral { items }) => Some(items.as_slice()),
        _ => None,
    }
}

/// If `e` is a block with just a single expression, returns this inner expression,
/// otherwise returns `e` again.
fn unpack(mut e: &Expression) -> &Expression {
    loop {
        e = match e {
            Expression::BlockExpression(
                _,
                BlockExpression {
                    statements,
                    expr: Some(expr),
                },
            ) if statements.is_empty() => expr,
            _ => return e,
        }
    }
}

impl<T: FieldElement> TryColumnByName for &FixedData<'_, T> {
    fn try_column_by_name(&self, name: &str) -> Option<PolyID> {
        FixedData::try_column_by_name(self, name)
    }
}

impl<T> TryColumnByName for &Analyzed<T> {
    fn try_column_by_name(&self, name: &str) -> Option<PolyID> {
        self.definitions.get(name).map(|d| PolyID::from(&d.0))
    }
}

#[cfg(test)]
mod test {
    use powdr_number::GoldilocksField;

    use crate::witgen::jit::test_util::read_pil;

    use super::*;

    #[test]
    fn provide_if_unknown() {
        let input = "
    namespace std::prover;
        let provide_if_unknown: expr, int, (-> fe) -> () = |column, row, f| ();
    namespace main;
        let X;
        query |i| std::prover::provide_if_unknown(X, i, || 11);
        ";
        let (analyzed, _) = read_pil::<GoldilocksField>(input);
        assert_eq!(analyzed.prover_functions.len(), 1);
        let prover_function =
            try_decode_provide_if_unknown(7, &analyzed.prover_functions[0], &analyzed).unwrap();
        assert_eq!(prover_function.index, 7);
        assert_eq!(prover_function.target_column.name, "main::X");
        assert!(!prover_function.target_column.next);
        assert_eq!(prover_function.input_columns.len(), 0);
        matches!(
            prover_function.computation,
            ProverFunctionComputation::ProvideIfUnknown(Expression::LambdaExpression(..))
        );
    }

    #[test]
    fn compute_from() {
        let input = "
    namespace std::prover;
        let compute_from: expr, int, expr[], (fe[] -> fe) -> () = query |dest_col, row, input_cols, f| ();
    namespace main;
        let X;
        let Y;
        let Z;
        query |i| std::prover::compute_from(Y, i, [X, Z'], |values| match values {
            [x, z] => x + z + 10,
            _ => 0,
        });
        ";
        let (analyzed, _) = read_pil::<GoldilocksField>(input);
        assert_eq!(analyzed.prover_functions.len(), 1);
        let ProverFunction {
            index,
            target_column,
            input_columns,
            computation,
        } = try_decode_compute_from(7, &analyzed.prover_functions[0], &analyzed).unwrap();
        assert_eq!(index, 7);
        assert_eq!(target_column.name, "main::Y");
        assert!(!target_column.next);
        let [in_x, in_z] = input_columns.as_slice() else {
            panic!();
        };
        assert_eq!(in_x.name, "main::X");
        assert!(!in_x.next);
        assert_eq!(in_z.name, "main::Z");
        assert!(in_z.next);
        assert!(matches!(
            computation,
            ProverFunctionComputation::ComputeFrom(Expression::LambdaExpression(_, _))
        ));
    }

    #[test]
    fn compute_from_packed() {
        let input = "
    namespace std::prover;
        let compute_from: expr, int, expr[], (fe[] -> fe) -> () = query |dest_col, row, input_cols, f| ();
    namespace main;
        let X;
        let Y;
        let Z;
        query |i| { {
            std::prover::compute_from({{Y}}, (i), [{X}, (Z')], |values| match values {
                [x, z] => x + z + 10,
                _ => 0,
            })
        } };
        ";
        let (analyzed, _) = read_pil::<GoldilocksField>(input);
        assert_eq!(analyzed.prover_functions.len(), 1);
        let ProverFunction {
            index,
            target_column,
            input_columns,
            computation,
        } = try_decode_compute_from(9, &analyzed.prover_functions[0], &analyzed).unwrap();
        assert_eq!(index, 9);
        assert_eq!(target_column.name, "main::Y");
        assert!(!target_column.next);
        let [in_x, in_z] = input_columns.as_slice() else {
            panic!();
        };
        assert_eq!(in_x.name, "main::X");
        assert!(!in_x.next);
        assert_eq!(in_z.name, "main::Z");
        assert!(in_z.next);
        assert!(matches!(
            computation,
            ProverFunctionComputation::ComputeFrom(Expression::LambdaExpression(_, _))
        ));
    }
}<|MERGE_RESOLUTION|>--- conflicted
+++ resolved
@@ -13,28 +13,15 @@
     fn try_column_by_name(&self, name: &str) -> Option<PolyID>;
 }
 
-<<<<<<< HEAD
-#[derive(Clone)]
-pub struct ProverFunctionComputeFrom<'a> {
-=======
 #[allow(unused)]
 #[derive(Clone)]
 pub struct ProverFunction<'a> {
->>>>>>> a8091a52
     pub index: usize,
     pub target_column: AlgebraicReference,
     pub input_columns: Vec<AlgebraicReference>,
     pub computation: ProverFunctionComputation<'a>,
 }
 
-<<<<<<< HEAD
-#[derive(Clone)]
-pub enum ProverFunction<'a, T> {
-    /// query |i| std::prover::provide_if_unknown(Y, i, || <value>)
-    ProvideIfUnknown(usize, AlgebraicReference, T),
-    /// query |i| std::prover::compute_from(Y, i, [X, ...], f)
-    ComputeFrom(ProverFunctionComputeFrom<'a>),
-=======
 #[allow(unused)]
 #[derive(Clone)]
 pub enum ProverFunctionComputation<'a> {
@@ -44,7 +31,6 @@
     /// The expression `f` in `query |i| std::prover::compute_from(Y, i, [X, ...], f)`,
     /// where f: (fe[] -> fe)
     ComputeFrom(&'a Expression),
->>>>>>> a8091a52
 }
 
 /// Tries to decode the prover functions.
