use std::str::FromStr;
use std::collections::BTreeSet;
use powdr_ast::parsed::{*, asm::*, types::*};
use powdr_number::{BigInt, BigUint};
use crate::{ParserContext, unescape_string};

grammar(ctx: &ParserContext);

extern {
    type Error = String;
}

match {
    r"\s*" => { },
    r"//[^\n\r]*[\n\r]*" => { }, // Skip `// comments`
    r"/\*[^*]*\*+(?:[^/*][^*]*\*+)*/" => { },  // Skip `/* comments */`
    _,
}

pub PILFile: PILFile = {
    <PilStatement*> => PILFile(<>)
};

pub ASMModule: ASMModule = {
    (<ModuleStatement>)* => ASMModule { statements: <> }
};

ModuleStatement: ModuleStatement = {
    <MachineDefinition> => ModuleStatement::SymbolDefinition(<>),
    <LetStatementAtModuleLevel> => ModuleStatement::SymbolDefinition(<>),
    <EnumDeclaration> => ModuleStatement::SymbolDefinition(SymbolDefinition {
            name: <>.name.clone(),
            value: SymbolValue::TypeDeclaration(<>),
        }),
    <Import> => ModuleStatement::SymbolDefinition(<>),
    <ModuleDefinition> => ModuleStatement::SymbolDefinition(<>),
}

ModuleDefinition: SymbolDefinition = {
    "mod" <name:Identifier> ";" => SymbolDefinition { name: name.clone(), value: Module::External(name).into() }, 
    "mod" <name:Identifier> "{" <module:ASMModule> "}" => SymbolDefinition { name, value: Module::Local(module).into() }
}

Import: SymbolDefinition = {
    "use" <path:SymbolPath> <name:( "as" <Identifier> )?> ";" =>
        SymbolDefinition {
            name: name.unwrap_or(path.name().clone().try_into().unwrap()),
            value: Import {path}.into()
        }
}

pub SymbolPath: SymbolPath = {
    <abs:"::"?> <parts:( <Part> "::" )*> <end:Part>  => {
        SymbolPath::from_parts([
            abs.map(|_| vec![Part::Named(String::new())]).unwrap_or_default(),
            parts,
            vec![end],
        ].concat())
    },
}

Part: Part = {
    "super" => Part::Super,
    <name:Identifier> => Part::Named(name),
}

// Same as SymbolPath plus we allow "::<...>" at the end.
GenericSymbolPath: (SymbolPath, Option<Vec<Type<Expression>>>) = {
    // If we "inline" SymbolPath here, we get an ambiguity error.
    <abs:"::"?> <parts:( <Part> "::" )*> <end:Part> <types:("::" "<" <TypeTermList> ">")?>  => (
        SymbolPath::from_parts([
            abs.map(|_| vec![Part::Named(String::new())]).unwrap_or_default(),
            parts,
            vec![end],
        ].concat()),
        types
    ),
}

/// Same as SymbolPath except that we do not allow 'int' and 'fe' to be parsed as identifiers.
TypeSymbolPath: SymbolPath = {
    <abs:"::"?> <parts:( <TypeSymbolPathPart> "::" )*> <end:TypeSymbolPathPart>  => {
        SymbolPath::from_parts([
            abs.map(|_| vec![Part::Named(String::new())]).unwrap_or_default(),
            parts,
            vec![end],
        ].concat())
    },
}

TypeSymbolPathPart: Part = {
    "super" => Part::Super,
    <name:NonSpecialIdentifier> => Part::Named(name),
}

LetStatementAtModuleLevel: SymbolDefinition = {
    "let" <name:GenericTypedName>  "=" <value:Expression> ";" =>
        SymbolDefinition {
            name: name.0,
            value: SymbolValue::Expression(TypedExpression{ e: value, type_scheme: name.1 })
        }
}

// ---------------------------- PIL part -----------------------------

pub PilStatement = {
    Include,
    Namespace,
    LetStatement,
    ConstantDefinition,
    PolynomialDefinition,
    PublicDeclaration,
    PolynomialConstantDeclaration,
    PolynomialConstantDefinition,
    PolynomialCommitDeclaration,
    <start:@L> <decl:EnumDeclaration> => PilStatement::EnumDeclaration(ctx.source_ref(start), decl),
    PlookupIdentityStatement,
    PermutationIdentityStatement,
    ConnectIdentityStatement,
    ExpressionStatement,
};

Include: PilStatement = {
    <start:@L> "include" <file:StringLiteral> ";" => PilStatement::Include(ctx.source_ref(start), file)
};

Namespace: PilStatement = {
    <start:@L> "namespace" <name:SymbolPath> <pol_degree:("(" <Expression> ")")?> ";" => PilStatement::Namespace(ctx.source_ref(start), name, pol_degree)
}

LetStatement: PilStatement = {
    <start:@L> "let" <name:GenericTypedName> <expr:( "=" <Expression> )?> ";" =>
        PilStatement::LetStatement(ctx.source_ref(start), name.0, name.1, expr)
}

ConstantDefinition: PilStatement = {
    <start:@L> "constant" <id:ConstantIdentifier> "=" <expr:Expression> ";" => PilStatement::ConstantDefinition(ctx.source_ref(start), id, expr)
}

PolynomialDefinition: PilStatement = {
    <start:@L> PolCol <id:Identifier> "=" <expr:Expression> ";" => PilStatement::PolynomialDefinition(ctx.source_ref(start), id, expr)
}

PublicDeclaration: PilStatement = {
    <start:@L> "public" <id:Identifier> "="
        <poly:NamespacedPolynomialReference>
        <expr1:("[" <Expression> "]")?>
        "(" <expr2:Expression> ")" ";" => PilStatement::PublicDeclaration(ctx.source_ref(start), id, poly, expr1, expr2)
}

PolynomialConstantDeclaration: PilStatement = {
    <start:@L> PolCol ConstantFixed <list:PolynomialNameList> ";" => PilStatement::PolynomialConstantDeclaration(ctx.source_ref(start), list)
}

PolynomialConstantDefinition: PilStatement = {
    <start:@L> PolCol ConstantFixed <id:Identifier> <def:FunctionDefinition> ";"
        => PilStatement::PolynomialConstantDefinition(ctx.source_ref(start), id, def)
}

FunctionDefinition: FunctionDefinition = {
    <start:@L> "(" <params:ParameterList> ")" <body:BracedExpression> =>
        FunctionDefinition::Expression(Expression::LambdaExpression(ctx.source_ref(start), LambdaExpression{kind: FunctionKind::Pure, params, body})),
    <start:@L> "=" <array:ArrayLiteralExpression> => FunctionDefinition::Array(array),
}

ParameterList: Vec<Pattern> = {
    PatternList
}

ArrayLiteralExpression: ArrayExpression = {
    <ArrayLiteralExpression> "+" <ArrayLiteralTerm> => ArrayExpression::concat(<>),
    ArrayLiteralTerm,
}

ArrayLiteralTerm: ArrayExpression = {
    "[" <ExpressionList> "]" => ArrayExpression::value(<>),
    "[" <ExpressionList> "]" "*" => ArrayExpression::repeated_value(<>),
}

PolynomialCommitDeclaration: PilStatement = {
    <start:@L> PolCol CommitWitness <stage:Stage?> <list:PolynomialNameList> ";" => PilStatement::PolynomialCommitDeclaration(ctx.source_ref(start), stage, list, None),
    <start:@L> PolCol CommitWitness <stage:Stage?> <name:PolynomialName> "(" <params:ParameterList> ")" "query" <body:BoxedExpression> ";"
     => PilStatement::PolynomialCommitDeclaration(
        ctx.source_ref(start),
        stage,
        vec![name],
        Some(FunctionDefinition::Expression(Expression::LambdaExpression(ctx.source_ref(start), LambdaExpression{kind: FunctionKind::Query, params, body})))
    )
}

Stage: u32 = {
    "stage" "(" <Number> ")" => u32::try_from(<>).unwrap()
}

PolynomialNameList: Vec<PolynomialName> = {
    <mut list:( <PolynomialName> "," )*> <end:PolynomialName>  => { list.push(end); list }
}

PolynomialName: PolynomialName = {
    <name:Identifier> <array_size:( "[" <Expression> "]" )?> => PolynomialName{<>}
}

PlookupIdentityStatement: PilStatement = {
    <PlookupIdentity> ";"
}

PlookupIdentity: PilStatement = {
    <start:@L> <se1:SelectedExpressions> "in" <se2:SelectedExpressions> => PilStatement::PlookupIdentity(ctx.source_ref(start), se1, se2)
}

SelectedExpressions: SelectedExpressions<Expression> = {
    <selector:Expression?> "{" <expressions:ExpressionList> "}" => SelectedExpressions{<>},
    Expression => SelectedExpressions{selector: None, expressions: vec![<>]},
}

PermutationIdentityStatement: PilStatement = {
    <PermutationIdentity> ";"
}

PermutationIdentity: PilStatement = {
    <start:@L> <se1:SelectedExpressions> "is" <se2:SelectedExpressions> => PilStatement::PermutationIdentity(ctx.source_ref(start), se1, se2)
}

ConnectIdentityStatement: PilStatement = {
    <ConnectIdentity> ";"
}

ConnectIdentity: PilStatement = {
    <start:@L> "{" <list1:ExpressionList> "}" "connect" "{" <list2:ExpressionList> "}" => PilStatement::ConnectIdentity(ctx.source_ref(start), list1, list2)
}

ExpressionStatement: PilStatement = {
    <ExpressionStatementWithoutSemicolon> ";"
}

ExpressionStatementWithoutSemicolon: PilStatement = {
    <start:@L> <expr:Expression> => PilStatement::Expression(ctx.source_ref(start), expr)
}

PolCol = {
    "pol", "col"
} 

CommitWitness = {
    "commit", "witness"
} 

ConstantFixed = {
    "constant", "fixed"
}

GenericTypedName: (String, Option<TypeScheme<Expression>>) = {
    <name:Identifier> => (name, None),
    <vars:("<" <TypeVarBounds> ">")?> <name:Identifier> <ty:(":" <Type>)> =>
        (name, Some(TypeScheme{ vars: vars.unwrap_or_default(), ty }))
}


// ---------------------------- ASM part -----------------------------

MachineDefinition: SymbolDefinition = {
    "machine" <name:Identifier> <arguments:MachineArguments> <properties:("with" <MachineProperties>)?> "{" <statements:(MachineStatement)*> "}" => SymbolDefinition { name, value: Machine { arguments, properties: properties.unwrap_or_default(), statements}.into() },
}

MachineProperties: MachineProperties = {
    <mut list:( <MachineProperty> "," )*> <end:MachineProperty> ","? =>? {
        list.push(end);
        MachineProperties::try_from(list).map_err(|error| lalrpop_util::ParseError::User { error })
    }
}

MachineProperty: (String, Expression) = {
    <name:Identifier> ":" <value:Expression> => (name, value),
}

MachineArguments: MachineArguments = {
    => MachineArguments::default(),
    "(" ")" => MachineArguments::default(),
    "(" <mut list:( <Param> "," )*> <end:Param> ","? ")" =>? {
        list.push(end);
        MachineArguments::try_from(list).map_err(|error| lalrpop_util::ParseError::User { error })
    }
}

MachineStatement: MachineStatement = {
    Submachine,
    RegisterDeclaration,
    InstructionDeclaration,
    LinkDeclaration,
    PilStatementInMachine,
    FunctionDeclaration,
    OperationDeclaration,
}

PilStatementInMachine: MachineStatement = {
    <start:@L> <stmt:PilStatement> => MachineStatement::Pil(ctx.source_ref(start), stmt)
}

Submachine: MachineStatement = {
    <start:@L> <path:SymbolPath> <id:Identifier> ";" => MachineStatement::Submachine(ctx.source_ref(start), path, id)
}

pub RegisterDeclaration: MachineStatement = {
    // TODO default update
    <start:@L> "reg" <id:Identifier> <flag:( "[" <RegisterFlag> "]" )?> ";" => MachineStatement::RegisterDeclaration(ctx.source_ref(start), id, flag)

}

RegisterFlag: RegisterFlag = {
    "@pc" => RegisterFlag::IsPC,
    "<=" => RegisterFlag::IsAssignment,
    "@r" => RegisterFlag::IsReadOnly,
}

pub InstructionDeclaration: MachineStatement = {
    <start:@L> "instr" <id:Identifier> <instr:Instruction> => MachineStatement::InstructionDeclaration(ctx.source_ref(start), id, instr)
}

pub Instruction: Instruction = {
    <params:Params> <body:InstructionBody> => Instruction { params, body }
}

pub LinkDeclaration: MachineStatement = {
    <start:@L> "link" <flag:Expression> "=>" <to:CallableRef> ";" => MachineStatement::LinkDeclaration(ctx.source_ref(start), LinkDeclaration { flag, to, is_permutation: false, }),
    <start:@L> "link" <flag:Expression> "~>" <to:CallableRef> ";" => MachineStatement::LinkDeclaration(ctx.source_ref(start), LinkDeclaration { flag, to, is_permutation: true, }),
}

pub InstructionBody: InstructionBody = {
    "{}" => InstructionBody::Local(vec![]),
    "{" <InstructionBodyElements> "}" => InstructionBody::Local(<>),
    "=" <f_ref:CallableRef> ";" => InstructionBody::CallablePlookup(f_ref),
    "~" <f_ref:CallableRef> ";" => InstructionBody::CallablePermutation(f_ref),
}

pub CallableRef: CallableRef = {
    <instance:Identifier> "." <callable:Identifier> <params:CallableParams> => CallableRef { instance, callable, params },
}

CallableParams: CallableParams = {
    <inputs: ExpressionList> "->" <output: ExpressionList> => CallableParams::new(inputs, output),
    // we can ommit the arrow if there are no outputs
    <inputs: ExpressionList> => CallableParams::new(inputs, vec![])
}

InstructionBodyElements: Vec<PilStatement> = {
    <mut list:( <InstructionBodyElement> "," )*> <end:InstructionBodyElement>  => { list.push(end); list },
    => vec![]
}

InstructionBodyElement: PilStatement = {
    PlookupIdentity,
    PermutationIdentity,
    ExpressionStatementWithoutSemicolon,
}

Params: Params<Param> = {
    <_input: ParamList> "->" <output: ParamList> => Params::new(_input, output),
    // we can ommit the arrow if there are no outputs
    <_input: ParamList> => Params::new(_input, vec![])
}

ParamList: Vec<Param> = {
    => vec![],
    <mut list:( <Param> "," )*> <end:Param>  => { list.push(end); list }
}

Param: Param = {
    <name: Identifier> <index:("[" <Number> "]")?> <ty:(":" <Identifier>)?> => Param{<>}
}

FunctionDeclaration: MachineStatement = {
    <start:@L> "function" <id:Identifier> <params:Params> "{" <stmt:(<FunctionStatement>)*> "}" => MachineStatement::FunctionDeclaration(ctx.source_ref(start), id, params, stmt)
}

OperationDeclaration: MachineStatement = {
    <start:@L> "operation" <id:Identifier> <op:OperationId> <params:Params> ";" => MachineStatement::OperationDeclaration(ctx.source_ref(start), id, op, params)
}

OperationId: OperationId = {
    "<" <id:Number> ">" => OperationId { id: Some(id.into()) },
    => OperationId { id: None }
}

pub FunctionStatement: FunctionStatement = {
    AssignmentStatement,
    LabelStatement,
    DebugDirectiveStatement,
    ReturnStatement,
    InstructionStatement,
}

AssignmentStatement: FunctionStatement = {
    <start:@L> <ids:IdentifierList> <op:AssignOperator> <expr:BoxedExpression> ";" => FunctionStatement::Assignment(ctx.source_ref(start), ids, op, expr)
}

IdentifierList: Vec<String> = {
    <mut list:( <Identifier> "," )*> <end:Identifier>  => { list.push(end); list },
    => vec![]
}

AssignOperator: Option<Vec<AssignmentRegister>> = {
    "<==" => None,
    "<=" <AssignmentRegisterList> "=" => Some(<>)
}

AssignmentRegisterList: Vec<AssignmentRegister> = {
    <mut list:( <AssignmentRegister> "," )*> <end:AssignmentRegister>  => { list.push(end); list },
    => vec![]
}

AssignmentRegister: AssignmentRegister = {
    <Identifier> => AssignmentRegister::Register(<>),
    "_" => AssignmentRegister::Wildcard,
}

ReturnStatement: FunctionStatement = {
    <start:@L> "return" <list:ExpressionList> ";" => FunctionStatement::Return(ctx.source_ref(start), list)
}

InstructionStatement: FunctionStatement = {
    <start:@L> <id:Identifier> <list:ExpressionList> ";" => FunctionStatement::Instruction(ctx.source_ref(start), id, list)
}

DebugDirectiveStatement: FunctionStatement = {
    <start:@L> ".debug" "file" <n:UnsignedInteger> <d:StringLiteral> <f:StringLiteral> ";"
        => FunctionStatement::DebugDirective(ctx.source_ref(start), DebugDirective::File(n.try_into().unwrap(), d, f)),
    <start:@L> ".debug" "loc" <f:UnsignedInteger> <line:UnsignedInteger> <col:UnsignedInteger> ";"
        => FunctionStatement::DebugDirective(ctx.source_ref(start), DebugDirective::Loc(f.try_into().unwrap(), line.try_into().unwrap(), col.try_into().unwrap())),
    <start:@L> ".debug" "insn" <insn:StringLiteral> ";"
        => FunctionStatement::DebugDirective(ctx.source_ref(start), DebugDirective::OriginalInstruction(insn)),
}

LabelStatement: FunctionStatement = {
    <start:@L> <id:Identifier> ":" => FunctionStatement::Label(ctx.source_ref(start), id)
}

// ---------------------------- Expressions -----------------------------

ExpressionList: Vec<Expression> = {
    => vec![],
    <mut list:( <Expression> "," )*> <end:Expression>  => { list.push(end); list }
}

Expression: Expression = {
    BoxedExpression => *<>,
}

BoxedExpression: Box<Expression> = {
    LambdaExpression,
}

LambdaExpression: Box<Expression> = {
    <start:@L> <kind:FunctionKind> "||" <body:BoxedExpression> => Box::new(Expression::LambdaExpression(ctx.source_ref(start), LambdaExpression{kind, params: vec![], body})),
    <start:@L> <kind:FunctionKind> "|" <params:ParameterList> "|" <body:BoxedExpression> => Box::new(Expression::LambdaExpression(ctx.source_ref(start), LambdaExpression{kind, params, body})),
    LogicalOr
}

FunctionKind: FunctionKind = {
    => FunctionKind::Pure,
    "query" => FunctionKind::Query,
    "constr" => FunctionKind::Constr,
}

LogicalOr: Box<Expression> = {
<<<<<<< HEAD
    <start:@L> <left:LogicalOr> "||" <right:LogicalAnd> => Box::new(Expression::BinaryOperation(ctx.source_ref(start), BinaryOperation { left, op: BinaryOperator::LogicalOr, right })),
=======
    <left:LogicalOr> "||" <right:LogicalAnd> => Box::new((BinaryOperation { left, op: BinaryOperator::LogicalOr, right }).into()),
>>>>>>> 0757e57e
    LogicalAnd,
}

LogicalAnd: Box<Expression> = {
<<<<<<< HEAD
    <start:@L> <left:LogicalAnd> "&&" <right:Comparison> => Box::new(Expression::BinaryOperation(ctx.source_ref(start), BinaryOperation{left, op: BinaryOperator::LogicalAnd, right})),
=======
    <left:LogicalAnd> "&&" <right:Comparison> => Box::new((BinaryOperation{left, op: BinaryOperator::LogicalAnd, right}).into()),
>>>>>>> 0757e57e
    Comparison,
}

Comparison: Box<Expression> = {
<<<<<<< HEAD
    <start:@L> <left:BinaryOr> <op:ComparisonOp> <right:BinaryOr> => Box::new(Expression::BinaryOperation(ctx.source_ref(start), BinaryOperation{left, op, right})),
=======
    <left:BinaryOr> <op:ComparisonOp> <right:BinaryOr> => Box::new((BinaryOperation{left, op, right}).into()),
>>>>>>> 0757e57e
    BinaryOr
}

ComparisonOp: BinaryOperator = {
    "<" => BinaryOperator::Less,
    "<=" => BinaryOperator::LessEqual,
    "==" => BinaryOperator::Equal,
    "=" => BinaryOperator::Identity,
    "!=" => BinaryOperator::NotEqual,
    ">=" => BinaryOperator::GreaterEqual,
    ">" => BinaryOperator::Greater,
}

BinaryOr: Box<Expression> = {
<<<<<<< HEAD
    <start:@L> <left:BinaryOr> <op:BinaryOrOp> <right:BinaryXor> => Box::new(Expression::BinaryOperation(ctx.source_ref(start), BinaryOperation{left, op, right})),
=======
    <left:BinaryOr> <op:BinaryOrOp> <right:BinaryXor> => Box::new((BinaryOperation{left, op, right}).into()),
>>>>>>> 0757e57e
    BinaryXor,
}

BinaryOrOp: BinaryOperator = {
    "|" => BinaryOperator::BinaryOr,
}

BinaryXor: Box<Expression> = {
<<<<<<< HEAD
    <start:@L> <left:BinaryXor> <op:BinaryXorOp> <right:BinaryAnd> => Box::new(Expression::BinaryOperation(ctx.source_ref(start), BinaryOperation{left, op, right})),
=======
    <left:BinaryXor> <op:BinaryXorOp> <right:BinaryAnd> => Box::new((BinaryOperation{left, op, right}).into()),
>>>>>>> 0757e57e
    BinaryAnd,
}

BinaryXorOp: BinaryOperator = {
    "^" => BinaryOperator::BinaryXor,
}

BinaryAnd: Box<Expression> = {
<<<<<<< HEAD
    <start:@L> <left:BinaryAnd> <op:BinaryAndOp> <right:BitShift> => Box::new(Expression::BinaryOperation(ctx.source_ref(start), BinaryOperation{left, op, right})),
=======
    <left:BinaryAnd> <op:BinaryAndOp> <right:BitShift> => Box::new((BinaryOperation{left, op, right}).into()),
>>>>>>> 0757e57e
    BitShift,
}

BinaryAndOp: BinaryOperator = {
    "&" => BinaryOperator::BinaryAnd,
}

BitShift: Box<Expression> = {
<<<<<<< HEAD
    <start:@L> <left:BitShift> <op:BitShiftOp> <right:Sum> => Box::new(Expression::BinaryOperation(ctx.source_ref(start), BinaryOperation{left, op, right})),
=======
    <left:BitShift> <op:BitShiftOp> <right:Sum> => Box::new((BinaryOperation{left, op, right}).into()),
>>>>>>> 0757e57e
    Sum,
}

BitShiftOp: BinaryOperator = {
    "<<" => BinaryOperator::ShiftLeft,
    ">>" => BinaryOperator::ShiftRight,
}

Sum: Box<Expression> = {
<<<<<<< HEAD
    <start:@L> <left:Sum> <op:SumOp> <right:Product> => Box::new(Expression::BinaryOperation(ctx.source_ref(start), BinaryOperation{left, op, right})),
=======
    <left:Sum> <op:SumOp> <right:Product> => Box::new((BinaryOperation{left, op, right}).into()),
>>>>>>> 0757e57e
    Product,
}

SumOp: BinaryOperator = {
    "+" => BinaryOperator::Add,
    "-" => BinaryOperator::Sub,
}

Product: Box<Expression> = {
<<<<<<< HEAD
    <start:@L> <left:Product> <op:ProductOp> <right:Power> => Box::new(Expression::BinaryOperation(ctx.source_ref(start), BinaryOperation{left, op, right})),
=======
    <left:Product> <op:ProductOp> <right:Power> => Box::new((BinaryOperation{left, op, right}).into()),
>>>>>>> 0757e57e
    Power,
}

ProductOp: BinaryOperator = {
    "*" => BinaryOperator::Mul,
    "/" => BinaryOperator::Div,
    "%" => BinaryOperator::Mod,
}

Power: Box<Expression> = {
<<<<<<< HEAD
    <start:@L> <left:Term> <op:PowOp> <right:Power> => Box::new(Expression::BinaryOperation(ctx.source_ref(start), BinaryOperation{left, op, right})),
=======
    <left:Term> <op:PowOp> <right:Power> => Box::new((BinaryOperation{left, op, right}).into()),
>>>>>>> 0757e57e
    Unary,
}

PowOp: BinaryOperator = {
    "**" => BinaryOperator::Pow,
}

Unary: Box<Expression> = {
<<<<<<< HEAD
    <start:@L> <op:PrefixUnaryOp> <expr:PostfixUnary> => Box::new(Expression::UnaryOperation(ctx.source_ref(start), UnaryOperation{op, expr})),
=======
    <op:PrefixUnaryOp> <expr:PostfixUnary> => Box::new(UnaryOperation{op, expr}.into()),
>>>>>>> 0757e57e
    PostfixUnary,
}

PrefixUnaryOp: UnaryOperator = {
    "-" => UnaryOperator::Minus,
    "!" => UnaryOperator::LogicalNot,
}

PostfixUnary: Box<Expression> = {
<<<<<<< HEAD
    <start:@L> <t:Term> <op:PostfixUnaryOp> => Box::new(Expression::UnaryOperation(ctx.source_ref(start), UnaryOperation{op, expr: t})),
=======
    <t:Term> <op:PostfixUnaryOp> => Box::new(UnaryOperation{op, expr: t}.into()),
>>>>>>> 0757e57e
    Term,
}

PostfixUnaryOp: UnaryOperator = {
    "'" => UnaryOperator::Next,
}

Term: Box<Expression> = {
    <start:@L> <i:IndexAccess> => Box::new(Expression::IndexAccess(ctx.source_ref(start), i)),
    <start:@L> <f:FunctionCall> => Box::new(Expression::FunctionCall(ctx.source_ref(start), f)),
    <start:@L> <i:ConstantIdentifier> => Box::new(Expression::Reference(ctx.source_ref(start), NamespacedPolynomialReference::from_identifier(i))),
    <start:@L> <g:GenericReference> => Box::new(Expression::Reference(ctx.source_ref(start), g)),
    <start:@L> <p:PublicIdentifier> => Box::new(Expression::PublicReference(ctx.source_ref(start), p)),
    <start:@L> <value:Number> => Box::new(Expression::Number(ctx.source_ref(start), Number {value: value.into(), type_: None})),
    <start:@L> <s:StringLiteral> => Box::new(Expression::String(ctx.source_ref(start), s)),
    MatchExpression,
    IfExpression,
    BlockExpression,
    <start:@L> "[" <items:ExpressionList> "]" => Box::new(Expression::ArrayLiteral(ctx.source_ref(start), ArrayLiteral{items})),
    <start:@L> "(" <head:Expression> "," <tail:ExpressionList> ")" => { let mut list = vec![head]; list.extend(tail); Box::new(Expression::Tuple(ctx.source_ref(start), list)) },
    <start:@L> "(" ")" => Box::new(Expression::Tuple(ctx.source_ref(start), vec![])),
    "(" <BoxedExpression> ")",
    <start:@L> "${" <b:BoxedExpression> "}" => Box::new(Expression::FreeInput(ctx.source_ref(start), b))
}

IndexAccess: IndexAccess = {
    <array:Term> "[" <index:BoxedExpression> "]" => IndexAccess{<>},
}

FunctionCall: FunctionCall = {
    <function:Term> "(" <arguments:ExpressionList> ")" => FunctionCall {<>},
}

NamespacedPolynomialReference: NamespacedPolynomialReference = {
    <SymbolPath> => <>.into(),
    <namespace:Identifier> "." <name:Identifier> => SymbolPath::from_parts([namespace, name].into_iter().map(Part::Named)).into(),
}

GenericReference: NamespacedPolynomialReference = {
    <namespace:Identifier> "." <name:Identifier> => SymbolPath::from_parts([namespace, name].into_iter().map(Part::Named)).into(),
    <path:GenericSymbolPath> => NamespacedPolynomialReference{path: path.0, type_args: path.1},
}

MatchExpression: Box<Expression> = {
<<<<<<< HEAD
    <start:@L> "match" <expr:BoxedExpression> "{" <arms:MatchArms> "}" => Box::new(Expression::MatchExpression(ctx.source_ref(start), MatchExpression{expr, arms}))
=======
    "match" <scrutinee:BoxedExpression> "{" <arms:MatchArms> "}" => Box::new(MatchExpression{scrutinee, arms}.into())
>>>>>>> 0757e57e
}

MatchArms: Vec<MatchArm> = {
    => vec![],
    <mut list:( <MatchArm> "," )*> <end:MatchArm> ","?  => { list.push(end); list }
}

MatchArm: MatchArm = {
    <pattern:Pattern> "=>" <value: Expression> => MatchArm{pattern, value},
}

IfExpression: Box<Expression> = {
    <start:@L> "if" <condition:BoxedExpression>
        <body:BracedExpression>
        "else"
        <else_body:BracedExpression> => Box::new(Expression::IfExpression(ctx.source_ref(start), IfExpression{condition, body, else_body}))
}

BlockExpression: Box<Expression> = {
<<<<<<< HEAD
    <start:@L> "{" <statements:StatementInsideBlock+> <expr:BoxedExpression> "}" => Box::new(Expression::BlockExpression(ctx.source_ref(start), BlockExpression{statements, expr})),
}

BracedExpression: Box<Expression> = {
    <start:@L> "{" <statements:StatementInsideBlock+> <expr:BoxedExpression> "}" => Box::new(Expression::BlockExpression(ctx.source_ref(start), BlockExpression{statements, expr})),
    <start:@L> "{" <expr:BoxedExpression> "}" => Box::new(Expression::BlockExpression(ctx.source_ref(start), BlockExpression{statements: vec![], expr})),
=======
    "{" <statements:StatementInsideBlock+> <expr:BoxedExpression> "}" => Box::new(BlockExpression{statements, expr}.into())
}

BracedExpression: Box<Expression> = {
    "{" <statements:StatementInsideBlock+> <expr:BoxedExpression> "}" => Box::new(BlockExpression{statements, expr}.into()),
    "{" <expr:BoxedExpression> "}" => Box::new(BlockExpression{ statements: vec![], expr}.into())
>>>>>>> 0757e57e
}

StatementInsideBlock: StatementInsideBlock = {
    "let" <pattern:Pattern> <value:("=" <Expression>)?> ";" => StatementInsideBlock::LetStatement(LetStatementInsideBlock{<>}),
    <Expression> ";" => StatementInsideBlock::Expression(<>),
}

// ---------------------------- Pattern -----------------------------

Pattern: Pattern = {
    "_" => Pattern::CatchAll,
    Number => Pattern::Number(<>.into()),
    "-" <Number> => Pattern::Number(-BigInt::from(<>)),
    StringLiteral => Pattern::String(<>),
    TuplePattern,
    ArrayPattern,
    // We never parse Pattern::Variable directly. Instead, we
    // parse all identifiers (and symbol paths) as Pattern::Enum.
    // At symbol resolution stage, single identifiers that do not
    // exist in the current scope are then turned into Pattern::Variable
    // to allow `match x { (y, None) => ... }` to bind the first component
    // to `y` and match the enum variant `None` at the same time.
    EnumPattern,
}

PatternIncludingEllipsis: Pattern = {
    Pattern => <>,
    ".." => Pattern::Ellipsis,
}

TuplePattern: Pattern = {
    "(" ")" => Pattern::Tuple(vec![]),
    "(" <mut items:(<Pattern> ",")+> <last:Pattern> ")" => Pattern::Tuple({items.push(last); items})
}

ArrayPattern: Pattern = {
    "[" "]" => Pattern::Array(vec![]),
    "[" <mut items:(<PatternIncludingEllipsis> ",")*> <last:PatternIncludingEllipsis> "]" => Pattern::Array({items.push(last); items})
}

EnumPattern: Pattern = {
    <SymbolPath> <( "(" <PatternList> ")" )?> => Pattern::Enum(<>)
}

PatternList: Vec<Pattern> = {
    <mut list:( <Pattern> "," )*> <end:Pattern>  => { list.push(end); list },
    => vec![]
}

// ---------------------------- Type Declarations -----------------------------

EnumDeclaration: EnumDeclaration<Expression> = {
    "enum" <name:Identifier> <type_vars:("<" <TypeVarBounds> ">")?> "{" <variants:EnumVariants> "}"
        => EnumDeclaration{name, type_vars: type_vars.unwrap_or_default(), variants}
}

EnumVariants: Vec<EnumVariant<Expression>> = {
    => vec![],
    <mut list:( <EnumVariant> "," )*> <end:EnumVariant> ","?  => { list.push(end); list }
}

EnumVariant: EnumVariant<Expression> = {
    <name:Identifier> <fields:("(" <TypeTermList> ")")?> => EnumVariant{<>}
}

// ---------------------------- Type Names -----------------------------

pub Type: Type<Expression> = {
    <params:TypeTermList> "->" <value:TypeTermBox> => Type::Function(FunctionType{<>}),
    TypeTerm
}

TypeTermList: Vec<Type<Expression>> = {
    => vec![],
    <mut list:( <TypeTerm> "," )*> <end:TypeTerm>  => { list.push(end); list }
}

TypeTermBox: Box<Type<Expression>> = {
    TypeTerm => Box::new(<>)
}

TypeTerm: Type<Expression> = {
    // The parser parses all identifiers as NamedTypes, some are translated
    // to TypeVars later.
    TypeSymbolPath ("<" <TypeTermList> ">")? => Type::NamedType(<>),
    "!" => Type::Bottom,
    "bool" => Type::Bool,
    "int" => Type::Int,
    "fe" => Type::Fe,
    "string" => Type::String,
    "col" => Type::Col,
    "expr" => Type::Expr,
    <base:TypeTerm> "[" <length:Expression?> "]" => Type::Array(ArrayType{base: Box::new(base), length}),
    "(" <mut items:( <TypeTerm> "," )+> <end:TypeTerm> ")" => { items.push(end); Type::Tuple(TupleType{items}) },
    "(" ")" => Type::Tuple(TupleType{items: vec![]}),
    "(" <Type> ")",
}

TypeVar: String = {
    UppercaseIdentifier => <>,
}


// bounds should be SymbolPaths in the future.
pub TypeVarBounds: TypeBounds = {
    => Default::default(),
    <list:( <TypeVarWithBounds> "," )*> <end:TypeVarWithBounds> => TypeBounds::new(list.into_iter().chain(std::iter::once(end)))
}

TypeVarWithBounds: (String, BTreeSet<String>) = {
    <TypeVar> <TypeBoundsList> => (<>)
}

TypeBoundsList: BTreeSet<String> = {
    => Default::default(),
    ":" <list:( <Identifier> "+" )*> <end:Identifier>  => list.into_iter().chain(std::iter::once(end)).collect(),
}


// ---------------------------- Terminals -----------------------------



StringLiteral: String = {
    r#""[^\\"\n\r]*(\\[tnfbrx'"\\0-9][^\\"\n\r]*)*""# => unescape_string(<>)
}

Identifier: String = {
    r"[a-z_][a-zA-Z$_0-9@]*" => <>.to_string(),
    UppercaseIdentifier,
    SpecialIdentifier => <>.to_string(),
}

NonSpecialIdentifier: String = {
    r"[a-z_][a-zA-Z$_0-9@]*" => <>.to_string(),
    UppercaseIdentifier => <>.to_string(),
}

UppercaseIdentifier: String = {
    r"[A-Z][a-zA-Z$_0-9@]*" => <>.to_string(),
}

// These identifier are special in the way that the lexer would treat them as keywords,
// but these keywords can never occur in a place where an identifier can be expected,
// so we allow them as identifiers as well.
SpecialIdentifier: &'input str = {
    "file",
    "loc",
    "insn",
    "int",
    "fe",
    "expr",
    "bool",
}

ConstantIdentifier: String = {
    r"%[a-zA-Z_][a-zA-Z$_0-9@]*" => <>.to_string(),
}

PublicIdentifier: String = {
    r":[a-zA-Z_][a-zA-Z$_0-9@]*" => <>.strip_prefix(":").unwrap().to_string()
}

Number: BigUint = {
    r"[0-9][0-9_]*" => BigUint::from_str(&<>.replace('_', "")).unwrap().into(),
    r"0x[0-9A-Fa-f][0-9A-Fa-f_]*" => BigUint::from_str_radix(&<>[2..].replace('_', ""), 16).unwrap().into(),
}

UnsignedInteger: BigUint = {
    r"[0-9][0-9_]*" => BigUint::from_str(&<>.replace('_', "")).unwrap(),
    r"0x[0-9A-Fa-f][0-9A-Fa-f_]*" => BigUint::from_str_radix(&<>[2..].replace('_', ""), 16).unwrap(),
}<|MERGE_RESOLUTION|>--- conflicted
+++ resolved
@@ -462,29 +462,17 @@
 }
 
 LogicalOr: Box<Expression> = {
-<<<<<<< HEAD
     <start:@L> <left:LogicalOr> "||" <right:LogicalAnd> => Box::new(Expression::BinaryOperation(ctx.source_ref(start), BinaryOperation { left, op: BinaryOperator::LogicalOr, right })),
-=======
-    <left:LogicalOr> "||" <right:LogicalAnd> => Box::new((BinaryOperation { left, op: BinaryOperator::LogicalOr, right }).into()),
->>>>>>> 0757e57e
     LogicalAnd,
 }
 
 LogicalAnd: Box<Expression> = {
-<<<<<<< HEAD
     <start:@L> <left:LogicalAnd> "&&" <right:Comparison> => Box::new(Expression::BinaryOperation(ctx.source_ref(start), BinaryOperation{left, op: BinaryOperator::LogicalAnd, right})),
-=======
-    <left:LogicalAnd> "&&" <right:Comparison> => Box::new((BinaryOperation{left, op: BinaryOperator::LogicalAnd, right}).into()),
->>>>>>> 0757e57e
     Comparison,
 }
 
 Comparison: Box<Expression> = {
-<<<<<<< HEAD
     <start:@L> <left:BinaryOr> <op:ComparisonOp> <right:BinaryOr> => Box::new(Expression::BinaryOperation(ctx.source_ref(start), BinaryOperation{left, op, right})),
-=======
-    <left:BinaryOr> <op:ComparisonOp> <right:BinaryOr> => Box::new((BinaryOperation{left, op, right}).into()),
->>>>>>> 0757e57e
     BinaryOr
 }
 
@@ -499,11 +487,7 @@
 }
 
 BinaryOr: Box<Expression> = {
-<<<<<<< HEAD
     <start:@L> <left:BinaryOr> <op:BinaryOrOp> <right:BinaryXor> => Box::new(Expression::BinaryOperation(ctx.source_ref(start), BinaryOperation{left, op, right})),
-=======
-    <left:BinaryOr> <op:BinaryOrOp> <right:BinaryXor> => Box::new((BinaryOperation{left, op, right}).into()),
->>>>>>> 0757e57e
     BinaryXor,
 }
 
@@ -512,11 +496,7 @@
 }
 
 BinaryXor: Box<Expression> = {
-<<<<<<< HEAD
     <start:@L> <left:BinaryXor> <op:BinaryXorOp> <right:BinaryAnd> => Box::new(Expression::BinaryOperation(ctx.source_ref(start), BinaryOperation{left, op, right})),
-=======
-    <left:BinaryXor> <op:BinaryXorOp> <right:BinaryAnd> => Box::new((BinaryOperation{left, op, right}).into()),
->>>>>>> 0757e57e
     BinaryAnd,
 }
 
@@ -525,11 +505,7 @@
 }
 
 BinaryAnd: Box<Expression> = {
-<<<<<<< HEAD
     <start:@L> <left:BinaryAnd> <op:BinaryAndOp> <right:BitShift> => Box::new(Expression::BinaryOperation(ctx.source_ref(start), BinaryOperation{left, op, right})),
-=======
-    <left:BinaryAnd> <op:BinaryAndOp> <right:BitShift> => Box::new((BinaryOperation{left, op, right}).into()),
->>>>>>> 0757e57e
     BitShift,
 }
 
@@ -538,11 +514,7 @@
 }
 
 BitShift: Box<Expression> = {
-<<<<<<< HEAD
     <start:@L> <left:BitShift> <op:BitShiftOp> <right:Sum> => Box::new(Expression::BinaryOperation(ctx.source_ref(start), BinaryOperation{left, op, right})),
-=======
-    <left:BitShift> <op:BitShiftOp> <right:Sum> => Box::new((BinaryOperation{left, op, right}).into()),
->>>>>>> 0757e57e
     Sum,
 }
 
@@ -552,11 +524,7 @@
 }
 
 Sum: Box<Expression> = {
-<<<<<<< HEAD
     <start:@L> <left:Sum> <op:SumOp> <right:Product> => Box::new(Expression::BinaryOperation(ctx.source_ref(start), BinaryOperation{left, op, right})),
-=======
-    <left:Sum> <op:SumOp> <right:Product> => Box::new((BinaryOperation{left, op, right}).into()),
->>>>>>> 0757e57e
     Product,
 }
 
@@ -566,11 +534,7 @@
 }
 
 Product: Box<Expression> = {
-<<<<<<< HEAD
     <start:@L> <left:Product> <op:ProductOp> <right:Power> => Box::new(Expression::BinaryOperation(ctx.source_ref(start), BinaryOperation{left, op, right})),
-=======
-    <left:Product> <op:ProductOp> <right:Power> => Box::new((BinaryOperation{left, op, right}).into()),
->>>>>>> 0757e57e
     Power,
 }
 
@@ -581,11 +545,7 @@
 }
 
 Power: Box<Expression> = {
-<<<<<<< HEAD
     <start:@L> <left:Term> <op:PowOp> <right:Power> => Box::new(Expression::BinaryOperation(ctx.source_ref(start), BinaryOperation{left, op, right})),
-=======
-    <left:Term> <op:PowOp> <right:Power> => Box::new((BinaryOperation{left, op, right}).into()),
->>>>>>> 0757e57e
     Unary,
 }
 
@@ -594,11 +554,7 @@
 }
 
 Unary: Box<Expression> = {
-<<<<<<< HEAD
     <start:@L> <op:PrefixUnaryOp> <expr:PostfixUnary> => Box::new(Expression::UnaryOperation(ctx.source_ref(start), UnaryOperation{op, expr})),
-=======
-    <op:PrefixUnaryOp> <expr:PostfixUnary> => Box::new(UnaryOperation{op, expr}.into()),
->>>>>>> 0757e57e
     PostfixUnary,
 }
 
@@ -608,11 +564,7 @@
 }
 
 PostfixUnary: Box<Expression> = {
-<<<<<<< HEAD
     <start:@L> <t:Term> <op:PostfixUnaryOp> => Box::new(Expression::UnaryOperation(ctx.source_ref(start), UnaryOperation{op, expr: t})),
-=======
-    <t:Term> <op:PostfixUnaryOp> => Box::new(UnaryOperation{op, expr: t}.into()),
->>>>>>> 0757e57e
     Term,
 }
 
@@ -657,11 +609,7 @@
 }
 
 MatchExpression: Box<Expression> = {
-<<<<<<< HEAD
-    <start:@L> "match" <expr:BoxedExpression> "{" <arms:MatchArms> "}" => Box::new(Expression::MatchExpression(ctx.source_ref(start), MatchExpression{expr, arms}))
-=======
-    "match" <scrutinee:BoxedExpression> "{" <arms:MatchArms> "}" => Box::new(MatchExpression{scrutinee, arms}.into())
->>>>>>> 0757e57e
+    <start:@L> "match" <scrutinee:BoxedExpression> "{" <arms:MatchArms> "}" => Box::new(Expression::MatchExpression(ctx.source_ref(start), MatchExpression{scrutinee, arms}))
 }
 
 MatchArms: Vec<MatchArm> = {
@@ -681,21 +629,12 @@
 }
 
 BlockExpression: Box<Expression> = {
-<<<<<<< HEAD
     <start:@L> "{" <statements:StatementInsideBlock+> <expr:BoxedExpression> "}" => Box::new(Expression::BlockExpression(ctx.source_ref(start), BlockExpression{statements, expr})),
 }
 
 BracedExpression: Box<Expression> = {
     <start:@L> "{" <statements:StatementInsideBlock+> <expr:BoxedExpression> "}" => Box::new(Expression::BlockExpression(ctx.source_ref(start), BlockExpression{statements, expr})),
     <start:@L> "{" <expr:BoxedExpression> "}" => Box::new(Expression::BlockExpression(ctx.source_ref(start), BlockExpression{statements: vec![], expr})),
-=======
-    "{" <statements:StatementInsideBlock+> <expr:BoxedExpression> "}" => Box::new(BlockExpression{statements, expr}.into())
-}
-
-BracedExpression: Box<Expression> = {
-    "{" <statements:StatementInsideBlock+> <expr:BoxedExpression> "}" => Box::new(BlockExpression{statements, expr}.into()),
-    "{" <expr:BoxedExpression> "}" => Box::new(BlockExpression{ statements: vec![], expr}.into())
->>>>>>> 0757e57e
 }
 
 StatementInsideBlock: StatementInsideBlock = {
