--- conflicted
+++ resolved
@@ -498,8 +498,6 @@
     }
 
     #[test]
-<<<<<<< HEAD
-=======
     fn parse_impl2() {
         let input = r#"
     impl<A, B> Iterator<ArrayIterator<A>, B> {
@@ -516,7 +514,6 @@
     }
 
     #[test]
->>>>>>> 4e6187a2
     fn parse_trait() {
         let input = r#"
     trait Add<T> {
