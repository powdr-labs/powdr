--- conflicted
+++ resolved
@@ -15,18 +15,11 @@
     },
     parsed::{
         display::quote,
-<<<<<<< HEAD
-        types::{Type, TypeScheme},
+        types::{ArrayType, Type, TypeScheme},
         ArrayLiteral, BinaryOperation, BinaryOperator, BlockExpression, FieldAccess, FunctionCall,
         IfExpression, IndexAccess, LambdaExpression, LetStatementInsideBlock, MatchArm,
         MatchExpression, NamedExpression, Number, Pattern, StatementInsideBlock, StructExpression,
         UnaryOperation, UnaryOperator,
-=======
-        types::{ArrayType, Type, TypeScheme},
-        ArrayLiteral, BinaryOperation, BinaryOperator, BlockExpression, FunctionCall, IfExpression,
-        IndexAccess, LambdaExpression, LetStatementInsideBlock, MatchArm, MatchExpression, Number,
-        Pattern, StatementInsideBlock, UnaryOperation, UnaryOperator,
->>>>>>> 6cd2ba16
     },
 };
 use powdr_number::{BigInt, BigUint, FieldElement, LargeInt};
@@ -805,8 +798,8 @@
             ))?,
             Expression::StructExpression(_, StructExpression { name, fields }) => {
                 let mut exp_fields = Vec::new();
-                for NamedExpression { name, expr } in fields.iter() {
-                    self.expand(expr)?;
+                for NamedExpression { name, body } in fields.iter() {
+                    self.expand(body)?;
 
                     let value = self.value_stack.pop().ok_or(EvalError::SymbolNotFound(
                         "Symbol {name} not found".to_string(),
