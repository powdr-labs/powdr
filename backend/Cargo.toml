[package]
name = "powdr-backend"
description = "powdr backend types and API"
version = { workspace = true }
edition = { workspace = true }
license = { workspace = true }
homepage = { workspace = true }
repository = { workspace = true }

[features]
halo2 = ["dep:powdr-halo2"]

[dependencies]
powdr-ast = { path = "../ast" }
powdr-halo2 = { path = "../halo2", optional = true }
powdr-number = { path = "../number" }
powdr-pil-analyzer = { path = "../pil-analyzer" }
powdr-executor = { path = "../executor" }

strum = { version = "0.24.1", features = ["derive"] }
log = "0.4.17"
serde_json = "1.0"
thiserror = "1.0.43"
<<<<<<< HEAD
starky = { git = "https://github.com/0xEigenLabs/eigen-zkvm.git", branch = "main" }
=======
starky = { git = "https://github.com/0xEigenLabs/eigen-zkvm.git", rev = "59d2152" }
>>>>>>> 450e3f11

[dev-dependencies]
mktemp = "0.5.0"
test-log = "0.2.12"
env_logger = "0.10.0"
pretty_assertions = "1.4.0"

[package.metadata.cargo-udeps.ignore]
development = ["env_logger"]<|MERGE_RESOLUTION|>--- conflicted
+++ resolved
@@ -21,11 +21,7 @@
 log = "0.4.17"
 serde_json = "1.0"
 thiserror = "1.0.43"
-<<<<<<< HEAD
 starky = { git = "https://github.com/0xEigenLabs/eigen-zkvm.git", branch = "main" }
-=======
-starky = { git = "https://github.com/0xEigenLabs/eigen-zkvm.git", rev = "59d2152" }
->>>>>>> 450e3f11
 
 [dev-dependencies]
 mktemp = "0.5.0"
