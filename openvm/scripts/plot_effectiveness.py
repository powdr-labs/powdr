--- conflicted
+++ resolved
@@ -15,13 +15,8 @@
     return pd.DataFrame([{
         'opcode': item['opcode'],
         'effectiveness': item['total_width_before'] / item['total_width_after'],
-<<<<<<< HEAD
-        'instructions': len(item['original_instructions']),
+        'instructions': len(item['original_block']['statements']),
         'software_version_cells': item['total_width_before'] * item['execution_frequency'],
-=======
-        'instructions': len(item['original_block']['statements']),
-        'frequency': item['execution_frequency'],
->>>>>>> 6c9903d0
         'total_width_before': item['total_width_before'],
         'total_width_after': item['total_width_after']
     } for item in data])
