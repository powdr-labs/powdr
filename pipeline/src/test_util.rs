use powdr_ast::analyzed::Analyzed;
use powdr_linker::{DegreeMode, LinkerMode, LinkerParams};
use powdr_number::{
    BabyBearField, BigInt, Bn254Field, FieldElement, GoldilocksField, KoalaBearField,
    Mersenne31Field,
};
use powdr_pil_analyzer::evaluator::{self, SymbolLookup};
use std::collections::BTreeMap;
use std::env;
use std::path::PathBuf;

use std::sync::Arc;

use crate::pipeline::Pipeline;

#[cfg(feature = "estark-starky")]
use crate::verify::verify;
#[cfg(feature = "estark-starky")]
use std::fs;

pub fn resolve_test_file(file_name: &str) -> PathBuf {
    PathBuf::from(format!("../test_data/{file_name}"))
}

/// Makes a new pipeline for the given file. All steps until optimized pil are
/// already computed, so that the test can branch off from there, without having to re-compute
/// these steps.
pub fn make_simple_prepared_pipeline<T: FieldElement>(
    file_name: &str,
    linker_mode: LinkerMode,
) -> Pipeline<T> {
    let linker_params = LinkerParams {
        mode: linker_mode,
        degree_mode: DegreeMode::Vadcop,
    };
    let mut pipeline = Pipeline::default()
        .with_tmp_output()
        .with_linker_params(linker_params)
        .from_file(resolve_test_file(file_name));
    pipeline.compute_optimized_pil().unwrap();
    pipeline
}

/// Makes a new pipeline for the given file and inputs. All steps until optimized pil are
/// already computed, so that the test can branch off from there, without having to re-compute
/// these steps.
pub fn make_prepared_pipeline<T: FieldElement>(
    file_name: &str,
    inputs: Vec<T>,
    external_witness_values: Vec<(String, Vec<T>)>,
    linker_mode: LinkerMode,
) -> Pipeline<T> {
    let linker_params = LinkerParams {
        mode: linker_mode,
        degree_mode: DegreeMode::Vadcop,
    };
    let mut pipeline = Pipeline::default()
        .with_tmp_output()
        .with_linker_params(linker_params)
        .from_file(resolve_test_file(file_name))
        .with_prover_inputs(inputs)
        .add_external_witness_values(external_witness_values);
    pipeline.compute_optimized_pil().unwrap();
    pipeline
}

/// Tests witness generation, mock prover, pilcom and plonky3 with
/// Goldilocks, BabyBear and KoalaBear.
pub fn regular_test_all_fields(file_name: &str, inputs: &[i32]) {
    regular_test_gl(file_name, inputs);
    regular_test_small_field(file_name, inputs);
}

pub fn regular_test_small_field(file_name: &str, inputs: &[i32]) {
    regular_test_bb(file_name, inputs);
    regular_test_kb(file_name, inputs);
}

/// Tests witness generation, mock prover, pilcom and plonky3 with BabyBear.
pub fn regular_test_bb(file_name: &str, inputs: &[i32]) {
    let inputs_bb = inputs.iter().map(|x| BabyBearField::from(*x)).collect();
    // LinkerMode::Native because the bus is not implemented for small fields
    let pipeline_bb = make_prepared_pipeline(file_name, inputs_bb, vec![], LinkerMode::Native);
    test_mock_backend(pipeline_bb.clone());
    test_plonky3_pipeline(pipeline_bb);
}

/// Tests witness generation, mock prover, pilcom and plonky3 with BabyBear and KoalaBear.
pub fn regular_test_kb(file_name: &str, inputs: &[i32]) {
    let inputs_kb = inputs.iter().map(|x| KoalaBearField::from(*x)).collect();
    // LinkerMode::Native because the bus is not implemented for small fields
    let pipeline_kb = make_prepared_pipeline(file_name, inputs_kb, vec![], LinkerMode::Native);
    test_mock_backend(pipeline_kb.clone());
    test_plonky3_pipeline(pipeline_kb);
}

/// Tests witness generation, mock prover, pilcom and plonky3 with Goldilocks.
pub fn regular_test_gl(file_name: &str, inputs: &[i32]) {
    let inputs_gl = inputs
        .iter()
        .map(|x| GoldilocksField::from(*x))
        .collect::<Vec<_>>();

    let pipeline_gl_native =
        make_prepared_pipeline(file_name, inputs_gl.clone(), vec![], LinkerMode::Native);
    test_mock_backend(pipeline_gl_native.clone());
    run_pilcom_with_backend_variant(pipeline_gl_native, BackendVariant::Composite).unwrap();

    let pipeline_gl_bus =
        make_prepared_pipeline(file_name, inputs_gl.clone(), vec![], LinkerMode::Bus);
    test_mock_backend(pipeline_gl_bus.clone());
    test_plonky3_pipeline(pipeline_gl_bus);
}

pub fn test_pilcom(pipeline: Pipeline<GoldilocksField>) {
    run_pilcom_with_backend_variant(pipeline.clone(), BackendVariant::Monolithic).unwrap();
    run_pilcom_with_backend_variant(pipeline, BackendVariant::Composite).unwrap();
}

pub fn asm_string_to_pil<T: FieldElement>(contents: &str) -> Analyzed<T> {
    Pipeline::default()
        .from_asm_string(contents.to_string(), None)
        .compute_optimized_pil()
        .unwrap()
        .clone()
}

#[cfg(not(feature = "estark-starky"))]
pub fn run_pilcom_with_backend_variant(
    _pipeline: Pipeline<GoldilocksField>,
    _backend_variant: BackendVariant,
) -> Result<(), String> {
    Ok(())
}

#[cfg(feature = "estark-starky")]
pub fn run_pilcom_with_backend_variant(
    pipeline: Pipeline<GoldilocksField>,
    backend_variant: BackendVariant,
) -> Result<(), String> {
    use powdr_backend::BackendType;

    let backend = match backend_variant {
        BackendVariant::Monolithic => BackendType::EStarkDump,
        BackendVariant::Composite => BackendType::EStarkDumpComposite,
    };
    let mut pipeline = pipeline.with_backend(backend, None);

    if pipeline.output_dir().is_none() {
        pipeline = pipeline.with_tmp_output();
    }

    pipeline.compute_proof().unwrap();

    let out_dir = pipeline.output_dir().as_ref().unwrap();
    match backend_variant {
        BackendVariant::Composite => {
            // traverse all subdirs of the given output dir and verify each subproof
            for entry in fs::read_dir(out_dir).unwrap() {
                let entry = entry.unwrap();
                let path = entry.path();
                // In the composite backend, the prover can choose to skip some machines,
                // which happens if they are empty.
                if path.is_dir() && fs::read_dir(&path).unwrap().count() > 0 {
                    verify(&path)?;
                }
            }
            Ok(())
        }
        BackendVariant::Monolithic => verify(out_dir),
    }
}

fn should_generate_proofs() -> bool {
    match env::var("POWDR_GENERATE_PROOFS") {
        Ok(value) => match value.as_str() {
            "true" => true,
            "false" => false,
            _ => panic!("Invalid value for environment variable POWDR_GENERATE_PROOFS: {value}. Set it either to \"true\" or to \"false\"."),
        },
        Err(_) => false,
    }
}

#[cfg(not(feature = "estark-starky"))]
pub fn gen_estark_proof_with_backend_variant(
    _pipeline: Pipeline<GoldilocksField>,
    _backend_variant: BackendVariant,
) {
}

#[cfg(feature = "estark-starky")]
pub fn gen_estark_proof_with_backend_variant(
    pipeline: Pipeline<GoldilocksField>,
    backend_variant: BackendVariant,
) {
    use powdr_backend::BackendType;
    use powdr_number::buffered_write_file;

    if !should_generate_proofs() {
        return;
    }

    let backend = match backend_variant {
        BackendVariant::Monolithic => BackendType::EStarkStarky,
        BackendVariant::Composite => BackendType::EStarkStarkyComposite,
    };
    let mut pipeline = pipeline.with_backend(backend, None);

    pipeline.clone().compute_proof().unwrap();

    // Repeat the proof generation, but with an externally generated verification key

    // Verification Key
    let output_dir = pipeline.output_dir().as_ref().unwrap();
    let vkey_file_path = output_dir.join("verification_key.bin");
    buffered_write_file(&vkey_file_path, |writer| {
        pipeline.export_verification_key(writer).unwrap()
    })
    .unwrap();

    // Create the proof before adding the vkey to the pipeline,
    // so that it's generated during the proof
    let proof: Vec<u8> = pipeline.compute_proof().unwrap().clone();

    let mut pipeline = pipeline.with_vkey_file(Some(vkey_file_path));

    let publics: Vec<GoldilocksField> = pipeline
        .publics()
        .iter()
        .map(|(_name, v)| v.expect("all publics should be known since we created a proof"))
        .collect();

    pipeline.verify(&proof, &[publics]).unwrap();
}

/// Whether to compute a monolithic or composite proof.
pub enum BackendVariant {
    Monolithic,
    Composite,
}

#[cfg(feature = "halo2")]
pub fn test_halo2_with_backend_variant(
    pipeline: Pipeline<Bn254Field>,
    backend_variant: BackendVariant,
) {
    use powdr_backend::BackendType;

    let backend = match backend_variant {
        BackendVariant::Monolithic => BackendType::Halo2Mock,
        BackendVariant::Composite => BackendType::Halo2MockComposite,
    };

    // Generate a mock proof (fast and has good error messages)
    pipeline
        .clone()
        .with_backend(backend, None)
        .compute_proof()
        .unwrap();

    // `gen_halo2_proof` is rather slow, because it computes two Halo2 proofs.
    // Therefore, we only run it in the nightly tests.
    let is_nightly_test = env::var("IS_NIGHTLY_TEST")
        .map(|v| v == "true")
        .unwrap_or(false);

    if is_nightly_test && should_generate_proofs() {
        gen_halo2_proof(pipeline, backend_variant);
    }
}

#[cfg(not(feature = "halo2"))]
pub fn test_halo2_with_backend_variant(
    _pipeline: Pipeline<Bn254Field>,
    _backend_variant: BackendVariant,
) {
}

#[cfg(feature = "halo2")]
pub fn gen_halo2_proof(pipeline: Pipeline<Bn254Field>, backend: BackendVariant) {
    use powdr_backend::BackendType;
    use powdr_number::buffered_write_file;

    let backend = match backend {
        BackendVariant::Monolithic => BackendType::Halo2,
        BackendVariant::Composite => BackendType::Halo2Composite,
    };

    let mut pipeline = pipeline.clone().with_backend(backend, None);

    // Generate a proof with the setup and verification key generated on the fly
    pipeline.clone().compute_proof().unwrap();

    // Repeat the proof generation, but with an externally generated setup and verification key
    let pil = pipeline.compute_optimized_pil().unwrap();

    // Setup
    let max_degree = pil
        .degree_ranges()
        .into_iter()
        .map(|range| range.max)
        .max()
        .unwrap();
    let output_dir = pipeline.output_dir().clone().unwrap();
    let setup_file_path = output_dir.join("params.bin");
    buffered_write_file(&setup_file_path, |writer| {
        powdr_backend::BackendType::Halo2
            .factory::<Bn254Field>()
            .generate_setup(max_degree, writer)
            .unwrap()
    })
    .unwrap();
    let mut pipeline = pipeline.with_setup_file(Some(setup_file_path));

    // Verification Key
    let vkey_file_path = output_dir.join("verification_key.bin");
    buffered_write_file(&vkey_file_path, |writer| {
        pipeline.export_verification_key(writer).unwrap()
    })
    .unwrap();

    // Create the proof before adding the setup and vkey to the backend,
    // so that they're generated during the proof
    let proof: Vec<u8> = pipeline.compute_proof().unwrap().clone();

    let mut pipeline = pipeline.with_vkey_file(Some(vkey_file_path));

    let publics: Vec<Bn254Field> = pipeline
        .publics()
        .iter()
        .map(|(_name, v)| v.expect("all publics should be known since we created a proof"))
        .collect();

    pipeline.verify(&proof, &[publics]).unwrap();
}

#[cfg(not(feature = "halo2"))]
pub fn gen_halo2_proof(_pipeline: Pipeline<Bn254Field>, _backend: BackendVariant) {}

#[cfg(feature = "plonky3")]
pub fn test_plonky3_with_backend_variant<T: FieldElement>(
    file_name: &str,
    inputs: Vec<T>,
    backend: BackendVariant,
) {
    use powdr_backend::BackendType;
    use powdr_number::buffered_write_file;

    let backend = match backend {
        BackendVariant::Monolithic => BackendType::Plonky3,
        BackendVariant::Composite => BackendType::Plonky3Composite,
    };
    let mut pipeline = Pipeline::default()
        .with_tmp_output()
        .from_file(resolve_test_file(file_name))
        .with_prover_inputs(inputs)
        .with_backend(backend, None);

    // Generate a proof
    let proof = pipeline.compute_proof().cloned().unwrap();

    let publics: Vec<T> = pipeline
        .publics()
        .iter()
        .map(|(_name, v)| v.expect("all publics should be known since we created a proof"))
        .collect();

    pipeline.verify(&proof, &[publics.clone()]).unwrap();

    if pipeline.backend_tuned_pil().unwrap().constant_count() > 0 {
        // Export verification Key
        let output_dir = pipeline.output_dir().as_ref().unwrap();
        let vkey_file_path = output_dir.join("verification_key.bin");
        buffered_write_file(&vkey_file_path, |writer| {
            pipeline.export_verification_key(writer).unwrap()
        })
        .unwrap();

        let mut pipeline = pipeline.with_vkey_file(Some(vkey_file_path));

        // Verify the proof again
        pipeline.verify(&proof, &[publics]).unwrap();
    }
}

pub fn test_mock_backend<T: FieldElement>(pipeline: Pipeline<T>) {
    pipeline
        .with_backend(powdr_backend::BackendType::Mock, None)
        .compute_proof()
        .cloned()
        .unwrap();
}

#[cfg(feature = "plonky3")]
pub fn test_plonky3_pipeline<T: FieldElement>(pipeline: Pipeline<T>) {
    use powdr_number::buffered_write_file;

    let mut pipeline = pipeline.with_backend(powdr_backend::BackendType::Plonky3, None);

    pipeline.compute_witness().unwrap();

    if !should_generate_proofs() {
        return;
    }

    // Generate a proof
    let proof = pipeline.compute_proof().cloned().unwrap();

    let publics: Vec<T> = pipeline
        .publics()
        .iter()
        .map(|(_name, v)| v.expect("all publics should be known since we created a proof"))
        .collect();

    pipeline.verify(&proof, &[publics.clone()]).unwrap();

    if pipeline.backend_tuned_pil().unwrap().constant_count() > 0 {
        // Export verification Key
        let output_dir = pipeline.output_dir().as_ref().unwrap();
        let vkey_file_path = output_dir.join("verification_key.bin");
        buffered_write_file(&vkey_file_path, |writer| {
            pipeline.export_verification_key(writer).unwrap()
        })
        .unwrap();

        let mut pipeline = pipeline.with_vkey_file(Some(vkey_file_path));

        // Verify the proof again
        pipeline.verify(&proof, &[publics]).unwrap();
    }
}

#[cfg(not(feature = "plonky3"))]
pub fn test_plonky3_with_backend_variant<T: FieldElement>(_: &str, _: Vec<T>, _: BackendVariant) {}

#[cfg(not(feature = "plonky3"))]
pub fn test_plonky3_pipeline<T: FieldElement>(_: Pipeline<T>) {}

#[cfg(not(feature = "plonky3"))]
pub fn gen_plonky3_proof<T: FieldElement>(_: &str, _: Vec<T>) {}

/// Returns the analyzed PIL containing only the std library.
pub fn std_analyzed<T: FieldElement>() -> Analyzed<T> {
    let mut pipeline = Pipeline::default().from_asm_string(String::new(), None);
    pipeline.compute_analyzed_pil().unwrap().clone()
}

/// Evaluates a function call.
pub fn evaluate_function<'a, T: FieldElement>(
    analyzed: &'a Analyzed<T>,
    function: &'a str,
    arguments: Vec<Arc<evaluator::Value<'a, T>>>,
) -> evaluator::Value<'a, T> {
    let mut symbols = evaluator::Definitions {
        definitions: &analyzed.definitions,
        solved_impls: &analyzed.solved_impls,
    };
    let function = symbols.lookup(function, &None).unwrap();
    evaluator::evaluate_function_call(function, arguments, &mut symbols)
        .unwrap()
        .as_ref()
        .clone()
}

/// Evaluates a function call assuming inputs and outputs are integers.
pub fn evaluate_integer_function<T: FieldElement>(
    analyzed: &Analyzed<T>,
    function: &str,
    arguments: Vec<BigInt>,
) -> BigInt {
    let arguments = arguments
        .into_iter()
        .map(|x| Arc::new(evaluator::Value::Integer(x)))
        .collect();
    if let evaluator::Value::Integer(x) = evaluate_function(analyzed, function, arguments) {
        x
    } else {
        panic!("Expected integer.");
    }
}

fn convert_witness<T: FieldElement>(witness: &[(String, Vec<u64>)]) -> Vec<(String, Vec<T>)> {
    witness
        .iter()
        .map(|(k, v)| (k.clone(), v.iter().cloned().map(T::from).collect()))
        .collect()
}

fn convert_publics<T: FieldElement>(
    publics: &BTreeMap<String, u64>,
) -> BTreeMap<String, Option<T>> {
    publics
        .iter()
        .map(|(k, v)| (k.clone(), Some(T::from(*v))))
        .collect()
}

pub fn assert_proofs_fail_for_invalid_witnesses_mock(
    file_name: &str,
    witness: &[(String, Vec<u64>)],
    publics: &BTreeMap<String, u64>,
) {
    assert!(Pipeline::<GoldilocksField>::default()
        .with_tmp_output()
        .from_file(resolve_test_file(file_name))
<<<<<<< HEAD
        .set_witness_and_publics(convert_witness(witness), convert_publics(publics))
=======
>>>>>>> b5d2f7a9
        .with_backend(powdr_backend::BackendType::Mock, None)
        .set_witness(convert_witness(witness))
        .compute_proof()
        .is_err());
}

#[cfg(feature = "estark-starky")]
pub fn assert_proofs_fail_for_invalid_witnesses_pilcom(
    file_name: &str,
    witness: &[(String, Vec<u64>)],
    publics: &BTreeMap<String, u64>,
) {
    let pipeline = Pipeline::<GoldilocksField>::default()
        .with_tmp_output()
<<<<<<< HEAD
        .from_file(resolve_test_file(file_name))
        .set_witness_and_publics(convert_witness(witness), convert_publics(publics));
    pipeline.compute_witness().unwrap();
=======
        .from_file(resolve_test_file(file_name));
>>>>>>> b5d2f7a9

    assert!(run_pilcom_with_backend_variant(
        pipeline
            .clone()
            .with_backend(powdr_backend::BackendType::EStarkDump, None)
            .set_witness(convert_witness(witness)),
        BackendVariant::Monolithic
    )
    .is_err());
    assert!(run_pilcom_with_backend_variant(
        pipeline
            .with_backend(powdr_backend::BackendType::EStarkDumpComposite, None)
            .set_witness(convert_witness(witness)),
        BackendVariant::Composite
    )
    .is_err());
}

#[cfg(not(feature = "estark-starky"))]
pub fn assert_proofs_fail_for_invalid_witnesses_pilcom(
    _file_name: &str,
    _witness: &[(String, Vec<u64>)],
    _publics: &BTreeMap<String, u64>,
) {
}

#[cfg(not(feature = "estark-starky"))]
pub fn assert_proofs_fail_for_invalid_witnesses_estark(
    _file_name: &str,
    _witness: &[(String, Vec<u64>)],
    _publics: &BTreeMap<String, u64>,
) {
}

#[cfg(feature = "estark-starky")]
pub fn assert_proofs_fail_for_invalid_witnesses_estark(
    file_name: &str,
    witness: &[(String, Vec<u64>)],
    publics: &BTreeMap<String, u64>,
) {
<<<<<<< HEAD
    let pipeline = Pipeline::<GoldilocksField>::default()
        .from_file(resolve_test_file(file_name))
        .set_witness_and_publics(convert_witness(witness), convert_publics(publics));
=======
    let pipeline = Pipeline::<GoldilocksField>::default().from_file(resolve_test_file(file_name));
>>>>>>> b5d2f7a9

    assert!(pipeline
        .with_backend(powdr_backend::BackendType::EStarkStarky, None)
        .set_witness(convert_witness(witness))
        .compute_proof()
        .is_err());
}

#[cfg(feature = "halo2")]
pub fn assert_proofs_fail_for_invalid_witnesses_halo2(
    file_name: &str,
    witness: &[(String, Vec<u64>)],
    publics: &BTreeMap<String, u64>,
) {
    let pipeline = Pipeline::<Bn254Field>::default()
        .from_file(resolve_test_file(file_name))
        .set_witness_and_publics(convert_witness(witness), convert_publics(publics));

    assert!(pipeline
        .clone()
        .with_backend(powdr_backend::BackendType::Halo2Mock, None)
        .compute_proof()
        .is_err());

    assert!(pipeline
        .clone()
        .with_backend(powdr_backend::BackendType::Halo2, None)
        .compute_proof()
        .is_err());
}

#[cfg(not(feature = "halo2"))]
pub fn assert_proofs_fail_for_invalid_witnesses_halo2(
    _file_name: &str,
    _witness: &[(String, Vec<u64>)],
) {
}

pub fn assert_proofs_fail_for_invalid_witnesses(
    file_name: &str,
    witness: &[(String, Vec<u64>)],
    publics: &BTreeMap<String, u64>,
) {
    assert_proofs_fail_for_invalid_witnesses_mock(file_name, witness, publics);
    assert_proofs_fail_for_invalid_witnesses_pilcom(file_name, witness, publics);
    assert_proofs_fail_for_invalid_witnesses_estark(file_name, witness, publics);
    #[cfg(feature = "halo2")]
    assert_proofs_fail_for_invalid_witnesses_halo2(file_name, witness, publics);
    #[cfg(feature = "stwo")]
    assert_proofs_fail_for_invalid_witnesses_stwo(file_name, witness, publics);
}

pub fn run_reparse_test(file: &str) {
    run_reparse_test_with_blacklist(file, &[]);
}

pub fn run_reparse_test_with_blacklist(file: &str, blacklist: &[&str]) {
    if blacklist.contains(&file) {
        return;
    }

    // Load file
    let pipeline = Pipeline::<GoldilocksField>::default();
    let mut pipeline = if file.ends_with(".asm") {
        pipeline.from_asm_file(resolve_test_file(file))
    } else {
        pipeline.from_pil_file(resolve_test_file(file))
    };

    // Compute the optimized PIL
    let optimized_pil = pipeline.compute_optimized_pil().unwrap();

    // Run the pipeline using the string serialization of the optimized PIL.
    // This panics if the re-parsing fails.
    Pipeline::<GoldilocksField>::default()
        .from_pil_string(optimized_pil.to_string())
        .compute_optimized_pil()
        .unwrap();
}

#[cfg(feature = "stwo")]
pub fn test_stwo(file_name: &str, inputs: Vec<Mersenne31Field>) {
    let backend = powdr_backend::BackendType::Stwo;

    let mut pipeline = Pipeline::default()
        .with_tmp_output()
        .from_file(resolve_test_file(file_name))
        .with_prover_inputs(inputs)
        .with_backend(backend, None);

    let proof = pipeline.compute_proof().cloned().unwrap();
    let publics: Vec<Mersenne31Field> = pipeline
        .publics()
        .clone()
        .unwrap()
        .iter()
        .map(|(_name, v)| v.expect("all publics should be known since we created a proof"))
        .collect();
    pipeline.verify(&proof, &[publics]).unwrap();
}
#[cfg(feature = "stwo")]
pub fn assert_proofs_fail_for_invalid_witnesses_stwo(
    file_name: &str,
    witness: &[(String, Vec<u64>)],
    publics: &BTreeMap<String, u64>,
) {
    let pipeline = Pipeline::<Mersenne31Field>::default()
        .from_file(resolve_test_file(file_name))
        .set_witness_and_publics(convert_witness(witness), convert_publics(publics));

    assert!(pipeline
        .clone()
        .with_backend(powdr_backend::BackendType::Stwo, None)
        .compute_proof()
        .is_err());
}

#[cfg(feature = "stwo")]
pub fn test_stwo_pipeline(pipeline: Pipeline<Mersenne31Field>) {
    let mut pipeline = pipeline.with_backend(powdr_backend::BackendType::Stwo, None);

    let proof = pipeline.compute_proof().cloned().unwrap();
    let publics: Vec<Mersenne31Field> = pipeline
        .publics()
        .clone()
        .unwrap()
        .iter()
        .map(|(_name, v)| v.expect("all publics should be known since we created a proof"))
        .collect();
    pipeline.verify(&proof, &[publics]).unwrap();
}

#[cfg(feature = "stwo")]
pub fn test_stwo_stage1_public(
    file_name: &str,
    inputs: Vec<Mersenne31Field>,
    publics: Vec<Mersenne31Field>,
    _valid: bool,
) {
    let backend = powdr_backend::BackendType::Stwo;

    let mut pipeline = Pipeline::default()
        .with_tmp_output()
        .from_file(resolve_test_file(file_name))
        .with_prover_inputs(inputs)
        .with_backend(backend, None);

    let proof = pipeline.compute_proof().cloned().unwrap();
    pipeline.verify(&proof, &[publics]).unwrap();
}

#[cfg(not(feature = "stwo"))]
pub fn assert_proofs_fail_for_invalid_witnesses_stwo(
    _file_name: &str,
    _witness: &[(String, Vec<u64>)],
    _publics: &BTreeMap<String, u64>,
) {
}

#[cfg(not(feature = "stwo"))]
pub fn test_stwo(_file_name: &str, _inputs: Vec<u32>) {}

#[cfg(not(feature = "stwo"))]
pub fn test_stwo_stage1_public(
    _file_name: &str,
    _inputs: Vec<u32>,
    _publics: Vec<Mersenne31Field>,
    valid: bool,
) {
    assert!(valid);
}

#[cfg(not(feature = "stwo"))]
pub fn test_stwo_pipeline(_pipeline: Pipeline<Mersenne31Field>) {}<|MERGE_RESOLUTION|>--- conflicted
+++ resolved
@@ -504,12 +504,8 @@
     assert!(Pipeline::<GoldilocksField>::default()
         .with_tmp_output()
         .from_file(resolve_test_file(file_name))
-<<<<<<< HEAD
+        .with_backend(powdr_backend::BackendType::Mock, None)
         .set_witness_and_publics(convert_witness(witness), convert_publics(publics))
-=======
->>>>>>> b5d2f7a9
-        .with_backend(powdr_backend::BackendType::Mock, None)
-        .set_witness(convert_witness(witness))
         .compute_proof()
         .is_err());
 }
@@ -522,26 +518,20 @@
 ) {
     let pipeline = Pipeline::<GoldilocksField>::default()
         .with_tmp_output()
-<<<<<<< HEAD
-        .from_file(resolve_test_file(file_name))
-        .set_witness_and_publics(convert_witness(witness), convert_publics(publics));
-    pipeline.compute_witness().unwrap();
-=======
         .from_file(resolve_test_file(file_name));
->>>>>>> b5d2f7a9
 
     assert!(run_pilcom_with_backend_variant(
         pipeline
             .clone()
             .with_backend(powdr_backend::BackendType::EStarkDump, None)
-            .set_witness(convert_witness(witness)),
+            .set_witness_and_publics(convert_witness(witness), convert_publics(publics)),
         BackendVariant::Monolithic
     )
     .is_err());
     assert!(run_pilcom_with_backend_variant(
         pipeline
             .with_backend(powdr_backend::BackendType::EStarkDumpComposite, None)
-            .set_witness(convert_witness(witness)),
+            .set_witness_and_publics(convert_witness(witness), convert_publics(publics)),
         BackendVariant::Composite
     )
     .is_err());
@@ -569,17 +559,11 @@
     witness: &[(String, Vec<u64>)],
     publics: &BTreeMap<String, u64>,
 ) {
-<<<<<<< HEAD
-    let pipeline = Pipeline::<GoldilocksField>::default()
-        .from_file(resolve_test_file(file_name))
-        .set_witness_and_publics(convert_witness(witness), convert_publics(publics));
-=======
     let pipeline = Pipeline::<GoldilocksField>::default().from_file(resolve_test_file(file_name));
->>>>>>> b5d2f7a9
 
     assert!(pipeline
         .with_backend(powdr_backend::BackendType::EStarkStarky, None)
-        .set_witness(convert_witness(witness))
+        .set_witness_and_publics(convert_witness(witness), convert_publics(publics))
         .compute_proof()
         .is_err());
 }
