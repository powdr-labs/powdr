#![allow(dead_code)]
use std::{
    collections::{BTreeSet, HashMap},
    fmt::{self, Display, Formatter, Write},
};

use itertools::Itertools;
use powdr_ast::{
    analyzed::{
        AlgebraicExpression as Expression, AlgebraicReference, AlgebraicReferenceThin, Identity,
        PolyID, PolynomialType,
    },
    parsed::visitor::{AllChildren, Children},
};
use powdr_number::FieldElement;

use crate::witgen::FixedData;

use super::{
    affine_symbolic_expression,
    effect::{format_code, Effect},
    variable::{Cell, Variable},
    witgen_inference::{BranchResult, CanProcessCall, FixedEvaluator, Value, WitgenInference},
};

/// A generic processor for generating JIT code.
pub struct Processor<'a, T: FieldElement, FixedEval> {
    fixed_data: &'a FixedData<'a, T>,
    /// An evaluator for fixed columns
    fixed_evaluator: FixedEval,
    /// List of identities and row offsets to process them on.
    identities: Vec<(&'a Identity<T>, i32)>,
    /// Map from each variable to the identities it occurs in.
    occurrences: HashMap<Variable, Vec<(&'a Identity<T>, i32)>>,
    /// The size of a block.
    block_size: usize,
    /// If the processor should check for correctly stackable block shapes.
    check_block_shape: bool,
    /// List of variables we want to be known at the end. One of them not being known
    /// is a failure.
    requested_known_vars: Vec<Variable>,
    /// Maximum branch depth allowed.
    max_branch_depth: usize,
}

impl<'a, T: FieldElement, FixedEval: FixedEvaluator<T>> Processor<'a, T, FixedEval> {
    pub fn new(
        fixed_data: &'a FixedData<'a, T>,
        fixed_evaluator: FixedEval,
        identities: impl IntoIterator<Item = (&'a Identity<T>, i32)>,
        block_size: usize,
        check_block_shape: bool,
        requested_known_vars: impl IntoIterator<Item = Variable>,
        max_branch_depth: usize,
    ) -> Self {
        let identities = identities.into_iter().collect_vec();
        let occurrences = compute_occurrences_map(fixed_data, &identities);
        Self {
            fixed_data,
            fixed_evaluator,
            identities,
            occurrences,
            block_size,
            check_block_shape,
            requested_known_vars: requested_known_vars.into_iter().collect(),
            max_branch_depth,
        }
    }

    pub fn generate_code<CanProcess: CanProcessCall<T> + Clone>(
        &self,
        can_process: CanProcess,
        witgen: WitgenInference<'a, T, FixedEval>,
    ) -> Result<Vec<Effect<T, Variable>>, Error<'a, T, FixedEval>> {
        let branch_depth = 0;
        self.generate_code_for_branch(can_process, witgen, branch_depth)
    }

    fn generate_code_for_branch<CanProcess: CanProcessCall<T> + Clone>(
        &self,
        can_process: CanProcess,
        mut witgen: WitgenInference<'a, T, FixedEval>,
        branch_depth: usize,
    ) -> Result<Vec<Effect<T, Variable>>, Error<'a, T, FixedEval>> {
        if self
            .process_until_no_progress(can_process.clone(), &mut witgen)
            .is_err()
        {
            return Err(Error::conflicting_constraints(witgen));
        }

        if self.check_block_shape {
            // Check that the "spill" into the previous block is compatible
            // with the "missing pieces" in the next block.
            // If this is not the case, this is a hard error
            // (i.e. cannot be fixed by runtime witgen) and thus we panic inside.
            // We could do this only at the end of each branch, but it's a bit
            // more convenient to do it here.
            self.check_block_shape(&witgen);
        }

        // Check that we could derive all requested variables.
        let missing_variables = self
            .requested_known_vars
            .iter()
            .filter(|var| !witgen.is_known(var))
            // Sort to get deterministic code.
            .sorted()
            .cloned()
            .collect_vec();

        let incomplete_machine_calls = self.incomplete_machine_calls(&witgen);
        if missing_variables.is_empty() && incomplete_machine_calls.is_empty() {
            return Ok(witgen.finish());
        }

        // We need to do some work, try to branch.
        let most_constrained_var = witgen
            .known_variables()
            .iter()
            .map(|var| (var, witgen.range_constraint(var)))
            .filter(|(_, rc)| rc.try_to_single_value().is_none())
            .sorted()
            .min_by_key(|(_, rc)| rc.range_width())
            .map(|(var, rc)| (var.clone(), rc.clone()));
        // Either there is no variable left to branch on or the most constrained
        // still has more than (1 << max_branch_depth) possible values.
        let no_viable_branch_variable = most_constrained_var
            .as_ref()
            .map(|(_, rc)| (rc.range_width() >> self.max_branch_depth) > 0.into())
            .unwrap_or(true);
        if branch_depth >= self.max_branch_depth || no_viable_branch_variable {
            let reason = if no_viable_branch_variable {
                ErrorReason::NoBranchVariable
            } else {
                ErrorReason::MaxBranchDepthReached(self.max_branch_depth)
            };
            let incomplete_identities = self
                .identities
                .iter()
                .filter(|(id, row_offset)| !witgen.is_complete(id, *row_offset))
                .map(|(id, row_offset)| (*id, *row_offset))
                .collect_vec();
            return Err(Error {
                reason,
                witgen,
                missing_variables,
                incomplete_identities,
            });
        };
        let (most_constrained_var, range) = most_constrained_var.unwrap();

        log::debug!("Branching on variable {most_constrained_var} with range {range} at depth {branch_depth}");

        let BranchResult {
            common_code,
            condition,
            branches: [first_branch, second_branch],
        } = witgen.branch_on(&most_constrained_var.clone());

        // TODO Tuning: If this fails (or also if it does not generate progress right away),
        // we could also choose a different variable to branch on.

        let first_branch_result =
            self.generate_code_for_branch(can_process.clone(), first_branch, branch_depth + 1);
        let second_branch_result =
            self.generate_code_for_branch(can_process, second_branch, branch_depth + 1);
        let result = match (first_branch_result, second_branch_result) {
            (Err(e), other) | (other, Err(e))
                if e.reason == ErrorReason::ConflictingConstraints =>
            {
                // Any branch with a conflicting constraint is not reachable and thus
                // can be pruned. We do not branch but still add the range constraint.
                // Note that the other branch might also have a conflicting constraint,
                // but then it is correct to return it.
                log::trace!("Branching on {most_constrained_var} resulted in a conflict, we can reduce to a single branch.");
                other
            }
            // Any other error should be propagated.
            (Err(e), _) | (_, Err(e)) => Err(e),
            (Ok(first_code), Ok(second_code)) if first_code == second_code => {
                log::trace!("Branching on {most_constrained_var} resulted in the same code, we can reduce to a single branch.");
                Ok(first_code)
            }
            (Ok(first_code), Ok(second_code)) => {
                Ok(vec![Effect::Branch(condition, first_code, second_code)])
            }
        };
        // Prepend the common code in the success case.
        result.map(|code| common_code.into_iter().chain(code).collect())
    }

    fn process_until_no_progress<CanProcess: CanProcessCall<T> + Clone>(
        &self,
        can_process: CanProcess,
        witgen: &mut WitgenInference<'a, T, FixedEval>,
<<<<<<< HEAD
    ) -> Result<(), affine_symbolic_expression::Error> {
        loop {
            let mut progress = false;
            for (id, row_offset) in &self.identities {
                if witgen.process_identity(can_process.clone(), id, *row_offset)? {
                    progress = true;
                    break;
                }
            }
            if !progress {
                break;
            }
=======
    ) {
        let mut identities_to_process: BTreeSet<_> = self
            .identities
            .iter()
            .map(|(id, row)| IdentitySorter(id, *row))
            .collect();
        while let Some(IdentitySorter(identity, row_offset)) = identities_to_process.pop_first() {
            let updated_vars = witgen.process_identity(can_process.clone(), identity, row_offset);
            identities_to_process.extend(
                updated_vars
                    .iter()
                    .flat_map(|v| {
                        log::trace!("Variable updated: {v}");
                        self.occurrences.get(v)
                    })
                    .flatten()
                    // Filter out the one we just processed.
                    .filter(|(id, row)| (*id, *row) != (identity, row_offset))
                    .map(|(id, row_offset)| IdentitySorter(id, *row_offset)),
            );
>>>>>>> f1406998
        }
        Ok(())
    }

    /// If any machine call could not be completed, that's bad because machine calls typically have side effects.
    /// So, the underlying lookup / permutation / bus argument likely does not hold.
    /// This function checks that all machine calls are complete, at least for a window of <block_size> rows.
    /// It returns the list of incomplete calls, if any.
    fn incomplete_machine_calls(
        &self,
        witgen: &WitgenInference<'a, T, FixedEval>,
    ) -> Vec<(&Identity<T>, i32)> {
        self.identities
            .iter()
            .map(|(id, _)| id)
            .filter(|id| is_machine_call(id))
            .unique()
            .flat_map(|&call| {
                let rows = self.rows_for_identity(call);
                let complete_rows = rows
                    .iter()
                    .filter(|&&row| witgen.is_complete(call, row))
                    .collect::<Vec<_>>();
                // We might process more rows than `self.block_size`, so we check
                // that the complete calls are on consecutive rows.
                if complete_rows.len() >= self.block_size {
                    let (min, max) = complete_rows.iter().minmax().into_option().unwrap();
                    // TODO instead of checking for consecutive rows, we could also check
                    // that they "fit" the next block.
                    // TODO actually I think that we should not allow more than block size
                    // completed calls.
                    let is_consecutive = *max - *min == complete_rows.len() as i32 - 1;
                    if is_consecutive {
                        return vec![];
                    }
                }
                rows.iter()
                    .filter(|&row| !witgen.is_complete(call, *row))
                    .map(|row| (call, *row))
                    .collect::<Vec<_>>()
            })
            .collect::<Vec<_>>()
    }

    /// Returns the list of rows the given identity is processed on.
    fn rows_for_identity(&self, identity: &Identity<T>) -> Vec<i32> {
        self.identities
            .iter()
            .filter_map(move |(id, row_offset)| {
                if *id == identity {
                    Some(*row_offset)
                } else {
                    None
                }
            })
            .collect()
    }

    /// After solving, the known cells should be such that we can stack different blocks.
    /// If this is not the case, this function panics.
    /// TODO the same is actually true for machine calls.
    fn check_block_shape(&self, witgen: &WitgenInference<'a, T, FixedEval>) {
        let known_columns: BTreeSet<_> = witgen
            .known_variables()
            .iter()
            .filter_map(|var| match var {
                Variable::Cell(cell) => Some(cell.id),
                _ => None,
            })
            .collect();
        for column_id in known_columns {
            let known_rows = witgen
                .known_variables()
                .iter()
                .filter_map(|var| match var {
                    Variable::Cell(cell) if cell.id == column_id => Some(cell.row_offset),
                    _ => None,
                })
                .collect::<BTreeSet<_>>();

            // Two values that refer to the same row (modulo block size) are compatible if:
            // - One of them is unknown, or
            // - Both are concrete and equal
            let is_compatible = |v1: Value<T>, v2: Value<T>| match (v1, v2) {
                (Value::Unknown, _) | (_, Value::Unknown) => true,
                (Value::Concrete(a), Value::Concrete(b)) => a == b,
                _ => false,
            };
            let cell_var = |row_offset| {
                Variable::Cell(Cell {
                    // Column name does not matter.
                    column_name: "".to_string(),
                    id: column_id,
                    row_offset,
                })
            };

            // A column is stackable if all rows equal to each other modulo
            // the block size are compatible.
            for row in &known_rows {
                let this_val = witgen.value(&cell_var(*row));
                let next_block_val = witgen.value(&cell_var(row + self.block_size as i32));
                if !is_compatible(this_val, next_block_val) {
                    let column_name = self.fixed_data.column_name(&PolyID {
                        id: column_id,
                        ptype: PolynomialType::Committed,
                    });
                    let row_vals = known_rows
                        .iter()
                        .map(|&r| format!("  row {r}: {}\n", witgen.value(&cell_var(r))))
                        .format("");
                    panic!(
                        "Column {column_name} is not stackable in a {}-row block, conflict in rows {row} and {}.\n{row_vals}",
                        self.block_size,
                        row + self.block_size as i32
                    );
                }
            }
        }
    }
}

/// Computes a map from each variable to the identitie-row-offset pairs it occurs in.
fn compute_occurrences_map<'a, T: FieldElement>(
    fixed_data: &'a FixedData<'a, T>,
    identities: &[(&'a Identity<T>, i32)],
) -> HashMap<Variable, Vec<(&'a Identity<T>, i32)>> {
    let mut references_per_identity = HashMap::new();
    let mut intermediate_cache = HashMap::new();
    for id in identities.iter().map(|(id, _)| *id).unique_by(|id| id.id()) {
        references_per_identity.insert(
            id,
            references_in_identity(id, fixed_data, &mut intermediate_cache),
        );
    }
    identities
        .iter()
        .flat_map(|(id, row)| {
            references_per_identity[id].iter().map(move |reference| {
                let name = fixed_data.column_name(&reference.poly_id).to_string();
                let fat_ref = AlgebraicReference {
                    name,
                    poly_id: reference.poly_id,
                    next: reference.next,
                };
                let var = Variable::from_reference(&fat_ref, *row);
                (var, (*id, *row))
            })
        })
        .into_group_map()
}

/// Returns all references to witness column in the identity.
fn references_in_identity<T: FieldElement>(
    identity: &Identity<T>,
    fixed_data: &FixedData<T>,
    intermediate_cache: &mut HashMap<AlgebraicReferenceThin, Vec<AlgebraicReferenceThin>>,
) -> Vec<AlgebraicReferenceThin> {
    let mut result = BTreeSet::new();
    for e in identity.children() {
        result.extend(references_in_expression(e, fixed_data, intermediate_cache));
    }
    result.into_iter().collect()
}

/// Recursively resolves references in intermediate column definitions.
fn references_in_intermediate<T: FieldElement>(
    fixed_data: &FixedData<T>,
    intermediate: &AlgebraicReferenceThin,
    intermediate_cache: &mut HashMap<AlgebraicReferenceThin, Vec<AlgebraicReferenceThin>>,
) -> Vec<AlgebraicReferenceThin> {
    if let Some(references) = intermediate_cache.get(intermediate) {
        return references.clone();
    }
    let references = references_in_expression(
        &fixed_data.intermediate_definitions[intermediate],
        fixed_data,
        intermediate_cache,
    )
    .collect_vec();
    intermediate_cache.insert(intermediate.clone(), references.clone());
    references
}

/// Returns all references to witness or intermediate column in the expression.
fn references_in_expression<'a, T: FieldElement>(
    expression: &'a Expression<T>,
    fixed_data: &'a FixedData<T>,
    intermediate_cache: &'a mut HashMap<AlgebraicReferenceThin, Vec<AlgebraicReferenceThin>>,
) -> impl Iterator<Item = AlgebraicReferenceThin> + 'a {
    expression
        .all_children()
        .flat_map(
            move |e| -> Box<dyn Iterator<Item = AlgebraicReferenceThin> + 'a> {
                match e {
                    Expression::Reference(r) => match r.poly_id.ptype {
                        PolynomialType::Constant => Box::new(std::iter::empty()),
                        PolynomialType::Committed => Box::new(std::iter::once(r.into())),
                        PolynomialType::Intermediate => Box::new(
                            references_in_intermediate(fixed_data, &r.into(), intermediate_cache)
                                .into_iter(),
                        ),
                    },
                    Expression::PublicReference(_) | Expression::Challenge(_) => {
                        // TODO we need to introduce a variable type for those.
                        Box::new(std::iter::empty())
                    }
                    _ => Box::new(std::iter::empty()),
                }
            },
        )
        .unique()
}

/// Sorts identities by row and then by ID.
struct IdentitySorter<'a, T>(&'a Identity<T>, i32);

impl<T> IdentitySorter<'_, T> {
    fn key(&self) -> (i32, u64) {
        let IdentitySorter(id, row) = self;
        (*row, id.id())
    }
}

impl<T> Ord for IdentitySorter<'_, T> {
    fn cmp(&self, other: &Self) -> std::cmp::Ordering {
        self.key().cmp(&other.key())
    }
}

impl<T> PartialOrd for IdentitySorter<'_, T> {
    fn partial_cmp(&self, other: &Self) -> Option<std::cmp::Ordering> {
        Some(self.cmp(other))
    }
}

impl<T> PartialEq for IdentitySorter<'_, T> {
    fn eq(&self, other: &Self) -> bool {
        self.key() == other.key()
    }
}

impl<T> Eq for IdentitySorter<'_, T> {}

fn is_machine_call<T>(identity: &Identity<T>) -> bool {
    match identity {
        Identity::Lookup(_)
        | Identity::Permutation(_)
        | Identity::PhantomLookup(_)
        | Identity::PhantomPermutation(_) => true,
        // TODO(bus_interaction): Bus interactions are currently ignored,
        // so processing them does not succeed. We currently assume that for
        // every bus interaction, there is an equivalent (phantom) lookup or
        // permutation constraint.
        // Returning false here to give JITing a chance to succeed.
        Identity::PhantomBusInteraction(_) => false,
        Identity::Polynomial(_) | Identity::Connect(_) => false,
    }
}

pub struct Error<'a, T: FieldElement, FixedEval: FixedEvaluator<T>> {
    pub reason: ErrorReason,
    pub witgen: WitgenInference<'a, T, FixedEval>,
    /// Required variables that could not be determined
    pub missing_variables: Vec<Variable>,
    /// Identities that could not be processed completely.
    /// Note that we only force submachine calls to be complete.
    pub incomplete_identities: Vec<(&'a Identity<T>, i32)>,
}

#[derive(PartialEq, Eq)]
pub enum ErrorReason {
    /// This error means that the current branch (if it is a branch)
    /// is actually not reachable.
    ConflictingConstraints,
    /// We were not able to solve all required constraints and
    /// there is no variable left to branch on.
    NoBranchVariable,
    /// We were not able to solve all required constraints and
    /// the maximum branch depth was reached.
    MaxBranchDepthReached(usize),
}

impl<T: FieldElement, FE: FixedEvaluator<T>> Display for Error<'_, T, FE> {
    fn fmt(&self, f: &mut Formatter) -> fmt::Result {
        write!(
            f,
            "{}",
            self.to_string_with_variable_formatter(|var| var.to_string())
        )
    }
}

impl<'a, T: FieldElement, FE: FixedEvaluator<T>> Error<'a, T, FE> {
    pub fn conflicting_constraints(witgen: WitgenInference<'a, T, FE>) -> Self {
        Self {
            witgen,
            reason: ErrorReason::ConflictingConstraints,
            missing_variables: vec![],
            incomplete_identities: vec![],
        }
    }

    pub fn to_string_with_variable_formatter(
        &self,
        var_formatter: impl Fn(&Variable) -> String,
    ) -> String {
        let mut s = String::new();
        let reason_str = match &self.reason {
            ErrorReason::ConflictingConstraints => "Conflicting constraints".to_string(),
            ErrorReason::NoBranchVariable => "No variable available to branch on".to_string(),
            ErrorReason::MaxBranchDepthReached(depth) => {
                format!("Maximum branch depth of {depth} reached")
            }
        };
        write!(
            s,
            "Unable to derive algorithm to compute required values: {reason_str}."
        )
        .unwrap();
        if !self.missing_variables.is_empty() {
            write!(
                s,
                "\nThe following variables or values are still missing: {}",
                self.missing_variables
                    .iter()
                    .map(var_formatter)
                    .format(", ")
            )
            .unwrap();
        };
        if !self.incomplete_identities.is_empty() {
            write!(
                s,
                "\nThe following identities have not been fully processed:\n{}",
                self.incomplete_identities
                    .iter()
                    .map(|(id, row_offset)| format!("    {id} at row {row_offset}"))
                    .join("\n")
            )
            .unwrap();
        };
        write!(
            s,
            "\nThe following branch decisions were taken:\n{}",
            self.witgen
                .branches_taken()
                .iter()
                .map(|(var, rc)| format!("    {var} = {rc}"))
                .join("\n")
        )
        .unwrap();
        let code = self.witgen.code();
        if code.is_empty() {
            write!(s, "\nNo code generated so far.").unwrap();
        } else {
            write!(s, "\nGenerated code so far:\n{}", format_code(code)).unwrap();
        };
        s
    }
}<|MERGE_RESOLUTION|>--- conflicted
+++ resolved
@@ -194,28 +194,15 @@
         &self,
         can_process: CanProcess,
         witgen: &mut WitgenInference<'a, T, FixedEval>,
-<<<<<<< HEAD
     ) -> Result<(), affine_symbolic_expression::Error> {
-        loop {
-            let mut progress = false;
-            for (id, row_offset) in &self.identities {
-                if witgen.process_identity(can_process.clone(), id, *row_offset)? {
-                    progress = true;
-                    break;
-                }
-            }
-            if !progress {
-                break;
-            }
-=======
-    ) {
         let mut identities_to_process: BTreeSet<_> = self
             .identities
             .iter()
             .map(|(id, row)| IdentitySorter(id, *row))
             .collect();
         while let Some(IdentitySorter(identity, row_offset)) = identities_to_process.pop_first() {
-            let updated_vars = witgen.process_identity(can_process.clone(), identity, row_offset);
+            let updated_vars =
+                witgen.process_identity(can_process.clone(), identity, row_offset)?;
             identities_to_process.extend(
                 updated_vars
                     .iter()
@@ -228,7 +215,6 @@
                     .filter(|(id, row)| (*id, *row) != (identity, row_offset))
                     .map(|(id, row_offset)| IdentitySorter(id, *row_offset)),
             );
->>>>>>> f1406998
         }
         Ok(())
     }
