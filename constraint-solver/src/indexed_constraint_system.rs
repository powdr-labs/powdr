use std::{
    collections::{BTreeMap, HashMap},
    fmt::Display,
    hash::Hash,
};

use itertools::Itertools;
use powdr_number::FieldElement;

use crate::{
    constraint_system::{BusInteraction, BusInteractionHandler, ConstraintRef, ConstraintSystem},
    quadratic_symbolic_expression::{QuadraticSymbolicExpression, RangeConstraintProvider},
    symbolic_expression::SymbolicExpression,
};

/// Applies multiple substitutions to a ConstraintSystem in an efficient manner.
pub fn apply_substitutions<T: FieldElement, V: Hash + Eq + Clone + Ord>(
    constraint_system: ConstraintSystem<T, V>,
    substitutions: impl IntoIterator<Item = (V, QuadraticSymbolicExpression<T, V>)>,
) -> ConstraintSystem<T, V> {
    let mut indexed_constraint_system = IndexedConstraintSystem::from(constraint_system);
    for (variable, substitution) in substitutions {
        indexed_constraint_system.substitute_by_unknown(&variable, &substitution);
    }
    indexed_constraint_system.into()
}

/// Structure on top of a [`ConstraintSystem`] that stores indices
/// to more efficiently update the constraints.
#[derive(Clone, Default)]
pub struct IndexedConstraintSystem<T: FieldElement, V> {
    /// The constraint system.
    constraint_system: ConstraintSystem<T, V>,
    /// Stores where each unknown variable appears.
    variable_occurrences: HashMap<V, Vec<ConstraintSystemItem>>,
}

#[derive(Debug, Clone, Copy, PartialEq, Eq, Ord, PartialOrd, Hash)]
enum ConstraintSystemItem {
    AlgebraicConstraint(usize),
    BusInteraction(usize),
}

impl<T: FieldElement, V: Hash + Eq + Clone + Ord> From<ConstraintSystem<T, V>>
    for IndexedConstraintSystem<T, V>
{
    fn from(constraint_system: ConstraintSystem<T, V>) -> Self {
        let variable_occurrences = variable_occurrences(&constraint_system);
        IndexedConstraintSystem {
            constraint_system,
            variable_occurrences,
        }
    }
}

impl<T: FieldElement, V> From<IndexedConstraintSystem<T, V>> for ConstraintSystem<T, V> {
    fn from(indexed_constraint_system: IndexedConstraintSystem<T, V>) -> Self {
        indexed_constraint_system.constraint_system
    }
}

impl<T: FieldElement, V> IndexedConstraintSystem<T, V> {
    pub fn system(&self) -> &ConstraintSystem<T, V> {
        &self.constraint_system
    }

    pub fn algebraic_constraints(&self) -> &[QuadraticSymbolicExpression<T, V>] {
        &self.constraint_system.algebraic_constraints
    }

    pub fn bus_interactions(&self) -> &[BusInteraction<QuadraticSymbolicExpression<T, V>>] {
        &self.constraint_system.bus_interactions
    }

    /// Returns all expressions that appear in the constraint system, i.e. all algebraic
    /// constraints and all expressions in bus interactions.
    pub fn expressions(&self) -> impl Iterator<Item = &QuadraticSymbolicExpression<T, V>> {
        self.constraint_system.expressions()
    }

    /// Removes all constraints that do not fulfill the predicate.
    pub fn retain_algebraic_constraints(
        &mut self,
        mut f: impl FnMut(&QuadraticSymbolicExpression<T, V>) -> bool,
    ) {
        retain(
            &mut self.constraint_system.algebraic_constraints,
            &mut self.variable_occurrences,
            &mut f,
            ConstraintSystemItem::AlgebraicConstraint,
        );
    }

    /// Removes all bus interactions that do not fulfill the predicate.
    pub fn retain_bus_interactions(
        &mut self,
        mut f: impl FnMut(&BusInteraction<QuadraticSymbolicExpression<T, V>>) -> bool,
    ) {
        retain(
            &mut self.constraint_system.bus_interactions,
            &mut self.variable_occurrences,
            &mut f,
            ConstraintSystemItem::BusInteraction,
        );
    }
}

/// Behaves like `list.retain(f)` but also updates the variable occurrences
/// in `occurrences`. Note that `constraint_kind_constructor` is used to
/// create the `ConstraintSystemItem` for the occurrences, so it should
/// match the type of the items in `list`.
fn retain<V, Item>(
    list: &mut Vec<Item>,
    occurrences: &mut HashMap<V, Vec<ConstraintSystemItem>>,
    mut f: impl FnMut(&Item) -> bool,
    constraint_kind_constructor: impl Fn(usize) -> ConstraintSystemItem + Copy,
) {
    let mut counter = 0usize;
    let mut replacement_map = vec![];
    list.retain(|c| {
        let retain = f(c);
        if retain {
            replacement_map.push(Some(counter));
            counter += 1;
        } else {
            replacement_map.push(None);
        }
        retain
    });
    assert_eq!(counter, list.len());
    // We call it once on zero just to find out which type it returns
    // so we know which one to use in the match below.
    let is_algebraic_constraint = matches!(
        constraint_kind_constructor(0),
        ConstraintSystemItem::AlgebraicConstraint(_)
    );
    occurrences.values_mut().for_each(|occurrences| {
        *occurrences = occurrences
            .iter_mut()
            .filter_map(|item| match item {
                ConstraintSystemItem::AlgebraicConstraint(i) if is_algebraic_constraint => {
                    replacement_map[*i].map(constraint_kind_constructor)
                }
                ConstraintSystemItem::BusInteraction(i) if !is_algebraic_constraint => {
                    replacement_map[*i].map(constraint_kind_constructor)
                }
                ConstraintSystemItem::AlgebraicConstraint(_)
                | ConstraintSystemItem::BusInteraction(_) => Some(*item),
            })
            .collect();
    });
}

<<<<<<< HEAD
impl<T: FieldElement, V: Hash + Eq + Clone + Ord> IndexedConstraintSystem<T, V> {
=======
impl<T: FieldElement, V: Clone + Ord + Hash> IndexedConstraintSystem<T, V> {
>>>>>>> 1f9978b8
    /// Adds new algebraic constraints to the system.
    pub fn add_algebraic_constraints(
        &mut self,
        constraints: impl IntoIterator<Item = QuadraticSymbolicExpression<T, V>>,
    ) {
        self.extend(ConstraintSystem {
            algebraic_constraints: constraints.into_iter().collect(),
            bus_interactions: Vec::new(),
        });
    }

    /// Adds new bus interactions to the system.
    pub fn add_bus_interactions(
        &mut self,
        bus_interactions: impl IntoIterator<Item = BusInteraction<QuadraticSymbolicExpression<T, V>>>,
    ) {
        self.extend(ConstraintSystem {
            algebraic_constraints: Vec::new(),
            bus_interactions: bus_interactions.into_iter().collect(),
        });
    }

    /// Extends the constraint system by the constraints of another system.
    pub fn extend(&mut self, system: ConstraintSystem<T, V>) {
<<<<<<< HEAD
        // TODO track
=======
>>>>>>> 1f9978b8
        let algebraic_constraint_count = self.constraint_system.algebraic_constraints.len();
        let bus_interactions_count = self.constraint_system.bus_interactions.len();
        // Compute the occurrences of the variables in the new constraints,
        // but update their indices.
        // Iterating over hash map here is fine because we are just extending another hash map.
        #[allow(clippy::iter_over_hash_type)]
        for (variable, occurrences) in variable_occurrences(&system) {
            let occurrences = occurrences.into_iter().map(|item| match item {
                ConstraintSystemItem::AlgebraicConstraint(i) => {
                    ConstraintSystemItem::AlgebraicConstraint(i + algebraic_constraint_count)
                }
                ConstraintSystemItem::BusInteraction(i) => {
                    ConstraintSystemItem::BusInteraction(i + bus_interactions_count)
                }
            });
            self.variable_occurrences
                .entry(variable)
                .or_default()
                .extend(occurrences);
        }
<<<<<<< HEAD
        self.constraint_system
            .algebraic_constraints
            .extend(system.algebraic_constraints);
        self.constraint_system
            .bus_interactions
            .extend(system.bus_interactions);
=======
        self.constraint_system.extend(system)
>>>>>>> 1f9978b8
    }
}

impl<T: FieldElement, V: Clone + Hash + Ord + Eq> IndexedConstraintSystem<T, V> {
    /// Returns a list of all constraints that contain at least one of the given variables.
    pub fn constraints_referencing_variables<'a>(
        &'a self,
        variables: impl Iterator<Item = V> + 'a,
    ) -> impl Iterator<Item = ConstraintRef<'a, T, V>> + 'a {
        variables
            .filter_map(|v| self.variable_occurrences.get(&v))
            .flatten()
            .unique()
            .map(|&item| match item {
                ConstraintSystemItem::AlgebraicConstraint(i) => ConstraintRef::AlgebraicConstraint(
                    &self.constraint_system.algebraic_constraints[i],
                ),
                ConstraintSystemItem::BusInteraction(i) => {
                    ConstraintRef::BusInteraction(&self.constraint_system.bus_interactions[i])
                }
            })
    }

    /// Substitutes a variable with a symbolic expression in the whole system
    pub fn substitute_by_known(&mut self, variable: &V, substitution: &SymbolicExpression<T, V>) {
        // Since we substitute by a known value, we do not need to update variable_occurrences.
        for item in self
            .variable_occurrences
            .get(variable)
            .unwrap_or(&Vec::new())
        {
            substitute_by_known_in_item(&mut self.constraint_system, *item, variable, substitution);
        }
    }

    /// Substitute an unknown variable by a QuadraticSymbolicExpression in the whole system.
    ///
    /// Note this does NOT work properly if the variable is used inside a
    /// known SymbolicExpression.
    pub fn substitute_by_unknown(
        &mut self,
        variable: &V,
        substitution: &QuadraticSymbolicExpression<T, V>,
    ) {
        let items = self
            .variable_occurrences
            .get(variable)
            .cloned()
            .unwrap_or(Vec::new());
        for item in &items {
            substitute_by_unknown_in_item(
                &mut self.constraint_system,
                *item,
                variable,
                substitution,
            );
        }

        // We just add all variables in the substitution to the items.
        // It might be that cancellations occur, but we assume it is not worth the overhead.
        for var in substitution.referenced_unknown_variables().unique() {
            self.variable_occurrences
                .entry(var.clone())
                .or_default()
                .extend(items.iter().cloned());
        }
    }
}

impl<T: FieldElement, V: Clone + Hash + Ord + Eq + Display> IndexedConstraintSystem<T, V> {
    /// Given a set of variable assignments, checks if they violate any constraint.
    /// Note that this might return false negatives, because it does not propagate any values.
    pub fn is_assignment_conflicting(
        &self,
        assignments: &BTreeMap<V, T>,
        range_constraints: &impl RangeConstraintProvider<T, V>,
        bus_interaction_handler: &impl BusInteractionHandler<T>,
    ) -> bool {
        self.constraints_referencing_variables(assignments.keys().cloned())
            .any(|constraint| match constraint {
                ConstraintRef::AlgebraicConstraint(identity) => {
                    let mut identity = identity.clone();
                    for (variable, value) in assignments.iter() {
                        identity
                            .substitute_by_known(variable, &SymbolicExpression::Concrete(*value));
                    }
                    identity.solve(range_constraints).is_err()
                }
                ConstraintRef::BusInteraction(bus_interaction) => {
                    let mut bus_interaction = bus_interaction.clone();
                    for (variable, value) in assignments.iter() {
                        bus_interaction.fields_mut().for_each(|expr| {
                            expr.substitute_by_known(
                                variable,
                                &SymbolicExpression::Concrete(*value),
                            )
                        })
                    }
                    bus_interaction
                        .solve(bus_interaction_handler, range_constraints)
                        .is_err()
                }
            })
    }
}

/// Returns a hash map mapping all unknown variables in the constraint system
/// to the items they occur in.
fn variable_occurrences<T: FieldElement, V: Hash + Eq + Clone + Ord>(
    constraint_system: &ConstraintSystem<T, V>,
) -> HashMap<V, Vec<ConstraintSystemItem>> {
    let occurrences_in_algebraic_constraints = constraint_system
        .algebraic_constraints
        .iter()
        .enumerate()
        .flat_map(|(i, constraint)| {
            constraint
                .referenced_unknown_variables()
                .unique()
                .map(move |v| (v.clone(), ConstraintSystemItem::AlgebraicConstraint(i)))
        });
    let occurrences_in_bus_interactions = constraint_system
        .bus_interactions
        .iter()
        .enumerate()
        .flat_map(|(i, bus_interaction)| {
            bus_interaction
                .fields()
                .flat_map(|c| c.referenced_unknown_variables())
                .unique()
                .map(move |v| (v.clone(), ConstraintSystemItem::BusInteraction(i)))
        });
    occurrences_in_algebraic_constraints
        .chain(occurrences_in_bus_interactions)
        .into_group_map()
}

fn substitute_by_known_in_item<T: FieldElement, V: Ord + Clone + Hash + Eq>(
    constraint_system: &mut ConstraintSystem<T, V>,
    item: ConstraintSystemItem,
    variable: &V,
    substitution: &SymbolicExpression<T, V>,
) {
    match item {
        ConstraintSystemItem::AlgebraicConstraint(i) => {
            constraint_system.algebraic_constraints[i].substitute_by_known(variable, substitution);
        }
        ConstraintSystemItem::BusInteraction(i) => {
            constraint_system.bus_interactions[i]
                .fields_mut()
                .for_each(|expr| expr.substitute_by_known(variable, substitution));
        }
    }
}

fn substitute_by_unknown_in_item<T: FieldElement, V: Ord + Clone + Hash + Eq>(
    constraint_system: &mut ConstraintSystem<T, V>,
    item: ConstraintSystemItem,
    variable: &V,
    substitution: &QuadraticSymbolicExpression<T, V>,
) {
    match item {
        ConstraintSystemItem::AlgebraicConstraint(i) => {
            constraint_system.algebraic_constraints[i]
                .substitute_by_unknown(variable, substitution);
        }
        ConstraintSystemItem::BusInteraction(i) => {
            constraint_system.bus_interactions[i]
                .fields_mut()
                .for_each(|expr| expr.substitute_by_unknown(variable, substitution));
        }
    }
}

impl<T: FieldElement, V: Clone + Ord + Display> Display for IndexedConstraintSystem<T, V> {
    fn fmt(&self, f: &mut std::fmt::Formatter<'_>) -> std::fmt::Result {
        write!(f, "{}", self.constraint_system)
    }
}

#[cfg(test)]
mod tests {
    use powdr_number::GoldilocksField;

    use super::*;

    fn format_system(s: &IndexedConstraintSystem<GoldilocksField, &'static str>) -> String {
        format!(
            "{}  |  {}",
            s.algebraic_constraints().iter().format("  |  "),
            s.bus_interactions()
                .iter()
                .map(
                    |BusInteraction {
                         bus_id,
                         payload,
                         multiplicity,
                     }| format!(
                        "{bus_id}: {multiplicity} * [{}]",
                        payload.iter().format(", ")
                    )
                )
                .format("  |  ")
        )
    }

    #[test]
    fn substitute_by_unknown() {
        type Qse = QuadraticSymbolicExpression<GoldilocksField, &'static str>;
        let x = Qse::from_unknown_variable("x");
        let y = Qse::from_unknown_variable("y");
        let z = Qse::from_unknown_variable("z");
        let mut s: IndexedConstraintSystem<_, _> = ConstraintSystem {
            algebraic_constraints: vec![
                x.clone() + y.clone(),
                x.clone() - z.clone(),
                y.clone() - z.clone(),
            ],
            bus_interactions: vec![BusInteraction {
                bus_id: x,
                payload: vec![y.clone(), z],
                multiplicity: y,
            }],
        }
        .into();

        s.substitute_by_unknown(&"x", &Qse::from_unknown_variable("z"));

        assert_eq!(format_system(&s), "y + z  |  0  |  y - z  |  z: y * [y, z]");

        s.substitute_by_unknown(
            &"z",
            &(Qse::from_unknown_variable("x")
                + Qse::from(SymbolicExpression::from(GoldilocksField::from(7)))),
        );

        assert_eq!(
            format_system(&s),
            "x + y + 7  |  0  |  -(x - y + 7)  |  x + 7: y * [y, x + 7]"
        );
    }

    #[test]
    fn retain_update_index() {
        type Qse = QuadraticSymbolicExpression<GoldilocksField, &'static str>;
        let x = Qse::from_unknown_variable("x");
        let y = Qse::from_unknown_variable("y");
        let z = Qse::from_unknown_variable("z");
        let mut s: IndexedConstraintSystem<_, _> = ConstraintSystem {
            algebraic_constraints: vec![
                x.clone() + y.clone(),
                x.clone() - z.clone(),
                y.clone() - z.clone(),
            ],
            bus_interactions: vec![
                BusInteraction {
                    bus_id: x.clone(),
                    payload: vec![y.clone(), z],
                    multiplicity: y,
                },
                BusInteraction {
                    bus_id: x.clone(),
                    payload: vec![x.clone(), x.clone()],
                    multiplicity: x,
                },
            ],
        }
        .into();

        s.retain_algebraic_constraints(|c| !c.referenced_unknown_variables().any(|v| *v == "y"));
        s.retain_bus_interactions(|b| {
            !b.fields()
                .any(|e| e.referenced_unknown_variables().any(|v| *v == "y"))
        });

        assert_eq!(
            s.constraints_referencing_variables(["y"].into_iter())
                .count(),
            0
        );
        let items_with_x = s
            .constraints_referencing_variables(["x"].into_iter())
            .map(|c| match c {
                ConstraintRef::AlgebraicConstraint(expr) => expr.to_string(),
                ConstraintRef::BusInteraction(bus_interaction) => {
                    format!(
                        "{}: {} * [{}]",
                        bus_interaction.bus_id,
                        bus_interaction.multiplicity,
                        bus_interaction.payload.iter().format(", ")
                    )
                }
            })
            .format(", ")
            .to_string();
        assert_eq!(items_with_x, "x - z, x: x * [x, x]");

        let items_with_z = s
            .constraints_referencing_variables(["z"].into_iter())
            .map(|c| match c {
                ConstraintRef::AlgebraicConstraint(expr) => expr.to_string(),
                ConstraintRef::BusInteraction(bus_interaction) => {
                    format!(
                        "{}: {} * [{}]",
                        bus_interaction.bus_id,
                        bus_interaction.multiplicity,
                        bus_interaction.payload.iter().format(", ")
                    )
                }
            })
            .format(", ")
            .to_string();
        assert_eq!(items_with_z, "x - z");
    }
}<|MERGE_RESOLUTION|>--- conflicted
+++ resolved
@@ -151,11 +151,7 @@
     });
 }
 
-<<<<<<< HEAD
-impl<T: FieldElement, V: Hash + Eq + Clone + Ord> IndexedConstraintSystem<T, V> {
-=======
 impl<T: FieldElement, V: Clone + Ord + Hash> IndexedConstraintSystem<T, V> {
->>>>>>> 1f9978b8
     /// Adds new algebraic constraints to the system.
     pub fn add_algebraic_constraints(
         &mut self,
@@ -180,10 +176,6 @@
 
     /// Extends the constraint system by the constraints of another system.
     pub fn extend(&mut self, system: ConstraintSystem<T, V>) {
-<<<<<<< HEAD
-        // TODO track
-=======
->>>>>>> 1f9978b8
         let algebraic_constraint_count = self.constraint_system.algebraic_constraints.len();
         let bus_interactions_count = self.constraint_system.bus_interactions.len();
         // Compute the occurrences of the variables in the new constraints,
@@ -204,16 +196,7 @@
                 .or_default()
                 .extend(occurrences);
         }
-<<<<<<< HEAD
-        self.constraint_system
-            .algebraic_constraints
-            .extend(system.algebraic_constraints);
-        self.constraint_system
-            .bus_interactions
-            .extend(system.bus_interactions);
-=======
         self.constraint_system.extend(system)
->>>>>>> 1f9978b8
     }
 }
 
