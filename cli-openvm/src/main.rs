--- conflicted
+++ resolved
@@ -126,16 +126,11 @@
             input,
             chip_stacking,
         } => {
-<<<<<<< HEAD
             let mut powdr_config = PowdrConfig::new(autoprecompiles as u64, skip as u64);
             if let Some(log) = chip_stacking {
                 powdr_config = powdr_config.with_chip_stacking(log);
             }
-            let pgo_config = pgo_config(guest.clone(), guest_opts.clone(), pgo, input);
-=======
-            let powdr_config = PowdrConfig::new(autoprecompiles as u64, skip as u64);
             let pgo_config = pgo_config(guest.clone(), guest_opts.clone(), pgo, max_columns, input);
->>>>>>> d8332165
             let program =
                 powdr_openvm::compile_guest(&guest, guest_opts, powdr_config, pgo_config).unwrap();
             write_program_to_file(program, &format!("{guest}_compiled.cbor")).unwrap();
@@ -150,16 +145,11 @@
             input,
             chip_stacking,
         } => {
-<<<<<<< HEAD
             let mut powdr_config = PowdrConfig::new(autoprecompiles as u64, skip as u64);
             if let Some(log) = chip_stacking {
                 powdr_config = powdr_config.with_chip_stacking(log);
             }
-            let pgo_config = pgo_config(guest.clone(), guest_opts.clone(), pgo, input);
-=======
-            let powdr_config = PowdrConfig::new(autoprecompiles as u64, skip as u64);
             let pgo_config = pgo_config(guest.clone(), guest_opts.clone(), pgo, max_columns, input);
->>>>>>> d8332165
             let program =
                 powdr_openvm::compile_guest(&guest, guest_opts, powdr_config, pgo_config).unwrap();
             powdr_openvm::execute(program, stdin_from(input)).unwrap();
@@ -177,16 +167,11 @@
             metrics,
             chip_stacking,
         } => {
-<<<<<<< HEAD
             let mut powdr_config = PowdrConfig::new(autoprecompiles as u64, skip as u64);
             if let Some(log) = chip_stacking {
                 powdr_config = powdr_config.with_chip_stacking(log);
             }
-            let pgo_config = pgo_config(guest.clone(), guest_opts.clone(), pgo, input);
-=======
-            let powdr_config = PowdrConfig::new(autoprecompiles as u64, skip as u64);
             let pgo_config = pgo_config(guest.clone(), guest_opts.clone(), pgo, max_columns, input);
->>>>>>> d8332165
             let program =
                 powdr_openvm::compile_guest(&guest, guest_opts, powdr_config, pgo_config).unwrap();
             let prove =
