--- conflicted
+++ resolved
@@ -574,14 +574,17 @@
 }
 
 #[test]
-<<<<<<< HEAD
 fn simple_struct() {
     let input = "
     struct Dot { x: int, y: int }
     let f: int -> Dot = |i| Dot{x: 0, y: i};
 
     let x: Dot = f(0);
-=======
+    ";
+    type_check(input, &[]);
+}
+
+#[test]
 fn defined_trait() {
     let input = "
     trait Add<T> {
@@ -591,7 +594,6 @@
         add: |a, b| a + b,
     }
     let r: fe = Add::add(3, 4);
->>>>>>> e668cdfc
     ";
     type_check(input, &[]);
 }
