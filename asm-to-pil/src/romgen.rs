--- conflicted
+++ resolved
@@ -267,13 +267,10 @@
             .into_iter()
             .filter_map(|(name, m)| match m {
                 Item::Machine(m) => Some((name, generate_machine_rom::<T>(m))),
-<<<<<<< HEAD
-                Item::Expression(_) | Item::TypeDeclaration(_) | Item::TraitImplementation(_) => {
-                    None
-                }
-=======
-                Item::Expression(_) | Item::TypeDeclaration(_) | Item::TraitDeclaration(_) => None,
->>>>>>> 70e4f7c3
+                Item::Expression(_)
+                | Item::TypeDeclaration(_)
+                | Item::TraitDeclaration(_)
+                | Item::TraitImplementation(_) => None,
             })
             .collect()
     }
