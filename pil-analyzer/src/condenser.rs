//! Component that turns data from the PILAnalyzer into Analyzed,
//! i.e. it turns more complex expressions in identities to simpler expressions.

use std::{
    collections::{BTreeMap, HashMap, HashSet},
    iter::once,
    str::FromStr,
    sync::Arc,
};

use powdr_ast::{
    analyzed::{
        AlgebraicExpression, AlgebraicReference, Analyzed, Expression, FunctionValueDefinition,
        Identity, IdentityKind, PolynomialType, PublicDeclaration, StatementIdentifier, Symbol,
        SymbolKind,
    },
    parsed::{
        asm::{AbsoluteSymbolPath, SymbolPath},
        display::format_type_scheme_around_name,
        types::{ArrayType, Type},
        SelectedExpressions,
    },
    SourceRef,
};
use powdr_number::{DegreeType, FieldElement};

use crate::evaluator::{self, Definitions, SymbolLookup, Value};

pub fn condense<T: FieldElement>(
    degree: Option<DegreeType>,
    mut definitions: HashMap<String, (Symbol, Option<FunctionValueDefinition>)>,
    mut public_declarations: HashMap<String, PublicDeclaration>,
    identities: &[Identity<Expression>],
    source_order: Vec<StatementIdentifier>,
) -> Analyzed<T> {
    let mut condenser = Condenser::new(&definitions);

    let mut condensed_identities = vec![];
    let mut intermediate_columns = HashMap::new();
    let mut new_witness_columns = vec![];
    // Condense identities and intermediate columns and update the source order.
    let source_order = source_order
        .into_iter()
        .flat_map(|s| {
            if let StatementIdentifier::Definition(name) = &s {
                let mut namespace =
                    AbsoluteSymbolPath::default().join(SymbolPath::from_str(name).unwrap());
                namespace.pop();
                condenser.set_namespace(namespace);
            }
            let statements = match s {
                StatementIdentifier::Identity(index) => {
                    let identities = condenser.condense_identity(&identities[index]);
                    identities
                        .into_iter()
                        .map(|identity| {
                            let id = condensed_identities.len();
                            condensed_identities.push(identity);
                            StatementIdentifier::Identity(id)
                        })
                        .collect()
                }
                StatementIdentifier::Definition(name)
                    if matches!(
                        definitions[&name].0.kind,
                        SymbolKind::Poly(PolynomialType::Intermediate)
                    ) =>
                {
                    let (symbol, definition) = &definitions[&name];
                    let Some(FunctionValueDefinition::Expression(e)) = definition else {
                        panic!("Expected expression")
                    };
                    let value = if let Some(length) = symbol.length {
                        let scheme = e.type_scheme.as_ref();
                        assert!(
                            scheme.unwrap().vars.is_empty()
                                && matches!(
                                &scheme.unwrap().ty,
                                Type::Array(ArrayType { base, length: _ })
                                if base.as_ref() == &Type::Expr),
                            "Intermediate column type has to be expr[], but got: {}",
                            format_type_scheme_around_name(&name, &e.type_scheme)
                        );
                        let result = condenser.condense_to_array_of_algebraic_expressions(&e.e);
                        assert_eq!(result.len() as u64, length);
                        result
                    } else {
                        assert_eq!(
                            e.type_scheme,
                            Some(Type::Expr.into()),
                            "Intermediate column type has to be expr, but got: {}",
                            format_type_scheme_around_name(&name, &e.type_scheme)
                        );
                        vec![condenser.condense_to_algebraic_expression(&e.e)]
                    };
                    intermediate_columns.insert(name.clone(), (symbol.clone(), value));
                    vec![StatementIdentifier::Definition(name)]
                }
                s => vec![s],
            };
            // Extract and prepend the new witness columns.
            let new_wits = condenser.extract_new_witness_columns();
            new_witness_columns.extend(new_wits.clone());
            new_wits
                .into_iter()
                .map(|s| StatementIdentifier::Definition(s.absolute_name))
                .chain(statements)
        })
        .collect();

    definitions.retain(|name, _| !intermediate_columns.contains_key(name));
    for wit in new_witness_columns {
        definitions.insert(wit.absolute_name.clone(), (wit, None));
    }

    for decl in public_declarations.values_mut() {
        let symbol = &definitions
            .get(&decl.polynomial.name)
            .unwrap_or_else(|| panic!("Symbol {} not found.", decl.polynomial))
            .0;
        let reference = &mut decl.polynomial;
        // TODO this is the only point we still assign poly_id,
        // maybe move it into PublicDeclaration.
        reference.poly_id = Some(symbol.into());
    }
    Analyzed {
        degree,
        definitions,
        public_declarations,
        intermediate_columns,
        identities: condensed_identities,
        source_order,
    }
}

type SymbolCacheKey = (String, Option<Vec<Type>>);

pub struct Condenser<'a, T> {
    /// All the definitions from the PIL file.
<<<<<<< HEAD
    symbols: &'a HashMap<String, (Symbol, Option<FunctionValueDefinition>)>,
    /// Evaluation cache.
    symbol_values: BTreeMap<SymbolCacheKey, Arc<Value<'a, T>>>,
    /// Current namespace (for names of generated witnesses).
    namespace: AbsoluteSymbolPath,
    next_witness_id: u64,
    /// The generated witness columns since the last extraction.
    new_witnesses: Vec<Symbol>,
    /// The names of all new witness columns ever generated, to avoid duplicates.
    all_new_witness_names: HashSet<String>,
=======
    pub symbols: HashMap<String, (Symbol, Option<FunctionValueDefinition>)>,
    identity_id_counter: u64,
>>>>>>> a18577fe
    _phantom: std::marker::PhantomData<T>,
}

impl<'a, T: FieldElement> Condenser<'a, T> {
    pub fn new(symbols: &'a HashMap<String, (Symbol, Option<FunctionValueDefinition>)>) -> Self {
        let next_witness_id = symbols
            .values()
            .filter_map(|(sym, _)| match sym.kind {
                SymbolKind::Poly(PolynomialType::Committed) => {
                    Some(sym.id + sym.length.unwrap_or(1))
                }
                _ => None,
            })
            .max()
            .unwrap_or_default();
        Self {
            symbols,
<<<<<<< HEAD
            symbol_values: Default::default(),
            namespace: Default::default(),
            next_witness_id,
            new_witnesses: vec![],
            all_new_witness_names: HashSet::new(),
=======
            identity_id_counter: 0,
>>>>>>> a18577fe
            _phantom: Default::default(),
        }
    }

<<<<<<< HEAD
=======
    fn dispense_identity_id(&mut self) -> u64 {
        let id = self.identity_id_counter;
        self.identity_id_counter += 1;
        id
    }

>>>>>>> a18577fe
    pub fn condense_identity(
        &mut self,
        identity: &'a Identity<Expression>,
    ) -> Vec<Identity<AlgebraicExpression<T>>> {
        if identity.kind == IdentityKind::Polynomial {
            self.condense_to_constraint_or_array(identity.expression_for_poly_id())
                .into_iter()
                .map(|constraint| {
                    Identity::from_polynomial_identity(
                        self.dispense_identity_id(),
                        identity.source.clone(),
                        constraint,
                    )
                })
                .collect()
        } else {
            vec![Identity {
                id: self.dispense_identity_id(),
                kind: identity.kind,
                source: identity.source.clone(),
                left: self.condense_selected_expressions(&identity.left),
                right: self.condense_selected_expressions(&identity.right),
            }]
        }
    }

    /// Sets the current namespace which will be used for newly generated witness columns.
    pub fn set_namespace(&mut self, namespace: AbsoluteSymbolPath) {
        self.namespace = namespace;
    }

    /// Returns the witness columns generated since the last call to this function.
    pub fn extract_new_witness_columns(&mut self) -> Vec<Symbol> {
        let mut new_witnesses = vec![];
        std::mem::swap(&mut self.new_witnesses, &mut new_witnesses);
        new_witnesses
    }

    fn condense_selected_expressions(
<<<<<<< HEAD
        &mut self,
        sel_expr: &'a SelectedExpressions<Expression>,
=======
        &self,
        sel_expr: &SelectedExpressions<Expression>,
>>>>>>> a18577fe
    ) -> SelectedExpressions<AlgebraicExpression<T>> {
        SelectedExpressions {
            selector: sel_expr
                .selector
                .as_ref()
                .map(|expr| self.condense_to_algebraic_expression(expr)),
            expressions: sel_expr
                .expressions
                .iter()
                .map(|expr| self.condense_to_algebraic_expression(expr))
                .collect(),
        }
    }

    /// Evaluates the expression and expects it to result in an algebraic expression.
<<<<<<< HEAD
    fn condense_to_algebraic_expression(&mut self, e: &'a Expression) -> AlgebraicExpression<T> {
        let result = evaluator::evaluate(e, self).unwrap_or_else(|err| {
=======
    fn condense_to_algebraic_expression(&self, e: &Expression) -> AlgebraicExpression<T> {
        let result = evaluator::evaluate(e, &mut self.symbols()).unwrap_or_else(|err| {
>>>>>>> a18577fe
            panic!("Error reducing expression to constraint:\nExpression: {e}\nError: {err:?}")
        });
        match result.as_ref() {
            Value::Expression(expr) => expr.clone(),
            _ => panic!("Expected expression but got {result}"),
        }
    }

    /// Evaluates the expression and expects it to result in an array of algebraic expressions.
    fn condense_to_array_of_algebraic_expressions(
        &mut self,
        e: &'a Expression,
    ) -> Vec<AlgebraicExpression<T>> {
        let result = evaluator::evaluate(e, self).unwrap_or_else(|err| {
            panic!("Error reducing expression to constraint:\nExpression: {e}\nError: {err:?}")
        });
        match result.as_ref() {
            Value::Array(items) => items
                .iter()
                .map(|item| match item.as_ref() {
                    Value::Expression(expr) => expr.clone(),
                    _ => panic!("Expected expression but got {item}"),
                })
                .collect(),
            _ => panic!("Expected array of algebraic expressions, but got {result}"),
        }
    }

    /// Evaluates an expression and expects a single constraint or an array of constraints.
<<<<<<< HEAD
    fn condense_to_constraint_or_array(
        &mut self,
        e: &'a Expression,
    ) -> Vec<AlgebraicExpression<T>> {
        let result = evaluator::evaluate(e, self).unwrap_or_else(|err| {
=======
    fn condense_to_constraint_or_array(&self, e: &Expression) -> Vec<AlgebraicExpression<T>> {
        let result = evaluator::evaluate(e, &mut self.symbols()).unwrap_or_else(|err| {
>>>>>>> a18577fe
            panic!("Error reducing expression to constraint:\nExpression: {e}\nError: {err:?}")
        });
        match result.as_ref() {
            Value::Identity(left, right) => vec![left.clone() - right.clone()],
            Value::Array(items) => items
                .iter()
                .map(|item| {
                    if let Value::Identity(left, right) = item.as_ref() {
                        left.clone() - right.clone()
                    } else {
                        panic!("Expected constraint, but got {item}")
                    }
                })
                .collect::<Vec<_>>(),
            _ => panic!("Expected constraint or array of constraints, but got {result}"),
        }
    }
<<<<<<< HEAD
=======

    fn symbols(&self) -> CondenserSymbols<'_> {
        CondenserSymbols {
            symbols: &self.symbols,
        }
    }
>>>>>>> a18577fe
}

impl<'a, T: FieldElement> SymbolLookup<'a, T> for Condenser<'a, T> {
    fn lookup(
        &mut self,
        name: &'a str,
        generic_args: Option<Vec<Type>>,
    ) -> Result<Arc<Value<'a, T>>, evaluator::EvalError> {
        // Cache already computed values.
        // Note that the cache is essential because otherwise
        // we re-evaluate simple values, which users would not expect.
        let cache_key = (name.to_string(), generic_args.clone());
        if let Some(v) = self.symbol_values.get(&cache_key) {
            return Ok(v.clone());
        }
        let value = Definitions::lookup_with_symbols(self.symbols, name, generic_args, self)?;
        self.symbol_values
            .entry(cache_key)
            .or_insert_with(|| value.clone());
        Ok(value)
    }

    fn lookup_public_reference(
        &self,
        name: &str,
    ) -> Result<Arc<Value<'a, T>>, evaluator::EvalError> {
        Definitions(self.symbols).lookup_public_reference(name)
    }

    fn new_witness_column(
        &mut self,
        name: &str,
    ) -> Result<Arc<Value<'a, T>>, evaluator::EvalError> {
        let name = self.find_unused_name(name);
        let symbol = Symbol {
            id: self.next_witness_id,
            source: SourceRef::unknown(),
            absolute_name: name.clone(),
            stage: None,
            kind: SymbolKind::Poly(PolynomialType::Committed),
            length: None,
        };
        self.next_witness_id += 1;
        self.all_new_witness_names.insert(name.clone());
        self.new_witnesses.push(symbol.clone());
        Ok(
            Value::Expression(AlgebraicExpression::Reference(AlgebraicReference {
                name,
                poly_id: (&symbol).into(),
                next: false,
            }))
            .into(),
        )
    }
}

impl<'a, T> Condenser<'a, T> {
    fn find_unused_name(&self, name: &str) -> String {
        once(None)
            .chain((1..).map(Some))
            .map(|cnt| format!("{name}{}", cnt.map(|c| format!("_{c}")).unwrap_or_default()))
            .map(|name| self.namespace.with_part(&name).to_dotted_string())
            .find(|name| {
                !self.symbols.contains_key(name) && !self.all_new_witness_names.contains(name)
            })
            .unwrap()
    }
}<|MERGE_RESOLUTION|>--- conflicted
+++ resolved
@@ -137,21 +137,17 @@
 
 pub struct Condenser<'a, T> {
     /// All the definitions from the PIL file.
-<<<<<<< HEAD
     symbols: &'a HashMap<String, (Symbol, Option<FunctionValueDefinition>)>,
     /// Evaluation cache.
     symbol_values: BTreeMap<SymbolCacheKey, Arc<Value<'a, T>>>,
     /// Current namespace (for names of generated witnesses).
     namespace: AbsoluteSymbolPath,
+    next_identity_id: u64,
     next_witness_id: u64,
     /// The generated witness columns since the last extraction.
     new_witnesses: Vec<Symbol>,
     /// The names of all new witness columns ever generated, to avoid duplicates.
     all_new_witness_names: HashSet<String>,
-=======
-    pub symbols: HashMap<String, (Symbol, Option<FunctionValueDefinition>)>,
-    identity_id_counter: u64,
->>>>>>> a18577fe
     _phantom: std::marker::PhantomData<T>,
 }
 
@@ -169,28 +165,22 @@
             .unwrap_or_default();
         Self {
             symbols,
-<<<<<<< HEAD
             symbol_values: Default::default(),
             namespace: Default::default(),
             next_witness_id,
+            next_identity_id: 0,
             new_witnesses: vec![],
             all_new_witness_names: HashSet::new(),
-=======
-            identity_id_counter: 0,
->>>>>>> a18577fe
             _phantom: Default::default(),
         }
     }
 
-<<<<<<< HEAD
-=======
     fn dispense_identity_id(&mut self) -> u64 {
-        let id = self.identity_id_counter;
-        self.identity_id_counter += 1;
+        let id = self.next_identity_id;
+        self.next_identity_id += 1;
         id
     }
 
->>>>>>> a18577fe
     pub fn condense_identity(
         &mut self,
         identity: &'a Identity<Expression>,
@@ -230,13 +220,8 @@
     }
 
     fn condense_selected_expressions(
-<<<<<<< HEAD
         &mut self,
         sel_expr: &'a SelectedExpressions<Expression>,
-=======
-        &self,
-        sel_expr: &SelectedExpressions<Expression>,
->>>>>>> a18577fe
     ) -> SelectedExpressions<AlgebraicExpression<T>> {
         SelectedExpressions {
             selector: sel_expr
@@ -252,13 +237,8 @@
     }
 
     /// Evaluates the expression and expects it to result in an algebraic expression.
-<<<<<<< HEAD
     fn condense_to_algebraic_expression(&mut self, e: &'a Expression) -> AlgebraicExpression<T> {
         let result = evaluator::evaluate(e, self).unwrap_or_else(|err| {
-=======
-    fn condense_to_algebraic_expression(&self, e: &Expression) -> AlgebraicExpression<T> {
-        let result = evaluator::evaluate(e, &mut self.symbols()).unwrap_or_else(|err| {
->>>>>>> a18577fe
             panic!("Error reducing expression to constraint:\nExpression: {e}\nError: {err:?}")
         });
         match result.as_ref() {
@@ -288,16 +268,11 @@
     }
 
     /// Evaluates an expression and expects a single constraint or an array of constraints.
-<<<<<<< HEAD
     fn condense_to_constraint_or_array(
         &mut self,
         e: &'a Expression,
     ) -> Vec<AlgebraicExpression<T>> {
         let result = evaluator::evaluate(e, self).unwrap_or_else(|err| {
-=======
-    fn condense_to_constraint_or_array(&self, e: &Expression) -> Vec<AlgebraicExpression<T>> {
-        let result = evaluator::evaluate(e, &mut self.symbols()).unwrap_or_else(|err| {
->>>>>>> a18577fe
             panic!("Error reducing expression to constraint:\nExpression: {e}\nError: {err:?}")
         });
         match result.as_ref() {
@@ -315,15 +290,6 @@
             _ => panic!("Expected constraint or array of constraints, but got {result}"),
         }
     }
-<<<<<<< HEAD
-=======
-
-    fn symbols(&self) -> CondenserSymbols<'_> {
-        CondenserSymbols {
-            symbols: &self.symbols,
-        }
-    }
->>>>>>> a18577fe
 }
 
 impl<'a, T: FieldElement> SymbolLookup<'a, T> for Condenser<'a, T> {
