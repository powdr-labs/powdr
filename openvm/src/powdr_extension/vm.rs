--- conflicted
+++ resolved
@@ -35,15 +35,9 @@
 use super::{chip::PowdrChip, PowdrOpcode};
 
 #[derive(Clone, Deserialize, Serialize)]
-<<<<<<< HEAD
-#[serde(bound = "F: Field")]
-pub struct PowdrExtension<F: PrimeField32> {
-    pub precompiles: Vec<PowdrStackedPrecompile<F>>,
-=======
 #[serde(bound = "P::Field: Field")]
 pub struct PowdrExtension<P: IntoOpenVm> {
-    pub precompiles: Vec<PowdrPrecompile<P>>,
->>>>>>> 1a11972c
+    pub precompiles: Vec<PowdrStackedPrecompile<P>>,
     pub base_config: SdkVmConfig,
     pub implementation: PrecompileImplementation,
 }
@@ -102,24 +96,18 @@
     }
 }
 
-<<<<<<< HEAD
 #[derive(Clone, Serialize, Deserialize)]
-#[serde(bound = "F: Field")]
-pub struct PowdrStackedPrecompile<F> {
+#[serde(bound = "P::Field: Field")]
+pub struct PowdrStackedPrecompile<P: IntoOpenVm> {
     /// stacked precompiles by opcode
-    pub precompiles: BTreeMap<PowdrOpcode, PowdrPrecompile<F>>,
+    pub precompiles: BTreeMap<PowdrOpcode, PowdrPrecompile<P>>,
     /// constraints
-    pub machine: SymbolicMachine<F>,
-}
-
-impl<F: PrimeField32> PowdrExtension<F> {
-    pub fn new(
-        precompiles: Vec<PowdrStackedPrecompile<F>>,
-=======
+    pub machine: SymbolicMachine<P>,
+}
+
 impl<P: IntoOpenVm> PowdrExtension<P> {
     pub fn new(
-        precompiles: Vec<PowdrPrecompile<P>>,
->>>>>>> 1a11972c
+        precompiles: Vec<PowdrStackedPrecompile<P>>,
         base_config: SdkVmConfig,
         implementation: PrecompileImplementation,
     ) -> Self {
