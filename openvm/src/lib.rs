use derive_more::From;
use eyre::Result;
use itertools::{multiunzip, Itertools};
use openvm_build::{build_guest_package, find_unique_executable, get_package, TargetFilter};
use openvm_circuit::arch::InitFileGenerator;
use openvm_circuit::arch::{
    instructions::exe::VmExe, segment::DefaultSegmentationStrategy, InstructionExecutor, Streams,
    SystemConfig, VirtualMachine, VmChipComplex, VmConfig, VmInventoryError,
};
use openvm_circuit::{circuit_derive::Chip, derive::AnyEnum};
use openvm_circuit_primitives_derive::ChipUsageGetter;
use openvm_sdk::{
    config::{AggStarkConfig, AppConfig, SdkVmConfig, SdkVmConfigExecutor, SdkVmConfigPeriphery},
    keygen::AggStarkProvingKey,
    prover::AggStarkProver,
    Sdk, StdIn,
};
use openvm_stark_backend::{config::StarkGenericConfig, engine::StarkEngine, rap::AnyRap, Chip};
use openvm_stark_sdk::config::{
    baby_bear_poseidon2::{BabyBearPoseidon2Config, BabyBearPoseidon2Engine},
    FriParameters,
};
use openvm_stark_sdk::engine::StarkFriEngine;
use openvm_stark_sdk::openvm_stark_backend::{config::Val, p3_field::PrimeField32};
use powdr_extension::{PowdrExecutor, PowdrExtension, PowdrPeriphery};
use powdr_number::{BabyBearField, FieldElement, LargeInt};
use serde::{Deserialize, Serialize};
use std::cmp::Reverse;
use std::fs::File;
use std::io::BufWriter;
use std::{
    collections::HashMap,
    path::{Path, PathBuf},
    sync::{Arc, Mutex},
};
use strum::{Display, EnumString};

use tracing::dispatcher::Dispatch;
use tracing::field::Field as TracingField;
use tracing::{Event, Level, Subscriber};
use tracing_subscriber::{
    layer::Context,
    prelude::*,
    registry::{LookupSpan, Registry},
    Layer,
};

use crate::extraction_utils::{export_pil, get_constraints, OriginalVmConfig};
use crate::instruction_formatter::openvm_opcode_formatter;
use crate::powdr_extension::PowdrPrecompile;
use crate::traits::OpenVmField;

mod air_builder;
pub mod bus_map;
pub mod extraction_utils;
pub mod opcode;
pub mod symbolic_instruction_builder;
mod utils;

type BabyBearSC = BabyBearPoseidon2Config;
type PowdrBB = powdr_number::BabyBearField;

pub use opcode::instruction_allowlist;
pub use powdr_autoprecompiles::DegreeBound;
pub use traits::IntoOpenVm;

impl IntoOpenVm for PowdrBB {
    type Field = openvm_stark_sdk::p3_baby_bear::BabyBear;

    fn into_openvm_field(self) -> Self::Field {
        use openvm_stark_backend::p3_field::FieldAlgebra;
        openvm_stark_sdk::p3_baby_bear::BabyBear::from_canonical_u32(
            self.to_integer().try_into_u32().unwrap(),
        )
    }

    fn from_openvm_field(field: Self::Field) -> Self {
        BabyBearField::from(
            <Self::Field as openvm_stark_backend::p3_field::PrimeField32>::as_canonical_u32(&field),
        )
    }
}

pub use openvm_build::GuestOptions;
pub use powdr_autoprecompiles::bus_map::{BusMap, BusType};

/// We do not use the transpiler, instead we customize an already transpiled program
mod customize_exe;

pub use customize_exe::{customize, OPENVM_DEGREE_BOUND, POWDR_OPCODE};

// A module for our extension
mod powdr_extension;

pub mod bus_interaction_handler;
mod instruction_formatter;
mod traits;

mod plonk;

/// Three modes for profiler guided optimization with different cost functions to sort the basic blocks by descending cost and select the most costly ones to accelerate.
/// The inner HashMap contains number of time a pc is executed.
#[derive(Default)]
pub enum PgoConfig {
    /// cost = cells saved per apc * times executed
    /// max total columns
    Cell(HashMap<u32, u32>, Option<usize>),
    /// cost = instruction per apc * times executed
    Instruction(HashMap<u32, u32>),
    /// disable PGO
    #[default]
    None,
}

#[derive(Copy, Clone, Debug, EnumString, Display)]
#[strum(serialize_all = "lowercase")]
pub enum PgoType {
    /// cost = cells saved per apc * times executed
    /// max total columns
    Cell(Option<usize>),
    /// cost = instruction per apc * times executed
    Instruction,
    /// disable PGO
    None,
}

impl Default for PgoType {
    fn default() -> Self {
        PgoType::Cell(None)
    }
}

/// A custom VmConfig that wraps the SdkVmConfig, adding our custom extension.
#[derive(Serialize, Deserialize, Clone)]
pub struct SpecializedConfig {
    pub sdk_config: OriginalVmConfig,
    powdr: PowdrExtension<BabyBearField>,
}

// For generation of the init file, we delegate to the underlying SdkVmConfig.
impl InitFileGenerator for SpecializedConfig {
    fn generate_init_file_contents(&self) -> Option<String> {
        self.sdk_config.config().generate_init_file_contents()
    }

    fn write_to_init_file(
        &self,
        manifest_dir: &Path,
        init_file_name: Option<&str>,
    ) -> eyre::Result<()> {
        self.sdk_config
            .config()
            .write_to_init_file(manifest_dir, init_file_name)
    }
}

#[allow(clippy::large_enum_variant)]
#[derive(ChipUsageGetter, From, AnyEnum)]
pub enum SpecializedExecutor<P: IntoOpenVm> {
    #[any_enum]
    SdkExecutor(SdkVmConfigExecutor<OpenVmField<P>>),
    #[any_enum]
    PowdrExecutor(PowdrExecutor<P>),
}

// These implementations could normally be derived by the `InstructionExecutorDerive` and `Chip` macros,
// but they don't work with the field types above.
impl<SC: StarkGenericConfig, P: IntoOpenVm<Field = Val<SC>>> Chip<SC> for SpecializedExecutor<P>
where
    Val<SC>: PrimeField32,
{
    fn generate_air_proof_input(self) -> openvm_stark_backend::prover::types::AirProofInput<SC> {
        match self {
            SpecializedExecutor::SdkExecutor(executor) => executor.generate_air_proof_input(),
            SpecializedExecutor::PowdrExecutor(executor) => executor.generate_air_proof_input(),
        }
    }

    fn air(&self) -> std::sync::Arc<dyn AnyRap<SC>> {
        match self {
            SpecializedExecutor::SdkExecutor(executor) => executor.air(),
            SpecializedExecutor::PowdrExecutor(executor) => executor.air(),
        }
    }
}

impl<P: IntoOpenVm> InstructionExecutor<OpenVmField<P>> for SpecializedExecutor<P> {
    fn execute(
        &mut self,
        memory: &mut openvm_circuit::system::memory::MemoryController<OpenVmField<P>>,
        instruction: &openvm_instructions::instruction::Instruction<OpenVmField<P>>,
        from_state: openvm_circuit::arch::ExecutionState<u32>,
    ) -> openvm_circuit::arch::Result<openvm_circuit::arch::ExecutionState<u32>> {
        match self {
            SpecializedExecutor::SdkExecutor(executor) => {
                executor.execute(memory, instruction, from_state)
            }
            SpecializedExecutor::PowdrExecutor(executor) => {
                executor.execute(memory, instruction, from_state)
            }
        }
    }

    fn get_opcode_name(&self, opcode: usize) -> String {
        match self {
            SpecializedExecutor::SdkExecutor(executor) => executor.get_opcode_name(opcode),
            SpecializedExecutor::PowdrExecutor(executor) => executor.get_opcode_name(opcode),
        }
    }
}

#[derive(From, ChipUsageGetter, Chip, AnyEnum)]
pub enum MyPeriphery<F: PrimeField32> {
    #[any_enum]
    SdkPeriphery(SdkVmConfigPeriphery<F>),
    #[any_enum]
    PowdrPeriphery(PowdrPeriphery<F>),
}

impl VmConfig<OpenVmField<BabyBearField>> for SpecializedConfig {
    type Executor = SpecializedExecutor<BabyBearField>;
    type Periphery = MyPeriphery<OpenVmField<BabyBearField>>;

    fn system(&self) -> &SystemConfig {
        VmConfig::<OpenVmField<BabyBearField>>::system(self.sdk_config.config())
    }

    fn system_mut(&mut self) -> &mut SystemConfig {
        VmConfig::<OpenVmField<BabyBearField>>::system_mut(self.sdk_config.config_mut())
    }

    fn create_chip_complex(
        &self,
    ) -> Result<
        VmChipComplex<OpenVmField<BabyBearField>, Self::Executor, Self::Periphery>,
        VmInventoryError,
    > {
        let chip = self.sdk_config.create_chip_complex()?;
        let chip = chip.extend(&self.powdr)?;

        Ok(chip)
    }
}

impl SpecializedConfig {
    fn new(
        base_config: OriginalVmConfig,
        precompiles: Vec<PowdrPrecompile<BabyBearField>>,
        implementation: PrecompileImplementation,
    ) -> Self {
        let airs = base_config.airs().expect("Failed to convert the AIR of an OpenVM instruction, even after filtering by the blacklist!");
        let bus_map = base_config.bus_map();
        let powdr_extension = PowdrExtension::new(
            precompiles,
            base_config.config().clone(),
            implementation,
            bus_map,
            airs,
        );
        Self {
            sdk_config: base_config,
            powdr: powdr_extension,
        }
    }
}

pub fn build_elf_path<P: AsRef<Path>>(
    guest_opts: GuestOptions,
    pkg_dir: P,
    target_filter: &Option<TargetFilter>,
) -> Result<PathBuf> {
    let pkg = get_package(pkg_dir.as_ref());
    let target_dir = match build_guest_package(&pkg, &guest_opts, None, target_filter) {
        Ok(target_dir) => target_dir,
        Err(Some(code)) => {
            return Err(eyre::eyre!("Failed to build guest: code = {}", code));
        }
        Err(None) => {
            return Err(eyre::eyre!(
                "Failed to build guest (OPENVM_SKIP_BUILD is set)"
            ));
        }
    };

    find_unique_executable(pkg_dir, target_dir, target_filter)
}

// compile the original openvm program without powdr extension
pub fn compile_openvm(
    guest: &str,
    guest_opts: GuestOptions,
) -> Result<OriginalCompiledProgram, Box<dyn std::error::Error>> {
    // wrap the sdk config (with the standard extensions) in our custom config (with our custom extension)
    let sdk_vm_config = SdkVmConfig::builder()
        .system(Default::default())
        .rv32i(Default::default())
        .rv32m(Default::default())
        .io(Default::default())
        .keccak(Default::default())
        .sha256(Default::default())
        .build();

    let sdk = Sdk::default();

    // Build the ELF with guest options and a target filter.
    // We need these extra Rust flags to get the labels.
    let guest_opts = guest_opts.with_rustc_flags(vec!["-C", "link-arg=--emit-relocs"]);

    // Point to our local guest
    use std::path::PathBuf;
    let mut path = PathBuf::from(env!("CARGO_MANIFEST_DIR")).to_path_buf();
    path.push(guest);
    let target_path = path.to_str().unwrap();

    let elf = sdk.build(
        guest_opts,
        &sdk_vm_config,
        target_path,
        &Default::default(),
        Default::default(),
    )?;

    // Transpile the ELF into a VmExe. Note that this happens using the sdk transpiler only, our extension does not use a transpiler.
    let exe = sdk.transpile(elf, sdk_vm_config.transpiler())?;

    Ok(OriginalCompiledProgram { exe, sdk_vm_config })
}

/// Determines how the precompile (a circuit with algebraic gates and bus interactions)
/// is implemented as a RAP.
#[derive(Default, Clone, Deserialize, Serialize)]
pub enum PrecompileImplementation {
    /// Allocate a column for each variable and process a call in a single row.
    #[default]
    SingleRowChip,
    /// Compile the circuit to a PlonK circuit.
    PlonkChip,
}

#[derive(Clone)]
pub struct PowdrConfig {
    /// Number of autoprecompiles to generate.
    pub autoprecompiles: u64,
    /// Number of basic blocks to skip for autoprecompiles.
    /// This is either the largest N if no PGO, or the costliest N with PGO.
    pub skip_autoprecompiles: u64,
    /// Max degree of constraints.
    pub degree_bound: DegreeBound,
    /// Implementation of the precompiles, i.e., how to compile them to a RAP.
    pub implementation: PrecompileImplementation,
}

impl PowdrConfig {
    pub fn new(autoprecompiles: u64, skip_autoprecompiles: u64) -> Self {
        Self {
            autoprecompiles,
            skip_autoprecompiles,
            degree_bound: DegreeBound {
                identities: customize_exe::OPENVM_DEGREE_BOUND,
                bus_interactions: customize_exe::OPENVM_DEGREE_BOUND - 1,
            },
            implementation: PrecompileImplementation::default(),
        }
    }

    pub fn with_autoprecompiles(self, autoprecompiles: u64) -> Self {
        Self {
            autoprecompiles,
            ..self
        }
    }

    pub fn with_degree_bound(self, degree_bound: DegreeBound) -> Self {
        Self {
            degree_bound,
            ..self
        }
    }

    pub fn with_precompile_implementation(
        self,
        precompile_implementation: PrecompileImplementation,
    ) -> Self {
        Self {
            implementation: precompile_implementation,
            ..self
        }
    }
}

pub fn compile_guest(
    guest: &str,
    guest_opts: GuestOptions,
    config: PowdrConfig,
    pgo_config: PgoConfig,
) -> Result<CompiledProgram, Box<dyn std::error::Error>> {
    let original_program = compile_openvm(guest, guest_opts.clone())?;

    // Optional tally of opcode freqency (only enabled for debug level logs)
    if tracing::enabled!(Level::DEBUG) {
        tally_opcode_frequency(&pgo_config, &original_program.exe);
    }

    compile_exe(guest, guest_opts, original_program, config, pgo_config)
}

fn tally_opcode_frequency(pgo_config: &PgoConfig, exe: &VmExe<OpenVmField<BabyBearField>>) {
    let pgo_program_idx_count = match pgo_config {
        PgoConfig::Cell(pgo_program_idx_count, _)
        | PgoConfig::Instruction(pgo_program_idx_count) => {
            // If execution count of each pc is available, we tally the opcode execution frequency
            tracing::debug!("Opcode execution frequency:");
            pgo_program_idx_count
        }
        PgoConfig::None => {
            // If execution count of each pc isn't available, we just count the occurrences of each opcode in the program
            tracing::debug!("Opcode frequency in program:");
            // Create a dummy HashMap that returns 1 for each pc
            &(0..exe.program.instructions_and_debug_infos.len())
                .map(|i| (i as u32, 1))
                .collect::<HashMap<_, _>>()
        }
    };

    exe.program
        .instructions_and_debug_infos
        .iter()
        .enumerate()
        .fold(HashMap::new(), |mut acc, (i, instr)| {
            let opcode = instr.as_ref().unwrap().0.opcode;
            if let Some(count) = pgo_program_idx_count.get(&(i as u32)) {
                *acc.entry(opcode).or_insert(0) += count;
            }
            acc
        })
        .into_iter()
        .sorted_by_key(|(_, count)| Reverse(*count))
        .for_each(|(opcode, count)| {
            // Log the opcode and its count
            tracing::debug!("   {}: {count}", openvm_opcode_formatter(&opcode));
        });
}

pub fn compile_exe(
    guest: &str,
    guest_opts: GuestOptions,
    original_program: OriginalCompiledProgram,
    config: PowdrConfig,
    pgo_config: PgoConfig,
) -> Result<CompiledProgram, Box<dyn std::error::Error>> {
    // Build the ELF with guest options and a target filter.
    // We need these extra Rust flags to get the labels.
    let guest_opts = guest_opts.with_rustc_flags(vec!["-C", "link-arg=--emit-relocs"]);

    // Point to our local guest
    use std::path::PathBuf;
    let mut path = PathBuf::from(env!("CARGO_MANIFEST_DIR")).to_path_buf();
    path.push(guest);
    let target_path = path.to_str().unwrap();

    let elf_binary_path = build_elf_path(guest_opts.clone(), target_path, &Default::default())?;

    compile_exe_with_elf(
        original_program,
        &std::fs::read(elf_binary_path)?,
        config,
        pgo_config,
    )
}

pub fn compile_exe_with_elf(
    original_program: OriginalCompiledProgram,
    elf: &[u8],
    config: PowdrConfig,
    pgo_config: PgoConfig,
) -> Result<CompiledProgram, Box<dyn std::error::Error>> {
    let compiled = customize(
        original_program,
        &powdr_riscv_elf::load_elf_from_buffer(elf).text_labels,
        config,
        pgo_config,
    );
    // Export the compiled program to a PIL file for debugging purposes.
    export_pil(
        &mut BufWriter::new(File::create("debug.pil").unwrap()),
        &compiled.vm_config,
    );
    Ok(compiled)
}

#[derive(Serialize, Deserialize, Clone)]
pub struct CompiledProgram {
    pub exe: VmExe<OpenVmField<BabyBearField>>,
    pub vm_config: SpecializedConfig,
}

// the original openvm program and config without powdr extension
#[derive(Clone)]
pub struct OriginalCompiledProgram {
    pub exe: VmExe<OpenVmField<BabyBearField>>,
    pub sdk_vm_config: SdkVmConfig,
}

pub struct AirMetrics {
    pub name: String,
    pub width: usize,
    pub constraints: usize,
    pub bus_interactions: usize,
}

impl CompiledProgram {
    pub fn powdr_airs_metrics(&self) -> Vec<AirMetrics> {
        let chip_complex: VmChipComplex<_, _, _> = self.vm_config.create_chip_complex().unwrap();

        chip_complex
            .inventory
            .executors()
            .iter()
            .filter_map(|executor| {
                let air = executor.air();
                let width = air.width();
                let name = air.name();

                // We actually give name "powdr_air_for_opcode_<opcode>" to the AIRs,
                // but OpenVM uses the actual Rust type (PowdrAir) as the name in this method.
                // TODO this is hacky but not sure how to do it better rn.
                if name.starts_with("PowdrAir") || name.starts_with("PlonkAir") {
                    let constraints = get_constraints(air);
                    Some(AirMetrics {
                        name: name.to_string(),
                        width,
                        constraints: constraints.constraints.len(),
                        bus_interactions: constraints.interactions.len(),
                    })
                } else {
                    None
                }
            })
            .collect()
    }
}

pub fn execute(program: CompiledProgram, inputs: StdIn) -> Result<(), Box<dyn std::error::Error>> {
    let CompiledProgram { exe, vm_config } = program;

    let sdk = Sdk::default();

    let output = sdk.execute(exe.clone(), vm_config.clone(), inputs)?;
    tracing::info!("Public values output: {:?}", output);

    Ok(())
}

pub fn prove(
    program: &CompiledProgram,
    mock: bool,
    recursion: bool,
    inputs: StdIn,
    segment_height: Option<usize>, // uses the default height if None
) -> Result<(), Box<dyn std::error::Error>> {
    let exe = &program.exe;
    let mut vm_config = program.vm_config.clone();

    // DefaultSegmentationStrategy { max_segment_len: 4194204, max_cells_per_chip_in_segment: 503304480 }
    if let Some(segment_height) = segment_height {
        vm_config
            .sdk_config
            .config_mut()
            .system
            .config
            .segmentation_strategy = Arc::new(
            DefaultSegmentationStrategy::new_with_max_segment_len(segment_height),
        );
        tracing::debug!("Setting max segment len to {}", segment_height);
    }

    let sdk = Sdk::default();

    // Set app configuration
    let app_log_blowup = 2;
    let app_fri_params = FriParameters::standard_with_100_bits_conjectured_security(app_log_blowup);
    let app_config = AppConfig::new(app_fri_params, vm_config.clone());

    // Commit the exe
    let app_committed_exe = sdk.commit_app_exe(app_fri_params, exe.clone())?;

    // Generate an AppProvingKey
    let app_pk = Arc::new(sdk.app_keygen(app_config)?);

    if mock {
        tracing::info!("Checking constraints and witness in Mock prover...");
        let engine = BabyBearPoseidon2Engine::new(
            FriParameters::standard_with_100_bits_conjectured_security(app_log_blowup),
        );
        let vm = VirtualMachine::new(engine, vm_config.clone());
        let pk = vm.keygen();
        let streams = Streams::from(inputs);
        let mut result = vm.execute_and_generate(exe.clone(), streams).unwrap();
        let _final_memory = Option::take(&mut result.final_memory);
        let global_airs = vm.config().create_chip_complex().unwrap().airs();
        for proof_input in &result.per_segment {
            let (airs, pks, air_proof_inputs): (Vec<_>, Vec<_>, Vec<_>) =
                multiunzip(proof_input.per_air.iter().map(|(air_id, air_proof_input)| {
                    (
                        global_airs[*air_id].clone(),
                        pk.per_air[*air_id].clone(),
                        air_proof_input.clone(),
                    )
                }));
            vm.engine.debug(&airs, &pks, &air_proof_inputs);
        }
    } else {
        // Generate a proof
        tracing::info!("Generating app proof...");
        let start = std::time::Instant::now();
        let app_proof =
            sdk.generate_app_proof(app_pk.clone(), app_committed_exe.clone(), inputs.clone())?;
        tracing::info!("App proof took {:?}", start.elapsed());

        tracing::info!(
            "Public values: {:?}",
            app_proof.user_public_values.public_values
        );

        // Verify
        let app_vk = app_pk.get_app_vk();
        sdk.verify_app_proof(&app_vk, &app_proof)?;
        tracing::info!("App proof verification done.");

        if recursion {
            // Generate the aggregation proving key
            tracing::info!("Generating aggregation proving key...");
            let (agg_stark_pk, _) =
                AggStarkProvingKey::dummy_proof_and_keygen(AggStarkConfig::default());

            tracing::info!("Generating aggregation proof...");

            let agg_prover = AggStarkProver::<BabyBearPoseidon2Engine>::new(
                agg_stark_pk,
                app_pk.leaf_committed_exe.clone(),
                *sdk.agg_tree_config(),
            );
            // Note that this proof is not verified. We assume that any valid app proof
            // (verified above) also leads to a valid aggregation proof.
            // If this was not the case, it would be a completeness bug in OpenVM.
            let start = std::time::Instant::now();
            let _proof_with_publics = agg_prover.generate_root_verifier_input(app_proof);
            tracing::info!("Agg proof (inner recursion) took {:?}", start.elapsed());
        }

        tracing::info!("All done.");
    }

    Ok(())
}

// Same as execution_profile below but for guest path inputs.
pub fn execution_profile_from_guest(
    guest: &str,
    guest_opts: GuestOptions,
    inputs: StdIn,
) -> HashMap<u32, u32> {
    let program = compile_openvm(guest, guest_opts).unwrap();
    execution_profile(program, inputs)
}

// Produces execution count by pc_index
// Used in Pgo::Cell and Pgo::Instruction to help rank basic blocks to create APCs for
pub fn execution_profile(program: OriginalCompiledProgram, inputs: StdIn) -> HashMap<u32, u32> {
    let OriginalCompiledProgram { exe, sdk_vm_config } = program;

    // in memory collector storage
    let collected = Arc::new(Mutex::new(Vec::new()));
    let collector_layer = PgoCollector {
        pc: collected.clone(),
    };

    // build subscriber
    let subscriber = Registry::default().with(collector_layer);

    // prepare for execute
    let sdk = Sdk::default();

    // dispatch constructs a local subscriber at trace level that is invoked during data collection but doesn't override the global one at info level
    let dispatch = Dispatch::new(subscriber);
    tracing::dispatcher::with_default(&dispatch, || {
        sdk.execute(exe.clone(), sdk_vm_config.clone(), inputs)
            .unwrap();
    });

    // collect the pc's during execution
    let pc = collected.lock().unwrap().clone();

    // create pc_index map to times executed, where pc_index = (pc - pc_base) / step
    let pc_base = exe.program.pc_base;
    let step = exe.program.step;
    let pc_index_count = pc
        .iter()
        .fold(std::collections::HashMap::new(), |mut acc, pc| {
            let pc_index = (*pc as u32 - pc_base) / step;
            *acc.entry(pc_index).or_insert(0u32) += 1;
            acc
        });

    // the smallest pc is the same as the base_pc if there's no stdin
    let pc_min = pc.iter().min().unwrap();
    tracing::debug!("pc_min: {}; pc_base: {}", pc_min, pc_base);

    // print the total and by pc counts
    tracing::debug!("Pgo captured {} pc's", pc.len());

    if tracing::enabled!(Level::DEBUG) {
        // print pc_index map in descending order of pc_index count
        let mut pc_index_count_sorted: Vec<_> = pc_index_count.iter().collect();
        pc_index_count_sorted.sort_by(|a, b| b.1.cmp(a.1));
        pc_index_count_sorted.iter().for_each(|(pc, count)| {
            tracing::debug!("pc_index {}: {}", pc, count);
        });
    }

    pc_index_count
}

// holds basic type fields of execution objects captured in trace by subscriber
#[derive(Default)]
struct PgoData {
    pc: Option<usize>,
}

impl tracing::field::Visit for PgoData {
    // when we receive a u64 field, they are parsed into fields of the pgo data
    fn record_u64(&mut self, field: &tracing::field::Field, value: u64) {
        if field.name() == "pc" {
            self.pc = Some(value as usize);
        }
    }

    // required for implementation, but in practice we will only receive u64 fields
    // the fields we receive are determined by the instruction trace print out of our openvm fork during execution
    fn record_debug(&mut self, _: &TracingField, _: &dyn std::fmt::Debug) {}
}

// A Layer that collects data we are interested in using for the pgo from the trace fields.
#[derive(Clone)]
struct PgoCollector {
    pc: Arc<Mutex<Vec<usize>>>,
}

impl<S> Layer<S> for PgoCollector
where
    S: Subscriber + for<'a> LookupSpan<'a>,
{
    fn on_event(&self, event: &Event<'_>, _ctx: Context<'_, S>) {
        // build a visitor to parse and hold trace fields we are interested in
        let mut visitor = PgoData::default();
        event.record(&mut visitor);

        // because our subscriber is at the trace level, for trace print outs that don't match PgoData,
        // the visitor can't parse them, and these cases are filtered out automatically
        if let Some(pc) = visitor.pc {
            self.pc.lock().unwrap().push(pc);
        }
    }
}

#[cfg(test)]
mod tests {
    use super::*;
    use test_log::test;

    fn compile_and_prove(
        guest: &str,
        config: PowdrConfig,
        mock: bool,
        recursion: bool,
        stdin: StdIn,
        pgo_config: PgoConfig,
        segment_height: Option<usize>,
    ) -> Result<(), Box<dyn std::error::Error>> {
        let program = compile_guest(guest, GuestOptions::default(), config, pgo_config).unwrap();
        prove(&program, mock, recursion, stdin, segment_height)
    }

    fn prove_simple(
        guest: &str,
        config: PowdrConfig,
        stdin: StdIn,
        pgo_config: PgoConfig,
        segment_height: Option<usize>,
    ) {
        let result = compile_and_prove(
            guest,
            config,
            false,
            false,
            stdin,
            pgo_config,
            segment_height,
        );
        assert!(result.is_ok());
    }

    fn prove_mock(
        guest: &str,
        config: PowdrConfig,
        stdin: StdIn,
        pgo_config: PgoConfig,
        segment_height: Option<usize>,
    ) {
        let result = compile_and_prove(
            guest,
            config,
            true,
            false,
            stdin,
            pgo_config,
            segment_height,
        );
        assert!(result.is_ok());
    }

    fn prove_recursion(
        guest: &str,
        config: PowdrConfig,
        stdin: StdIn,
        pgo_config: PgoConfig,
        segment_height: Option<usize>,
    ) {
        let result = compile_and_prove(
            guest,
            config,
            false,
            true,
            stdin,
            pgo_config,
            segment_height,
        );
        assert!(result.is_ok());
    }

    const GUEST: &str = "guest";
    const GUEST_ITER: u32 = 1 << 10;
    const GUEST_APC: u64 = 1;
    const GUEST_SKIP: u64 = 56;
    const GUEST_SKIP_PGO: u64 = 0;

    const GUEST_KECCAK: &str = "guest-keccak";
    const GUEST_KECCAK_ITER: u32 = 1_000;
    const GUEST_KECCAK_ITER_SMALL: u32 = 10;
    const GUEST_KECCAK_ITER_LARGE: u32 = 25_000;
    const GUEST_KECCAK_APC: u64 = 1;
    const GUEST_KECCAK_APC_PGO: u64 = 10;
    const GUEST_KECCAK_APC_PGO_LARGE: u64 = 100;
    const GUEST_KECCAK_SKIP: u64 = 0;

    const GUEST_SHA256_ITER: u32 = 1_000;
    const GUEST_SHA256_ITER_SMALL: u32 = 10;
    const GUEST_SHA256_ITER_LARGE: u32 = 25_000;
    const GUEST_SHA256: &str = "guest-sha256";
    const GUEST_SHA256_APC_PGO: u64 = 10;
    const GUEST_SHA256_APC_PGO_LARGE: u64 = 50;
    const GUEST_SHA256_SKIP: u64 = 0;

    #[test]
    fn guest_prove_simple() {
        let mut stdin = StdIn::default();
        stdin.write(&GUEST_ITER);
        let config = PowdrConfig::new(GUEST_APC, GUEST_SKIP);
        prove_simple(GUEST, config, stdin, PgoConfig::None, None);
    }

    #[test]
    fn guest_prove_mock() {
        let mut stdin = StdIn::default();
        stdin.write(&GUEST_ITER);
        let config = PowdrConfig::new(GUEST_APC, GUEST_SKIP);
        prove_mock(GUEST, config, stdin, PgoConfig::None, None);
    }

    // All gate constraints should be satisfied, but bus interactions are not implemented yet.
    #[test]
    fn guest_plonk_prove_mock() {
        let mut stdin = StdIn::default();
        stdin.write(&GUEST_ITER);
        let config = PowdrConfig::new(GUEST_APC, GUEST_SKIP)
            .with_precompile_implementation(PrecompileImplementation::PlonkChip);
        prove_mock(GUEST, config, stdin, PgoConfig::None, None);
    }

    #[test]
    #[ignore = "Too much RAM"]
    fn guest_prove_recursion() {
        let mut stdin = StdIn::default();
        stdin.write(&GUEST_ITER);
        let config = PowdrConfig::new(GUEST_APC, GUEST_SKIP);
        let pgo_data = execution_profile_from_guest(GUEST, GuestOptions::default(), stdin.clone());
        prove_recursion(GUEST, config, stdin, PgoConfig::Instruction(pgo_data), None);
    }

    #[test]
    fn keccak_small_prove_simple() {
        let mut stdin = StdIn::default();
        stdin.write(&GUEST_KECCAK_ITER_SMALL);
        let config = PowdrConfig::new(GUEST_KECCAK_APC, GUEST_KECCAK_SKIP);
        prove_simple(GUEST_KECCAK, config, stdin, PgoConfig::None, None);
    }

    #[test]
    fn keccak_small_prove_simple_multi_segment() {
        // Set the default segmentation height to a small value to test multi-segment proving
        let mut stdin = StdIn::default();
        stdin.write(&GUEST_KECCAK_ITER_SMALL);
        let config = PowdrConfig::new(GUEST_KECCAK_APC, GUEST_KECCAK_SKIP);
        // should create two segments
        prove_simple(GUEST_KECCAK, config, stdin, PgoConfig::None, Some(4_000));
    }

    #[test]
    #[ignore = "Too long"]
    fn keccak_prove_simple() {
        let mut stdin = StdIn::default();
        stdin.write(&GUEST_KECCAK_ITER);
        let config = PowdrConfig::new(GUEST_KECCAK_APC, GUEST_KECCAK_SKIP);
        prove_simple(GUEST_KECCAK, config, stdin, PgoConfig::None, None);
    }

    #[test]
    #[ignore = "Too much RAM"]
    fn keccak_prove_many_apcs() {
        let mut stdin = StdIn::default();
        stdin.write(&GUEST_KECCAK_ITER);
        let pgo_data =
            execution_profile_from_guest(GUEST_KECCAK, GuestOptions::default(), stdin.clone());

        let config = PowdrConfig::new(GUEST_KECCAK_APC_PGO_LARGE, GUEST_KECCAK_SKIP);
        prove_recursion(
            GUEST_KECCAK,
            config.clone(),
            stdin.clone(),
            PgoConfig::Instruction(pgo_data.clone()),
            None,
        );

        prove_recursion(
            GUEST_KECCAK,
            config.clone(),
            stdin,
            PgoConfig::Cell(pgo_data, None),
            None,
        );
    }

    #[test]
    #[ignore = "Too much RAM"]
    fn keccak_prove_large() {
        let mut stdin = StdIn::default();
        stdin.write(&GUEST_KECCAK_ITER_LARGE);
        let pgo_data =
            execution_profile_from_guest(GUEST_KECCAK, GuestOptions::default(), stdin.clone());

        let config = PowdrConfig::new(GUEST_KECCAK_APC_PGO, GUEST_KECCAK_SKIP);
        prove_recursion(
            GUEST_KECCAK,
            config,
            stdin,
            PgoConfig::Instruction(pgo_data),
            None,
        );
    }

    #[test]
    fn keccak_small_prove_mock() {
        let mut stdin = StdIn::default();
        stdin.write(&GUEST_KECCAK_ITER_SMALL);

        let config = PowdrConfig::new(GUEST_KECCAK_APC, GUEST_KECCAK_SKIP);
        prove_mock(GUEST_KECCAK, config, stdin, PgoConfig::None, None);
    }

    // All gate constraints should be satisfied, but bus interactions are not implemented yet.
    #[test]
    fn keccak_plonk_small_prove_mock() {
        let mut stdin = StdIn::default();
        stdin.write(&GUEST_KECCAK_ITER_SMALL);
        let config = PowdrConfig::new(GUEST_KECCAK_APC, GUEST_KECCAK_SKIP)
            .with_precompile_implementation(PrecompileImplementation::PlonkChip);
        prove_mock(GUEST_KECCAK, config, stdin, PgoConfig::None, None);
    }

    #[test]
    #[ignore = "Too long"]
    fn keccak_prove_mock() {
        let mut stdin = StdIn::default();
        stdin.write(&GUEST_KECCAK_ITER);
        let config = PowdrConfig::new(GUEST_KECCAK_APC, GUEST_KECCAK_SKIP);
        prove_mock(GUEST_KECCAK, config, stdin, PgoConfig::None, None);
    }

    // Create multiple APC for 10 Keccak iterations to test different PGO modes
    #[test]
    fn keccak_prove_multiple_pgo_modes() {
        use std::time::Instant;
        // Config
        let mut stdin = StdIn::default();
        stdin.write(&GUEST_KECCAK_ITER_SMALL);
        let config = PowdrConfig::new(GUEST_KECCAK_APC_PGO, GUEST_KECCAK_SKIP);

        // Pgo data
        let pgo_data =
            execution_profile_from_guest(GUEST_KECCAK, GuestOptions::default(), stdin.clone());

        // Pgo Cell mode
        let start = Instant::now();
        prove_simple(
            GUEST_KECCAK,
            config.clone(),
            stdin.clone(),
            PgoConfig::Cell(pgo_data.clone(), None),
            None,
        );
        let elapsed = start.elapsed();
        tracing::debug!("Proving keccak with PgoConfig::Cell took {:?}", elapsed);

        // Pgo Instruction mode
        let start = Instant::now();
        prove_simple(
            GUEST_KECCAK,
            config.clone(),
            stdin.clone(),
            PgoConfig::Instruction(pgo_data),
            None,
        );
        let elapsed = start.elapsed();
        tracing::debug!(
            "Proving keccak with PgoConfig::Instruction took {:?}",
            elapsed
        );
    }

    #[test]
    //#[ignore = "Too long"]
    fn sha256_prove_simple() {
        let mut stdin = StdIn::default();
        stdin.write(&GUEST_SHA256_ITER);
        let config = PowdrConfig::new(GUEST_SHA256_APC_PGO, GUEST_SHA256_SKIP);

        let pgo_data =
            execution_profile_from_guest(GUEST_SHA256, GuestOptions::default(), stdin.clone());

        prove_simple(
            GUEST_SHA256,
            config,
            stdin,
            PgoConfig::Instruction(pgo_data),
            None,
        );
    }

    #[test]
    //#[ignore = "Too long"]
    fn sha256_prove_mock() {
        let mut stdin = StdIn::default();
        stdin.write(&GUEST_SHA256_ITER);
        let config = PowdrConfig::new(GUEST_SHA256_APC_PGO, GUEST_SHA256_SKIP);

        let pgo_data =
            execution_profile_from_guest(GUEST_SHA256, GuestOptions::default(), stdin.clone());

        prove_mock(
            GUEST_SHA256,
            config,
            stdin,
            PgoConfig::Instruction(pgo_data),
            None,
        );
    }

    #[test]
    //#[ignore = "Too much RAM"]
    fn sha256_prove_many_apcs() {
        let mut stdin = StdIn::default();
        stdin.write(&GUEST_SHA256_ITER);
        let pgo_data =
            execution_profile_from_guest(GUEST_SHA256, GuestOptions::default(), stdin.clone());

        let config = PowdrConfig::new(GUEST_SHA256_APC_PGO_LARGE, GUEST_SHA256_SKIP);
        prove_recursion(
            GUEST_SHA256,
            config.clone(),
            stdin.clone(),
            PgoConfig::Instruction(pgo_data.clone()),
            None,
        );

        prove_recursion(
            GUEST_SHA256,
            config.clone(),
            stdin,
            PgoConfig::Cell(pgo_data),
            None,
        );
    }

    #[test]
    //#[ignore = "Too much RAM"]
    fn sha256_prove_large() {
        let mut stdin = StdIn::default();
        stdin.write(&GUEST_SHA256_ITER_LARGE);
        let pgo_data =
            execution_profile_from_guest(GUEST_SHA256, GuestOptions::default(), stdin.clone());

        let config = PowdrConfig::new(GUEST_SHA256_APC_PGO, GUEST_SHA256_SKIP);
        prove_recursion(
            GUEST_SHA256,
            config,
            stdin,
            PgoConfig::Instruction(pgo_data),
            None,
        );
    }

    #[test]
    fn sha256_small_prove_simple() {
        let mut stdin = StdIn::default();
        stdin.write(&GUEST_SHA256_ITER_SMALL);
        let config = PowdrConfig::new(GUEST_SHA256_APC_PGO, GUEST_SHA256_SKIP);

        let pgo_data =
            execution_profile_from_guest(GUEST_SHA256, GuestOptions::default(), stdin.clone());

        prove_simple(
            GUEST_SHA256,
            config,
            stdin,
            PgoConfig::Instruction(pgo_data),
            None,
        );
    }

    #[test]
    fn sha256_small_prove_mock() {
        let mut stdin = StdIn::default();
        stdin.write(&GUEST_SHA256_ITER_SMALL);
        let config = PowdrConfig::new(GUEST_SHA256_APC_PGO, GUEST_SHA256_SKIP);

        let pgo_data =
            execution_profile_from_guest(GUEST_SHA256, GuestOptions::default(), stdin.clone());

        prove_mock(
            GUEST_SHA256,
            config,
            stdin,
            PgoConfig::Instruction(pgo_data),
            None,
        );
    }

    #[test]
    fn sha256_prove_multiple_pgo_modes() {
        use std::time::Instant;

        let mut stdin = StdIn::default();
        stdin.write(&GUEST_SHA256_ITER_SMALL);
        let config = PowdrConfig::new(GUEST_SHA256_APC_PGO, GUEST_SHA256_SKIP);

        let pgo_data =
            execution_profile_from_guest(GUEST_SHA256, GuestOptions::default(), stdin.clone());

        let start = Instant::now();
        prove_simple(
            GUEST_SHA256,
            config.clone(),
            stdin.clone(),
            PgoConfig::Cell(pgo_data.clone()),
            None,
        );
        let elapsed = start.elapsed();
        tracing::debug!("Proving sha256 with PgoConfig::Cell took {:?}", elapsed);

        let start = Instant::now();
        prove_simple(
            GUEST_SHA256,
            config.clone(),
            stdin.clone(),
            PgoConfig::Instruction(pgo_data),
            None,
        );
        let elapsed = start.elapsed();
        tracing::debug!(
            "Proving sha256 with PgoConfig::Instruction took {:?}",
            elapsed
        );
    }

    // #[test]
    // #[ignore = "Too much RAM"]
    // // TODO: This test currently panics because the kzg params are not set up correctly. Fix this.
    // #[should_panic = "No such file or directory"]
    // fn keccak_prove_recursion() {
    //     let mut stdin = StdIn::default();
    //     stdin.write(&GUEST_KECCAK_ITER);
    //     prove_recursion(GUEST_KECCAK, GUEST_KECCAK_APC, GUEST_KECCAK_SKIP, stdin);
    // }

    // The following are compilation tests only
    fn test_machine(
        pgo_config: PgoConfig,
        guest: &str,
        guest_apc: u64,
        guest_skip: u64,
        width: usize,
        constraints: usize,
        bus_interactions: usize,
    ) {
        let config = PowdrConfig::new(guest_apc, guest_skip);
        let machines = compile_guest(guest, GuestOptions::default(), config, pgo_config)
            .unwrap()
            .powdr_airs_metrics();
        assert_eq!(machines.len(), 1);
        let m = &machines[0];
        assert_eq!(
            [m.width, m.constraints, m.bus_interactions],
            [width, constraints, bus_interactions]
        );
    }

    #[test]
    fn guest_machine_pgo() {
        let mut stdin = StdIn::default();
        stdin.write(&GUEST_ITER);
        let pgo_data = execution_profile_from_guest(GUEST, GuestOptions::default(), stdin);
<<<<<<< HEAD
        test_machine(
            PgoConfig::Instruction(pgo_data.clone()),
            GUEST,
            GUEST_APC,
            GUEST_SKIP_PGO,
            49,
            22,
            31,
        );
        test_machine(
            PgoConfig::Cell(pgo_data),
            GUEST,
            GUEST_APC,
            GUEST_SKIP_PGO,
            49,
            22,
            31,
        );
    }

    #[test]
    fn sha256_machine_pgo() {
        let mut stdin = StdIn::default();
        stdin.write(&GUEST_SHA256_ITER_SMALL);
        let pgo_data = execution_profile_from_guest(GUEST_SHA256, GuestOptions::default(), stdin);
        test_machine(
            PgoConfig::Instruction(pgo_data.clone()),
            GUEST_SHA256,
            GUEST_SHA256_APC_PGO,
            GUEST_SHA256_SKIP,
            49,
            22,
            31,
        );
        test_machine(
            PgoConfig::Cell(pgo_data),
            GUEST_SHA256,
            GUEST_SHA256_APC_PGO,
            GUEST_SHA256_SKIP,
            49,
            22,
            31,
        );
=======
        test_guest_machine(PgoConfig::Instruction(pgo_data.clone()));
        test_guest_machine(PgoConfig::Cell(pgo_data, None));
>>>>>>> d3b6d40c
    }

    #[test]
    fn guest_machine_plonk() {
        let config = PowdrConfig::new(GUEST_APC, GUEST_SKIP)
            .with_precompile_implementation(PrecompileImplementation::PlonkChip);
        let machines = compile_guest(GUEST, GuestOptions::default(), config, PgoConfig::None)
            .unwrap()
            .powdr_airs_metrics();
        assert_eq!(machines.len(), 1);
        let m = &machines[0];
        assert_eq!(m.width, 26);
        assert_eq!(m.constraints, 1);
        assert_eq!(m.bus_interactions, 16);
    }

    #[test]
    fn keccak_machine() {
        test_machine(
            PgoConfig::None,
            GUEST_KECCAK,
            GUEST_KECCAK_APC,
            GUEST_KECCAK_SKIP,
            2011,
            166,
            1783,
        );
    }

    #[test]
    fn keccak_machine_pgo() {
        let mut stdin = StdIn::default();
        stdin.write(&GUEST_KECCAK_ITER_SMALL);
        let pgo_data = execution_profile_from_guest(GUEST_KECCAK, GuestOptions::default(), stdin);
<<<<<<< HEAD
        test_machine(
            PgoConfig::Instruction(pgo_data.clone()),
            GUEST_KECCAK,
            GUEST_KECCAK_APC,
            GUEST_KECCAK_SKIP,
            2011,
            166,
            1783,
        );
        test_machine(
            PgoConfig::Cell(pgo_data),
            GUEST_KECCAK,
            GUEST_KECCAK_APC,
            GUEST_KECCAK_SKIP,
            2011,
            166,
            1783,
        );
=======
        test_keccak_machine(PgoConfig::Instruction(pgo_data.clone()));
        test_keccak_machine(PgoConfig::Cell(pgo_data, None));
>>>>>>> d3b6d40c
    }
}<|MERGE_RESOLUTION|>--- conflicted
+++ resolved
@@ -1229,7 +1229,6 @@
         let mut stdin = StdIn::default();
         stdin.write(&GUEST_ITER);
         let pgo_data = execution_profile_from_guest(GUEST, GuestOptions::default(), stdin);
-<<<<<<< HEAD
         test_machine(
             PgoConfig::Instruction(pgo_data.clone()),
             GUEST,
@@ -1240,7 +1239,7 @@
             31,
         );
         test_machine(
-            PgoConfig::Cell(pgo_data),
+            PgoConfig::Cell(pgo_data, None),
             GUEST,
             GUEST_APC,
             GUEST_SKIP_PGO,
@@ -1273,10 +1272,6 @@
             22,
             31,
         );
-=======
-        test_guest_machine(PgoConfig::Instruction(pgo_data.clone()));
-        test_guest_machine(PgoConfig::Cell(pgo_data, None));
->>>>>>> d3b6d40c
     }
 
     #[test]
@@ -1311,7 +1306,6 @@
         let mut stdin = StdIn::default();
         stdin.write(&GUEST_KECCAK_ITER_SMALL);
         let pgo_data = execution_profile_from_guest(GUEST_KECCAK, GuestOptions::default(), stdin);
-<<<<<<< HEAD
         test_machine(
             PgoConfig::Instruction(pgo_data.clone()),
             GUEST_KECCAK,
@@ -1322,7 +1316,7 @@
             1783,
         );
         test_machine(
-            PgoConfig::Cell(pgo_data),
+            PgoConfig::Cell(pgo_data,None),
             GUEST_KECCAK,
             GUEST_KECCAK_APC,
             GUEST_KECCAK_SKIP,
@@ -1330,9 +1324,5 @@
             166,
             1783,
         );
-=======
-        test_keccak_machine(PgoConfig::Instruction(pgo_data.clone()));
-        test_keccak_machine(PgoConfig::Cell(pgo_data, None));
->>>>>>> d3b6d40c
     }
 }