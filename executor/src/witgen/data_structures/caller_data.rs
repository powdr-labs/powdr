use itertools::Itertools;
use powdr_number::FieldElement;

use crate::witgen::{
    global_constraints::RangeConstraintSet,
    machines::LookupCell,
    processor::{Arguments, OuterQuery},
    AlgebraicVariable, EvalError, EvalResult, EvalValue,
};

/// A representation of the caller's data.
///
/// Useful for implementing [Machine::process_plookup] in terms of [Machine::process_lookup_direct].
pub struct CallerData<'a, 'b, T> {
    /// The raw data of the caller. Unknown values should be ignored.
    data: Vec<T>,
    /// The affine expressions of the caller.
    arguments: &'b Arguments<'a, T>,
<<<<<<< HEAD
=======
    /// Range constraints coming from the caller.
>>>>>>> c5202a9d
    range_constraints: &'b dyn RangeConstraintSet<AlgebraicVariable<'a>, T>,
}

impl<'a, 'b, T: FieldElement> From<&'b OuterQuery<'a, '_, T>> for CallerData<'a, 'b, T> {
    /// Builds a `CallerData` from an `OuterQuery`.
    fn from(outer_query: &'b OuterQuery<'a, '_, T>) -> Self {
        let data = outer_query
            .arguments
            .iter()
            .map(|l| l.constant_value().unwrap_or_default())
            .collect();
        Self {
            data,
            arguments: &outer_query.arguments,
            range_constraints: outer_query.range_constraints,
        }
    }
}

impl<T: FieldElement> CallerData<'_, '_, T> {
    /// Returns the data as a list of `LookupCell`s, as expected by `Machine::process_lookup_direct`.
    pub fn as_lookup_cells(&mut self) -> Vec<LookupCell<'_, T>> {
        self.data
            .iter_mut()
            .zip_eq(self.arguments.iter())
            .map(|(value, left)| match left.constant_value().is_some() {
                true => LookupCell::Input(value),
                false => LookupCell::Output(value),
            })
            .collect()
    }
}

impl<'a, 'b, T: FieldElement> From<CallerData<'a, 'b, T>> for EvalResult<'a, T> {
    /// Turns the result of a direct lookup into an `EvalResult`, as used by `Machine::process_plookup`.
    ///
    /// Note that this function assumes that the lookup was successful and complete.
    fn from(data: CallerData<'a, 'b, T>) -> EvalResult<'a, T> {
        println!("froma data:");
        let mut result = EvalValue::complete(vec![]);
        for (l, v) in data.arguments.iter().zip_eq(data.data.iter()) {
            if !l.is_constant() {
                println!("l: {}, v: {}", l, v);
                let evaluated = l.clone() - (*v).into();
                match evaluated.solve_with_range_constraints(data.range_constraints) {
                    Ok(constraints) => {
                        println!("solved: {:?}", constraints.status);
                        for constraint in &constraints.constraints {
                            println!("constraint: {:?}", constraint);
                        }
                        result.combine(constraints);
                    }
                    Err(_) => {
                        // Fail the whole lookup
                        return Err(EvalError::ConstraintUnsatisfiable(format!(
                            "Constraint is invalid ({l} != {v}).",
                        )));
                    }
                }
            }
        }
        Ok(result)
    }
}<|MERGE_RESOLUTION|>--- conflicted
+++ resolved
@@ -16,10 +16,7 @@
     data: Vec<T>,
     /// The affine expressions of the caller.
     arguments: &'b Arguments<'a, T>,
-<<<<<<< HEAD
-=======
     /// Range constraints coming from the caller.
->>>>>>> c5202a9d
     range_constraints: &'b dyn RangeConstraintSet<AlgebraicVariable<'a>, T>,
 }
 
@@ -62,13 +59,13 @@
         let mut result = EvalValue::complete(vec![]);
         for (l, v) in data.arguments.iter().zip_eq(data.data.iter()) {
             if !l.is_constant() {
-                println!("l: {}, v: {}", l, v);
+                println!("l: {l}, v: {v}");
                 let evaluated = l.clone() - (*v).into();
                 match evaluated.solve_with_range_constraints(data.range_constraints) {
                     Ok(constraints) => {
                         println!("solved: {:?}", constraints.status);
                         for constraint in &constraints.constraints {
-                            println!("constraint: {:?}", constraint);
+                            println!("constraint: {constraint:?}");
                         }
                         result.combine(constraints);
                     }
