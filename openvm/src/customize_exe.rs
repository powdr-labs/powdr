--- conflicted
+++ resolved
@@ -12,16 +12,12 @@
 use openvm_rv32im_transpiler::{Rv32HintStoreOpcode, Rv32LoadStoreOpcode};
 use openvm_sdk::config::SdkVmConfig;
 use openvm_sha256_transpiler::Rv32Sha256Opcode;
-<<<<<<< HEAD
-use openvm_stark_backend::{interaction::SymbolicInteraction, p3_field::PrimeField32};
-use powdr_ast::analyzed::{AlgebraicExpression, AlgebraicReference, PolyID, PolynomialType};
-use powdr_ast::parsed::visitor::ExpressionVisitable;
-=======
 use openvm_stark_backend::{
     interaction::SymbolicInteraction,
     p3_field::{FieldAlgebra, PrimeField32},
 };
->>>>>>> 1a11972c
+use powdr_ast::analyzed::{AlgebraicExpression, AlgebraicReference, PolyID, PolynomialType};
+use powdr_ast::parsed::visitor::ExpressionVisitable;
 use powdr_autoprecompiles::powdr::UniqueColumns;
 use powdr_autoprecompiles::{
     InstructionKind, SymbolicBusInteraction, SymbolicInstructionStatement, SymbolicMachine,
@@ -274,7 +270,7 @@
 }
 
 /// make PolyIDs start from zero, sequential and compact
-fn compact_ids<F: PrimeField32>(pcp: &mut PowdrPrecompile<F>) {
+fn compact_ids<P: IntoOpenVm>(pcp: &mut PowdrPrecompile<P>) {
     let mut curr_id = 0;
     let mut id_map: HashMap<u64, u64> = Default::default();
     let mut new_poly_id = |old_id: u64| {
@@ -301,12 +297,12 @@
     pcp.is_valid_column.id.id = new_poly_id(pcp.is_valid_column.id.id);
 }
 
-fn merge_bus_interactions_simple<F: PrimeField32>(interactions: Vec<Vec<SymbolicBusInteraction<F>>>) -> Vec<SymbolicBusInteraction<F>> {
+fn merge_bus_interactions_simple<P: IntoOpenVm>(interactions: Vec<Vec<SymbolicBusInteraction<P>>>) -> Vec<SymbolicBusInteraction<P>> {
     interactions.into_iter().flatten().collect_vec()
 }
 
-fn merge_bus_interactions<F: PrimeField32>(interactions_by_machine: Vec<Vec<SymbolicBusInteraction<F>>>) -> Vec<SymbolicBusInteraction<F>> {
-    let mut interactions_by_bus: HashMap<_, Vec<Vec<SymbolicBusInteraction<F>>>> = Default::default();
+fn merge_bus_interactions<P: IntoOpenVm>(interactions_by_machine: Vec<Vec<SymbolicBusInteraction<P>>>) -> Vec<SymbolicBusInteraction<P>> {
+    let mut interactions_by_bus: HashMap<_, Vec<Vec<SymbolicBusInteraction<P>>>> = Default::default();
 
     for interactions in interactions_by_machine {
         let interactions_by_bus_this_machine = interactions.into_iter()
@@ -362,15 +358,15 @@
 }
 
 // perform air stacking of multiple precompiles into stacked precompiles.
-fn air_stacking<F: PrimeField32>(
-    mut extensions: Vec<PowdrPrecompile<F>>,
-) -> Vec<PowdrStackedPrecompile<F>> {
+fn air_stacking<P: IntoOpenVm>(
+    mut extensions: Vec<PowdrPrecompile<P>>,
+) -> Vec<PowdrStackedPrecompile<P>> {
     assert!(!extensions.is_empty());
 
     extensions.iter_mut().for_each(compact_ids);
 
     // create apc groups by number of columns
-    let mut groups: HashMap<usize, Vec<PowdrPrecompile<F>>> = Default::default();
+    let mut groups: HashMap<usize, Vec<PowdrPrecompile<P>>> = Default::default();
     for pcp in extensions {
         let idx = f64::log(pcp.machine.unique_columns().count() as f64, 2.0).floor() as usize;
         groups.entry(idx).or_default().push(pcp);
@@ -407,7 +403,7 @@
             .unwrap();
 
 
-        let mut is_valid_sum: Option<AlgebraicExpression<F>> = None;
+        let mut is_valid_sum: Option<AlgebraicExpression<P>> = None;
 
         for (idx, pcp) in extensions.iter_mut().enumerate() {
             // is_valid columns cannot be shared between precompiles. Here we do
@@ -462,7 +458,7 @@
         }
 
         // enforce only one is_valid is active
-        let one = AlgebraicExpression::Number(F::ONE);
+        let one = AlgebraicExpression::Number(P::ONE);
         let one_hot_is_valid = (one - is_valid_sum.clone().unwrap()) * is_valid_sum.unwrap();
 
         stacked_constraints.push(one_hot_is_valid.into());
@@ -699,15 +695,9 @@
                 args: [
                     instr.a, instr.b, instr.c, instr.d, instr.e, instr.f, instr.g,
                 ]
-<<<<<<< HEAD
-                    .iter()
-                    .map(|f| to_powdr_field::<F, P>(*f))
-                    .collect(),
-=======
                 .iter()
                 .map(|f| P::from_openvm_field(*f))
                 .collect(),
->>>>>>> 1a11972c
             };
 
             if branch_opcodes.contains(&instr.opcode.as_usize()) {
