mod display;
pub mod visitor;

use std::cmp::max;
use std::collections::{BTreeMap, BTreeSet, HashMap, HashSet};
use std::fmt::Display;
use std::hash::{Hash, Hasher};
use std::iter::{self, empty};
use std::ops::{self, ControlFlow};
use std::sync::Arc;

use itertools::Itertools;
use powdr_number::{DegreeType, FieldElement};
use powdr_parser_util::SourceRef;
use schemars::JsonSchema;
use serde::{Deserialize, Serialize};

use crate::parsed::types::{ArrayType, Type, TypeBounds, TypeScheme};
use crate::parsed::visitor::{Children, ExpressionVisitable};
pub use crate::parsed::BinaryOperator;
pub use crate::parsed::UnaryOperator;
use crate::parsed::{
    self, ArrayExpression, ArrayLiteral, EnumDeclaration, EnumVariant, TraitDeclaration,
    TraitFunction,
};

#[derive(Debug, Clone, Serialize, Deserialize, JsonSchema, PartialEq, Eq)]
pub enum StatementIdentifier {
    /// Either an intermediate column or a definition.
    Definition(String),
    PublicDeclaration(String),
    /// Index into the vector of identities.
    Identity(usize),
    /// Index into the vector of prover functions.
    ProverFunction(usize),
}

#[derive(Debug, Clone, Default, Serialize, Deserialize, JsonSchema)]
pub struct Analyzed<T> {
    pub definitions: HashMap<String, (Symbol, Option<FunctionValueDefinition>)>,
    pub public_declarations: HashMap<String, PublicDeclaration>,
    pub intermediate_columns: HashMap<String, (Symbol, Vec<AlgebraicExpression<T>>)>,
    pub identities: Vec<Identity<SelectedExpressions<AlgebraicExpression<T>>>>,
    pub prover_functions: Vec<Expression>,
    /// The order in which definitions and identities
    /// appear in the source.
    pub source_order: Vec<StatementIdentifier>,
    /// Symbols from the core that were added automatically but will not be printed.
    pub auto_added_symbols: HashSet<String>,
}

impl<T> Analyzed<T> {
    /// Returns the degree common among all symbols that have an explicit degree.
    ///
    /// # Panics
    ///
    /// Panics if there is no common degree or if there are no symbols
    pub fn degree(&self) -> DegreeType {
        self.definitions
            .values()
            .filter_map(|(symbol, _)| symbol.degree)
            .unique()
            .exactly_one()
            .unwrap()
    }

    /// Returns the set of all explicit degrees in this [`Analyzed<T>`].
    pub fn degrees(&self) -> HashSet<DegreeType> {
        self.definitions
            .values()
            .filter_map(|(symbol, _)| symbol.degree)
            .collect::<HashSet<_>>()
    }

    /// @returns the number of committed polynomials (with multiplicities for arrays)
    pub fn commitment_count(&self) -> usize {
        self.declaration_type_count(PolynomialType::Committed)
    }
    /// @returns the number of intermediate polynomials (with multiplicities for arrays)
    pub fn intermediate_count(&self) -> usize {
        self.intermediate_columns
            .iter()
            .map(|(_, (sym, _))| sym.length.unwrap_or(1) as usize)
            .sum()
    }
    /// @returns the number of constant polynomials (with multiplicities for arrays)
    pub fn constant_count(&self) -> usize {
        self.declaration_type_count(PolynomialType::Constant)
    }
    /// @returns the number of public inputs
    pub fn publics_count(&self) -> usize {
        self.public_declarations.len()
    }

    pub fn constant_polys_in_source_order(
        &self,
    ) -> Vec<&(Symbol, Option<FunctionValueDefinition>)> {
        self.definitions_in_source_order(PolynomialType::Constant)
    }

    pub fn committed_polys_in_source_order(
        &self,
    ) -> Vec<&(Symbol, Option<FunctionValueDefinition>)> {
        self.definitions_in_source_order(PolynomialType::Committed)
    }

    pub fn intermediate_polys_in_source_order(
        &self,
    ) -> Vec<&(Symbol, Vec<AlgebraicExpression<T>>)> {
        self.source_order
            .iter()
            .filter_map(move |statement| {
                if let StatementIdentifier::Definition(name) = statement {
                    if let Some(definition) = self.intermediate_columns.get(name) {
                        return Some(definition);
                    }
                }
                None
            })
            .collect()
    }

    pub fn definitions_in_source_order(
        &self,
        poly_type: PolynomialType,
    ) -> Vec<&(Symbol, Option<FunctionValueDefinition>)> {
        assert!(
            poly_type != PolynomialType::Intermediate,
            "Use intermediate_polys_in_source_order to get intermediate polys."
        );
        self.source_order
            .iter()
            .filter_map(move |statement| {
                if let StatementIdentifier::Definition(name) = statement {
                    if let Some(definition) = self.definitions.get(name) {
                        match definition.0.kind {
                            SymbolKind::Poly(ptype) if ptype == poly_type => {
                                return Some(definition);
                            }
                            _ => {}
                        }
                    }
                }
                None
            })
            .collect()
    }

    pub fn public_declarations_in_source_order(&self) -> Vec<(&String, &PublicDeclaration)> {
        self.source_order
            .iter()
            .filter_map(move |statement| {
                if let StatementIdentifier::PublicDeclaration(name) = statement {
                    if let Some(public_declaration) = self.public_declarations.get(name) {
                        return Some((name, public_declaration));
                    }
                }
                None
            })
            .collect()
    }

    fn declaration_type_count(&self, poly_type: PolynomialType) -> usize {
        self.definitions
            .iter()
            .filter_map(move |(_name, (symbol, _))| match symbol.kind {
                SymbolKind::Poly(ptype) if ptype == poly_type => {
                    Some(symbol.length.unwrap_or(1) as usize)
                }
                _ => None,
            })
            .sum()
    }

    /// Returns the type (scheme) of a symbol with the given name.
    pub fn type_of_symbol(&self, name: &str) -> TypeScheme {
        let (sym, value) = &self.definitions[name];
        type_from_definition(sym, value).unwrap()
    }

    /// Adds a polynomial identity and returns the ID.
    pub fn append_polynomial_identity(
        &mut self,
        identity: AlgebraicExpression<T>,
        source: SourceRef,
    ) -> u64 {
        let id = self
            .identities
            .iter()
            .map(|identity| identity.id)
            .max()
            .unwrap_or_default()
            + 1;
        self.identities.push(
            Identity::<SelectedExpressions<AlgebraicExpression<T>>>::from_polynomial_identity(
                id, source, identity,
            ),
        );
        self.source_order
            .push(StatementIdentifier::Identity(self.identities.len() - 1));
        id
    }

    /// Remove some identities by their index (not their ID).
    /// Does not re-allocate IDs.
    pub fn remove_identities(&mut self, to_remove: &BTreeSet<usize>) {
        let mut shift = 0;
        self.source_order.retain_mut(|s| {
            if let StatementIdentifier::Identity(index) = s {
                if to_remove.contains(index) {
                    shift += 1;
                    return false;
                }
                *index -= shift;
            }
            true
        });
        let mut index = 0;
        self.identities.retain(|_| {
            let retain = !to_remove.contains(&index);
            index += 1;
            retain
        })
    }

    /// Removes the given definitions and intermediate columns by name. Those must not be referenced
    /// by any remaining definitions, identities or public declarations.
    pub fn remove_definitions(&mut self, to_remove: &BTreeSet<String>) {
        self.definitions.retain(|name, _| !to_remove.contains(name));
        self.intermediate_columns
            .retain(|name, _| !to_remove.contains(name));
        self.source_order.retain_mut(|s| {
            if let StatementIdentifier::Definition(name) = s {
                !to_remove.contains(name)
            } else {
                true
            }
        });

        // Now re-assign the IDs to be contiguous and in source order again.
        let mut replacements: BTreeMap<PolyID, PolyID> = Default::default();

        let mut handle_symbol = |new_id: u64, symbol: &Symbol| -> u64 {
            let length = symbol.length.unwrap_or(1);
            // Empty arrays still need ID replacement
            for i in 0..max(length, 1) {
                let old_poly_id = PolyID {
                    id: symbol.id + i,
                    ..PolyID::from(symbol)
                };
                let new_poly_id = PolyID {
                    id: new_id + i,
                    ..PolyID::from(symbol)
                };
                replacements.insert(old_poly_id, new_poly_id);
            }
            new_id + length
        };

        // Create and update the replacement map for all polys.
        self.committed_polys_in_source_order()
            .iter()
            .fold(0, |new_id, (poly, _def)| handle_symbol(new_id, poly));
        self.constant_polys_in_source_order()
            .iter()
            .fold(0, |new_id, (poly, _def)| handle_symbol(new_id, poly));
        self.intermediate_polys_in_source_order()
            .iter()
            .fold(0, |new_id, (poly, _def)| handle_symbol(new_id, poly));

        self.definitions.values_mut().for_each(|(poly, _def)| {
            if matches!(poly.kind, SymbolKind::Poly(_)) {
                let poly_id = PolyID::from(poly as &Symbol);
                poly.id = replacements[&poly_id].id;
            }
        });
        self.intermediate_columns
            .values_mut()
            .for_each(|(poly, _def)| {
                let poly_id = PolyID::from(poly as &Symbol);
                poly.id = replacements[&poly_id].id;
            });
        let algebraic_visitor = &mut |expr: &mut AlgebraicExpression<_>| {
            if let AlgebraicExpression::Reference(poly) = expr {
                poly.poly_id = replacements[&poly.poly_id];
            }
        };
        self.post_visit_expressions_in_identities_mut(algebraic_visitor);
    }

    pub fn post_visit_expressions_in_identities_mut<F>(&mut self, f: &mut F)
    where
        F: FnMut(&mut AlgebraicExpression<T>),
    {
        self.identities
            .iter_mut()
            .for_each(|i| i.post_visit_expressions_mut(f));
        self.intermediate_columns
            .values_mut()
            .for_each(|(_sym, value)| {
                value
                    .iter_mut()
                    .for_each(|v| v.post_visit_expressions_mut(f))
            });
    }

    pub fn post_visit_expressions_in_definitions_mut<F>(&mut self, f: &mut F)
    where
        F: FnMut(&mut Expression),
    {
        // TODO add public inputs if we change them to expressions at some point.
        self.definitions
            .values_mut()
            .filter_map(|(_poly, definition)| definition.as_mut())
            .for_each(|definition| definition.post_visit_expressions_mut(f))
    }

    /// Retrieves (col_name, col_idx, offset) of each public witness in the trace.
    pub fn get_publics(&self) -> Vec<(String, usize, usize)> {
        let mut publics = self
            .public_declarations
            .values()
            .map(|public_declaration| {
                let column_name = public_declaration.referenced_poly_name();
                let column_idx = {
                    let base = self.definitions[&public_declaration.polynomial.name].0.id;
                    match public_declaration.array_index {
                        Some(array_idx) => base + array_idx as u64,
                        None => base,
                    }
                };
                let row_offset = public_declaration.index as usize;
                (column_name, column_idx as usize, row_offset)
            })
            .collect::<Vec<_>>();

        // Sort, so that the order is deterministic
        publics.sort();
        publics
    }
}

impl<T: FieldElement> Analyzed<T> {
    /// @returns all identities with intermediate polynomials inlined.
    pub fn identities_with_inlined_intermediate_polynomials(
        &self,
    ) -> Vec<Identity<SelectedExpressions<AlgebraicExpression<T>>>> {
        let intermediates = &self
            .intermediate_polys_in_source_order()
            .iter()
            .flat_map(|(symbol, def)| {
                symbol
                    .array_elements()
                    .zip(def)
                    .map(|((_, poly_id), def)| (poly_id, def))
            })
            .collect();

        substitute_intermediate(self.identities.clone(), intermediates)
    }

    pub fn get_struct_schema() -> schemars::schema::RootSchema {
        schemars::schema_for!(Self)
    }

    pub fn serialize(&self) -> Result<Vec<u8>, String> {
        serde_cbor::to_vec(self).map_err(|e| format!("Failed to serialize analyzed: {e}"))
    }

    pub fn deserialize(bytes: &[u8]) -> Result<Self, String> {
        serde_cbor::from_slice(bytes).map_err(|e| format!("Failed to deserialize analyzed: {e}"))
    }
}

/// Takes identities as values and inlines intermediate polynomials everywhere, returning a vector of the updated identities
/// TODO: this could return an iterator
fn substitute_intermediate<T: Copy + Display>(
    identities: impl IntoIterator<Item = Identity<SelectedExpressions<AlgebraicExpression<T>>>>,
    intermediate_polynomials: &HashMap<PolyID, &AlgebraicExpression<T>>,
) -> Vec<Identity<SelectedExpressions<AlgebraicExpression<T>>>> {
    identities
        .into_iter()
        .scan(HashMap::default(), |cache, mut identity| {
            identity.post_visit_expressions_mut(&mut |e| {
                if let AlgebraicExpression::Reference(poly) = e {
                    match poly.poly_id.ptype {
                        PolynomialType::Committed => {}
                        PolynomialType::Constant => {}
                        PolynomialType::Intermediate => {
                            // recursively inline intermediate polynomials, updating the cache
                            *e = inlined_expression_from_intermediate_poly_id(
                                poly.clone(),
                                intermediate_polynomials,
                                cache,
                            );
                        }
                    }
                }
            });
            Some(identity)
        })
        .collect()
}

/// Recursively inlines intermediate polynomials inside an expression and returns the new expression
/// This uses a cache to avoid resolving an intermediate polynomial twice
///
/// poly_to_replace can be a "next" reference, but then its value cannot contain any next references.
fn inlined_expression_from_intermediate_poly_id<T: Copy + Display>(
    poly_to_replace: AlgebraicReference,
    intermediate_polynomials: &HashMap<PolyID, &AlgebraicExpression<T>>,
    cache: &mut HashMap<AlgebraicReference, AlgebraicExpression<T>>,
) -> AlgebraicExpression<T> {
    assert_eq!(poly_to_replace.poly_id.ptype, PolynomialType::Intermediate);
    if let Some(e) = cache.get(&poly_to_replace) {
        return e.clone();
    }
    let mut expr = intermediate_polynomials[&poly_to_replace.poly_id].clone();
    expr.post_visit_expressions_mut(&mut |e| {
        let AlgebraicExpression::Reference(r) = e else { return; };
        // "forward" the next operator from the polynomial to be replaced.
        if poly_to_replace.next && r.next {
            let value = intermediate_polynomials[&poly_to_replace.poly_id];
            panic!(
                "Error inlining intermediate polynomial {poly_to_replace} = ({value})':\nNext operator already applied to {} and then again to {} - cannot apply it twice!",
                r.name,
                poly_to_replace.name
            );
        }
        r.next = r.next || poly_to_replace.next;
        match r.poly_id.ptype {
            PolynomialType::Committed | PolynomialType::Constant => {}
            PolynomialType::Intermediate => {
                *e = inlined_expression_from_intermediate_poly_id(
                    r.clone(),
                    intermediate_polynomials,
                    cache,
                );
            }
        }
    });
    cache.insert(poly_to_replace, expr.clone());
    expr
}

/// Extracts the declared (or implicit) type from a definition.
pub fn type_from_definition(
    symbol: &Symbol,
    value: &Option<FunctionValueDefinition>,
) -> Option<TypeScheme> {
    if let Some(value) = value {
        match value {
            FunctionValueDefinition::Array(_) => Some(Type::Col.into()),
            FunctionValueDefinition::Expression(TypedExpression { e: _, type_scheme }) => {
                type_scheme.clone()
            }
            FunctionValueDefinition::TypeDeclaration(_) => {
                panic!("Requested type of type declaration.")
            }
            FunctionValueDefinition::TypeConstructor(enum_decl, variant) => {
                Some(variant.constructor_type(enum_decl))
            }
            FunctionValueDefinition::TraitDeclaration(_) => {
                panic!("Requested type of trait declaration.")
            }
            FunctionValueDefinition::TraitFunction(trait_decl, trait_func) => {
                let vars = trait_decl
                    .type_vars
                    .iter()
                    .map(|var| {
                        let bounds = BTreeSet::new();
                        (var.clone(), bounds)
                    })
                    .collect::<Vec<_>>();

                Some(TypeScheme {
                    vars: TypeBounds::new(vars.into_iter()),
                    ty: trait_func.ty.clone(),
                })
            }
        }
    } else {
        assert!(
            symbol.kind == SymbolKind::Poly(PolynomialType::Committed)
                || symbol.kind == SymbolKind::Poly(PolynomialType::Constant)
        );
        if symbol.length.is_some() {
            Some(
                Type::Array(ArrayType {
                    base: Box::new(Type::Col),
                    length: None,
                })
                .into(),
            )
        } else {
            Some(Type::Col.into())
        }
    }
}

#[derive(Debug, Clone, Serialize, Deserialize, JsonSchema)]
pub struct Symbol {
    pub id: u64,
    pub source: SourceRef,
    pub absolute_name: String,
    pub stage: Option<u32>,
    pub kind: SymbolKind,
    pub length: Option<DegreeType>,
    pub degree: Option<DegreeType>,
}

impl Symbol {
    pub fn is_array(&self) -> bool {
        self.length.is_some()
    }
    /// Returns an iterator producing either just the symbol (if it is not an array),
    /// or all the elements of the array with their names in the form `array[index]`.
    pub fn array_elements(&self) -> impl Iterator<Item = (String, PolyID)> + '_ {
        let SymbolKind::Poly(ptype) = self.kind else {
            panic!("Expected polynomial.");
        };
        let length = self.length.unwrap_or(1);
        (0..length).map(move |i| {
            (
                self.array_element_name(i),
                PolyID {
                    id: self.id + i,
                    ptype,
                },
            )
        })
    }

    /// Returns "name[index]" if this is an array or just "name" otherwise.
    /// In the second case, requires index to be zero and otherwise
    /// requires index to be less than length.
    pub fn array_element_name(&self, index: u64) -> String {
        match self.length {
            Some(length) => {
                assert!(index < length);
                format!("{}[{index}]", self.absolute_name)
            }
            None => self.absolute_name.to_string(),
        }
    }

    /// Returns "name[length]" if this is an array or just "name" otherwise.
    pub fn array_name(&self) -> String {
        match self.length {
            Some(length) => {
                format!("{}[{length}]", self.absolute_name)
            }
            None => self.absolute_name.to_string(),
        }
    }
}

/// The "kind" of a symbol. In the future, this will be mostly
/// replaced by its type.
#[derive(
    Debug, Clone, Copy, PartialEq, Eq, PartialOrd, Ord, Serialize, Deserialize, JsonSchema,
)]
pub enum SymbolKind {
    /// Fixed, witness or intermediate polynomial
    Poly(PolynomialType),
    /// Other symbol, depends on the type.
    /// Examples include functions not of the type "int -> fe".
    Other(),
}

#[derive(Debug, Clone, Serialize, Deserialize, JsonSchema)]
pub enum FunctionValueDefinition {
    Array(ArrayExpression<Reference>),
    Expression(TypedExpression),
    TypeDeclaration(EnumDeclaration),
    TypeConstructor(Arc<EnumDeclaration>, EnumVariant),
    TraitDeclaration(TraitDeclaration),
    TraitFunction(Arc<TraitDeclaration>, TraitFunction),
}

impl Children<Expression> for FunctionValueDefinition {
    fn children(&self) -> Box<dyn Iterator<Item = &Expression> + '_> {
        match self {
            FunctionValueDefinition::Expression(TypedExpression { e, type_scheme: _ }) => {
                Box::new(iter::once(e))
            }
            FunctionValueDefinition::Array(e) => e.children(),
            FunctionValueDefinition::TypeDeclaration(enum_declaration) => {
                enum_declaration.children()
            }
            FunctionValueDefinition::TypeConstructor(_, variant) => variant.children(),
            FunctionValueDefinition::TraitDeclaration(trait_decl) => trait_decl.children(),
            FunctionValueDefinition::TraitFunction(_, trait_func) => trait_func.children(),
        }
    }

    fn children_mut(&mut self) -> Box<dyn Iterator<Item = &mut Expression> + '_> {
        match self {
            FunctionValueDefinition::Expression(TypedExpression { e, type_scheme: _ }) => {
                Box::new(iter::once(e))
            }
            FunctionValueDefinition::Array(e) => e.children_mut(),
            FunctionValueDefinition::TypeDeclaration(enum_declaration) => {
                enum_declaration.children_mut()
            }
            FunctionValueDefinition::TypeConstructor(_, variant) => variant.children_mut(),
            FunctionValueDefinition::TraitDeclaration(trait_decl) => trait_decl.children_mut(),
            FunctionValueDefinition::TraitFunction(_, trait_func) => trait_func.children_mut(),
        }
    }
}

impl Children<Expression> for TraitDeclaration {
    fn children(&self) -> Box<dyn Iterator<Item = &Expression> + '_> {
        Box::new(empty())
    }
    fn children_mut(&mut self) -> Box<dyn Iterator<Item = &mut Expression> + '_> {
        Box::new(empty())
    }
}

impl Children<Expression> for TraitFunction {
    fn children(&self) -> Box<dyn Iterator<Item = &Expression> + '_> {
        Box::new(empty())
    }
    fn children_mut(&mut self) -> Box<dyn Iterator<Item = &mut Expression> + '_> {
        Box::new(empty())
    }
}

#[derive(Debug, Clone, Serialize, Deserialize, JsonSchema)]
pub struct PublicDeclaration {
    pub id: u64,
    pub source: SourceRef,
    pub name: String,
    pub polynomial: PolynomialReference,
    pub array_index: Option<usize>,
    /// The evaluation point of the polynomial, not the array index.
    pub index: DegreeType,
}

impl PublicDeclaration {
    pub fn referenced_poly_name(&self) -> String {
        match self.array_index {
            Some(index) => format!("{}[{}]", self.polynomial.name, index),
            None => self.polynomial.name.clone(),
        }
    }
}

#[derive(Debug, PartialEq, Eq, PartialOrd, Ord, Clone, Serialize, Deserialize, JsonSchema)]
pub struct SelectedExpressions<Expr> {
    pub selector: Option<Expr>,
    pub expressions: Vec<Expr>,
}

impl<Expr> Default for SelectedExpressions<Expr> {
    fn default() -> Self {
        Self {
            selector: Default::default(),
            expressions: vec![],
        }
    }
}

impl<Expr> Children<Expr> for SelectedExpressions<Expr> {
    /// Returns an iterator over all (top-level) expressions in this SelectedExpressions.
    fn children(&self) -> Box<dyn Iterator<Item = &Expr> + '_> {
        Box::new(self.selector.iter().chain(self.expressions.iter()))
    }
    /// Returns an iterator over all (top-level) expressions in this SelectedExpressions.
    fn children_mut(&mut self) -> Box<dyn Iterator<Item = &mut Expr> + '_> {
        Box::new(self.selector.iter_mut().chain(self.expressions.iter_mut()))
    }
}

#[derive(Debug, PartialEq, Eq, Clone, Serialize, Deserialize, JsonSchema)]
pub struct Identity<SelectedExpressions> {
    /// The ID is globally unique among identities.
    pub id: u64,
    pub kind: IdentityKind,
    pub source: SourceRef,
    /// For a simple polynomial identity, the selector contains
    /// the actual expression (see expression_for_poly_id).
    pub left: SelectedExpressions,
    pub right: SelectedExpressions,
}

impl<T> Identity<SelectedExpressions<AlgebraicExpression<T>>> {
    /// Constructs an Identity from a polynomial identity (expression assumed to be identical zero).
    pub fn from_polynomial_identity(
        id: u64,
        source: SourceRef,
        identity: AlgebraicExpression<T>,
    ) -> Self {
        Identity {
            id,
            kind: IdentityKind::Polynomial,
            source,
            left: SelectedExpressions {
                selector: Some(identity),
                expressions: vec![],
            },
            right: SelectedExpressions {
                selector: Default::default(),
                expressions: vec![],
            },
        }
    }
    /// Returns the expression in case this is a polynomial identity.
    pub fn expression_for_poly_id(&self) -> &AlgebraicExpression<T> {
        assert_eq!(self.kind, IdentityKind::Polynomial);
        self.left.selector.as_ref().unwrap()
    }

    /// Returns the expression in case this is a polynomial identity.
    pub fn expression_for_poly_id_mut(&mut self) -> &mut AlgebraicExpression<T> {
        assert_eq!(self.kind, IdentityKind::Polynomial);
        self.left.selector.as_mut().unwrap()
    }

    pub fn contains_next_ref(&self) -> bool {
        self.left.contains_next_ref() || self.right.contains_next_ref()
    }

    /// Either returns (a, Some(b)) if this is a - b or (a, None)
    /// if it is a polynomial identity of a different structure.
    /// Panics if it is a different kind of constraint.
    pub fn as_polynomial_identity(
        &self,
    ) -> (&AlgebraicExpression<T>, Option<&AlgebraicExpression<T>>) {
        assert_eq!(self.kind, IdentityKind::Polynomial);
        match self.expression_for_poly_id() {
            AlgebraicExpression::BinaryOperation(AlgebraicBinaryOperation {
                left: a,
                op: AlgebraicBinaryOperator::Sub,
                right: b,
            }) => (a.as_ref(), Some(b.as_ref())),
            a => (a, None),
        }
    }

    pub fn degree(&self) -> usize {
        self.children().map(|e| e.degree()).max().unwrap_or(0)
    }
}

impl<R> Identity<parsed::SelectedExpressions<parsed::Expression<R>>> {
    /// Constructs an Identity from a polynomial identity (expression assumed to be identical zero).
    pub fn from_polynomial_identity(
        id: u64,
        source: SourceRef,
        identity: parsed::Expression<R>,
    ) -> Self {
        Identity {
            id,
            kind: IdentityKind::Polynomial,
            source,
            left: parsed::SelectedExpressions {
                selector: Some(identity),
                expressions: Box::new(ArrayLiteral { items: vec![] }.into()),
            },
            right: Default::default(),
        }
    }
    /// Returns the expression in case this is a polynomial identity.
    pub fn expression_for_poly_id(&self) -> &parsed::Expression<R> {
        assert_eq!(self.kind, IdentityKind::Polynomial);
        self.left.selector.as_ref().unwrap()
    }

    /// Returns the expression in case this is a polynomial identity.
    pub fn expression_for_poly_id_mut(&mut self) -> &mut parsed::Expression<R> {
        assert_eq!(self.kind, IdentityKind::Polynomial);
        self.left.selector.as_mut().unwrap()
    }
    /// Either returns (a, Some(b)) if this is a - b or (a, None)
    /// if it is a polynomial identity of a different structure.
    /// Panics if it is a different kind of constraint.
    pub fn as_polynomial_identity(
        &self,
    ) -> (&parsed::Expression<R>, Option<&parsed::Expression<R>>) {
        assert_eq!(self.kind, IdentityKind::Polynomial);
        match self.expression_for_poly_id() {
            parsed::Expression::BinaryOperation(
                _,
                parsed::BinaryOperation {
                    left,
                    op: BinaryOperator::Sub,
                    right,
                },
            ) => (left.as_ref(), Some(right.as_ref())),
            a => (a, None),
        }
    }
}

impl<T> Children<AlgebraicExpression<T>> for Identity<SelectedExpressions<AlgebraicExpression<T>>> {
    fn children_mut(&mut self) -> Box<dyn Iterator<Item = &mut AlgebraicExpression<T>> + '_> {
        Box::new(self.left.children_mut().chain(self.right.children_mut()))
    }

    fn children(&self) -> Box<dyn Iterator<Item = &AlgebraicExpression<T>> + '_> {
        Box::new(self.left.children().chain(self.right.children()))
    }
}

impl<R> Children<parsed::Expression<R>>
    for Identity<parsed::SelectedExpressions<parsed::Expression<R>>>
{
    fn children_mut(&mut self) -> Box<dyn Iterator<Item = &mut parsed::Expression<R>> + '_> {
        Box::new(self.left.children_mut().chain(self.right.children_mut()))
    }

    fn children(&self) -> Box<dyn Iterator<Item = &parsed::Expression<R>> + '_> {
        Box::new(self.left.children().chain(self.right.children()))
    }
}

#[derive(
    Debug, PartialEq, Eq, PartialOrd, Ord, Clone, Copy, Hash, Serialize, Deserialize, JsonSchema,
)]
pub enum IdentityKind {
    Polynomial,
    Plookup,
    Permutation,
    Connect,
}

impl<T> SelectedExpressions<AlgebraicExpression<T>> {
    /// @returns true if the expression contains a reference to a next value of a
    /// (witness or fixed) column
    pub fn contains_next_ref(&self) -> bool {
        self.selector
            .iter()
            .chain(self.expressions.iter())
            .any(|e| e.contains_next_ref())
    }
}

pub type Expression = parsed::Expression<Reference>;
pub type TypedExpression = crate::parsed::TypedExpression<Reference, u64>;

#[derive(Debug, Clone, Serialize, Deserialize, JsonSchema)]
pub enum Reference {
    LocalVar(u64, String),
    Poly(PolynomialReference),
}

#[derive(Debug, Clone, Eq, Serialize, Deserialize, JsonSchema)]
pub struct AlgebraicReference {
    /// Name of the polynomial - just for informational purposes.
    /// Comparisons are based on polynomial ID.
    /// In case of an array element, this ends in `[i]`.
    pub name: String,
    /// Identifier for a polynomial reference, already contains
    /// the element offset in case of an array element.
    pub poly_id: PolyID,
    pub next: bool,
}

impl AlgebraicReference {
    #[inline]
    pub fn is_witness(&self) -> bool {
        self.poly_id.ptype == PolynomialType::Committed
    }
    #[inline]
    pub fn is_fixed(&self) -> bool {
        self.poly_id.ptype == PolynomialType::Constant
    }
}

impl PartialOrd for AlgebraicReference {
    fn partial_cmp(&self, other: &Self) -> Option<std::cmp::Ordering> {
        Some(self.cmp(other))
    }
}

impl Ord for AlgebraicReference {
    fn cmp(&self, other: &Self) -> std::cmp::Ordering {
        (&self.poly_id, &self.next).cmp(&(&other.poly_id, &other.next))
    }
}

impl PartialEq for AlgebraicReference {
    fn eq(&self, other: &Self) -> bool {
        self.poly_id == other.poly_id && self.next == other.next
    }
}

impl Hash for AlgebraicReference {
    fn hash<H: std::hash::Hasher>(&self, state: &mut H) {
        self.poly_id.hash(state);
        self.next.hash(state);
    }
}

#[derive(Debug, PartialEq, Eq, PartialOrd, Ord, Clone, Serialize, Deserialize, JsonSchema)]
pub enum AlgebraicExpression<T> {
    Reference(AlgebraicReference),
    PublicReference(String),
    Challenge(Challenge),
    Number(T),
    BinaryOperation(AlgebraicBinaryOperation<T>),
    UnaryOperation(AlgebraicUnaryOperation<T>),
}

#[derive(Debug, PartialEq, Eq, PartialOrd, Ord, Clone, Serialize, Deserialize, JsonSchema)]
pub struct AlgebraicBinaryOperation<T> {
    pub left: Box<AlgebraicExpression<T>>,
    pub op: AlgebraicBinaryOperator,
    pub right: Box<AlgebraicExpression<T>>,
}
impl<T> AlgebraicBinaryOperation<T> {
    fn new(
        left: AlgebraicExpression<T>,
        op: AlgebraicBinaryOperator,
        right: AlgebraicExpression<T>,
    ) -> Self {
        Self {
            left: Box::new(left),
            op,
            right: Box::new(right),
        }
    }
}

impl<T> From<AlgebraicBinaryOperation<T>> for AlgebraicExpression<T> {
    fn from(value: AlgebraicBinaryOperation<T>) -> Self {
        Self::BinaryOperation(value)
    }
}

#[derive(Debug, PartialEq, Eq, PartialOrd, Ord, Clone, Serialize, Deserialize, JsonSchema)]
pub struct AlgebraicUnaryOperation<T> {
    pub op: AlgebraicUnaryOperator,
    pub expr: Box<AlgebraicExpression<T>>,
}
impl<T> AlgebraicUnaryOperation<T> {
    fn new(op: AlgebraicUnaryOperator, expr: AlgebraicExpression<T>) -> Self {
        Self {
            op,
            expr: Box::new(expr),
        }
    }
}

impl<T> From<AlgebraicUnaryOperation<T>> for AlgebraicExpression<T> {
    fn from(value: AlgebraicUnaryOperation<T>) -> Self {
        Self::UnaryOperation(value)
    }
}

pub type ExpressionPrecedence = u64;
trait Precedence {
    fn precedence(&self) -> Option<ExpressionPrecedence>;
}

impl Precedence for AlgebraicUnaryOperator {
    fn precedence(&self) -> Option<ExpressionPrecedence> {
        use AlgebraicUnaryOperator::*;
        let precedence = match self {
            // NOTE: Any modification must be done with care to not overlap with BinaryOperator's precedence
            Minus => 1,
        };

        Some(precedence)
    }
}

impl Precedence for AlgebraicBinaryOperator {
    fn precedence(&self) -> Option<ExpressionPrecedence> {
        use AlgebraicBinaryOperator::*;
        let precedence = match self {
            // NOTE: Any modification must be done with care to not overlap with LambdaExpression's precedence
            // Unary Oprators
            // **
            Pow => 2,
            // * / %
            Mul => 3,
            // + -
            Add | Sub => 4,
        };

        Some(precedence)
    }
}

impl<E> Precedence for AlgebraicExpression<E> {
    fn precedence(&self) -> Option<ExpressionPrecedence> {
        match self {
            AlgebraicExpression::UnaryOperation(operation) => operation.op.precedence(),
            AlgebraicExpression::BinaryOperation(operation) => operation.op.precedence(),
            _ => None,
        }
    }
}

#[derive(Debug, PartialEq, Eq)]
pub enum AlgebraicBinaryOperatorAssociativity {
    Left,
    Right,
    RequireParentheses,
}

impl AlgebraicBinaryOperator {
    pub fn associativity(&self) -> AlgebraicBinaryOperatorAssociativity {
        use AlgebraicBinaryOperator::*;
        use AlgebraicBinaryOperatorAssociativity::*;
        match self {
            Pow => Right,

            // .. ..= => RequireParentheses,
            _ => Left,
        }
    }
}

impl<T> AlgebraicExpression<T> {
    /// Returns an iterator over all (top-level) expressions in this expression.
    /// This specifically does not implement Children because otherwise it would
    /// have a wrong implementation of ExpressionVisitable (which is implemented
    /// generically for all types that implement Children<Expr>).
    fn children(&self) -> Box<dyn Iterator<Item = &AlgebraicExpression<T>> + '_> {
        match self {
            AlgebraicExpression::Reference(_)
            | AlgebraicExpression::PublicReference(_)
            | AlgebraicExpression::Challenge(_)
            | AlgebraicExpression::Number(_) => Box::new(iter::empty()),
            AlgebraicExpression::BinaryOperation(AlgebraicBinaryOperation {
                left, right, ..
            }) => Box::new([left.as_ref(), right.as_ref()].into_iter()),
            AlgebraicExpression::UnaryOperation(AlgebraicUnaryOperation { expr: e, .. }) => {
                Box::new([e.as_ref()].into_iter())
            }
        }
    }
    /// Returns an iterator over all (top-level) expressions in this expression.
    /// This specifically does not implement Children because otherwise it would
    /// have a wrong implementation of ExpressionVisitable (which is implemented
    /// generically for all types that implement Children<Expr>).
    fn children_mut(&mut self) -> Box<dyn Iterator<Item = &mut AlgebraicExpression<T>> + '_> {
        match self {
            AlgebraicExpression::Reference(_)
            | AlgebraicExpression::PublicReference(_)
            | AlgebraicExpression::Challenge(_)
            | AlgebraicExpression::Number(_) => Box::new(iter::empty()),
            AlgebraicExpression::BinaryOperation(AlgebraicBinaryOperation {
                left, right, ..
            }) => Box::new([left.as_mut(), right.as_mut()].into_iter()),
            AlgebraicExpression::UnaryOperation(AlgebraicUnaryOperation { expr: e, .. }) => {
                Box::new([e.as_mut()].into_iter())
            }
        }
    }

    /// Apply `'` to the expression, returning a new expression
    /// For example, `x + 1` becomes `x' + 1`
    ///
    /// # Errors
    ///
    /// If the `next` flag is already active on an `AlgebraicReference`, it is returned as an error
    pub fn next(self) -> Result<Self, AlgebraicReference> {
        use AlgebraicExpression::*;

        match self {
            Reference(r) => {
                if r.next {
                    Err(r)
                } else {
                    Ok(Self::Reference(AlgebraicReference { next: true, ..r }))
                }
            }
            e @ PublicReference(..) | e @ Challenge(..) | e @ Number(..) => Ok(e),
            BinaryOperation(AlgebraicBinaryOperation { left, op, right }) => {
                Ok(Self::new_binary(left.next()?, op, right.next()?))
            }
            UnaryOperation(AlgebraicUnaryOperation { op, expr }) => {
                Ok(Self::new_unary(op, expr.next()?))
            }
        }
    }

    /// Returns the degree of the expressions
    pub fn degree(&self) -> usize {
        match self {
            // One for each column
            AlgebraicExpression::Reference(_) => 1,
            // Multiplying two expressions adds their degrees
            AlgebraicExpression::BinaryOperation(AlgebraicBinaryOperation {
                op: AlgebraicBinaryOperator::Mul,
                left,
                right,
            }) => left.degree() + right.degree(),
            // In all other cases, we take the maximum of the degrees of the children
            _ => self.children().map(|e| e.degree()).max().unwrap_or(0),
        }
    }
}

#[derive(Debug, PartialEq, Eq, PartialOrd, Ord, Clone, Serialize, Deserialize, JsonSchema)]
pub struct Challenge {
    /// Challenge ID
    pub id: u64,
    pub stage: u32,
}

#[derive(
    Debug, PartialEq, Eq, PartialOrd, Ord, Clone, Copy, Serialize, Deserialize, JsonSchema,
)]
pub enum AlgebraicBinaryOperator {
    Add,
    Sub,
    Mul,
    /// Exponentiation, but only by constants.
    Pow,
}

impl From<AlgebraicBinaryOperator> for BinaryOperator {
    fn from(op: AlgebraicBinaryOperator) -> BinaryOperator {
        match op {
            AlgebraicBinaryOperator::Add => BinaryOperator::Add,
            AlgebraicBinaryOperator::Sub => BinaryOperator::Sub,
            AlgebraicBinaryOperator::Mul => BinaryOperator::Mul,
            AlgebraicBinaryOperator::Pow => BinaryOperator::Pow,
        }
    }
}

impl TryFrom<BinaryOperator> for AlgebraicBinaryOperator {
    type Error = String;

    fn try_from(op: BinaryOperator) -> Result<Self, Self::Error> {
        match op {
            BinaryOperator::Add => Ok(AlgebraicBinaryOperator::Add),
            BinaryOperator::Sub => Ok(AlgebraicBinaryOperator::Sub),
            BinaryOperator::Mul => Ok(AlgebraicBinaryOperator::Mul),
            BinaryOperator::Pow => Ok(AlgebraicBinaryOperator::Pow),
            _ => Err(format!(
                "Binary operator {op} not allowed in algebraic expression."
            )),
        }
    }
}

#[derive(
    Debug, PartialEq, Eq, PartialOrd, Ord, Clone, Copy, Serialize, Deserialize, JsonSchema,
)]
pub enum AlgebraicUnaryOperator {
    Minus,
}

impl AlgebraicUnaryOperator {
    /// Returns true if the operator is a prefix-operator and false if it is a postfix operator.
    pub fn is_prefix(&self) -> bool {
        match self {
            AlgebraicUnaryOperator::Minus => true,
        }
    }
}

impl From<AlgebraicUnaryOperator> for UnaryOperator {
    fn from(op: AlgebraicUnaryOperator) -> UnaryOperator {
        match op {
            AlgebraicUnaryOperator::Minus => UnaryOperator::Minus,
        }
    }
}

impl TryFrom<UnaryOperator> for AlgebraicUnaryOperator {
    type Error = String;

    fn try_from(op: UnaryOperator) -> Result<Self, Self::Error> {
        match op {
            UnaryOperator::Minus => Ok(AlgebraicUnaryOperator::Minus),
            _ => Err(format!(
                "Unary operator {op} not allowed in algebraic expression."
            )),
        }
    }
}

impl<T> AlgebraicExpression<T> {
    pub fn new_binary(left: Self, op: AlgebraicBinaryOperator, right: Self) -> Self {
        AlgebraicBinaryOperation::new(left, op, right).into()
    }

    pub fn new_unary(op: AlgebraicUnaryOperator, expr: Self) -> Self {
        AlgebraicUnaryOperation::new(op, expr).into()
    }

    /// @returns true if the expression contains a reference to a next value of a
    /// (witness or fixed) column
    pub fn contains_next_ref(&self) -> bool {
        self.expr_any(|e| match e {
            AlgebraicExpression::Reference(poly) => poly.next,
            _ => false,
        })
    }

    /// @returns true if the expression contains a reference to a next value of a witness column.
    pub fn contains_next_witness_ref(&self) -> bool {
        self.expr_any(|e| match e {
            AlgebraicExpression::Reference(poly) => poly.next && poly.is_witness(),
            _ => false,
        })
    }

    /// @returns true if the expression contains a reference to a witness column.
    pub fn contains_witness_ref(&self) -> bool {
        self.expr_any(|e| match e {
            AlgebraicExpression::Reference(poly) => poly.is_witness(),
            _ => false,
        })
    }
}

impl<T> ops::Add for AlgebraicExpression<T> {
    type Output = Self;

    fn add(self, rhs: Self) -> Self::Output {
        Self::new_binary(self, AlgebraicBinaryOperator::Add, rhs)
    }
}

impl<T> ops::Sub for AlgebraicExpression<T> {
    type Output = Self;

    fn sub(self, rhs: Self) -> Self::Output {
        Self::new_binary(self, AlgebraicBinaryOperator::Sub, rhs)
    }
}

impl<T> ops::Mul for AlgebraicExpression<T> {
    type Output = Self;

    fn mul(self, rhs: Self) -> Self::Output {
        Self::new_binary(self, AlgebraicBinaryOperator::Mul, rhs)
    }
}

impl<T> From<T> for AlgebraicExpression<T> {
    fn from(value: T) -> Self {
        AlgebraicExpression::Number(value)
    }
}

/// Reference to a symbol with optional type arguments.
/// Named `PolynomialReference` for historical reasons, it can reference
/// any symbol.
#[derive(Debug, Clone, Serialize, Deserialize, JsonSchema)]
pub struct PolynomialReference {
<<<<<<< HEAD
    /// Name of the polynomial or reference.
    pub name: String,
    /// Identifier for a polynomial reference.
    /// Optional because it is filled in in a second stage of analysis.
    /// TODO remove this.
    pub poly_id: Option<PolyID>,
=======
    /// Absolute name of the symbol.
    pub name: String,
>>>>>>> ea2f06df
    /// The type arguments if the symbol is generic.
    /// Guaranteed to be Some(_) after type checking is completed.
    pub type_args: Option<Vec<Type>>,
}

#[derive(
    Debug, Copy, Clone, PartialOrd, Ord, PartialEq, Eq, Serialize, Deserialize, JsonSchema,
)]
pub struct PolyID {
    pub id: u64,
    pub ptype: PolynomialType,
}

impl From<&Symbol> for PolyID {
    fn from(symbol: &Symbol) -> Self {
        let SymbolKind::Poly(ptype) = symbol.kind else {
            panic!()
        };
        PolyID {
            id: symbol.id,
            ptype,
        }
    }
}

impl Hash for PolyID {
    fn hash<H: Hasher>(&self, state: &mut H) {
        // single call to hash is faster
        ((self.id << 2) + self.ptype as u64).hash(state);
    }
}

#[derive(
    Debug, Copy, Clone, PartialEq, Eq, PartialOrd, Ord, Hash, Serialize, Deserialize, JsonSchema,
)]
pub enum PolynomialType {
    Committed = 0,
    Constant,
    Intermediate,
}

impl Display for PolynomialType {
    fn fmt(&self, f: &mut std::fmt::Formatter<'_>) -> std::fmt::Result {
        write!(
            f,
            "{}",
            match self {
                PolynomialType::Committed => "witness",
                PolynomialType::Constant => "fixed",
                PolynomialType::Intermediate => "intermediate",
            }
        )
    }
}

#[cfg(test)]
mod tests {
    use powdr_parser_util::SourceRef;

    use crate::analyzed::{AlgebraicReference, PolyID, PolynomialType};

    use super::{AlgebraicExpression, Analyzed};

    #[test]
    fn insert_remove_identities() {
        let mut pil = Analyzed::default();
        pil.append_polynomial_identity(AlgebraicExpression::Number(0), SourceRef::unknown());
        pil.append_polynomial_identity(AlgebraicExpression::Number(1), SourceRef::unknown());
        pil.append_polynomial_identity(AlgebraicExpression::Number(2), SourceRef::unknown());
        pil.append_polynomial_identity(AlgebraicExpression::Number(3), SourceRef::unknown());
        assert_eq!(pil.identities.len(), 4);
        assert_eq!(pil.source_order.len(), 4);

        let to_remove = [4].into_iter().collect();
        pil.remove_identities(&to_remove);
        assert_eq!(pil.identities.len(), 4);
        assert_eq!(pil.source_order.len(), 4);

        let to_remove = [1, 2].into_iter().collect();
        pil.remove_identities(&to_remove);
        assert_eq!(pil.identities.len(), 2);
        assert_eq!(pil.source_order.len(), 2);

        pil.append_polynomial_identity(AlgebraicExpression::Number(4), SourceRef::unknown());
        pil.append_polynomial_identity(AlgebraicExpression::Number(5), SourceRef::unknown());
        assert_eq!(pil.identities.len(), 4);
        assert_eq!(pil.source_order.len(), 4);

        let to_remove = [1, 2].into_iter().collect();
        pil.remove_identities(&to_remove);
        assert_eq!(pil.identities.len(), 2);
        assert_eq!(pil.source_order.len(), 2);

        let mut pil_result = Analyzed::default();
        pil_result.append_polynomial_identity(AlgebraicExpression::Number(0), SourceRef::unknown());
        pil_result.append_polynomial_identity(AlgebraicExpression::Number(5), SourceRef::unknown());
        pil_result.identities[1].id = 6;
        assert_eq!(pil.identities, pil_result.identities);
        assert_eq!(pil.source_order, pil_result.source_order);
    }

    #[test]
    fn test_degree() {
        let column = AlgebraicExpression::<i32>::Reference(AlgebraicReference {
            name: "column".to_string(),
            poly_id: PolyID {
                id: 0,
                ptype: PolynomialType::Committed,
            },
            next: false,
        });
        let one = AlgebraicExpression::Number(1);

        let expr = one.clone() + one.clone() * one.clone();
        assert_eq!(expr.degree(), 0);

        let expr = column.clone() + one.clone() * one.clone();
        assert_eq!(expr.degree(), 1);

        let expr = column.clone() + one.clone() * column.clone();
        assert_eq!(expr.degree(), 1);

        let expr = column.clone() + column.clone() * column.clone();
        assert_eq!(expr.degree(), 2);

        let expr = column.clone() + column.clone() * (column.clone() + one.clone());
        assert_eq!(expr.degree(), 2);

        let expr = column.clone() * column.clone() * column.clone();
        assert_eq!(expr.degree(), 3);
    }
}<|MERGE_RESOLUTION|>--- conflicted
+++ resolved
@@ -1250,17 +1250,8 @@
 /// any symbol.
 #[derive(Debug, Clone, Serialize, Deserialize, JsonSchema)]
 pub struct PolynomialReference {
-<<<<<<< HEAD
-    /// Name of the polynomial or reference.
-    pub name: String,
-    /// Identifier for a polynomial reference.
-    /// Optional because it is filled in in a second stage of analysis.
-    /// TODO remove this.
-    pub poly_id: Option<PolyID>,
-=======
     /// Absolute name of the symbol.
     pub name: String,
->>>>>>> ea2f06df
     /// The type arguments if the symbol is generic.
     /// Guaranteed to be Some(_) after type checking is completed.
     pub type_args: Option<Vec<Type>>,
