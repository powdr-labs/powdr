use crate::{
    constraint_system::{BusInteraction, ConstraintSystem},
    grouped_expression::GroupedExpression,
    indexed_constraint_system::IndexedConstraintSystem,
    runtime_constant::{RuntimeConstant, Substitutable},
};
use std::{fmt::Display, hash::Hash};

/// A wrapper around `ConstraintSystem` that keeps track of changes.
pub struct JournalingConstraintSystem<T, V> {
    system: IndexedConstraintSystem<T, V>,
}

impl<T: RuntimeConstant, V: Clone + Eq, C: Into<IndexedConstraintSystem<T, V>>> From<C>
    for JournalingConstraintSystem<T, V>
{
    fn from(system: C) -> Self {
        Self {
            system: system.into(),
        }
    }
}

impl<T: RuntimeConstant, V: Hash + Clone + Eq> JournalingConstraintSystem<T, V> {
    /// Returns the underlying `ConstraintSystem`.
    pub fn system(&self) -> &ConstraintSystem<T, V> {
        self.system.system()
    }

    pub fn indexed_system(&self) -> &IndexedConstraintSystem<T, V> {
        &self.system
    }

    /// Returns an iterator over the algebraic constraints.
    pub fn algebraic_constraints(&self) -> impl Iterator<Item = &GroupedExpression<T, V>> {
        self.system.algebraic_constraints().iter()
    }

    /// Returns an iterator over the bus interactions.
    pub fn bus_interactions(
        &self,
    ) -> impl Iterator<Item = &BusInteraction<GroupedExpression<T, V>>> {
        self.system.bus_interactions().iter()
    }

    pub fn expressions(&self) -> impl Iterator<Item = &GroupedExpression<T, V>> {
        self.system.expressions()
    }
}

impl<T: RuntimeConstant + Substitutable<V>, V: Ord + Clone + Eq + Hash + Display>
    JournalingConstraintSystem<T, V>
{
    /// Applies multiple substitutions to the constraint system in an efficient manner.
    pub fn apply_substitutions(
        &mut self,
        substitutions: impl IntoIterator<Item = (V, GroupedExpression<T, V>)>,
    ) {
        // We do not track substitutions yet, but we could.
        for (variable, substitution) in substitutions {
            self.substitute_by_unknown(&variable, &substitution);
        }
    }

    pub fn substitute_by_unknown(&mut self, variable: &V, substitution: &GroupedExpression<T, V>) {
        // We do not track substitutions yet, but we could.
        self.system.substitute_by_unknown(variable, substitution);
    }
}

<<<<<<< HEAD
impl<T: RuntimeConstant, V: Clone + Ord + Hash> JournalingConstraintSystem<T, V> {
=======
impl<T: RuntimeConstant, V: Clone + Eq + Hash> JournalingConstraintSystem<T, V> {
>>>>>>> 53e6a9d2
    /// Adds new algebraic constraints to the system.
    pub fn add_algebraic_constraints(
        &mut self,
        constraints: impl IntoIterator<Item = GroupedExpression<T, V>>,
    ) {
        self.system.add_algebraic_constraints(constraints);
    }

    /// Adds new bus interactions to the system.
    pub fn add_bus_interactions(
        &mut self,
        bus_interactions: impl IntoIterator<Item = BusInteraction<GroupedExpression<T, V>>>,
    ) {
        self.system.add_bus_interactions(bus_interactions);
    }
}

impl<T: RuntimeConstant, V: Clone + Eq> JournalingConstraintSystem<T, V> {
    /// Removes all algebraic constraints that do not fulfill the predicate.
    pub fn retain_algebraic_constraints(
        &mut self,
        f: impl FnMut(&GroupedExpression<T, V>) -> bool,
    ) {
        // We do not track removal of constraints yet, but we could.
        self.system.retain_algebraic_constraints(f);
    }

    /// Removes all bus interactions that do not fulfill the predicate.
    pub fn retain_bus_interactions(
        &mut self,
        f: impl FnMut(&BusInteraction<GroupedExpression<T, V>>) -> bool,
    ) {
        // TODO track
        self.system.retain_bus_interactions(f);
    }
}

impl<T: RuntimeConstant + Display, V: Clone + Ord + Display + Hash> Display
    for JournalingConstraintSystem<T, V>
{
    fn fmt(&self, f: &mut std::fmt::Formatter<'_>) -> std::fmt::Result {
        write!(f, "{}", self.system)
    }
}<|MERGE_RESOLUTION|>--- conflicted
+++ resolved
@@ -68,11 +68,7 @@
     }
 }
 
-<<<<<<< HEAD
-impl<T: RuntimeConstant, V: Clone + Ord + Hash> JournalingConstraintSystem<T, V> {
-=======
 impl<T: RuntimeConstant, V: Clone + Eq + Hash> JournalingConstraintSystem<T, V> {
->>>>>>> 53e6a9d2
     /// Adds new algebraic constraints to the system.
     pub fn add_algebraic_constraints(
         &mut self,
