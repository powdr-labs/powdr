--- conflicted
+++ resolved
@@ -1,14 +1,8 @@
 use itertools::Itertools;
-<<<<<<< HEAD
-use optimizer::optimize;
-use powdr::{collect_cols_algebraic, Column, UniqueColumns};
+use optimizer::{optimize, ConcreteBusInteractionHandler};
+use powdr::{Column, UniqueColumns};
 use powdr_ast::analyzed::{PolyID, PolynomialType};
-use powdr_ast::parsed::asm::Part;
 use powdr_ast::parsed::visitor::Children;
-=======
-use optimizer::{optimize, ConcreteBusInteractionHandler};
-use powdr_ast::analyzed::{PolyID, PolynomialType};
->>>>>>> 24ed14bd
 use powdr_ast::{
     analyzed::{
         AlgebraicBinaryOperation, AlgebraicBinaryOperator, AlgebraicExpression, AlgebraicReference,
@@ -315,59 +309,24 @@
 impl<T: FieldElement> Autoprecompiles<T> {
     pub fn build(
         &self,
-<<<<<<< HEAD
-        bus_interaction_handler: impl BusInteractionHandler<T> + 'static,
-    ) -> (SymbolicMachine<T>, Vec<Vec<u64>>) {
-        let (mut machine, subs) = generate_precompile(
-=======
         bus_interaction_handler: impl BusInteractionHandler<T>
             + ConcreteBusInteractionHandler<T>
             + 'static
             + Clone,
         degree_bound: usize,
-    ) -> (SymbolicMachine<T>, Vec<BTreeMap<String, String>>) {
+    ) -> (SymbolicMachine<T>, Vec<Vec<u64>>) {
         let (machine, subs) = generate_precompile(
->>>>>>> 24ed14bd
             &self.program,
             &self.instruction_kind,
             &self.instruction_machines,
         );
 
-<<<<<<< HEAD
-        machine = optimize_pc_lookup(machine);
-        machine = optimize_exec_bus(machine);
-        machine = optimize_precompile(machine);
-
-        let mut bus: BTreeMap<u64, Vec<&SymbolicBusInteraction<T>>> = BTreeMap::new();
-        for b in &machine.bus_interactions {
-            match bus.get_mut(&b.id) {
-                Some(v) => {
-                    v.push(b);
-                }
-                None => {
-                    bus.insert(b.id, vec![&b]);
-                }
-            }
-        }
-
-        machine = optimize(machine, bus_interaction_handler);
-        // We do not run pilcom, since it breaks the requirement that transformations should not reassign poly_id.id
-        // TODO: Remove pilcom entirely by covering all its cases in powdr_optimize
-        // machine = powdr_optimize_legacy(machine);
-        machine = remove_zero_mult(machine);
-        machine = remove_zero_constraint(machine);
-=======
-        let c = machine.columns();
-        let i = machine.column_ids();
-        assert_eq!(c.len(), i.len());
-        assert_eq!(machine.columns().len(), machine.column_ids().len());
         let machine = optimize_pc_lookup(machine);
         let machine = optimize_exec_bus(machine);
         let machine = optimize_precompile(machine);
         let machine = optimize(machine, bus_interaction_handler, degree_bound);
         let machine = remove_zero_mult(machine);
         let machine = remove_zero_constraint(machine);
->>>>>>> 24ed14bd
 
         // add guards to constraints that are not satisfied by zeroes
         let machine = add_guards(machine);
@@ -800,13 +759,8 @@
 pub fn generate_precompile<T: FieldElement>(
     statements: &[SymbolicInstructionStatement<T>],
     instruction_kinds: &BTreeMap<String, InstructionKind>,
-<<<<<<< HEAD
-    instruction_machines: &BTreeMap<String, (SymbolicInstructionDefinition, SymbolicMachine<T>)>,
+    instruction_machines: &BTreeMap<String, SymbolicMachine<T>>,
 ) -> (SymbolicMachine<T>, Vec<Vec<u64>>) {
-=======
-    instruction_machines: &BTreeMap<String, SymbolicMachine<T>>,
-) -> (SymbolicMachine<T>, Vec<BTreeMap<String, String>>) {
->>>>>>> 24ed14bd
     let mut constraints: Vec<SymbolicConstraint<T>> = Vec::new();
     let mut bus_interactions: Vec<SymbolicBusInteraction<T>> = Vec::new();
     let mut col_subs: Vec<Vec<u64>> = Vec::new();
@@ -1080,190 +1034,6 @@
         .collect())
 }
 
-<<<<<<< HEAD
-/// Use a SymbolicMachine to create a PILFile and run powdr's optimizations on it.
-/// Then, translate the optimized constraints and interactions back to a SymbolicMachine
-// TODO: We should remove this step soon as powdr_optimize also in-lines witness columns
-// up to the degree bound. At that point, powdr_optimize_legacy should not yield any
-// optimizations.
-#[allow(dead_code)]
-fn powdr_optimize_legacy<P: FieldElement>(
-    symbolic_machine: SymbolicMachine<P>,
-) -> SymbolicMachine<P> {
-    let pilfile = symbolic_machine_to_pilfile(symbolic_machine);
-    let analyzed: Analyzed<P> = analyze_ast(pilfile).expect("Failed to analyze AST");
-    let optimized = pilopt_optimize(analyzed);
-
-    let intermediates = optimized.intermediate_definitions();
-
-    let mut powdr_exprs = Vec::new();
-    let mut powdr_bus_interactions = Vec::new();
-    for id in optimized.identities.into_iter() {
-        match id {
-            Identity::Polynomial(PolynomialIdentity { expression, .. }) => {
-                powdr_exprs.push(SymbolicConstraint {
-                    expr: powdr::inline_intermediates(expression, &intermediates),
-                });
-            }
-            Identity::BusInteraction(powdr_interaction) => {
-                let interaction =
-                    powdr::powdr_interaction_to_symbolic(powdr_interaction, &intermediates);
-                powdr_bus_interactions.push(interaction);
-            }
-            _ => continue,
-        }
-    }
-    SymbolicMachine {
-        constraints: powdr_exprs,
-        bus_interactions: powdr_bus_interactions,
-    }
-}
-
-/// Create a PILFile from a SymbolicMachine
-fn symbolic_machine_to_pilfile<P: FieldElement>(symbolic_machine: SymbolicMachine<P>) -> PILFile {
-    let mut program = Vec::new();
-
-    // Collect all unique polynomial references from constraints and bus interactions
-    let refs: BTreeSet<AlgebraicExpression<_>> = symbolic_machine
-        .constraints
-        .iter()
-        .flat_map(|constraint| collect_cols_algebraic(&constraint.expr))
-        .chain(
-            symbolic_machine
-                .bus_interactions
-                .iter()
-                .flat_map(|interaction| {
-                    interaction
-                        .args
-                        .iter()
-                        .chain(std::iter::once(&interaction.mult))
-                        .flat_map(|expr| collect_cols_algebraic(expr))
-                }),
-        )
-        .collect::<BTreeSet<_>>();
-
-    // Add PolynomialCommitDeclaration for all referenced columns into the program
-    for algebraic_ref in &refs {
-        if let AlgebraicExpression::Reference(ref r) = algebraic_ref {
-            program.push(PilStatement::PolynomialCommitDeclaration(
-                SourceRef::unknown(),
-                None,
-                vec![r.name.clone().into()],
-                None,
-            ));
-        }
-    }
-
-    // Add Expressions for all constraints
-    for constraint in &symbolic_machine.constraints {
-        let zero = BigUint::from(0u32).into();
-        let constraint = Expression::new_binary(
-            algebraic_to_expression::<P>(&constraint.expr),
-            BinaryOperator::Identity,
-            zero,
-        );
-        program.push(PilStatement::Expression(SourceRef::unknown(), constraint));
-    }
-
-    // Add Expressions for all bus interactions
-    for interaction in &symbolic_machine.bus_interactions {
-        let mult_expr = algebraic_to_expression::<P>(&interaction.mult);
-        let bus_id_expr = BigUint::from(interaction.id).into();
-
-        let payload_array = Expression::ArrayLiteral(
-            SourceRef::unknown(),
-            ArrayLiteral {
-                items: interaction
-                    .args
-                    .iter()
-                    .map(|arg| algebraic_to_expression::<P>(arg))
-                    .collect(),
-            },
-        );
-
-        let latch_expr = match interaction.kind {
-            BusInteractionKind::Receive => BigUint::from(0u32).into(),
-            BusInteractionKind::Send => BigUint::from(1u32).into(),
-        };
-
-        let path = SymbolPath::from_parts(
-            ["std", "prelude", "Constr", "BusInteraction"]
-                .into_iter()
-                .map(|p| Part::Named(p.to_string())),
-        );
-
-        let bus_interaction_expr = Expression::FunctionCall(
-            SourceRef::unknown(),
-            FunctionCall {
-                function: Box::new(Expression::Reference(
-                    SourceRef::unknown(),
-                    NamespacedPolynomialReference::from(path),
-                )),
-                arguments: vec![mult_expr, bus_id_expr, payload_array, latch_expr],
-            },
-        );
-
-        program.push(PilStatement::Expression(
-            SourceRef::unknown(),
-            bus_interaction_expr,
-        ));
-    }
-
-    PILFile(program)
-}
-
-/// Transforms an AlgebraicExpression from the analyzed AST to the corresponding Expression in the parsed AST.
-fn algebraic_to_expression<P: FieldElement>(expr: &AlgebraicExpression<P>) -> Expression {
-    let dummy_src = SourceRef::unknown();
-
-    match expr {
-        AlgebraicExpression::Reference(reference) => {
-            let parsed_ref = NamespacedPolynomialReference::from_identifier(reference.name.clone());
-            Expression::Reference(dummy_src, parsed_ref)
-        }
-        AlgebraicExpression::PublicReference(_name) => todo!(),
-        AlgebraicExpression::Number(value) => Expression::Number(
-            dummy_src,
-            Number {
-                value: BigUint::from(value.to_integer().try_into_u32().unwrap()),
-                type_: None,
-            },
-        ),
-        AlgebraicExpression::BinaryOperation(bin_op) => {
-            let parsed_operator = match bin_op.op {
-                AlgebraicBinaryOperator::Add => BinaryOperator::Add,
-                AlgebraicBinaryOperator::Sub => BinaryOperator::Sub,
-                AlgebraicBinaryOperator::Mul => BinaryOperator::Mul,
-                AlgebraicBinaryOperator::Pow => BinaryOperator::Pow,
-            };
-
-            let left = Box::new(algebraic_to_expression::<P>(&bin_op.left));
-            let right = Box::new(algebraic_to_expression::<P>(&bin_op.right));
-
-            Expression::BinaryOperation(
-                dummy_src,
-                BinaryOperation {
-                    op: parsed_operator,
-                    left,
-                    right,
-                },
-            )
-        }
-        AlgebraicExpression::UnaryOperation(un_op) => {
-            let op = match un_op.op {
-                AlgebraicUnaryOperator::Minus => UnaryOperator::Minus,
-            };
-
-            let expr = Box::new(algebraic_to_expression::<P>(&un_op.expr));
-
-            Expression::UnaryOperation(dummy_src, UnaryOperation { op, expr })
-        }
-        AlgebraicExpression::Challenge(_) => unreachable!(),
-    }
-}
-
-=======
->>>>>>> 24ed14bd
 fn is_loadstore(opcode: usize) -> bool {
     (0x210..=0x215).contains(&opcode)
 }
