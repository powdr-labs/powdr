use std::collections::BTreeSet;

use crate::{
    adapter::Adapter,
    blocks::{BasicBlock, Program},
    InstructionHandler,
};

/// Collects basic blocks from a program
pub fn collect_basic_blocks<A: Adapter>(
    program: &A::Program,
    jumpdest_set: &BTreeSet<u64>,
    instruction_handler: &A::InstructionHandler,
) -> Vec<BasicBlock<A::Instruction>> {
    let mut blocks = Vec::new();
    let mut curr_block = BasicBlock {
<<<<<<< HEAD
        start_idx: 0,
        start_pc: program.base_pc(),
=======
        start_pc: program.instruction_index_to_pc(0),
>>>>>>> c856986f
        statements: Vec::new(),
    };
    for (i, instr) in program.instructions().enumerate() {
        let is_target = jumpdest_set.contains(&program.instruction_index_to_pc(i));
        let is_branching = instruction_handler.is_branching(&instr);
        let is_allowed = instruction_handler.is_allowed(&instr);

        // If this opcode cannot be in an apc, we make sure it's alone in a BB.
        if !is_allowed {
            // If not empty, push the current block.
            if !curr_block.statements.is_empty() {
                blocks.push(curr_block);
            }
            // Push the instruction itself
            blocks.push(BasicBlock {
<<<<<<< HEAD
                start_idx: i,
                start_pc: pc,
=======
                start_pc: program.instruction_index_to_pc(i),
>>>>>>> c856986f
                statements: vec![instr.clone()],
            });
            // Skip the instruction and start a new block from the next instruction.
            curr_block = BasicBlock {
<<<<<<< HEAD
                start_idx: i + 1,
                start_pc: pc + program.pc_step() as u64,
=======
                start_pc: program.instruction_index_to_pc(i + 1),
>>>>>>> c856986f
                statements: Vec::new(),
            };
        } else {
            // If the instruction is a target, we need to close the previous block
            // as is if not empty and start a new block from this instruction.
            if is_target {
                if !curr_block.statements.is_empty() {
                    blocks.push(curr_block);
                }
                curr_block = BasicBlock {
<<<<<<< HEAD
                    start_idx: i,
                    start_pc: pc,
=======
                    start_pc: program.instruction_index_to_pc(i),
>>>>>>> c856986f
                    statements: Vec::new(),
                };
            }
            curr_block.statements.push(instr.clone());
            // If the instruction is a branch, we need to close this block
            // with this instruction and start a new block from the next one.
            if is_branching {
                blocks.push(curr_block); // guaranteed to be non-empty because an instruction was just pushed
                curr_block = BasicBlock {
<<<<<<< HEAD
                    start_idx: i + 1,
                    start_pc: pc + program.pc_step() as u64,
=======
                    start_pc: program.instruction_index_to_pc(i + 1),
>>>>>>> c856986f
                    statements: Vec::new(),
                };
            }
        }
    }

    if !curr_block.statements.is_empty() {
        blocks.push(curr_block);
    }

    tracing::info!(
        "Got {} basic blocks from `collect_basic_blocks`",
        blocks.len()
    );

    blocks
}<|MERGE_RESOLUTION|>--- conflicted
+++ resolved
@@ -14,12 +14,7 @@
 ) -> Vec<BasicBlock<A::Instruction>> {
     let mut blocks = Vec::new();
     let mut curr_block = BasicBlock {
-<<<<<<< HEAD
-        start_idx: 0,
-        start_pc: program.base_pc(),
-=======
         start_pc: program.instruction_index_to_pc(0),
->>>>>>> c856986f
         statements: Vec::new(),
     };
     for (i, instr) in program.instructions().enumerate() {
@@ -35,22 +30,12 @@
             }
             // Push the instruction itself
             blocks.push(BasicBlock {
-<<<<<<< HEAD
-                start_idx: i,
-                start_pc: pc,
-=======
                 start_pc: program.instruction_index_to_pc(i),
->>>>>>> c856986f
                 statements: vec![instr.clone()],
             });
             // Skip the instruction and start a new block from the next instruction.
             curr_block = BasicBlock {
-<<<<<<< HEAD
-                start_idx: i + 1,
-                start_pc: pc + program.pc_step() as u64,
-=======
                 start_pc: program.instruction_index_to_pc(i + 1),
->>>>>>> c856986f
                 statements: Vec::new(),
             };
         } else {
@@ -61,12 +46,7 @@
                     blocks.push(curr_block);
                 }
                 curr_block = BasicBlock {
-<<<<<<< HEAD
-                    start_idx: i,
-                    start_pc: pc,
-=======
                     start_pc: program.instruction_index_to_pc(i),
->>>>>>> c856986f
                     statements: Vec::new(),
                 };
             }
@@ -76,12 +56,7 @@
             if is_branching {
                 blocks.push(curr_block); // guaranteed to be non-empty because an instruction was just pushed
                 curr_block = BasicBlock {
-<<<<<<< HEAD
-                    start_idx: i + 1,
-                    start_pc: pc + program.pc_step() as u64,
-=======
                     start_pc: program.instruction_index_to_pc(i + 1),
->>>>>>> c856986f
                     statements: Vec::new(),
                 };
             }
