--- conflicted
+++ resolved
@@ -20,15 +20,6 @@
 
 mod data_structures;
 
-<<<<<<< HEAD
-pub const MIN_DEGREE_LOG: u64 = 5;
-pub const MAX_DEGREE_LOG: u64 = 22;
-
-const DEFAULT_DEGREE_RANGE: DegreeRange = DegreeRange {
-    min: MIN_DEGREE_LOG,
-    max: MAX_DEGREE_LOG,
-};
-=======
 pub const MIN_DEGREE_LOG: usize = 5;
 lazy_static! {
     // The maximum degree can add a significant cost during setup, because
@@ -45,8 +36,12 @@
             You can set the environment variable MAX_DEGREE_LOG to change this value.");
         max_degree_log
     };
+
+    pub static ref DEFAULT_DEGREE_RANGE: DegreeRange = DegreeRange {
+        min: 1 << MIN_DEGREE_LOG,
+        max: 1 << *MAX_DEGREE_LOG,
+    };
 }
->>>>>>> d87a33cd
 
 /// Generates the fixed column values for all fixed columns that are defined
 /// (and not just declared).
@@ -61,28 +56,16 @@
             // for non-arrays, set index to None.
             for (index, (name, id)) in poly.array_elements().enumerate() {
                 let index = poly.is_array().then_some(index as u64);
-<<<<<<< HEAD
-                let range = poly.degree.unwrap_or(DEFAULT_DEGREE_RANGE);
-                let values = (range.min..=range.max)
+                let range = poly.degree.unwrap_or(*DEFAULT_DEGREE_RANGE);
+                let min_log = u64::BITS - range.min.leading_zeros();
+                let max_log = u64::BITS - range.max.leading_zeros();
+                let values = (min_log..=max_log)
                     .map(|degree_log| {
                         let degree = 1 << degree_log;
                         generate_values(analyzed, degree, &name, value, index)
                     })
                     .collect::<Vec<_>>()
                     .into();
-=======
-                let values = if let Some(degree) = poly.degree {
-                    generate_values(analyzed, degree, &name, value, index).into()
-                } else {
-                    (MIN_DEGREE_LOG..=*MAX_DEGREE_LOG)
-                        .map(|degree_log| {
-                            let degree = 1 << degree_log;
-                            generate_values(analyzed, degree, &name, value, index)
-                        })
-                        .collect::<Vec<_>>()
-                        .into()
-                };
->>>>>>> d87a33cd
                 assert!(fixed_cols.insert(name, (id, values)).is_none());
             }
         }
