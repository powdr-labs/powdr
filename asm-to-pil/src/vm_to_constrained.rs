//! Compilation from powdr assembly to PIL

use std::collections::{BTreeMap, BTreeSet, HashMap};

use powdr_ast::{
    asm_analysis::{
        AssignmentStatement, Batch, DebugDirective, FunctionStatement,
        InstructionDefinitionStatement, InstructionStatement, LabelStatement,
        LinkDefinitionStatement, Machine, RegisterDeclarationStatement, RegisterTy, Rom,
    },
    parsed::{
        asm::{CallableRef, InstructionBody, InstructionParams},
        build::{self, absolute_reference, direct_reference, next_reference},
        visitor::ExpressionVisitable,
        ArrayExpression, BinaryOperation, BinaryOperator, Expression, FunctionCall,
        FunctionDefinition, FunctionKind, LambdaExpression, MatchArm, MatchExpression, Number,
        Pattern, PilStatement, PolynomialName, SelectedExpressions, UnaryOperation, UnaryOperator,
    },
    SourceRef,
};
use powdr_number::{BigUint, FieldElement, LargeInt};

use crate::common::{instruction_flag, return_instruction, RETURN_NAME};

pub fn convert_machine<T: FieldElement>(machine: Machine, rom: Option<Rom>) -> Machine {
    let output_count = machine
        .operations()
        .map(|f| f.params.outputs.len())
        .max()
        .unwrap_or_default();
    VMConverter::<T>::with_output_count(output_count).convert_machine(machine, rom)
}

pub enum Input {
    Register(String),
    Literal(String, LiteralKind),
}

pub enum LiteralKind {
    Label,
    SignedConstant,
    UnsignedConstant,
}

/// Component that turns a virtual machine into a constrained machine.
/// TODO check if the conversion really depends on the finite field.
#[derive(Default)]
struct VMConverter<T> {
    pil: Vec<PilStatement>,
    pc_name: Option<String>,
    assignment_register_names: Vec<String>,
    registers: BTreeMap<String, Register>,
    instructions: BTreeMap<String, Instruction>,
    code_lines: Vec<CodeLine<T>>,
    /// Pairs of columns that are used in the connecting plookup
    line_lookup: Vec<(String, String)>,
    /// Names of fixed columns that contain the rom.
    rom_constant_names: Vec<String>,
    /// the maximum number of inputs in all functions
    output_count: usize,
    _phantom: std::marker::PhantomData<T>,
}

impl<T: FieldElement> VMConverter<T> {
    fn with_output_count(output_count: usize) -> Self {
        Self {
            output_count,
            ..Default::default()
        }
    }

    fn convert_machine(mut self, mut input: Machine, rom: Option<Rom>) -> Machine {
        if !input.has_pc() {
            assert!(rom.is_none());
            return input;
        }

        // store the names of all assignment registers: we need them to generate assignment columns for other registers.
        assert!(self.assignment_register_names.is_empty());
        self.assignment_register_names = input
            .assignment_register_names()
            .map(|s| s.to_string())
            .collect();

        // turn registers into columns and constraints
        for reg in input.registers.drain(..) {
            self.handle_register_declaration(reg);
        }

        // turn internal instructions into constraints and external ones into links
        for instr in std::mem::take(&mut input.instructions) {
            self.handle_instruction_def(&mut input, instr);
        }

        // introduce `return` instruction
        self.handle_instruction_def(
            &mut input,
            InstructionDefinitionStatement {
                source: SourceRef::unknown(),
                name: RETURN_NAME.into(),
                instruction: self.return_instruction(),
            },
        );

        let assignment_registers = self
            .assignment_register_names()
            .cloned()
            .collect::<Vec<_>>();
        for reg in assignment_registers {
            self.create_constraints_for_assignment_reg(reg);
        }

        // introduce `first_step` which is used for register updates
        self.pil.push(PilStatement::PolynomialConstantDefinition(
            SourceRef::unknown(),
            "first_step".to_string(),
            FunctionDefinition::Array(ArrayExpression::value(vec![1u32.into()]).pad_with_zeroes()),
        ));

        self.pil.extend(
            self.registers
                .iter()
                .filter_map(|(name, reg)| {
                    reg.update_expression().map(|rhs| {
                        let lhs = next_reference(name);
                        use RegisterTy::*;
                        match reg.ty {
                            // Force pc to zero on first row.
                            Pc => {
                                // introduce an intermediate witness polynomial to keep the degree of polynomial identities at 2
                                // this may not be optimal for backends which support higher degree constraints
                                let pc_update_name = format!("{name}_update");

                                vec![
                                    PilStatement::PolynomialDefinition(
                                        SourceRef::unknown(),
                                        pc_update_name.to_string(),
                                        rhs,
                                    ),
                                    PilStatement::Expression(
                                        SourceRef::unknown(),
                                        build::identity(
                                            lhs,
                                            (Expression::from(1) - next_reference("first_step"))
                                                * direct_reference(pc_update_name),
                                        ),
                                    ),
                                ]
                            }
                            // Un-constrain read-only registers when calling `_reset`
                            ReadOnly => {
                                let not_reset: Expression =
                                    Expression::from(1) - direct_reference("instr__reset");
                                vec![PilStatement::Expression(
                                    SourceRef::unknown(),
                                    build::identity(not_reset * (lhs - rhs), 0.into()),
                                )]
                            }
                            _ => {
                                vec![PilStatement::Expression(
                                    SourceRef::unknown(),
                                    build::identity(lhs, rhs),
                                )]
                            }
                        }
                    })
                })
                .flatten(),
        );

        for batch in rom.unwrap().statements.into_iter_batches() {
            self.handle_batch(batch);
        }

        input.latch = Some(instruction_flag(RETURN_NAME));

        self.translate_code_lines();

        self.pil.push(PilStatement::PlookupIdentity(
            SourceRef::unknown(),
            SelectedExpressions {
                selector: None,
                expressions: self
                    .line_lookup
                    .iter()
                    .map(|x| direct_reference(&x.0))
                    .collect(),
            },
            SelectedExpressions {
                selector: None,
                expressions: self
                    .line_lookup
                    .iter()
                    .map(|x| direct_reference(&x.1))
                    .collect(),
            },
        ));

        if !self.pil.is_empty() {
            input.pil.extend(self.pil);
        }

        input
    }

    fn handle_batch(&mut self, batch: Batch) {
        let code_line = batch
            .statements
            .into_iter()
            .map(|s| self.handle_statement(s))
            .reduce(|mut acc, e| {
                // we write to the union of the target registers.
                assert!(acc.write_regs.is_empty());
                acc.write_regs.extend(e.write_regs);
                // we write the union of the written values.
                assert!(acc.value.is_empty());
                acc.value.extend(e.value);
                // we use the union of the used instructions.
                assert!(acc.instructions.is_empty());
                acc.instructions.extend(e.instructions);
                // we use the union of the labels
                acc.labels.extend(e.labels);
                // we use the union of debug directives
                acc.debug_directives.extend(e.debug_directives);
                acc
            })
            .expect("unexpected empty batch");

        self.code_lines.push(code_line);
    }

    fn handle_statement(&mut self, statement: FunctionStatement) -> CodeLine<T> {
        match statement {
            FunctionStatement::Assignment(AssignmentStatement {
                source,
                lhs_with_reg,
                rhs,
            }) => {
                let lhs_with_reg = lhs_with_reg
                    .into_iter()
                    // All assignment registers should be inferred at this point.
                    .map(|(lhs, reg)| (lhs, reg.unwrap()))
                    .collect();

                match *rhs {
                    Expression::FunctionCall(_, c) => {
                        self.handle_functional_instruction(lhs_with_reg, *c.function, c.arguments)
                    }
                    _ => self.handle_non_functional_assignment(source, lhs_with_reg, *rhs),
                }
            }
            FunctionStatement::Instruction(InstructionStatement {
                instruction,
                inputs,
                ..
            }) => self.handle_instruction(instruction, inputs),
            FunctionStatement::Label(LabelStatement { name, .. }) => CodeLine {
                labels: [name].into(),
                ..Default::default()
            },
            FunctionStatement::DebugDirective(d) => CodeLine {
                debug_directives: vec![d],
                ..Default::default()
            },
            FunctionStatement::Return(r) => self.handle_instruction(RETURN_NAME.into(), r.values),
        }
    }

    fn handle_register_declaration(
        &mut self,
        RegisterDeclarationStatement { source, ty, name }: RegisterDeclarationStatement,
    ) {
        let mut conditioned_updates = vec![];
        let mut default_update = None;
        match ty {
            RegisterTy::Pc => {
                assert_eq!(self.pc_name, None);
                self.pc_name = Some(name.to_string());
                self.line_lookup
                    .push((name.to_string(), "p_line".to_string()));
                default_update = Some(direct_reference(&name) + 1.into());
            }
            RegisterTy::Assignment => {
                // no default update as this is transient
            }
            RegisterTy::ReadOnly => {
                // default update to be kept constant
                default_update = Some(direct_reference(&name))
            }
            RegisterTy::Write => {
                let assignment_regs = self
                    .assignment_register_names()
                    .cloned()
                    .collect::<Vec<_>>();
                // TODO do this at the same place where we set up the read flags.
                for reg in assignment_regs {
                    let write_flag = format!("reg_write_{reg}_{name}");
                    self.create_witness_fixed_pair(source.clone(), &write_flag);
                    conditioned_updates
                        .push((direct_reference(&write_flag), direct_reference(&reg)));
                }
                default_update = Some(direct_reference(&name));
            }
        };
        self.registers.insert(
            name.to_string(),
            Register {
                conditioned_updates,
                default_update,
                ty,
            },
        );
        self.pil.push(witness_column(source, name, None));
    }

    fn handle_instruction_def(&mut self, input: &mut Machine, s: InstructionDefinitionStatement) {
        let instruction_name = s.name.clone();
        let instruction_flag = format!("instr_{instruction_name}");
        self.create_witness_fixed_pair(s.source.clone(), &instruction_flag);

        let params = s.instruction.params;

        match s.instruction.body {
            InstructionBody::Local(body) => self.handle_local_instruction_def(
                s.source,
                &instruction_name,
                instruction_flag,
                &params,
                body,
            ),
            InstructionBody::CallablePlookup(callable) => {
                let link = self.handle_external_instruction_def(
                    s.source,
                    instruction_flag,
                    &params,
                    callable,
                );
                input.links.push(link);
            }
            InstructionBody::CallablePermutation(callable) => {
                let mut link = self.handle_external_instruction_def(
                    s.source,
                    instruction_flag,
                    &params,
                    callable,
                );
                link.is_permutation = true;
                input.links.push(link);
            }
        }

        let inputs: Vec<_> = params
            .inputs
            .into_iter()
            .map(|param| match param.ty {
                Some(ty) if ty == "label" => Input::Literal(param.name, LiteralKind::Label),
                Some(ty) if ty == "signed" => {
                    Input::Literal(param.name, LiteralKind::SignedConstant)
                }
                Some(ty) if ty == "unsigned" => {
                    Input::Literal(param.name, LiteralKind::UnsignedConstant)
                }
                None => Input::Register(param.name),
                Some(ty) => panic!("Invalid param type {ty}"),
            })
            .collect();

        let outputs = params.outputs.into_iter().map(|param| param.name).collect();

        let instruction = Instruction { inputs, outputs };
        self.instructions.insert(instruction_name, instruction);
    }

    /// check parameters are valid and extend PIL from the definition
    fn handle_local_instruction_def(
        &mut self,
        source: SourceRef,
        name: &String,
        flag: String,
        params: &InstructionParams,
        mut body: Vec<PilStatement>,
    ) {
        // check inputs are literals or assignment registers
        let mut literal_arg_names = vec![];
        for param in &params.inputs {
            assert!(
                param.index.is_none(),
                "Cannot use array elements for instruction parameters."
            );
            match &param.ty {
                Some(ty) if ty == "label" || ty == "signed" || ty == "unsigned" => {
                    literal_arg_names.push(&param.name)
                }
                None => {
                    if !self
                        .registers
                        .get(&param.name)
                        .is_some_and(|r| r.ty.is_assignment())
                    {
                        panic!(
                            "Register '{}' used for instruction input is not an assignment register.",
                            &param.name
                        );
                    }
                }
                Some(ty) => panic!("Invalid param type '{ty}'"),
            }
        }

        // check outputs are assignment registers
        for param in &params.outputs {
            assert!(
                param.index.is_none(),
                "Cannot use array elements for instruction outputs."
            );
            assert!(
                param.ty.is_none() && self.registers[&param.name].ty.is_assignment(),
                "Register '{}' used for instruction output is not an assignment register.",
                &param.name
            );
        }

        // generate PIL from instruction body

        let substitutions = literal_arg_names
            .into_iter()
            .map(|arg_name| {
                let param_col_name = format!("instr_{name}_param_{arg_name}");
                self.create_witness_fixed_pair(source.clone(), &param_col_name);
                (arg_name.clone(), param_col_name)
            })
            .collect::<HashMap<_, _>>();
        body.iter_mut().for_each(|s| {
            s.post_visit_expressions_mut(&mut |e| {
                if let Expression::Reference(_, r) = e {
                    if let Some(name) = r.try_to_identifier() {
                        if let Some(sub) = substitutions.get(name) {
                            *r.path.try_last_part_mut().unwrap() = sub.to_string();
                        }
                    }
                }
            });
        });

        for mut statement in body {
            if let PilStatement::Expression(source, expr) = statement {
                match extract_update(expr) {
                    (Some(var), expr) => {
                        let reference = direct_reference(&flag);

                        // reduce the update to linear by introducing intermediate variables
                        let expr = self.linearize(&format!("{flag}_{var}_update"), expr);

                        self.registers
                            .get_mut(&var)
                            .unwrap()
                            .conditioned_updates
                            .push((reference, expr));
                    }
                    (None, expr) => self.pil.push(PilStatement::Expression(
                        source,
                        build::identity(direct_reference(&flag) * expr.clone(), 0.into()),
                    )),
                }
            } else {
                match &mut statement {
                    PilStatement::PermutationIdentity(_, left, _)
                    | PilStatement::PlookupIdentity(_, left, _) => {
                        assert!(
                                    left.selector.is_none(),
                                    "LHS selector not supported, could and-combine with instruction flag later."
                                );
                        left.selector = Some(direct_reference(&flag));
                        self.pil.push(statement)
                    }
                    _ => {
                        panic!("Invalid statement for instruction body: {statement}");
                    }
                }
            }
        }
    }

    /// check parameters on LHS and RHS are valid, and create a link from the definition
    fn handle_external_instruction_def(
        &mut self,
        source: SourceRef,
        flag: String,
        params: &InstructionParams,
        mut callable: CallableRef,
    ) -> LinkDefinitionStatement {
        let lhs = params;
        let rhs = &mut callable.params;

        // lhs params must all be assignment registers when mapping instruction to operation
        lhs.inputs_and_outputs().for_each(|p| {
            assert!(
                p.index.is_none(),
                "Cannot use array elements for lhs params"
            );

            let is_assignment_register = self
                .registers
                .get(&p.name)
                .is_some_and(|r| r.ty.is_assignment());

            assert!(
                p.ty.is_none() && is_assignment_register,
                "All lhs params must be assignment registers"
            );
        });

        if rhs.is_empty() {
            // we allow declarations with an empty RHS as syntactic sugar for when RHS = LHS.
            rhs.inputs = lhs
                .inputs
                .iter()
                .map(|p| direct_reference(p.name.clone()))
                .collect();
            rhs.outputs = lhs
                .outputs
                .iter()
                .map(|p| direct_reference(p.name.clone()))
                .collect();
        } else {
            let mut rhs_assignment_registers = BTreeSet::new();
            let mut rhs_next_write_registers = BTreeSet::new();

            // collect assignment registers and next references to write registers used on rhs
            for expr in rhs.inputs_and_outputs() {
                expr.pre_visit_expressions(&mut |e| match e {
                    Expression::Reference(_, poly) => {
                        poly.try_to_identifier()
                            .and_then(|name| self.registers.get(name).map(|reg| (name, reg)))
                            .filter(|(_, reg)| reg.ty == RegisterTy::Assignment)
                            .map(|(name, _)| rhs_assignment_registers.insert(name.clone()));
                    }
<<<<<<< HEAD
                    Expression::UnaryOperation(
                        _,
                        UnaryOperation {
                            op: UnaryOperator::Next,
                            expr: e,
                        },
                    ) => {
                        if let Expression::Reference(_, poly) = e.as_ref() {
=======
                    Expression::UnaryOperation(UnaryOperation {
                        op: UnaryOperator::Next,
                        expr,
                    }) => {
                        if let Expression::Reference(poly) = expr.as_ref() {
>>>>>>> 0757e57e
                            poly.try_to_identifier()
                                .and_then(|name| self.registers.get(name).map(|reg| (name, reg)))
                                .filter(|(_, reg)| {
                                    [RegisterTy::Write, RegisterTy::Pc].contains(&reg.ty)
                                })
                                .map(|(name, _)| rhs_next_write_registers.insert(name.clone()));
                        }
                    }
                    _ => {}
                })
            }

            // any assignment register present on the rhs (input or output) must be present on the lhs
            for name in &rhs_assignment_registers {
                assert!(
                    lhs.inputs_and_outputs().any(|p_lhs| p_lhs.name == *name),
                    "Assignment register '{name}' used on rhs must be present on lhs params"
                );
            }

            // all lhs assignment registers must be used on rhs
            lhs.inputs_and_outputs().for_each(|p| {
                assert!(
                    rhs_assignment_registers.contains(&p.name),
                    "'{}' is declared on lhs but not used on the rhs",
                    p.name
                )
            });

            // if a write register next reference (R') is used in the instruction mapping,
            // we must induce a tautology in the update clause (R' = R') when the
            // instruction is active, to allow the operation plookup to match.
            for name in rhs_next_write_registers {
                let reg = self.registers.get_mut(&name).unwrap();
                let value = next_reference(name);
                reg.conditioned_updates
                    .push((direct_reference(&flag), value));
            }
        }

        LinkDefinitionStatement {
            source,
            flag: direct_reference(flag),
            to: callable,
            is_permutation: false,
        }
    }

    fn handle_non_functional_assignment(
        &mut self,
        _source: SourceRef,
        lhs_with_reg: Vec<(String, String)>,
        value: Expression,
    ) -> CodeLine<T> {
        assert!(
            lhs_with_reg.len() == 1,
            "Multi assignments are only implemented for function calls."
        );
        let (write_regs, assign_reg) = lhs_with_reg.into_iter().next().unwrap();
        let value = self.process_assignment_value(value);
        CodeLine {
            write_regs: [(assign_reg.clone(), vec![write_regs])]
                .into_iter()
                .collect(),
            value: [(assign_reg, value)].into(),
            ..Default::default()
        }
    }

    fn handle_functional_instruction(
        &mut self,
        lhs_with_regs: Vec<(String, String)>,
        function: Expression,
        mut args: Vec<Expression>,
    ) -> CodeLine<T> {
        let Expression::Reference(_, reference) = function else {
            panic!("Expected instruction name");
        };
        let instr_name = reference.try_to_identifier().unwrap();
        let instr = &self
            .instructions
            .get(instr_name)
            .unwrap_or_else(|| panic!("Instruction not found: {instr_name}"));
        let output = instr.outputs.clone();

        for (o, (_, r)) in output.iter().zip(lhs_with_regs.iter()) {
            assert!(
                o == r,
                "The instruction {instr_name} uses the output register {o}, but the caller uses {r} to further process the value.",
            );
        }

        args.extend(lhs_with_regs.iter().map(|(lhs, _)| direct_reference(lhs)));
        self.handle_instruction(instr_name.clone(), args)
    }

    fn handle_instruction(&mut self, instr_name: String, args: Vec<Expression>) -> CodeLine<T> {
        let instr = &self
            .instructions
            .get(&instr_name)
            .unwrap_or_else(|| panic!("Instruction not found: {instr_name}"));
        assert_eq!(
            instr.inputs.len() + instr.outputs.len(),
            args.len(),
            "Called instruction {instr_name} with the wrong number of arguments"
        );

        let mut args = args.into_iter();

        let (value, instruction_literal_args): (BTreeMap<_, _>, Vec<_>) =
            instr.inputs.iter().zip(&mut args).fold(
                Default::default(),
                |(mut value, mut instruction_literal_arg), (input, a)| {
                    match input {
                        Input::Register(reg) => {
                            // We read a value into the assignment register "reg".
                            assert!(!value.contains_key(reg));
                            value.insert(reg.clone(), self.process_assignment_value(a));
                        }
                        Input::Literal(_, LiteralKind::Label) => {
                            if let Expression::Reference(_, r) = a {
                                instruction_literal_arg.push(InstructionLiteralArg::LabelRef(
                                    r.try_to_identifier().unwrap().clone(),
                                ));
                            } else {
                                panic!();
                            }
                        }
                        Input::Literal(_, LiteralKind::UnsignedConstant) => {
                            // TODO evaluate expression
                            if let Expression::Number(_, Number {value, ..}) = a {
                                let half_modulus = T::modulus().to_arbitrary_integer() / BigUint::from(2u64);
                                assert!(value < half_modulus, "Number passed to unsigned parameter is negative or too large: {value}");
                                instruction_literal_arg.push(InstructionLiteralArg::Number(
                                    T::from(value),
                                ));
                            } else {
                                panic!("expected unsigned number, received {a}");
                            }
                        }
                        Input::Literal(_, LiteralKind::SignedConstant) => {
                            // TODO evaluate expression
                            if let Expression::Number(_, Number {value, ..}) = a {
                                instruction_literal_arg.push(InstructionLiteralArg::Number(
                                    T::checked_from(value).unwrap(),
                                ));
<<<<<<< HEAD
                            } else if let Expression::UnaryOperation(_, UnaryOperation { op: UnaryOperator::Minus, expr }) = a
=======
                            } else if let Expression::UnaryOperation(UnaryOperation { op: UnaryOperator::Minus, expr }) = a
>>>>>>> 0757e57e
                            {
                                if let Expression::Number(_, Number {value, ..}) = *expr {
                                    instruction_literal_arg.push(InstructionLiteralArg::Number(
                                        -T::checked_from(value).unwrap(),
                                    ))
                                } else {
                                    panic!();
                                }
                            } else {
                                panic!();
                            }
                        }
                    };
                    (value, instruction_literal_arg)
                },
            );

        let write_regs: BTreeMap<_, _> = instr
            .outputs
            .iter()
            .zip(&mut args)
            .map(|(reg, a)| {
                // Output a value trough assignment register "reg"
                if let Expression::Reference(_, r) = a {
                    (reg.clone(), vec![r.try_to_identifier().unwrap().clone()])
                } else {
                    panic!("Expected direct register to assign to in instruction call.");
                }
            })
            .collect();

        assert_eq!(write_regs.len(), instr.outputs.len());

        CodeLine {
            write_regs,
            instructions: vec![(instr_name.to_string(), instruction_literal_args)],
            value,
            ..Default::default()
        }
    }

    fn process_assignment_value(&self, value: Expression) -> Vec<(T, AffineExpressionComponent)> {
        match value {
            Expression::PublicReference(_, _) => panic!(),
            Expression::IndexAccess(_, _) => panic!(),
            Expression::FunctionCall(_, _) => panic!(),
            Expression::Reference(_, reference) => {
                // TODO check it actually is a register
                let name = reference.try_to_identifier().unwrap();
                vec![(1.into(), AffineExpressionComponent::Register(name.clone()))]
            }
            Expression::Number(_, Number { value, .. }) => {
                vec![(T::from(value), AffineExpressionComponent::Constant)]
            }
<<<<<<< HEAD
            Expression::String(_, _) => panic!(),
            Expression::Tuple(_, _) => panic!(),
            Expression::ArrayLiteral(_, _) => panic!(),
            Expression::MatchExpression(_, _) => panic!(),
            Expression::IfExpression(_, _) => panic!(),
            Expression::BlockExpression(_, _) => panic!(),
            Expression::FreeInput(_, expr) => {
=======
            Expression::String(_) => panic!(),
            Expression::Tuple(_) => panic!(),
            Expression::ArrayLiteral(_) => panic!(),
            Expression::MatchExpression(_) => panic!(),
            Expression::IfExpression(_) => panic!(),
            Expression::BlockExpression(_) => panic!(),
            Expression::FreeInput(expr) => {
>>>>>>> 0757e57e
                vec![(1.into(), AffineExpressionComponent::FreeInput(*expr))]
            }
            Expression::LambdaExpression(_, _) => {
                unreachable!("lambda expressions should have been removed")
            }
<<<<<<< HEAD
            Expression::BinaryOperation(_, BinaryOperation { left, op, right }) => match op {
=======
            Expression::BinaryOperation(BinaryOperation { left, op, right }) => match op {
>>>>>>> 0757e57e
                BinaryOperator::Add => self.add_assignment_value(
                    self.process_assignment_value(*left),
                    self.process_assignment_value(*right),
                ),
                BinaryOperator::Sub => self.add_assignment_value(
                    self.process_assignment_value(*left),
                    self.negate_assignment_value(self.process_assignment_value(*right)),
                ),
                BinaryOperator::Mul => {
                    let left = self.process_assignment_value(*left);
                    let right = self.process_assignment_value(*right);
                    if let [(f, AffineExpressionComponent::Constant)] = &left[..] {
                        // TODO overflow?
                        right
                            .into_iter()
                            .map(|(coeff, comp)| (*f * coeff, comp))
                            .collect()
                    } else if let [(f, AffineExpressionComponent::Constant)] = &right[..] {
                        // TODO overflow?
                        left.into_iter()
                            .map(|(coeff, comp)| (*f * coeff, comp))
                            .collect()
                    } else {
                        panic!("Multiplication by non-constant.");
                    }
                }
                BinaryOperator::Pow => {
                    let left = self.process_assignment_value(*left);
                    let right = self.process_assignment_value(*right);
                    if let (
                        [(l, AffineExpressionComponent::Constant)],
                        [(r, AffineExpressionComponent::Constant)],
                    ) = (&left[..], &right[..])
                    {
                        // TODO overflow?
                        if r.to_arbitrary_integer() > (u32::MAX).into() {
                            panic!("Exponent too large");
                        }
                        vec![(l.pow(r.to_integer()), AffineExpressionComponent::Constant)]
                    } else {
                        panic!("Exponentiation of non-constants.");
                    }
                }
                BinaryOperator::Div
                | BinaryOperator::Mod
                | BinaryOperator::BinaryAnd
                | BinaryOperator::BinaryXor
                | BinaryOperator::BinaryOr
                | BinaryOperator::ShiftLeft
                | BinaryOperator::ShiftRight
                | BinaryOperator::LogicalOr
                | BinaryOperator::LogicalAnd
                | BinaryOperator::Less
                | BinaryOperator::LessEqual
                | BinaryOperator::Equal
                | BinaryOperator::Identity
                | BinaryOperator::NotEqual
                | BinaryOperator::GreaterEqual
                | BinaryOperator::Greater => {
                    panic!("Invalid operation in expression {left} {op} {right}")
                }
            },
<<<<<<< HEAD
            Expression::UnaryOperation(_, UnaryOperation { op, expr }) => {
=======
            Expression::UnaryOperation(UnaryOperation { op, expr }) => {
>>>>>>> 0757e57e
                assert!(op == UnaryOperator::Minus);
                self.negate_assignment_value(self.process_assignment_value(*expr))
            }
        }
    }

    fn add_assignment_value(
        &self,
        mut left: Vec<(T, AffineExpressionComponent)>,
        right: Vec<(T, AffineExpressionComponent)>,
    ) -> Vec<(T, AffineExpressionComponent)> {
        // TODO combine (or at least check for) same components.
        left.extend(right);
        left
    }

    fn negate_assignment_value(
        &self,
        expr: Vec<(T, AffineExpressionComponent)>,
    ) -> Vec<(T, AffineExpressionComponent)> {
        expr.into_iter().map(|(v, c)| (-v, c)).collect()
    }

    fn create_constraints_for_assignment_reg(&mut self, register: String) {
        let assign_const = format!("{register}_const");
        self.create_witness_fixed_pair(SourceRef::unknown(), &assign_const);
        let read_free = format!("{register}_read_free");
        self.create_witness_fixed_pair(SourceRef::unknown(), &read_free);
        let free_value = format!("{register}_free_value");
        // we can read from write registers, pc and read-only registers
        let read_registers = self
            .write_register_names()
            .chain(self.pc_register_names())
            .chain(self.read_only_register_names())
            .cloned()
            .collect::<Vec<_>>();
        let assign_constraint: Expression = read_registers
            .iter()
            .map(|name| {
                let read_coefficient = format!("read_{register}_{name}");
                self.create_witness_fixed_pair(SourceRef::unknown(), &read_coefficient);
                direct_reference(read_coefficient) * direct_reference(name.clone())
            })
            .chain([
                direct_reference(assign_const),
                direct_reference(read_free) * direct_reference(free_value),
            ])
            .sum();
        self.pil.push(PilStatement::Expression(
            SourceRef::unknown(),
            build::identity(direct_reference(register), assign_constraint),
        ));
    }

    /// Translates the code lines to fixed column but also fills
    /// the query hints for the free inputs.
    fn translate_code_lines(&mut self) {
        self.pil.push(PilStatement::PolynomialConstantDefinition(
            SourceRef::unknown(),
            "p_line".to_string(),
            FunctionDefinition::Array(
                ArrayExpression::Value(
                    (0..self.code_lines.len())
                        .map(|i| BigUint::from(i as u64).into())
                        .collect(),
                )
                .pad_with_last()
                .unwrap_or_else(|| ArrayExpression::RepeatedValue(vec![0.into()])),
            ),
        ));
        // TODO check that all of them are matched against execution trace witnesses.
        let mut rom_constants = self
            .rom_constant_names
            .iter()
            .map(|n| (n, vec![T::from(0); self.code_lines.len()]))
            .collect::<BTreeMap<_, _>>();
        let mut free_value_query_arms = self
            .assignment_register_names()
            .map(|r| (r.clone(), vec![]))
            .collect::<BTreeMap<_, _>>();

        let label_positions = self.compute_label_positions();
        for (i, line) in self.code_lines.iter().enumerate() {
            for (assign_reg, writes) in &line.write_regs {
                for reg in writes {
                    rom_constants
                        .get_mut(&format!("p_reg_write_{assign_reg}_{reg}"))
                        .unwrap()[i] = 1.into();
                }
            }
            for (assign_reg, value) in &line.value {
                for (coeff, item) in value {
                    match item {
                        AffineExpressionComponent::Register(reg) => {
                            rom_constants
                                .get_mut(&format!("p_read_{assign_reg}_{reg}"))
                                .unwrap()[i] += *coeff;
                        }
                        AffineExpressionComponent::Constant => {
                            rom_constants
                                .get_mut(&format!("p_{assign_reg}_const"))
                                .unwrap()[i] += *coeff
                        }
                        AffineExpressionComponent::FreeInput(expr) => {
                            // The rom just stores that we read a free input, the actual value
                            // is part of the execution trace that generates the witness.
                            rom_constants
                                .get_mut(&format!("p_{assign_reg}_read_free"))
                                .unwrap()[i] += *coeff;
                            free_value_query_arms
                                .get_mut(assign_reg)
                                .unwrap()
                                .push(MatchArm {
                                    pattern: Pattern::Number(i.into()),
                                    value: expr.clone(),
                                });
                        }
                    }
                }
            }
            for (instr, literal_args) in &line.instructions {
                for (reg, writes) in &line.write_regs {
                    if !writes.is_empty() {
                        // If an instruction stores a value, assume that the assignment register is
                        // assigned in inline pil. We need to allow for "wiggle room" by setting
                        // the free input to 1.
                        // TODO This is horrible and needs to be fixed by a proper mechanism
                        // that enforces that the assignment register is actually properly constrained.
                        rom_constants
                            .get_mut(&format!("p_{reg}_read_free"))
                            .unwrap()[i] = 1.into();
                    }
                }
                rom_constants.get_mut(&format!("p_instr_{instr}")).unwrap()[i] = 1.into();
                for (arg, param) in literal_args
                    .iter()
                    .zip(self.instructions[instr].literal_arg_names())
                {
                    rom_constants
                        .get_mut(&format!("p_instr_{instr}_param_{}", param.clone()))
                        .unwrap()[i] = match arg {
                        InstructionLiteralArg::LabelRef(name) => (*label_positions
                            .get(name)
                            .unwrap_or_else(|| panic!("{name} not found in labels"))
                            as u64)
                            .into(),
                        InstructionLiteralArg::Number(n) => *n,
                    };
                }
            }
        }
        let pc_name = self.pc_name.clone();
        let free_value_pil = self
            .assignment_register_names()
            .map(|reg| {
                let free_value = format!("{reg}_free_value");
                let prover_query_arms = free_value_query_arms.remove(reg).unwrap();
                let prover_query = (!prover_query_arms.is_empty()).then_some({
                    let mut prover_query_arms = prover_query_arms;
                    prover_query_arms.push(MatchArm {
                        pattern: Pattern::CatchAll,
                        value: absolute_reference("::std::prover::Query::None"),
                    });

<<<<<<< HEAD
                    FunctionDefinition::Expression(
                        LambdaExpression {
                            kind: FunctionKind::Query,
                            params: vec![Pattern::Variable("__i".to_string())],
                            body: Box::new(
                                MatchExpression {
                                    expr: Box::new(
                                        FunctionCall {
                                            function: Box::new(absolute_reference(
                                                "::std::prover::eval",
                                            )),
                                            arguments: vec![direct_reference(
                                                pc_name.as_ref().unwrap(),
                                            )],
                                        }
                                        .into(),
                                    ),
                                    arms: prover_query_arms,
                                }
                                .into(),
                            ),
                        }
                        .into(),
                    )
=======
                    let scrutinee = Box::new(
                        FunctionCall {
                            function: Box::new(absolute_reference("::std::prover::eval")),
                            arguments: vec![direct_reference(pc_name.as_ref().unwrap())],
                        }
                        .into(),
                    );

                    let lambda = LambdaExpression {
                        kind: FunctionKind::Query,
                        params: vec![Pattern::Variable("__i".to_string())],
                        body: Box::new(
                            MatchExpression {
                                scrutinee,
                                arms: prover_query_arms,
                            }
                            .into(),
                        ),
                    }
                    .into();

                    FunctionDefinition::Expression(lambda)
>>>>>>> 0757e57e
                });
                witness_column(SourceRef::unknown(), free_value, prover_query)
            })
            .collect::<Vec<_>>();
        self.pil.extend(free_value_pil);
        for (name, values) in rom_constants {
            let array_expression = if values.iter().all(|v| v == &values[0]) {
                // Performance optimization: The block below converts every T to an Expression,
                // which has a 7x larger memory footprint. This is wasteful for constant columns,
                // of which there are a lot because this code has not been optimized yet.
                ArrayExpression::RepeatedValue(vec![values[0].to_arbitrary_integer().into()])
            } else {
                ArrayExpression::value(
                    values
                        .into_iter()
                        .map(|v| v.to_arbitrary_integer().into())
                        .collect(),
                )
                .pad_with_last()
                .unwrap_or_else(|| ArrayExpression::RepeatedValue(vec![0.into()]))
            };
            self.pil.push(PilStatement::PolynomialConstantDefinition(
                SourceRef::unknown(),
                name.clone(),
                FunctionDefinition::Array(array_expression),
            ));
        }
    }

    fn compute_label_positions(&self) -> HashMap<String, usize> {
        self.code_lines
            .iter()
            .enumerate()
            .flat_map(|(i, line)| line.labels.iter().map(|l| (l, i)).collect::<Vec<_>>())
            .fold(HashMap::new(), |mut r, (l, i)| {
                assert!(r.insert(l.clone(), i).is_none(), "Duplicate label: {l}");
                r
            })
    }

    /// Creates a pair of witness and fixed column and matches them in the lookup.
    fn create_witness_fixed_pair(&mut self, source: SourceRef, name: &str) {
        let fixed_name = format!("p_{name}");
        self.pil.push(witness_column(source, name, None));
        self.line_lookup
            .push((name.to_string(), fixed_name.clone()));
        self.rom_constant_names.push(fixed_name);
    }

    fn assignment_register_names(&self) -> impl Iterator<Item = &String> {
        self.assignment_register_names.iter()
    }

    fn write_register_names(&self) -> impl Iterator<Item = &String> {
        self.registers
            .iter()
            .filter_map(|(n, r)| r.ty.is_write().then_some(n))
    }

    fn pc_register_names(&self) -> impl Iterator<Item = &String> {
        self.registers
            .iter()
            .filter_map(|(n, r)| r.ty.is_pc().then_some(n))
    }

    fn read_only_register_names(&self) -> impl Iterator<Item = &String> {
        self.registers
            .iter()
            .filter_map(|(n, r)| r.ty.is_read_only().then_some(n))
    }

    fn return_instruction(&self) -> powdr_ast::asm_analysis::Instruction {
        return_instruction(self.output_count, self.pc_name.as_ref().unwrap())
    }

    /// Return an expression of degree at most 1 whose value matches that of `expr`
    /// Intermediate witness columns can be introduced, with names starting with `prefix` optionally followed by a suffix
    /// Suffixes are defined as follows: "", "_1", "_2", "_3" etc
    fn linearize(&mut self, prefix: &str, expr: Expression) -> Expression {
        self.linearize_rec(prefix, 0, expr).1
    }

    fn linearize_rec(
        &mut self,
        prefix: &str,
        counter: usize,
        expr: Expression,
    ) -> (usize, Expression) {
        match expr {
<<<<<<< HEAD
            Expression::BinaryOperation(
                _,
                BinaryOperation {
                    left,
                    op: operator,
                    right,
                },
            ) => match operator {
=======
            Expression::BinaryOperation(BinaryOperation {
                left,
                op: operator,
                right,
            }) => match operator {
>>>>>>> 0757e57e
                BinaryOperator::Add => {
                    let (counter, left) = self.linearize_rec(prefix, counter, *left);
                    let (counter, right) = self.linearize_rec(prefix, counter, *right);
                    (counter, left + right)
                }
                BinaryOperator::Sub => {
                    let (counter, left) = self.linearize_rec(prefix, counter, *left);
                    let (counter, right) = self.linearize_rec(prefix, counter, *right);
                    (counter, left - right)
                }
                BinaryOperator::Mul => {
                    // if we have a quadratic term, we linearize each factor and introduce an intermediate variable for the product
                    let (counter, left) = self.linearize_rec(prefix, counter, *left);
                    let (counter, right) = self.linearize_rec(prefix, counter, *right);
                    let intermediate_name = format!(
                        "{prefix}{}",
                        if counter == 0 {
                            "".to_string()
                        } else {
                            format!("_{counter}")
                        }
                    );
                    self.pil.push(PilStatement::PolynomialDefinition(
                        SourceRef::unknown(),
                        intermediate_name.to_string(),
                        left * right,
                    ));
                    (counter + 1, direct_reference(intermediate_name))
                }
                op => unimplemented!("{op} is not supported when linearizing"),
            },
            expr => (counter, expr),
        }
    }
}

struct Register {
    /// Constraints to update this register, first item being the
    /// condition, second item the value.
    /// TODO check that condition is bool
    conditioned_updates: Vec<(Expression, Expression)>,
    default_update: Option<Expression>,
    ty: RegisterTy,
}

impl Register {
    /// Returns the expression assigned to this register in the next row.
    pub fn update_expression(&self) -> Option<Expression> {
        // TODO conditions need to be all boolean
        let updates = self
            .conditioned_updates
            .iter()
            .map(|(cond, value)| cond.clone() * value.clone())
            .sum();

        // TODO for computing the default condition, we need to ensure
        // that the conditions all exclude each other
        match (self.conditioned_updates.len(), &self.default_update) {
            (0, update) => update.clone(),
            (_, None) => Some(updates),
            (_, Some(def)) => {
                let default_condition = Expression::from(1)
                    - self
                        .conditioned_updates
                        .iter()
                        .map(|(cond, _value)| cond.clone())
                        .sum();
                Some(updates + (default_condition * def.clone()))
            }
        }
    }
}

struct Instruction {
    inputs: Vec<Input>,
    outputs: Vec<String>,
}

impl Instruction {
    fn literal_arg_names(&self) -> impl Iterator<Item = &String> {
        self.inputs.iter().filter_map(|input| match input {
            Input::Literal(name, _) => Some(name),
            _ => None,
        })
    }
}

// TODO turn this into an enum, split into
// label, assignment, instruction.
#[derive(Default)]
struct CodeLine<T> {
    /// Which regular registers to assign to, from which assignment register
    /// Maps assignment register to a vector of regular registers.
    write_regs: BTreeMap<String, Vec<String>>,
    /// The value on the right-hand-side, per assignment register
    value: BTreeMap<String, Vec<(T, AffineExpressionComponent)>>,
    labels: BTreeSet<String>,
    instructions: Vec<(String, Vec<InstructionLiteralArg<T>>)>,
    debug_directives: Vec<DebugDirective>,
}

enum AffineExpressionComponent {
    Register(String),
    Constant,
    FreeInput(Expression),
}

enum InstructionLiteralArg<T> {
    LabelRef(String),
    Number(T),
}

fn witness_column<S: Into<String>>(
    source: SourceRef,
    name: S,
    def: Option<FunctionDefinition>,
) -> PilStatement {
    PilStatement::PolynomialCommitDeclaration(
        source,
        None,
        vec![PolynomialName {
            name: name.into(),
            array_size: None,
        }],
        def,
    )
}

fn extract_update(expr: Expression) -> (Option<String>, Expression) {
<<<<<<< HEAD
    let Expression::BinaryOperation(
        _,
        BinaryOperation {
            left,
            op: BinaryOperator::Identity,
            right,
        },
    ) = expr
=======
    let Expression::BinaryOperation(BinaryOperation {
        left,
        op: BinaryOperator::Identity,
        right,
    }) = expr
>>>>>>> 0757e57e
    else {
        panic!("Invalid statement for instruction body, expected constraint: {expr}");
    };
    // TODO check that there are no other "next" references in the expression
    match *left {
<<<<<<< HEAD
        Expression::UnaryOperation(
            source_ref,
            UnaryOperation {
                op: UnaryOperator::Next,
                expr: column,
            },
        ) => match *column {
            Expression::Reference(_, column) => {
=======
        Expression::UnaryOperation(UnaryOperation {
            op: UnaryOperator::Next,
            expr,
        }) => match *expr {
            Expression::Reference(column) => {
>>>>>>> 0757e57e
                (Some(column.try_to_identifier().unwrap().clone()), *right)
            }
            _ => (
                None,
<<<<<<< HEAD
                Expression::UnaryOperation(
                    source_ref,
                    UnaryOperation {
                        op: UnaryOperator::Next,
                        expr: column,
                    },
                ) - *right,
=======
                Expression::UnaryOperation(UnaryOperation {
                    op: UnaryOperator::Next,
                    expr,
                }) - *right,
>>>>>>> 0757e57e
            ),
        },
        _ => (None, *left - *right),
    }
}

#[cfg(test)]
mod test {
    use powdr_ast::asm_analysis::AnalysisASMFile;
    use powdr_importer::load_dependencies_and_resolve_str;
    use powdr_number::{FieldElement, GoldilocksField};

    use crate::compile;

    fn parse_analyze_and_compile<T: FieldElement>(input: &str) -> AnalysisASMFile {
        let parsed = load_dependencies_and_resolve_str(input);
        let analyzed = powdr_analysis::analyze(parsed).unwrap();
        compile::<T>(analyzed)
    }

    #[test]
    #[should_panic(expected = "All lhs params must be assignment registers")]
    fn instr_external_lhs_not_assignment_reg() {
        let asm = r"
machine Main {
  reg pc[@pc];
  reg A;

  instr foo A = vm.foo A;

  function main {
    foo;
  }
}
";
        parse_analyze_and_compile::<GoldilocksField>(asm);
    }

    #[test]
    #[should_panic(expected = "'X' is declared on lhs but not used on the rhs")]
    fn instr_external_lhs_register_not_used() {
        let asm = r"
machine Main {
  reg pc[@pc];
  reg X[<=];
  reg Y[<=];
  reg A;

  instr foo X -> Y = vm.foo Y;

  function main {
    foo;
  }
}
";
        parse_analyze_and_compile::<GoldilocksField>(asm);
    }

    #[test]
    #[should_panic(expected = "Assignment register 'Y' used on rhs must be present on lhs params")]
    fn instr_external_rhs_register_not_on_lhs() {
        let asm = r"
machine Main {
  reg pc[@pc];
  reg X[<=];
  reg Y[<=];
  reg A;

  instr foo X = vm.foo X -> Y;

  function main {
    foo;
  }
}
";
        parse_analyze_and_compile::<GoldilocksField>(asm);
    }
}<|MERGE_RESOLUTION|>--- conflicted
+++ resolved
@@ -535,7 +535,6 @@
                             .filter(|(_, reg)| reg.ty == RegisterTy::Assignment)
                             .map(|(name, _)| rhs_assignment_registers.insert(name.clone()));
                     }
-<<<<<<< HEAD
                     Expression::UnaryOperation(
                         _,
                         UnaryOperation {
@@ -544,13 +543,6 @@
                         },
                     ) => {
                         if let Expression::Reference(_, poly) = e.as_ref() {
-=======
-                    Expression::UnaryOperation(UnaryOperation {
-                        op: UnaryOperator::Next,
-                        expr,
-                    }) => {
-                        if let Expression::Reference(poly) = expr.as_ref() {
->>>>>>> 0757e57e
                             poly.try_to_identifier()
                                 .and_then(|name| self.registers.get(name).map(|reg| (name, reg)))
                                 .filter(|(_, reg)| {
@@ -697,11 +689,7 @@
                                 instruction_literal_arg.push(InstructionLiteralArg::Number(
                                     T::checked_from(value).unwrap(),
                                 ));
-<<<<<<< HEAD
                             } else if let Expression::UnaryOperation(_, UnaryOperation { op: UnaryOperator::Minus, expr }) = a
-=======
-                            } else if let Expression::UnaryOperation(UnaryOperation { op: UnaryOperator::Minus, expr }) = a
->>>>>>> 0757e57e
                             {
                                 if let Expression::Number(_, Number {value, ..}) = *expr {
                                     instruction_literal_arg.push(InstructionLiteralArg::Number(
@@ -756,7 +744,6 @@
             Expression::Number(_, Number { value, .. }) => {
                 vec![(T::from(value), AffineExpressionComponent::Constant)]
             }
-<<<<<<< HEAD
             Expression::String(_, _) => panic!(),
             Expression::Tuple(_, _) => panic!(),
             Expression::ArrayLiteral(_, _) => panic!(),
@@ -764,25 +751,12 @@
             Expression::IfExpression(_, _) => panic!(),
             Expression::BlockExpression(_, _) => panic!(),
             Expression::FreeInput(_, expr) => {
-=======
-            Expression::String(_) => panic!(),
-            Expression::Tuple(_) => panic!(),
-            Expression::ArrayLiteral(_) => panic!(),
-            Expression::MatchExpression(_) => panic!(),
-            Expression::IfExpression(_) => panic!(),
-            Expression::BlockExpression(_) => panic!(),
-            Expression::FreeInput(expr) => {
->>>>>>> 0757e57e
                 vec![(1.into(), AffineExpressionComponent::FreeInput(*expr))]
             }
             Expression::LambdaExpression(_, _) => {
                 unreachable!("lambda expressions should have been removed")
             }
-<<<<<<< HEAD
             Expression::BinaryOperation(_, BinaryOperation { left, op, right }) => match op {
-=======
-            Expression::BinaryOperation(BinaryOperation { left, op, right }) => match op {
->>>>>>> 0757e57e
                 BinaryOperator::Add => self.add_assignment_value(
                     self.process_assignment_value(*left),
                     self.process_assignment_value(*right),
@@ -845,11 +819,7 @@
                     panic!("Invalid operation in expression {left} {op} {right}")
                 }
             },
-<<<<<<< HEAD
             Expression::UnaryOperation(_, UnaryOperation { op, expr }) => {
-=======
-            Expression::UnaryOperation(UnaryOperation { op, expr }) => {
->>>>>>> 0757e57e
                 assert!(op == UnaryOperator::Minus);
                 self.negate_assignment_value(self.process_assignment_value(*expr))
             }
@@ -1014,32 +984,6 @@
                         value: absolute_reference("::std::prover::Query::None"),
                     });
 
-<<<<<<< HEAD
-                    FunctionDefinition::Expression(
-                        LambdaExpression {
-                            kind: FunctionKind::Query,
-                            params: vec![Pattern::Variable("__i".to_string())],
-                            body: Box::new(
-                                MatchExpression {
-                                    expr: Box::new(
-                                        FunctionCall {
-                                            function: Box::new(absolute_reference(
-                                                "::std::prover::eval",
-                                            )),
-                                            arguments: vec![direct_reference(
-                                                pc_name.as_ref().unwrap(),
-                                            )],
-                                        }
-                                        .into(),
-                                    ),
-                                    arms: prover_query_arms,
-                                }
-                                .into(),
-                            ),
-                        }
-                        .into(),
-                    )
-=======
                     let scrutinee = Box::new(
                         FunctionCall {
                             function: Box::new(absolute_reference("::std::prover::eval")),
@@ -1062,7 +1006,6 @@
                     .into();
 
                     FunctionDefinition::Expression(lambda)
->>>>>>> 0757e57e
                 });
                 witness_column(SourceRef::unknown(), free_value, prover_query)
             })
@@ -1152,7 +1095,6 @@
         expr: Expression,
     ) -> (usize, Expression) {
         match expr {
-<<<<<<< HEAD
             Expression::BinaryOperation(
                 _,
                 BinaryOperation {
@@ -1161,13 +1103,6 @@
                     right,
                 },
             ) => match operator {
-=======
-            Expression::BinaryOperation(BinaryOperation {
-                left,
-                op: operator,
-                right,
-            }) => match operator {
->>>>>>> 0757e57e
                 BinaryOperator::Add => {
                     let (counter, left) = self.linearize_rec(prefix, counter, *left);
                     let (counter, right) = self.linearize_rec(prefix, counter, *right);
@@ -1297,7 +1232,6 @@
 }
 
 fn extract_update(expr: Expression) -> (Option<String>, Expression) {
-<<<<<<< HEAD
     let Expression::BinaryOperation(
         _,
         BinaryOperation {
@@ -1306,19 +1240,11 @@
             right,
         },
     ) = expr
-=======
-    let Expression::BinaryOperation(BinaryOperation {
-        left,
-        op: BinaryOperator::Identity,
-        right,
-    }) = expr
->>>>>>> 0757e57e
     else {
         panic!("Invalid statement for instruction body, expected constraint: {expr}");
     };
     // TODO check that there are no other "next" references in the expression
     match *left {
-<<<<<<< HEAD
         Expression::UnaryOperation(
             source_ref,
             UnaryOperation {
@@ -1327,18 +1253,10 @@
             },
         ) => match *column {
             Expression::Reference(_, column) => {
-=======
-        Expression::UnaryOperation(UnaryOperation {
-            op: UnaryOperator::Next,
-            expr,
-        }) => match *expr {
-            Expression::Reference(column) => {
->>>>>>> 0757e57e
                 (Some(column.try_to_identifier().unwrap().clone()), *right)
             }
             _ => (
                 None,
-<<<<<<< HEAD
                 Expression::UnaryOperation(
                     source_ref,
                     UnaryOperation {
@@ -1346,12 +1264,6 @@
                         expr: column,
                     },
                 ) - *right,
-=======
-                Expression::UnaryOperation(UnaryOperation {
-                    op: UnaryOperator::Next,
-                    expr,
-                }) - *right,
->>>>>>> 0757e57e
             ),
         },
         _ => (None, *left - *right),
