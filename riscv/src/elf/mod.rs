--- conflicted
+++ resolved
@@ -13,12 +13,8 @@
     Elf, ProgramHeader,
 };
 use itertools::{Either, Itertools};
-<<<<<<< HEAD
-use powdr_asm_utils::data_storage::SingleDataValue;
-=======
 use powdr_isa_utils::SingleDataValue;
 use powdr_number::FieldElement;
->>>>>>> 7b7e727a
 use raki::{
     decode::Decode,
     instruction::{Extensions, Instruction as Ins, OpcodeKind as Op},
