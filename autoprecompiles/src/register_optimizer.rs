use itertools::Itertools;
use powdr_ast::analyzed::{AlgebraicBinaryOperator, AlgebraicExpression};
use std::collections::{BTreeMap, BTreeSet};

use powdr_number::FieldElement;

use crate::{MemoryBusInteraction, MemoryOp, MemoryType, SymbolicConstraint, SymbolicMachine};

/// Optimizes bus sends that correspend to register read and write operations.
pub fn optimize_register_operations<T: FieldElement>(
    mut machine: SymbolicMachine<T>,
) -> SymbolicMachine<T> {
    // For each address, it stores the latest send index and the data.
    let mut memory: BTreeMap<u32, (Option<usize>, Vec<AlgebraicExpression<T>>)> = BTreeMap::new();
    let mut new_constraints: Vec<SymbolicConstraint<T>> = Vec::new();
    let mut to_remove: BTreeSet<usize> = Default::default();
    for (i, bus_int) in machine.bus_interactions.iter().enumerate() {
        let mem_int = match MemoryBusInteraction::try_from_symbolic_bus_interaction_with_memory_kind(
            bus_int,
            MemoryType::Register,
        ) {
            Ok(Some(mem_int)) => mem_int,
            Ok(None) => continue,
            Err(_) => {
                // This interaction might be going to register memory, but we do not know
                // the multiplicity. Delete all knowledge.
                memory.clear();
                continue;
            }
        };

        let Some(addr) = mem_int.try_addr_u32() else {
            panic!(
                "Register memory access must have constant address but found {}",
                mem_int.addr
            );
        };

        match mem_int.op {
            MemoryOp::Receive => {
                match memory.get(&addr) {
                    Some((previous_store, data)) => {
                        new_constraints.extend(mem_int.data.iter().zip_eq(data).flat_map(
                            |(new_data, old_data)| {
                                (new_data != old_data).then(|| {
                                    let eq_expr = AlgebraicExpression::new_binary(
                                        new_data.clone(),
                                        AlgebraicBinaryOperator::Sub,
                                        old_data.clone(),
                                    );
                                    eq_expr.into()
                                })
                            },
                        ));
<<<<<<< HEAD
                        // Only remove the recive if there was a previous send.
=======
                        // Only remove the receive if there was a previous send.
>>>>>>> f1f3846c
                        if let Some(previous_store_index) = previous_store {
                            to_remove.extend([*previous_store_index, i]);
                        }
                    }
                    None => {
                        memory.insert(addr, (None, mem_int.data.clone()));
                    }
                }
            }
            MemoryOp::Send => {
                memory.insert(addr, (Some(i), mem_int.data.clone()));
            }
        }
    }

    machine.bus_interactions = machine
        .bus_interactions
        .into_iter()
        .enumerate()
        .filter(|(i, _)| !to_remove.contains(i))
        .map(|(_, bus_int)| bus_int)
        .collect();

    machine.constraints.extend(new_constraints);

    machine
}

// Check that the number of register memory bus interactions for each concrete address in the precompile is even.
// Assumption: all register memory bus interactions feature a concrete address.
pub fn check_register_operation_consistency<T: FieldElement>(machine: &SymbolicMachine<T>) -> bool {
    let count_per_addr = machine
        .bus_interactions
        .iter()
        .filter_map(|bus_int| {
            MemoryBusInteraction::try_from_symbolic_bus_interaction_with_memory_kind(
                bus_int,
                MemoryType::Register,
            )
            .ok()
            // We ignore conversion failures here, since we also did that in a previous version.
            .flatten()
        })
        .filter(|mem_int: &MemoryBusInteraction<T>| matches!(mem_int.ty, MemoryType::Register))
        .map(|mem_int| {
            mem_int.try_addr_u32().unwrap_or_else(|| {
                panic!(
                    "Register memory access must have constant address but found {}",
                    mem_int.addr
                )
            })
        })
        .fold(BTreeMap::new(), |mut map, addr| {
            *map.entry(addr).or_insert(0) += 1;
            map
        });

    count_per_addr.values().all(|&v| v % 2 == 0)
}<|MERGE_RESOLUTION|>--- conflicted
+++ resolved
@@ -52,11 +52,7 @@
                                 })
                             },
                         ));
-<<<<<<< HEAD
-                        // Only remove the recive if there was a previous send.
-=======
                         // Only remove the receive if there was a previous send.
->>>>>>> f1f3846c
                         if let Some(previous_store_index) = previous_store {
                             to_remove.extend([*previous_store_index, i]);
                         }
