--- conflicted
+++ resolved
@@ -12,14 +12,10 @@
 use crate::solver::VariableAssignment;
 
 /// Solver component that substitutes non-affine sub-expressions
-<<<<<<< HEAD
 /// by new variables (or constants if those variables have been determined
 /// later on to have a constant value).
-=======
-/// by new variables.
 #[derive(Derivative)]
 #[derivative(Default(bound = ""))]
->>>>>>> 0c2185d9
 pub struct Linearizer<T, V> {
     substitutions: HashMap<GroupedExpression<T, V>, GroupedExpression<T, V>>,
 }
