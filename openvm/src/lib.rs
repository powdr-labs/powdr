use derive_more::From;
use eyre::Result;
use itertools::{multiunzip, Itertools};
use openvm_build::{build_guest_package, find_unique_executable, get_package, TargetFilter};
use openvm_circuit::arch::InitFileGenerator;
use openvm_circuit::arch::{
    instructions::exe::VmExe, segment::DefaultSegmentationStrategy, InstructionExecutor, Streams,
    SystemConfig, VirtualMachine, VmChipComplex, VmConfig, VmInventoryError,
};
use openvm_circuit::{circuit_derive::Chip, derive::AnyEnum};
use openvm_circuit_primitives_derive::ChipUsageGetter;
use openvm_sdk::{
    config::{AggStarkConfig, AppConfig, SdkVmConfig, SdkVmConfigExecutor, SdkVmConfigPeriphery},
    keygen::AggStarkProvingKey,
    prover::AggStarkProver,
    Sdk, StdIn,
};
use openvm_stark_backend::{config::StarkGenericConfig, engine::StarkEngine, rap::AnyRap, Chip};
use openvm_stark_sdk::config::{
    baby_bear_poseidon2::{BabyBearPoseidon2Config, BabyBearPoseidon2Engine},
    FriParameters,
};
use openvm_stark_sdk::engine::StarkFriEngine;
use openvm_stark_sdk::openvm_stark_backend::{config::Val, p3_field::PrimeField32};
use powdr_extension::{PowdrExecutor, PowdrExtension, PowdrPeriphery};
use powdr_number::{BabyBearField, FieldElement, LargeInt};
use serde::{Deserialize, Serialize};
use std::cmp::Reverse;
use std::fs::File;
use std::io::BufWriter;
use std::{
    collections::HashMap,
    path::{Path, PathBuf},
    sync::{Arc, Mutex},
};
use strum::{Display, EnumString};

use tracing::dispatcher::Dispatch;
use tracing::field::Field as TracingField;
use tracing::{Event, Level, Subscriber};
use tracing_subscriber::{
    layer::Context,
    prelude::*,
    registry::{LookupSpan, Registry},
    Layer,
};

use crate::extraction_utils::{export_pil, get_constraints, OriginalVmConfig};
use crate::instruction_formatter::openvm_opcode_formatter;
use crate::powdr_extension::PowdrPrecompile;
use crate::traits::OpenVmField;

mod air_builder;
pub mod bus_map;
pub mod extraction_utils;
pub mod opcode;
pub mod symbolic_instruction_builder;
mod utils;

type BabyBearSC = BabyBearPoseidon2Config;
type PowdrBB = powdr_number::BabyBearField;

pub use opcode::instruction_allowlist;
pub use powdr_autoprecompiles::DegreeBound;
pub use traits::IntoOpenVm;

impl IntoOpenVm for PowdrBB {
    type Field = openvm_stark_sdk::p3_baby_bear::BabyBear;

    fn into_openvm_field(self) -> Self::Field {
        use openvm_stark_backend::p3_field::FieldAlgebra;
        openvm_stark_sdk::p3_baby_bear::BabyBear::from_canonical_u32(
            self.to_integer().try_into_u32().unwrap(),
        )
    }

    fn from_openvm_field(field: Self::Field) -> Self {
        BabyBearField::from(
            <Self::Field as openvm_stark_backend::p3_field::PrimeField32>::as_canonical_u32(&field),
        )
    }
}

pub use openvm_build::GuestOptions;
pub use powdr_autoprecompiles::bus_map::{BusMap, BusType};

/// We do not use the transpiler, instead we customize an already transpiled program
mod customize_exe;

pub use customize_exe::{customize, OPENVM_DEGREE_BOUND, POWDR_OPCODE};

// A module for our extension
mod powdr_extension;

pub mod bus_interaction_handler;
mod instruction_formatter;
mod traits;

mod plonk;

/// Three modes for profiler guided optimization with different cost functions to sort the basic blocks by descending cost and select the most costly ones to accelerate.
/// The inner HashMap contains number of time a pc is executed.
#[derive(Default)]
pub enum PgoConfig {
    /// cost = cells saved per apc * times executed
    /// max total columns
    Cell(HashMap<u32, u32>, Option<usize>),
    /// cost = instruction per apc * times executed
    Instruction(HashMap<u32, u32>),
    /// disable PGO
    #[default]
    None,
}

#[derive(Copy, Clone, Debug, EnumString, Display)]
#[strum(serialize_all = "lowercase")]
pub enum PgoType {
    /// cost = cells saved per apc * times executed
    /// max total columns
    Cell(Option<usize>),
    /// cost = instruction per apc * times executed
    Instruction,
    /// disable PGO
    None,
}

impl Default for PgoType {
    fn default() -> Self {
        PgoType::Cell(None)
    }
}

/// A custom VmConfig that wraps the SdkVmConfig, adding our custom extension.
#[derive(Serialize, Deserialize, Clone)]
pub struct SpecializedConfig {
    pub sdk_config: OriginalVmConfig,
    powdr: PowdrExtension<BabyBearField>,
}

// For generation of the init file, we delegate to the underlying SdkVmConfig.
impl InitFileGenerator for SpecializedConfig {
    fn generate_init_file_contents(&self) -> Option<String> {
        self.sdk_config.config().generate_init_file_contents()
    }

    fn write_to_init_file(
        &self,
        manifest_dir: &Path,
        init_file_name: Option<&str>,
    ) -> eyre::Result<()> {
        self.sdk_config
            .config()
            .write_to_init_file(manifest_dir, init_file_name)
    }
}

#[allow(clippy::large_enum_variant)]
#[derive(ChipUsageGetter, From, AnyEnum)]
pub enum SpecializedExecutor<P: IntoOpenVm> {
    #[any_enum]
    SdkExecutor(SdkVmConfigExecutor<OpenVmField<P>>),
    #[any_enum]
    PowdrExecutor(PowdrExecutor<P>),
}

// These implementations could normally be derived by the `InstructionExecutorDerive` and `Chip` macros,
// but they don't work with the field types above.
impl<SC: StarkGenericConfig, P: IntoOpenVm<Field = Val<SC>>> Chip<SC> for SpecializedExecutor<P>
where
    Val<SC>: PrimeField32,
{
    fn generate_air_proof_input(self) -> openvm_stark_backend::prover::types::AirProofInput<SC> {
        match self {
            SpecializedExecutor::SdkExecutor(executor) => executor.generate_air_proof_input(),
            SpecializedExecutor::PowdrExecutor(executor) => executor.generate_air_proof_input(),
        }
    }

    fn air(&self) -> std::sync::Arc<dyn AnyRap<SC>> {
        match self {
            SpecializedExecutor::SdkExecutor(executor) => executor.air(),
            SpecializedExecutor::PowdrExecutor(executor) => executor.air(),
        }
    }
}

impl<P: IntoOpenVm> InstructionExecutor<OpenVmField<P>> for SpecializedExecutor<P> {
    fn execute(
        &mut self,
        memory: &mut openvm_circuit::system::memory::MemoryController<OpenVmField<P>>,
        instruction: &openvm_instructions::instruction::Instruction<OpenVmField<P>>,
        from_state: openvm_circuit::arch::ExecutionState<u32>,
    ) -> openvm_circuit::arch::Result<openvm_circuit::arch::ExecutionState<u32>> {
        match self {
            SpecializedExecutor::SdkExecutor(executor) => {
                executor.execute(memory, instruction, from_state)
            }
            SpecializedExecutor::PowdrExecutor(executor) => {
                executor.execute(memory, instruction, from_state)
            }
        }
    }

    fn get_opcode_name(&self, opcode: usize) -> String {
        match self {
            SpecializedExecutor::SdkExecutor(executor) => executor.get_opcode_name(opcode),
            SpecializedExecutor::PowdrExecutor(executor) => executor.get_opcode_name(opcode),
        }
    }
}

#[derive(From, ChipUsageGetter, Chip, AnyEnum)]
pub enum MyPeriphery<F: PrimeField32> {
    #[any_enum]
    SdkPeriphery(SdkVmConfigPeriphery<F>),
    #[any_enum]
    PowdrPeriphery(PowdrPeriphery<F>),
}

impl VmConfig<OpenVmField<BabyBearField>> for SpecializedConfig {
    type Executor = SpecializedExecutor<BabyBearField>;
    type Periphery = MyPeriphery<OpenVmField<BabyBearField>>;

    fn system(&self) -> &SystemConfig {
        VmConfig::<OpenVmField<BabyBearField>>::system(self.sdk_config.config())
    }

    fn system_mut(&mut self) -> &mut SystemConfig {
        VmConfig::<OpenVmField<BabyBearField>>::system_mut(self.sdk_config.config_mut())
    }

    fn create_chip_complex(
        &self,
    ) -> Result<
        VmChipComplex<OpenVmField<BabyBearField>, Self::Executor, Self::Periphery>,
        VmInventoryError,
    > {
        let chip = self.sdk_config.create_chip_complex()?;
        let chip = chip.extend(&self.powdr)?;

        Ok(chip)
    }
}

impl SpecializedConfig {
    fn new(
        base_config: OriginalVmConfig,
        precompiles: Vec<PowdrPrecompile<BabyBearField>>,
        implementation: PrecompileImplementation,
    ) -> Self {
        let airs = base_config.airs().expect("Failed to convert the AIR of an OpenVM instruction, even after filtering by the blacklist!");
        let bus_map = base_config.bus_map();
        let powdr_extension = PowdrExtension::new(
            precompiles,
            base_config.config().clone(),
            implementation,
            bus_map,
            airs,
        );
        Self {
            sdk_config: base_config,
            powdr: powdr_extension,
        }
    }
}

pub fn build_elf_path<P: AsRef<Path>>(
    guest_opts: GuestOptions,
    pkg_dir: P,
    target_filter: &Option<TargetFilter>,
) -> Result<PathBuf> {
    let pkg = get_package(pkg_dir.as_ref());
    let target_dir = match build_guest_package(&pkg, &guest_opts, None, target_filter) {
        Ok(target_dir) => target_dir,
        Err(Some(code)) => {
            return Err(eyre::eyre!("Failed to build guest: code = {}", code));
        }
        Err(None) => {
            return Err(eyre::eyre!(
                "Failed to build guest (OPENVM_SKIP_BUILD is set)"
            ));
        }
    };

    find_unique_executable(pkg_dir, target_dir, target_filter)
}

// compile the original openvm program without powdr extension
pub fn compile_openvm(
    guest: &str,
    guest_opts: GuestOptions,
) -> Result<OriginalCompiledProgram, Box<dyn std::error::Error>> {
<<<<<<< HEAD
    // wrap the sdk config (with the standard extensions) in our custom config (with our custom extension)
    let sdk_vm_config = SdkVmConfig::builder()
        .system(Default::default())
        .rv32i(Default::default())
        .rv32m(Default::default())
        .io(Default::default())
        .keccak(Default::default())
        .sha256(Default::default())
        .build();

=======
>>>>>>> 6d6c8119
    let sdk = Sdk::default();

    // Build the ELF with guest options and a target filter.
    // We need these extra Rust flags to get the labels.
    let guest_opts = guest_opts.with_rustc_flags(vec!["-C", "link-arg=--emit-relocs"]);

    // Point to our local guest
    use std::path::PathBuf;
    let mut path = PathBuf::from(env!("CARGO_MANIFEST_DIR")).to_path_buf();
    path.push(guest);
    let target_path = path.to_str().unwrap();

    // try to load the sdk config from the openvm.toml file, otherwise use the default
    let openvm_toml_path = path.join("openvm.toml");
    let sdk_vm_config = if openvm_toml_path.exists() {
        let toml = std::fs::read_to_string(&openvm_toml_path)?;
        let app_config: AppConfig<_> = toml::from_str(&toml)?;
        app_config.app_vm_config
    } else {
        SdkVmConfig::builder()
            .system(Default::default())
            .rv32i(Default::default())
            .rv32m(Default::default())
            .io(Default::default())
            .build()
    };

    let elf = sdk.build(
        guest_opts,
        &sdk_vm_config,
        target_path,
        &Default::default(),
        Default::default(),
    )?;

    // Transpile the ELF into a VmExe. Note that this happens using the sdk transpiler only, our extension does not use a transpiler.
    let exe = sdk.transpile(elf, sdk_vm_config.transpiler())?;

    Ok(OriginalCompiledProgram { exe, sdk_vm_config })
}

/// Determines how the precompile (a circuit with algebraic gates and bus interactions)
/// is implemented as a RAP.
#[derive(Default, Clone, Deserialize, Serialize)]
pub enum PrecompileImplementation {
    /// Allocate a column for each variable and process a call in a single row.
    #[default]
    SingleRowChip,
    /// Compile the circuit to a PlonK circuit.
    PlonkChip,
}

#[derive(Clone)]
pub struct PowdrConfig {
    /// Number of autoprecompiles to generate.
    pub autoprecompiles: u64,
    /// Number of basic blocks to skip for autoprecompiles.
    /// This is either the largest N if no PGO, or the costliest N with PGO.
    pub skip_autoprecompiles: u64,
    /// Max degree of constraints.
    pub degree_bound: DegreeBound,
    /// Implementation of the precompiles, i.e., how to compile them to a RAP.
    pub implementation: PrecompileImplementation,
}

impl PowdrConfig {
    pub fn new(autoprecompiles: u64, skip_autoprecompiles: u64) -> Self {
        Self {
            autoprecompiles,
            skip_autoprecompiles,
            degree_bound: DegreeBound {
                identities: customize_exe::OPENVM_DEGREE_BOUND,
                bus_interactions: customize_exe::OPENVM_DEGREE_BOUND - 1,
            },
            implementation: PrecompileImplementation::default(),
        }
    }

    pub fn with_autoprecompiles(self, autoprecompiles: u64) -> Self {
        Self {
            autoprecompiles,
            ..self
        }
    }

    pub fn with_degree_bound(self, degree_bound: DegreeBound) -> Self {
        Self {
            degree_bound,
            ..self
        }
    }

    pub fn with_precompile_implementation(
        self,
        precompile_implementation: PrecompileImplementation,
    ) -> Self {
        Self {
            implementation: precompile_implementation,
            ..self
        }
    }
}

pub fn compile_guest(
    guest: &str,
    guest_opts: GuestOptions,
    config: PowdrConfig,
    pgo_config: PgoConfig,
) -> Result<CompiledProgram, Box<dyn std::error::Error>> {
    let original_program = compile_openvm(guest, guest_opts.clone())?;

    // Optional tally of opcode freqency (only enabled for debug level logs)
    if tracing::enabled!(Level::DEBUG) {
        tally_opcode_frequency(&pgo_config, &original_program.exe);
    }

    compile_exe(guest, guest_opts, original_program, config, pgo_config)
}

fn tally_opcode_frequency(pgo_config: &PgoConfig, exe: &VmExe<OpenVmField<BabyBearField>>) {
    let pgo_program_idx_count = match pgo_config {
        PgoConfig::Cell(pgo_program_idx_count, _)
        | PgoConfig::Instruction(pgo_program_idx_count) => {
            // If execution count of each pc is available, we tally the opcode execution frequency
            tracing::debug!("Opcode execution frequency:");
            pgo_program_idx_count
        }
        PgoConfig::None => {
            // If execution count of each pc isn't available, we just count the occurrences of each opcode in the program
            tracing::debug!("Opcode frequency in program:");
            // Create a dummy HashMap that returns 1 for each pc
            &(0..exe.program.instructions_and_debug_infos.len())
                .map(|i| (i as u32, 1))
                .collect::<HashMap<_, _>>()
        }
    };

    exe.program
        .instructions_and_debug_infos
        .iter()
        .enumerate()
        .fold(HashMap::new(), |mut acc, (i, instr)| {
            let opcode = instr.as_ref().unwrap().0.opcode;
            if let Some(count) = pgo_program_idx_count.get(&(i as u32)) {
                *acc.entry(opcode).or_insert(0) += count;
            }
            acc
        })
        .into_iter()
        .sorted_by_key(|(_, count)| Reverse(*count))
        .for_each(|(opcode, count)| {
            // Log the opcode and its count
            tracing::debug!("   {}: {count}", openvm_opcode_formatter(&opcode));
        });
}

pub fn compile_exe(
    guest: &str,
    guest_opts: GuestOptions,
    original_program: OriginalCompiledProgram,
    config: PowdrConfig,
    pgo_config: PgoConfig,
) -> Result<CompiledProgram, Box<dyn std::error::Error>> {
    // Build the ELF with guest options and a target filter.
    // We need these extra Rust flags to get the labels.
    let guest_opts = guest_opts.with_rustc_flags(vec!["-C", "link-arg=--emit-relocs"]);

    // Point to our local guest
    use std::path::PathBuf;
    let mut path = PathBuf::from(env!("CARGO_MANIFEST_DIR")).to_path_buf();
    path.push(guest);
    let target_path = path.to_str().unwrap();

    let elf_binary_path = build_elf_path(guest_opts.clone(), target_path, &Default::default())?;

    compile_exe_with_elf(
        original_program,
        &std::fs::read(elf_binary_path)?,
        config,
        pgo_config,
    )
}

pub fn compile_exe_with_elf(
    original_program: OriginalCompiledProgram,
    elf: &[u8],
    config: PowdrConfig,
    pgo_config: PgoConfig,
) -> Result<CompiledProgram, Box<dyn std::error::Error>> {
    let compiled = customize(
        original_program,
        &powdr_riscv_elf::load_elf_from_buffer(elf).text_labels,
        config,
        pgo_config,
    );
    // Export the compiled program to a PIL file for debugging purposes.
    export_pil(
        &mut BufWriter::new(File::create("debug.pil").unwrap()),
        &compiled.vm_config,
    );
    Ok(compiled)
}

#[derive(Serialize, Deserialize, Clone)]
pub struct CompiledProgram {
    pub exe: VmExe<OpenVmField<BabyBearField>>,
    pub vm_config: SpecializedConfig,
}

// the original openvm program and config without powdr extension
#[derive(Clone)]
pub struct OriginalCompiledProgram {
    pub exe: VmExe<OpenVmField<BabyBearField>>,
    pub sdk_vm_config: SdkVmConfig,
}

pub struct AirMetrics {
    pub name: String,
    pub width: usize,
    pub constraints: usize,
    pub bus_interactions: usize,
}

impl CompiledProgram {
    pub fn powdr_airs_metrics(&self) -> Vec<AirMetrics> {
        let chip_complex: VmChipComplex<_, _, _> = self.vm_config.create_chip_complex().unwrap();

        chip_complex
            .inventory
            .executors()
            .iter()
            .filter_map(|executor| {
                let air = executor.air();
                let width = air.width();
                let name = air.name();

                // We actually give name "powdr_air_for_opcode_<opcode>" to the AIRs,
                // but OpenVM uses the actual Rust type (PowdrAir) as the name in this method.
                // TODO this is hacky but not sure how to do it better rn.
                if name.starts_with("PowdrAir") || name.starts_with("PlonkAir") {
                    let constraints = get_constraints(air);
                    Some(AirMetrics {
                        name: name.to_string(),
                        width,
                        constraints: constraints.constraints.len(),
                        bus_interactions: constraints.interactions.len(),
                    })
                } else {
                    None
                }
            })
            .collect()
    }
}

pub fn execute(program: CompiledProgram, inputs: StdIn) -> Result<(), Box<dyn std::error::Error>> {
    let CompiledProgram { exe, vm_config } = program;

    let sdk = Sdk::default();

    let output = sdk.execute(exe.clone(), vm_config.clone(), inputs)?;
    tracing::info!("Public values output: {:?}", output);

    Ok(())
}

pub fn prove(
    program: &CompiledProgram,
    mock: bool,
    recursion: bool,
    inputs: StdIn,
    segment_height: Option<usize>, // uses the default height if None
) -> Result<(), Box<dyn std::error::Error>> {
    let exe = &program.exe;
    let mut vm_config = program.vm_config.clone();

    // DefaultSegmentationStrategy { max_segment_len: 4194204, max_cells_per_chip_in_segment: 503304480 }
    if let Some(segment_height) = segment_height {
        vm_config
            .sdk_config
            .config_mut()
            .system
            .config
            .segmentation_strategy = Arc::new(
            DefaultSegmentationStrategy::new_with_max_segment_len(segment_height),
        );
        tracing::debug!("Setting max segment len to {}", segment_height);
    }

    let sdk = Sdk::default();

    // Set app configuration
    let app_log_blowup = 2;
    let app_fri_params = FriParameters::standard_with_100_bits_conjectured_security(app_log_blowup);
    let app_config = AppConfig::new(app_fri_params, vm_config.clone());

    // Commit the exe
    let app_committed_exe = sdk.commit_app_exe(app_fri_params, exe.clone())?;

    // Generate an AppProvingKey
    let app_pk = Arc::new(sdk.app_keygen(app_config)?);

    if mock {
        tracing::info!("Checking constraints and witness in Mock prover...");
        let engine = BabyBearPoseidon2Engine::new(
            FriParameters::standard_with_100_bits_conjectured_security(app_log_blowup),
        );
        let vm = VirtualMachine::new(engine, vm_config.clone());
        let pk = vm.keygen();
        let streams = Streams::from(inputs);
        let mut result = vm.execute_and_generate(exe.clone(), streams).unwrap();
        let _final_memory = Option::take(&mut result.final_memory);
        let global_airs = vm.config().create_chip_complex().unwrap().airs();
        for proof_input in &result.per_segment {
            let (airs, pks, air_proof_inputs): (Vec<_>, Vec<_>, Vec<_>) =
                multiunzip(proof_input.per_air.iter().map(|(air_id, air_proof_input)| {
                    (
                        global_airs[*air_id].clone(),
                        pk.per_air[*air_id].clone(),
                        air_proof_input.clone(),
                    )
                }));
            vm.engine.debug(&airs, &pks, &air_proof_inputs);
        }
    } else {
        // Generate a proof
        tracing::info!("Generating app proof...");
        let start = std::time::Instant::now();
        let app_proof =
            sdk.generate_app_proof(app_pk.clone(), app_committed_exe.clone(), inputs.clone())?;
        tracing::info!("App proof took {:?}", start.elapsed());

        tracing::info!(
            "Public values: {:?}",
            app_proof.user_public_values.public_values
        );

        // Verify
        let app_vk = app_pk.get_app_vk();
        sdk.verify_app_proof(&app_vk, &app_proof)?;
        tracing::info!("App proof verification done.");

        if recursion {
            // Generate the aggregation proving key
            tracing::info!("Generating aggregation proving key...");
            let (agg_stark_pk, _) =
                AggStarkProvingKey::dummy_proof_and_keygen(AggStarkConfig::default());

            tracing::info!("Generating aggregation proof...");

            let agg_prover = AggStarkProver::<BabyBearPoseidon2Engine>::new(
                agg_stark_pk,
                app_pk.leaf_committed_exe.clone(),
                *sdk.agg_tree_config(),
            );
            // Note that this proof is not verified. We assume that any valid app proof
            // (verified above) also leads to a valid aggregation proof.
            // If this was not the case, it would be a completeness bug in OpenVM.
            let start = std::time::Instant::now();
            let _proof_with_publics = agg_prover.generate_root_verifier_input(app_proof);
            tracing::info!("Agg proof (inner recursion) took {:?}", start.elapsed());
        }

        tracing::info!("All done.");
    }

    Ok(())
}

// Same as execution_profile below but for guest path inputs.
pub fn execution_profile_from_guest(
    guest: &str,
    guest_opts: GuestOptions,
    inputs: StdIn,
) -> HashMap<u32, u32> {
    let program = compile_openvm(guest, guest_opts).unwrap();
    execution_profile(program, inputs)
}

// Produces execution count by pc_index
// Used in Pgo::Cell and Pgo::Instruction to help rank basic blocks to create APCs for
pub fn execution_profile(program: OriginalCompiledProgram, inputs: StdIn) -> HashMap<u32, u32> {
    let OriginalCompiledProgram { exe, sdk_vm_config } = program;

    // in memory collector storage
    let collected = Arc::new(Mutex::new(Vec::new()));
    let collector_layer = PgoCollector {
        pc: collected.clone(),
    };

    // build subscriber
    let subscriber = Registry::default().with(collector_layer);

    // prepare for execute
    let sdk = Sdk::default();

    // dispatch constructs a local subscriber at trace level that is invoked during data collection but doesn't override the global one at info level
    let dispatch = Dispatch::new(subscriber);
    tracing::dispatcher::with_default(&dispatch, || {
        sdk.execute(exe.clone(), sdk_vm_config.clone(), inputs)
            .unwrap();
    });

    // collect the pc's during execution
    let pc = collected.lock().unwrap();

    // create pc_index map to times executed, where pc_index = (pc - pc_base) / step
    let pc_base = exe.program.pc_base;
    let step = exe.program.step;
    let pc_index_count = pc
        .iter()
        .fold(std::collections::HashMap::new(), |mut acc, pc| {
            let pc_index = (*pc as u32 - pc_base) / step;
            *acc.entry(pc_index).or_insert(0u32) += 1;
            acc
        });

    // the smallest pc is the same as the base_pc if there's no stdin
    let pc_min = pc.iter().min().unwrap();
    tracing::debug!("pc_min: {}; pc_base: {}", pc_min, pc_base);

    // print the total and by pc counts
    tracing::debug!("Pgo captured {} pc's", pc.len());

    if tracing::enabled!(Level::DEBUG) {
        // print pc_index map in descending order of pc_index count
        let mut pc_index_count_sorted: Vec<_> = pc_index_count.iter().collect();
        pc_index_count_sorted.sort_by(|a, b| b.1.cmp(a.1));
        pc_index_count_sorted.iter().for_each(|(pc, count)| {
            tracing::debug!("pc_index {}: {}", pc, count);
        });
    }

    pc_index_count
}

// holds basic type fields of execution objects captured in trace by subscriber
#[derive(Default)]
struct PgoData {
    pc: Option<usize>,
}

impl tracing::field::Visit for PgoData {
    // when we receive a u64 field, they are parsed into fields of the pgo data
    fn record_u64(&mut self, field: &tracing::field::Field, value: u64) {
        if field.name() == "pc" {
            self.pc = Some(value as usize);
        }
    }

    // required for implementation, but in practice we will only receive u64 fields
    // the fields we receive are determined by the instruction trace print out of our openvm fork during execution
    fn record_debug(&mut self, _: &TracingField, _: &dyn std::fmt::Debug) {}
}

// A Layer that collects data we are interested in using for the pgo from the trace fields.
#[derive(Clone)]
struct PgoCollector {
    pc: Arc<Mutex<Vec<usize>>>,
}

impl<S> Layer<S> for PgoCollector
where
    S: Subscriber + for<'a> LookupSpan<'a>,
{
    fn on_event(&self, event: &Event<'_>, _ctx: Context<'_, S>) {
        // build a visitor to parse and hold trace fields we are interested in
        let mut visitor = PgoData::default();
        event.record(&mut visitor);

        // because our subscriber is at the trace level, for trace print outs that don't match PgoData,
        // the visitor can't parse them, and these cases are filtered out automatically
        if let Some(pc) = visitor.pc {
            self.pc.lock().unwrap().push(pc);
        }
    }
}

#[cfg(test)]
mod tests {
    use super::*;
    use test_log::test;

    fn compile_and_prove(
        guest: &str,
        config: PowdrConfig,
        mock: bool,
        recursion: bool,
        stdin: StdIn,
        pgo_config: PgoConfig,
        segment_height: Option<usize>,
    ) -> Result<(), Box<dyn std::error::Error>> {
        let program = compile_guest(guest, GuestOptions::default(), config, pgo_config).unwrap();
        prove(&program, mock, recursion, stdin, segment_height)
    }

    fn prove_simple(
        guest: &str,
        config: PowdrConfig,
        stdin: StdIn,
        pgo_config: PgoConfig,
        segment_height: Option<usize>,
    ) {
        let result = compile_and_prove(
            guest,
            config,
            false,
            false,
            stdin,
            pgo_config,
            segment_height,
        );
        assert!(result.is_ok());
    }

    fn prove_mock(
        guest: &str,
        config: PowdrConfig,
        stdin: StdIn,
        pgo_config: PgoConfig,
        segment_height: Option<usize>,
    ) {
        let result = compile_and_prove(
            guest,
            config,
            true,
            false,
            stdin,
            pgo_config,
            segment_height,
        );
        assert!(result.is_ok());
    }

    fn prove_recursion(
        guest: &str,
        config: PowdrConfig,
        stdin: StdIn,
        pgo_config: PgoConfig,
        segment_height: Option<usize>,
    ) {
        let result = compile_and_prove(
            guest,
            config,
            false,
            true,
            stdin,
            pgo_config,
            segment_height,
        );
        assert!(result.is_ok());
    }

    const GUEST: &str = "guest";
    const GUEST_ITER: u32 = 1 << 10;
    const GUEST_APC: u64 = 1;
    const GUEST_SKIP: u64 = 56;
    const GUEST_SKIP_PGO: u64 = 0;

    const GUEST_KECCAK: &str = "guest-keccak";
    const GUEST_KECCAK_ITER: u32 = 1_000;
    const GUEST_KECCAK_ITER_SMALL: u32 = 10;
    const GUEST_KECCAK_ITER_LARGE: u32 = 25_000;
    const GUEST_KECCAK_APC: u64 = 1;
    const GUEST_KECCAK_APC_PGO: u64 = 10;
    const GUEST_KECCAK_APC_PGO_LARGE: u64 = 100;
    const GUEST_KECCAK_SKIP: u64 = 0;

    const GUEST_SHA256_ITER: u32 = 1_000;
    const GUEST_SHA256_ITER_SMALL: u32 = 10;
    const GUEST_SHA256_ITER_LARGE: u32 = 25_000;
    const GUEST_SHA256: &str = "guest-sha256";
    const GUEST_SHA256_APC_PGO: u64 = 10;
    const GUEST_SHA256_APC_PGO_LARGE: u64 = 50;
    const GUEST_SHA256_SKIP: u64 = 0;

    #[test]
    fn guest_prove_simple() {
        let mut stdin = StdIn::default();
        stdin.write(&GUEST_ITER);
        let config = PowdrConfig::new(GUEST_APC, GUEST_SKIP);
        prove_simple(GUEST, config, stdin, PgoConfig::None, None);
    }

    #[test]
    fn guest_prove_mock() {
        let mut stdin = StdIn::default();
        stdin.write(&GUEST_ITER);
        let config = PowdrConfig::new(GUEST_APC, GUEST_SKIP);
        prove_mock(GUEST, config, stdin, PgoConfig::None, None);
    }

    // All gate constraints should be satisfied, but bus interactions are not implemented yet.
    #[test]
    fn guest_plonk_prove_mock() {
        let mut stdin = StdIn::default();
        stdin.write(&GUEST_ITER);
        let config = PowdrConfig::new(GUEST_APC, GUEST_SKIP)
            .with_precompile_implementation(PrecompileImplementation::PlonkChip);
        prove_mock(GUEST, config, stdin, PgoConfig::None, None);
    }

    #[test]
    #[ignore = "Too much RAM"]
    fn guest_prove_recursion() {
        let mut stdin = StdIn::default();
        stdin.write(&GUEST_ITER);
        let config = PowdrConfig::new(GUEST_APC, GUEST_SKIP);
        let pgo_data = execution_profile_from_guest(GUEST, GuestOptions::default(), stdin.clone());
        prove_recursion(GUEST, config, stdin, PgoConfig::Instruction(pgo_data), None);
    }

    #[test]
    fn keccak_small_prove_simple() {
        let mut stdin = StdIn::default();
        stdin.write(&GUEST_KECCAK_ITER_SMALL);
        let config = PowdrConfig::new(GUEST_KECCAK_APC, GUEST_KECCAK_SKIP);
        prove_simple(GUEST_KECCAK, config, stdin, PgoConfig::None, None);
    }

    #[test]
    fn keccak_small_prove_simple_multi_segment() {
        // Set the default segmentation height to a small value to test multi-segment proving
        let mut stdin = StdIn::default();
        stdin.write(&GUEST_KECCAK_ITER_SMALL);
        let config = PowdrConfig::new(GUEST_KECCAK_APC, GUEST_KECCAK_SKIP);
        // should create two segments
        prove_simple(GUEST_KECCAK, config, stdin, PgoConfig::None, Some(4_000));
    }

    #[test]
    #[ignore = "Too long"]
    fn keccak_prove_simple() {
        let mut stdin = StdIn::default();
        stdin.write(&GUEST_KECCAK_ITER);
        let config = PowdrConfig::new(GUEST_KECCAK_APC, GUEST_KECCAK_SKIP);
        prove_simple(GUEST_KECCAK, config, stdin, PgoConfig::None, None);
    }

    #[test]
    #[ignore = "Too much RAM"]
    fn keccak_prove_many_apcs() {
        let mut stdin = StdIn::default();
        stdin.write(&GUEST_KECCAK_ITER);
        let pgo_data =
            execution_profile_from_guest(GUEST_KECCAK, GuestOptions::default(), stdin.clone());

        let config = PowdrConfig::new(GUEST_KECCAK_APC_PGO_LARGE, GUEST_KECCAK_SKIP);
        prove_recursion(
            GUEST_KECCAK,
            config.clone(),
            stdin.clone(),
            PgoConfig::Instruction(pgo_data.clone()),
            None,
        );

        prove_recursion(
            GUEST_KECCAK,
            config.clone(),
            stdin,
            PgoConfig::Cell(pgo_data, None),
            None,
        );
    }

    #[test]
    #[ignore = "Too much RAM"]
    fn keccak_prove_large() {
        let mut stdin = StdIn::default();
        stdin.write(&GUEST_KECCAK_ITER_LARGE);
        let pgo_data =
            execution_profile_from_guest(GUEST_KECCAK, GuestOptions::default(), stdin.clone());

        let config = PowdrConfig::new(GUEST_KECCAK_APC_PGO, GUEST_KECCAK_SKIP);
        prove_recursion(
            GUEST_KECCAK,
            config,
            stdin,
            PgoConfig::Instruction(pgo_data),
            None,
        );
    }

    #[test]
    fn keccak_small_prove_mock() {
        let mut stdin = StdIn::default();
        stdin.write(&GUEST_KECCAK_ITER_SMALL);

        let config = PowdrConfig::new(GUEST_KECCAK_APC, GUEST_KECCAK_SKIP);
        prove_mock(GUEST_KECCAK, config, stdin, PgoConfig::None, None);
    }

    // All gate constraints should be satisfied, but bus interactions are not implemented yet.
    #[test]
    fn keccak_plonk_small_prove_mock() {
        let mut stdin = StdIn::default();
        stdin.write(&GUEST_KECCAK_ITER_SMALL);
        let config = PowdrConfig::new(GUEST_KECCAK_APC, GUEST_KECCAK_SKIP)
            .with_precompile_implementation(PrecompileImplementation::PlonkChip);
        prove_mock(GUEST_KECCAK, config, stdin, PgoConfig::None, None);
    }

    #[test]
    #[ignore = "Too long"]
    fn keccak_prove_mock() {
        let mut stdin = StdIn::default();
        stdin.write(&GUEST_KECCAK_ITER);
        let config = PowdrConfig::new(GUEST_KECCAK_APC, GUEST_KECCAK_SKIP);
        prove_mock(GUEST_KECCAK, config, stdin, PgoConfig::None, None);
    }

    // Create multiple APC for 10 Keccak iterations to test different PGO modes
    #[test]
    fn keccak_prove_multiple_pgo_modes() {
        use std::time::Instant;
        // Config
        let mut stdin = StdIn::default();
        stdin.write(&GUEST_KECCAK_ITER_SMALL);
        let config = PowdrConfig::new(GUEST_KECCAK_APC_PGO, GUEST_KECCAK_SKIP);

        // Pgo data
        let pgo_data =
            execution_profile_from_guest(GUEST_KECCAK, GuestOptions::default(), stdin.clone());

        // Pgo Cell mode
        let start = Instant::now();
        prove_simple(
            GUEST_KECCAK,
            config.clone(),
            stdin.clone(),
            PgoConfig::Cell(pgo_data.clone(), None),
            None,
        );
        let elapsed = start.elapsed();
        tracing::debug!("Proving keccak with PgoConfig::Cell took {:?}", elapsed);

        // Pgo Instruction mode
        let start = Instant::now();
        prove_simple(
            GUEST_KECCAK,
            config.clone(),
            stdin.clone(),
            PgoConfig::Instruction(pgo_data),
            None,
        );
        let elapsed = start.elapsed();
        tracing::debug!(
            "Proving keccak with PgoConfig::Instruction took {:?}",
            elapsed
        );
    }

    #[test]
    #[ignore = "Too long"]
    fn sha256_prove_simple() {
        let mut stdin = StdIn::default();
        stdin.write(&GUEST_SHA256_ITER);
        let config = PowdrConfig::new(GUEST_SHA256_APC_PGO, GUEST_SHA256_SKIP);

        let pgo_data =
            execution_profile_from_guest(GUEST_SHA256, GuestOptions::default(), stdin.clone());

        prove_simple(
            GUEST_SHA256,
            config,
            stdin,
            PgoConfig::Instruction(pgo_data),
            None,
        );
    }

    #[test]
    #[ignore = "Too long"]
    fn sha256_prove_mock() {
        let mut stdin = StdIn::default();
        stdin.write(&GUEST_SHA256_ITER);
        let config = PowdrConfig::new(GUEST_SHA256_APC_PGO, GUEST_SHA256_SKIP);

        let pgo_data =
            execution_profile_from_guest(GUEST_SHA256, GuestOptions::default(), stdin.clone());

        prove_mock(
            GUEST_SHA256,
            config,
            stdin,
            PgoConfig::Instruction(pgo_data),
            None,
        );
    }

    #[test]
    #[ignore = "Too much RAM"]
    fn sha256_prove_many_apcs() {
        let mut stdin = StdIn::default();
        stdin.write(&GUEST_SHA256_ITER);
        let pgo_data =
            execution_profile_from_guest(GUEST_SHA256, GuestOptions::default(), stdin.clone());

        let config = PowdrConfig::new(GUEST_SHA256_APC_PGO_LARGE, GUEST_SHA256_SKIP);
        prove_recursion(
            GUEST_SHA256,
            config.clone(),
            stdin.clone(),
            PgoConfig::Instruction(pgo_data.clone()),
            None,
        );

        prove_recursion(
            GUEST_SHA256,
            config.clone(),
            stdin,
            PgoConfig::Cell(pgo_data, None),
            None,
        );
    }

    #[test]
    #[ignore = "Too much RAM"]
    fn sha256_prove_large() {
        let mut stdin = StdIn::default();
        stdin.write(&GUEST_SHA256_ITER_LARGE);
        let pgo_data =
            execution_profile_from_guest(GUEST_SHA256, GuestOptions::default(), stdin.clone());

        let config = PowdrConfig::new(GUEST_SHA256_APC_PGO, GUEST_SHA256_SKIP);
        prove_recursion(
            GUEST_SHA256,
            config,
            stdin,
            PgoConfig::Instruction(pgo_data),
            None,
        );
    }

    #[test]
    fn sha256_small_prove_simple() {
        let mut stdin = StdIn::default();
        stdin.write(&GUEST_SHA256_ITER_SMALL);
        let config = PowdrConfig::new(GUEST_SHA256_APC_PGO, GUEST_SHA256_SKIP);

        let pgo_data =
            execution_profile_from_guest(GUEST_SHA256, GuestOptions::default(), stdin.clone());

        prove_simple(
            GUEST_SHA256,
            config,
            stdin,
            PgoConfig::Instruction(pgo_data),
            None,
        );
    }

    #[test]
    fn sha256_small_prove_mock() {
        let mut stdin = StdIn::default();
        stdin.write(&GUEST_SHA256_ITER_SMALL);
        let config = PowdrConfig::new(GUEST_SHA256_APC_PGO, GUEST_SHA256_SKIP);

        let pgo_data =
            execution_profile_from_guest(GUEST_SHA256, GuestOptions::default(), stdin.clone());

        prove_mock(
            GUEST_SHA256,
            config,
            stdin,
            PgoConfig::Instruction(pgo_data),
            None,
        );
    }

    #[test]
    fn sha256_prove_multiple_pgo_modes() {
        use std::time::Instant;

        let mut stdin = StdIn::default();
        stdin.write(&GUEST_SHA256_ITER_SMALL);
        let config = PowdrConfig::new(GUEST_SHA256_APC_PGO, GUEST_SHA256_SKIP);

        let pgo_data =
            execution_profile_from_guest(GUEST_SHA256, GuestOptions::default(), stdin.clone());

        let start = Instant::now();
        prove_simple(
            GUEST_SHA256,
            config.clone(),
            stdin.clone(),
            PgoConfig::Cell(pgo_data.clone(), None),
            None,
        );
        let elapsed = start.elapsed();
        tracing::debug!("Proving sha256 with PgoConfig::Cell took {:?}", elapsed);

        let start = Instant::now();
        prove_simple(
            GUEST_SHA256,
            config.clone(),
            stdin.clone(),
            PgoConfig::Instruction(pgo_data),
            None,
        );
        let elapsed = start.elapsed();
        tracing::debug!(
            "Proving sha256 with PgoConfig::Instruction took {:?}",
            elapsed
        );
    }

    // #[test]
    // #[ignore = "Too much RAM"]
    // // TODO: This test currently panics because the kzg params are not set up correctly. Fix this.
    // #[should_panic = "No such file or directory"]
    // fn keccak_prove_recursion() {
    //     let mut stdin = StdIn::default();
    //     stdin.write(&GUEST_KECCAK_ITER);
    //     prove_recursion(GUEST_KECCAK, GUEST_KECCAK_APC, GUEST_KECCAK_SKIP, stdin);
    // }

    // The following are compilation tests only

    struct MachineTestParams<'a> {
        pgo_config: PgoConfig,
        guest: &'a str,
        guest_apc: u64,
        guest_skip: u64,
        width: usize,
        constraints: usize,
        bus_interactions: usize,
        machine_length: usize,
    }
    fn test_machine(params: MachineTestParams) {
        let config = PowdrConfig::new(params.guest_apc, params.guest_skip);
        let machines = compile_guest(
            params.guest,
            GuestOptions::default(),
            config,
            params.pgo_config,
        )
        .unwrap()
        .powdr_airs_metrics();
        assert_eq!(machines.len(), params.machine_length);
        let m = &machines[0];
        assert_eq!(
            [m.width, m.constraints, m.bus_interactions],
            [params.width, params.constraints, params.bus_interactions]
        );
    }

    #[test]
    fn guest_machine_pgo() {
        let mut stdin = StdIn::default();
        stdin.write(&GUEST_ITER);
        let pgo_data = execution_profile_from_guest(GUEST, GuestOptions::default(), stdin);

        test_machine(MachineTestParams {
            pgo_config: PgoConfig::Instruction(pgo_data.clone()),
            guest: GUEST,
            guest_apc: GUEST_APC,
            guest_skip: GUEST_SKIP_PGO,
            width: 49,
            constraints: 22,
            bus_interactions: 31,
            machine_length: 1,
        });
        test_machine(MachineTestParams {
            pgo_config: PgoConfig::Cell(pgo_data, None),
            guest: GUEST,
            guest_apc: GUEST_APC,
            guest_skip: GUEST_SKIP_PGO,
            width: 49,
            constraints: 22,
            bus_interactions: 31,
            machine_length: 1,
        });
    }

    #[test]
    fn sha256_machine_pgo() {
        let mut stdin = StdIn::default();
        stdin.write(&GUEST_SHA256_ITER_SMALL);
        let pgo_data = execution_profile_from_guest(GUEST_SHA256, GuestOptions::default(), stdin);

        test_machine(MachineTestParams {
            pgo_config: PgoConfig::Instruction(pgo_data.clone()),
            guest: GUEST_SHA256,
            guest_apc: GUEST_SHA256_APC_PGO,
            guest_skip: GUEST_SHA256_SKIP,
            width: 12494,
            constraints: 3635,
            bus_interactions: 10075,
            machine_length: 10,
        });

        test_machine(MachineTestParams {
            pgo_config: PgoConfig::Cell(pgo_data, None),
            guest: GUEST_SHA256,
            guest_apc: GUEST_SHA256_APC_PGO,
            guest_skip: GUEST_SHA256_SKIP,
            width: 12494,
            constraints: 3635,
            bus_interactions: 10075,
            machine_length: 10,
        });
    }

    #[test]
    fn guest_machine_plonk() {
        let config = PowdrConfig::new(GUEST_APC, GUEST_SKIP)
            .with_precompile_implementation(PrecompileImplementation::PlonkChip);
        let machines = compile_guest(GUEST, GuestOptions::default(), config, PgoConfig::None)
            .unwrap()
            .powdr_airs_metrics();
        assert_eq!(machines.len(), 1);
        let m = &machines[0];
        assert_eq!(m.width, 26);
        assert_eq!(m.constraints, 1);
        assert_eq!(m.bus_interactions, 16);
    }

    #[test]
    fn keccak_machine() {
        test_machine(MachineTestParams {
            pgo_config: PgoConfig::None,
            guest: GUEST_KECCAK,
            guest_apc: GUEST_KECCAK_APC,
            guest_skip: GUEST_KECCAK_SKIP,
            width: 2011,
            constraints: 166,
            bus_interactions: 1783,
            machine_length: 1,
        });
    }

    #[test]
    fn keccak_machine_pgo() {
        let mut stdin = StdIn::default();
        stdin.write(&GUEST_KECCAK_ITER_SMALL);
        let pgo_data = execution_profile_from_guest(GUEST_KECCAK, GuestOptions::default(), stdin);

        test_machine(MachineTestParams {
            pgo_config: PgoConfig::Instruction(pgo_data.clone()),
            guest: GUEST_KECCAK,
            guest_apc: GUEST_KECCAK_APC,
            guest_skip: GUEST_KECCAK_SKIP,
            width: 2011,
            constraints: 166,
            bus_interactions: 1783,
            machine_length: 1,
        });

        test_machine(MachineTestParams {
            pgo_config: PgoConfig::Cell(pgo_data, None),
            guest: GUEST_KECCAK,
            guest_apc: GUEST_KECCAK_APC,
            guest_skip: GUEST_KECCAK_SKIP,
            width: 2011,
            constraints: 166,
            bus_interactions: 1783,
            machine_length: 1,
        });
    }
}<|MERGE_RESOLUTION|>--- conflicted
+++ resolved
@@ -290,19 +290,6 @@
     guest: &str,
     guest_opts: GuestOptions,
 ) -> Result<OriginalCompiledProgram, Box<dyn std::error::Error>> {
-<<<<<<< HEAD
-    // wrap the sdk config (with the standard extensions) in our custom config (with our custom extension)
-    let sdk_vm_config = SdkVmConfig::builder()
-        .system(Default::default())
-        .rv32i(Default::default())
-        .rv32m(Default::default())
-        .io(Default::default())
-        .keccak(Default::default())
-        .sha256(Default::default())
-        .build();
-
-=======
->>>>>>> 6d6c8119
     let sdk = Sdk::default();
 
     // Build the ELF with guest options and a target filter.
