--- conflicted
+++ resolved
@@ -44,25 +44,6 @@
     }
 
     let constraint_system = symbolic_machine_to_constraint_system(machine);
-<<<<<<< HEAD
-=======
-    let constraint_system = introduce_bus_interaction_variables(constraint_system);
-
-    // Run the optimizer while avoiding inlining bus interaction field variables
-    let constraint_system =
-        run_optimization_loop_until_no_change::<_, _, _, A::MemoryBusInteraction<_>>(
-            constraint_system,
-            bus_interaction_handler.clone(),
-            only_inline_degree_one_and_no_bus_field_vars,
-            &mut stats_logger,
-            bus_map,
-            degree_bound,
-        )?;
-
-    // Now remove the bus interaction field variables and run the optimizer,
-    // allowing all inlining below the degree bound.
-    let constraint_system = remove_bus_interaction_variables(constraint_system);
->>>>>>> 045eeddd
     let constraint_system =
         run_optimization_loop_until_no_change::<_, _, _, A::MemoryBusInteraction<_>>(
             constraint_system,
