use std::collections::{BTreeMap, BTreeSet, HashSet};

use bit_vec::BitVec;
use itertools::Itertools;
use powdr_ast::analyzed::{ContainsNextRef, PolyID, PolynomialType};
use powdr_number::FieldElement;

use crate::witgen::{
    jit::{
        code_cleaner, identity_queue::QueueItem, processor::Processor,
        prover_function_heuristics::decode_prover_functions,
    },
    machines::MachineParts,
    FixedData,
};

use super::{
    effect::Effect,
    processor::ProcessorResult,
    prover_function_heuristics::ProverFunction,
    variable::{Cell, MachineCallVariable, Variable},
    witgen_inference::{CanProcessCall, FixedEvaluator, WitgenInference},
};

/// This is a tuning value. It is the maximum nesting depth of branches in the JIT code.
const BLOCK_MACHINE_MAX_BRANCH_DEPTH: usize = 6;

/// A processor for generating JIT code for a block machine.
pub struct BlockMachineProcessor<'a, T: FieldElement> {
    fixed_data: &'a FixedData<'a, T>,
    machine_parts: MachineParts<'a, T>,
    block_size: usize,
    latch_row: usize,
}

impl<'a, T: FieldElement> BlockMachineProcessor<'a, T> {
    pub fn new(
        fixed_data: &'a FixedData<'a, T>,
        machine_parts: MachineParts<'a, T>,
        block_size: usize,
        latch_row: usize,
    ) -> Self {
        BlockMachineProcessor {
            fixed_data,
            machine_parts,
            block_size,
            latch_row,
        }
    }

    /// Generates the JIT code for a given combination of connection and known arguments.
    /// Fails if it cannot solve for the outputs, or if any sub-machine calls cannot be completed.
    pub fn generate_code(
        &self,
        can_process: impl CanProcessCall<T>,
        identity_id: u64,
        known_args: &BitVec,
        known_concrete: Option<(usize, T)>,
    ) -> Result<(ProcessorResult<T>, Vec<ProverFunction<'a, T>>), String> {
        let connection = self.machine_parts.connections[&identity_id];
        assert_eq!(connection.right.expressions.len(), known_args.len());

        // Set up WitgenInference with known arguments.
        let known_variables = known_args
            .iter()
            .enumerate()
            .filter_map(|(i, is_input)| is_input.then_some(Variable::Param(i)))
            .collect::<HashSet<_>>();
        let witgen = WitgenInference::new(self.fixed_data, self, known_variables, []);

        let prover_functions = decode_prover_functions(&self.machine_parts, self.fixed_data)?;

        let mut queue_items = vec![];

        // In the latch row, set the RHS selector to 1.
        let selector = &connection.right.selector;
        queue_items.push(QueueItem::constant_assignment(
            selector,
            T::one(),
            self.latch_row as i32,
        ));

        if let Some((index, value)) = known_concrete {
            // Set the known argument to the concrete value.
            queue_items.push(QueueItem::constant_assignment(
                &connection.right.expressions[index],
                value,
                self.latch_row as i32,
            ));
        }

        // Set all other selectors to 0 in the latch row.
        for other_connection in self.machine_parts.connections.values() {
            let other_selector = &other_connection.right.selector;
            if other_selector != selector {
                queue_items.push(QueueItem::constant_assignment(
                    other_selector,
                    T::zero(),
                    self.latch_row as i32,
                ));
            }
        }

        // For each argument, connect the expression on the RHS with the formal parameter.
        for (index, expr) in connection.right.expressions.iter().enumerate() {
            queue_items.push(QueueItem::variable_assignment(
                expr,
                Variable::Param(index),
                self.latch_row as i32,
            ));
        }

        let intermediate_definitions = self.fixed_data.analyzed.intermediate_definitions();

        // Compute the identity-row-pairs we consider.
        let have_next_ref = self
            .machine_parts
            .identities
            .iter()
            .any(|id| id.contains_next_ref(&intermediate_definitions));
        let (start_row, end_row) = if !have_next_ref {
            // No identity contains a next reference - we do not need to consider row -1,
            // and the block has to be rectangular-shaped.
            (0, self.block_size as i32 - 1)
        } else {
            // A machine that might have a non-rectangular shape.
            // We iterate over all rows of the block +/- one row.
            (-1, self.block_size as i32)
        };
        let identities = (start_row..=end_row).flat_map(|row| {
            self.machine_parts
                .identities
                .iter()
                .map(|id| (*id, row))
                .collect_vec()
        });

        // Add the intermediate definitions. It is fine to iterate over
        // a hash type because the queue will re-sort its items.
        #[allow(clippy::iter_over_hash_type)]
        for (poly_id, name) in &self.machine_parts.intermediates {
            let value = &intermediate_definitions[&(*poly_id).into()];
            for row_offset in start_row..=end_row {
                queue_items.push(QueueItem::variable_assignment(
                    value,
                    Variable::IntermediateCell(Cell {
                        column_name: name.clone(),
                        id: poly_id.id,
                        row_offset,
                    }),
                    row_offset,
                ));
            }
        }

        // Add the prover functions
        queue_items.extend(prover_functions.iter().flat_map(|f| {
            (0..self.block_size).map(move |row| QueueItem::ProverFunction(f.clone(), row as i32))
        }));

        let requested_known = known_args
            .iter()
            .enumerate()
            .filter_map(|(i, is_input)| (!is_input).then_some(Variable::Param(i)))
            .collect_vec();
        let mut result = Processor::new(
            self.fixed_data,
            identities,
            queue_items,
            requested_known.iter().cloned(),
            BLOCK_MACHINE_MAX_BRANCH_DEPTH,
        )
        .with_block_size(self.block_size)
        .with_requested_range_constraints((0..known_args.len()).map(Variable::Param))
        .generate_code(can_process, witgen)
        .map_err(|e| {
            let err_str = e.to_string_with_variable_formatter(|var| match var {
                Variable::Param(i) => format!("{} (connection param)", &connection.right.expressions[*i]),
                _ => var.to_string(),
            });
            log::trace!("\nCode generation failed for connection:\n  {connection}");
            let known_args_str = known_args
                .iter()
                .enumerate()
                .filter_map(|(i, b)| b.then_some(connection.right.expressions[i].to_string()))
                .join("\n  ");
            log::trace!("Known arguments:\n  {known_args_str}");
            log::trace!("Error:\n  {err_str}");
            let shortened_error = err_str
                .lines()
                .take(10)
                .format("\n  ");
            format!("Code generation failed: {shortened_error}\nRun with RUST_LOG=trace to see the code generated so far.")
        })?;

        result.code = self.try_ensure_block_shape(result.code, &requested_known)?;

        Ok((result, prover_functions))
    }

    /// Tries to ensure that each column and each bus send is stackable in the block.
    /// This means that if we have a cell write or a bus send in row `i`, we cannot
    /// have another one in row `i + block_size`.
    /// In some situations, it removes assignments to variables that are not required,
    /// but would conflict with other assignments.
    /// Returns the potentially modified code.
    fn try_ensure_block_shape(
        &self,
        code: Vec<Effect<T, Variable>>,
        requested_known: &[Variable],
    ) -> Result<Vec<Effect<T, Variable>>, String> {
        let optional_vars = code_cleaner::optional_vars(&code, requested_known);

        // Determine conflicting variable assignments we can remove.
        let mut vars_to_remove = HashSet::new();
        for (column_id, row_offsets) in written_rows_per_column(&code) {
            for (outside, inside) in self.conflicting_row_offsets(&row_offsets) {
                let first_var = Variable::WitnessCell(Cell {
                    column_name: String::new(),
                    id: column_id,
                    row_offset: outside,
                });
                let second_var = Variable::WitnessCell(Cell {
                    column_name: String::new(),
                    id: column_id,
                    row_offset: inside,
                });

                if optional_vars.contains(&first_var) {
                    vars_to_remove.insert(first_var);
                } else if optional_vars.contains(&second_var) {
                    vars_to_remove.insert(second_var);
                } else {
                    // Both variables are non-optional, we have a conflict.
                    return Err(format!(
                        "Column {} is not stackable in a {}-row block, conflict in rows {inside} and {outside}.",
                        self.fixed_data.column_name(&PolyID {
                            id: column_id,
                            ptype: PolynomialType::Committed
                        }),
                        self.block_size,
                    ));
                }
            }
        }
        let code = code_cleaner::remove_variables(code, vars_to_remove);

        // Determine conflicting machine calls we can remove.
        let mut machine_calls_to_remove = HashSet::new();
        for (identity_id, row_offsets) in completed_rows_for_bus_send(&code) {
            for (outside, inside) in
                self.conflicting_row_offsets(&row_offsets.keys().copied().collect())
            {
                if row_offsets[&outside] {
                    machine_calls_to_remove.insert((identity_id, outside));
                } else if row_offsets[&inside] {
                    machine_calls_to_remove.insert((identity_id, inside));
                } else {
                    return Err(format!(
                    "Bus send for identity {} is not stackable in a {}-row block, conflict in rows {inside} and {outside}.",
                    identity_id,
                    self.block_size,
                ));
                }
            }
        }
        let code = code_cleaner::remove_machine_calls(code, &machine_calls_to_remove);

        Ok(code)
    }

    /// Returns a list of pairs of conflicting row offsets in `row_offsets`
    /// (i.e. equal modulo block size) where the first is always the one
    /// outside the "regular" block range.
    fn conflicting_row_offsets<'b>(
        &'b self,
        row_offsets: &'b BTreeSet<i32>,
    ) -> impl Iterator<Item = (i32, i32)> + 'b {
        row_offsets.iter().copied().flat_map(|offset| {
            let other_offset = offset + self.block_size as i32;
            row_offsets.contains(&other_offset).then_some({
                if offset >= 0 && offset < self.block_size as i32 {
                    (other_offset, offset)
                } else {
                    (offset, other_offset)
                }
            })
        })
    }
}

/// Returns, for each column ID, the collection of row offsets that have a cell write.
/// Combines writes from branches.
fn written_rows_per_column<T: FieldElement>(
    code: &[Effect<T, Variable>],
) -> BTreeMap<u64, BTreeSet<i32>> {
    code.iter()
        .flat_map(|e| e.written_vars())
        .filter_map(|(v, _)| match v {
            Variable::WitnessCell(cell) => Some((cell.id, cell.row_offset)),
            _ => None,
        })
        .fold(BTreeMap::new(), |mut map, (id, row)| {
            map.entry(id).or_default().insert(row);
            map
        })
}

/// Returns, for each bus send ID, the collection of row offsets that have a machine call
/// and if in all the calls or that row, all the arguments are known.
/// Combines calls from branches.
fn completed_rows_for_bus_send<T: FieldElement>(
    code: &[Effect<T, Variable>],
) -> BTreeMap<u64, BTreeMap<i32, bool>> {
    code.iter()
        .flat_map(machine_calls)
        .fold(BTreeMap::new(), |mut map, (id, row, call)| {
            let rows = map.entry(id).or_default();
            let entry = rows.entry(row).or_insert_with(|| true);
            *entry &= fully_known_call(call);
            map
        })
}

/// Returns true if the effect is a machine call where all arguments are known.
fn fully_known_call<T: FieldElement>(e: &Effect<T, Variable>) -> bool {
    match e {
        Effect::MachineCall(_, known, _) => known.iter().all(|v| v),
        _ => false,
    }
}

/// Returns all machine calls (bus identity and row offset) found in the effect.
/// Recurses into branches.
fn machine_calls<T: FieldElement>(
    e: &Effect<T, Variable>,
) -> Box<dyn Iterator<Item = (u64, i32, &Effect<T, Variable>)> + '_> {
    match e {
        Effect::MachineCall(id, _, arguments) => match &arguments[0] {
            Variable::MachineCallParam(MachineCallVariable {
                identity_id,
                row_offset,
                ..
            }) => {
                assert_eq!(*id, *identity_id);
                Box::new(std::iter::once((*identity_id, *row_offset, e)))
            }
            _ => panic!("Expected machine call variable."),
        },
        Effect::Branch(_, first, second) => {
            Box::new(first.iter().chain(second.iter()).flat_map(machine_calls))
        }
        _ => Box::new(std::iter::empty()),
    }
}

impl<T: FieldElement> FixedEvaluator<T> for &BlockMachineProcessor<'_, T> {
    fn evaluate(&self, fixed_cell: &Cell) -> Option<T> {
        let poly_id = PolyID {
            id: fixed_cell.id,
            ptype: PolynomialType::Constant,
        };
        let values = self.fixed_data.fixed_cols[&poly_id].values_max_size();

        // By assumption of the block machine, all fixed columns are cyclic with a period of <block_size>.
        // An exception might be the first and last row.
        assert!(fixed_cell.row_offset >= -1);
        assert!(self.block_size >= 1);
        // The row is guaranteed to be at least 1.
        let row = (2 * self.block_size as i32 + fixed_cell.row_offset) as usize;

        assert!(values.len() >= self.block_size * 4);

        // Fixed columns are assumed to be cyclic, except in the first and last row.
        // The code above should ensure that we never access the first or last row.
        assert!(row > 0);
        assert!(row < values.len() - 1);

        Some(values[row])
    }
}

#[cfg(test)]
mod test {
    use std::fs::read_to_string;

    use pretty_assertions::assert_eq;
    use test_log::test;

    use powdr_number::GoldilocksField;

    use crate::witgen::{
        data_structures::mutable_state::MutableState,
        global_constraints,
        jit::{effect::format_code, test_util::read_pil},
        machines::{machine_extractor::MachineExtractor, KnownMachine, Machine},
        range_constraints::RangeConstraint,
        FixedData,
    };

    use super::*;

    fn generate_for_block_machine(
        input_pil: &str,
        machine_name: &str,
        num_inputs: usize,
        num_outputs: usize,
    ) -> Result<ProcessorResult<GoldilocksField>, String> {
        let (analyzed, fixed_col_vals) = read_pil(input_pil);

        let fixed_data = FixedData::new(&analyzed, &fixed_col_vals, &[], Default::default(), 0);
        let fixed_data = global_constraints::set_global_constraints(fixed_data);
        let machines = MachineExtractor::new(&fixed_data).split_out_machines();
        let [KnownMachine::BlockMachine(machine)] = machines
            .iter()
            .filter(|m| m.name().contains(machine_name))
            .collect_vec()
            .as_slice()
        else {
            panic!("Expected exactly one matching block machine")
        };
        let (machine_parts, block_size, latch_row) = machine.machine_info();
        assert_eq!(machine_parts.connections.len(), 1);
        let connection_id = *machine_parts.connections.keys().next().unwrap();
        let processor = BlockMachineProcessor {
            fixed_data: &fixed_data,
            machine_parts: machine_parts.clone(),
            block_size,
            latch_row,
        };

        let mutable_state = MutableState::new(machines.into_iter(), &|_| {
            Err("Query not implemented".to_string())
        });

        let known_values = BitVec::from_iter(
            (0..num_inputs)
                .map(|_| true)
                .chain((0..num_outputs).map(|_| false)),
        );

        processor
            .generate_code(&mutable_state, connection_id, &known_values, None)
            .map(|(result, _)| result)
    }

    #[test]
    fn add() {
        let input = "
        namespace Main(256);
            col witness a, b, c;
            [a, b, c] is Add.sel $ [Add.a, Add.b, Add.c]; 
        namespace Add(256);
            col witness sel, a, b, c;
            c = a + b;
        ";
        let code = generate_for_block_machine(input, "Add", 2, 1).unwrap().code;
        assert_eq!(
            format_code(&code),
            "Add::sel[0] = 1;
Add::a[0] = params[0];
Add::b[0] = params[1];
Add::c[0] = (Add::a[0] + Add::b[0]);
params[2] = Add::c[0];"
        );
    }

    #[test]
    fn unconstrained_output() {
        let input = "
        namespace Main(256);
            col witness a, b, c;
            [a, b, c] is Unconstrained.sel $ [Unconstrained.a, Unconstrained.b, Unconstrained.c]; 
        namespace Unconstrained(256);
            col witness sel, a, b, c;
            a + b = 0;
        ";
        let err_str = generate_for_block_machine(input, "Unconstrained", 2, 1)
            .err()
            .unwrap();
        assert!(err_str
            .contains("The following variables or values are still missing: Unconstrained::c"));
    }

    #[test]
    fn not_stackable() {
        // Note: This used to require a panic, but now we are just not assigning to
        // a' any more. At some point, we need a better check for the block shape.
        let input = "
        namespace Main(256);
            col witness a, b, c;
            [a] is NotStackable.sel $ [NotStackable.a]; 
        namespace NotStackable(256);
            col witness sel, a;
            a = a';
        ";
        generate_for_block_machine(input, "NotStackable", 1, 0).unwrap();
    }

    #[test]
    fn binary() {
        let input = read_to_string("../test_data/pil/binary.pil").unwrap();
        let result = generate_for_block_machine(&input, "main_binary", 3, 1).unwrap();
        let [op_rc, a_rc, b_rc, c_rc] = &result.range_constraints.try_into().unwrap();
        assert_eq!(op_rc, &RangeConstraint::from_range(0.into(), 2.into()));
        assert_eq!(a_rc, &RangeConstraint::from_mask(0xffffffffu64));
        assert_eq!(b_rc, &RangeConstraint::from_mask(0xffffffffu64));
        assert_eq!(c_rc, &RangeConstraint::from_mask(0xffffffffu64));
        assert_eq!(
            format_code(&result.code),
            "main_binary::sel[0][3] = 1;
main_binary::operation_id[3] = params[0];
main_binary::A[3] = params[1];
main_binary::B[3] = params[2];
main_binary::operation_id[2] = main_binary::operation_id[3];
main_binary::operation_id[1] = main_binary::operation_id[2];
main_binary::operation_id[0] = main_binary::operation_id[1];
main_binary::operation_id_next[-1] = main_binary::operation_id[0];
call_var(9, -1, 0) = main_binary::operation_id_next[-1];
main_binary::operation_id_next[0] = main_binary::operation_id[1];
call_var(9, 0, 0) = main_binary::operation_id_next[0];
main_binary::operation_id_next[1] = main_binary::operation_id[2];
call_var(9, 1, 0) = main_binary::operation_id_next[1];
main_binary::A_byte[2] = ((main_binary::A[3] & 0xff000000) // 16777216);
main_binary::A[2] = (main_binary::A[3] & 0xffffff);
assert (main_binary::A[3] & 0xffffffff00000000) == 0;
call_var(9, 2, 1) = main_binary::A_byte[2];
main_binary::A_byte[1] = ((main_binary::A[2] & 0xff0000) // 65536);
main_binary::A[1] = (main_binary::A[2] & 0xffff);
assert (main_binary::A[2] & 0xffffffffff000000) == 0;
call_var(9, 1, 1) = main_binary::A_byte[1];
main_binary::A_byte[0] = ((main_binary::A[1] & 0xff00) // 256);
main_binary::A[0] = (main_binary::A[1] & 0xff);
assert (main_binary::A[1] & 0xffffffffffff0000) == 0;
call_var(9, 0, 1) = main_binary::A_byte[0];
main_binary::A_byte[-1] = main_binary::A[0];
call_var(9, -1, 1) = main_binary::A_byte[-1];
main_binary::B_byte[2] = ((main_binary::B[3] & 0xff000000) // 16777216);
main_binary::B[2] = (main_binary::B[3] & 0xffffff);
assert (main_binary::B[3] & 0xffffffff00000000) == 0;
call_var(9, 2, 2) = main_binary::B_byte[2];
main_binary::B_byte[1] = ((main_binary::B[2] & 0xff0000) // 65536);
main_binary::B[1] = (main_binary::B[2] & 0xffff);
assert (main_binary::B[2] & 0xffffffffff000000) == 0;
call_var(9, 1, 2) = main_binary::B_byte[1];
main_binary::B_byte[0] = ((main_binary::B[1] & 0xff00) // 256);
main_binary::B[0] = (main_binary::B[1] & 0xff);
assert (main_binary::B[1] & 0xffffffffffff0000) == 0;
call_var(9, 0, 2) = main_binary::B_byte[0];
main_binary::B_byte[-1] = main_binary::B[0];
call_var(9, -1, 2) = main_binary::B_byte[-1];
machine_call(9, [Known(call_var(9, -1, 0)), Known(call_var(9, -1, 1)), Known(call_var(9, -1, 2)), Unknown(call_var(9, -1, 3))]);
main_binary::C_byte[-1] = call_var(9, -1, 3);
main_binary::C[0] = main_binary::C_byte[-1];
machine_call(9, [Known(call_var(9, 0, 0)), Known(call_var(9, 0, 1)), Known(call_var(9, 0, 2)), Unknown(call_var(9, 0, 3))]);
main_binary::C_byte[0] = call_var(9, 0, 3);
main_binary::C[1] = (main_binary::C[0] + (main_binary::C_byte[0] * 256));
machine_call(9, [Known(call_var(9, 1, 0)), Known(call_var(9, 1, 1)), Known(call_var(9, 1, 2)), Unknown(call_var(9, 1, 3))]);
main_binary::C_byte[1] = call_var(9, 1, 3);
main_binary::C[2] = (main_binary::C[1] + (main_binary::C_byte[1] * 65536));
main_binary::operation_id_next[2] = main_binary::operation_id[3];
call_var(9, 2, 0) = main_binary::operation_id_next[2];
machine_call(9, [Known(call_var(9, 2, 0)), Known(call_var(9, 2, 1)), Known(call_var(9, 2, 2)), Unknown(call_var(9, 2, 3))]);
main_binary::C_byte[2] = call_var(9, 2, 3);
main_binary::C[3] = (main_binary::C[2] + (main_binary::C_byte[2] * 16777216));
params[3] = main_binary::C[3];"
        )
    }

    #[test]
    fn poseidon() {
        let input = read_to_string("../test_data/pil/poseidon_gl.pil").unwrap();
        generate_for_block_machine(&input, "main_poseidon", 12, 4).unwrap();
    }

    #[test]
    fn simple_prover_function() {
        let input = "
        namespace std::prover;
            let compute_from: expr, int, expr[], (fe[] -> fe) -> () = query |dest_col, row, input_cols, f| {};
        namespace Main(256);
            col witness a, b;
            [a, b] is [Sub.a, Sub.b]; 
        namespace Sub(256);
            col witness a, b;
            (a - 20) * (b + 3) = 1;
            query |i| std::prover::compute_from(b, i, [a], |values| 20);
        ";
        let code = generate_for_block_machine(input, "Sub", 1, 1).unwrap().code;
        assert_eq!(
            format_code(&code),
            "Sub::a[0] = params[0];
[Sub::b[0]] = prover_function_0(0, [Sub::a[0]]);
params[1] = Sub::b[0];"
        );
    }

    #[test]
    fn complex_fixed_lookup_range_constraint() {
        let input = "
        namespace main(256);
            col witness a, b, c;
            [a, b, c] is SubM.sel $ [SubM.a, SubM.b, SubM.c]; 
        namespace SubM(256);
            col witness a, b, c;
            let sel: col = |i| (i + 1) % 2;
            let clock_0: col = |i| i % 2;
            let clock_1: col = |i| (i + 1) % 2;
            let byte: col = |i| i & 0xff;
            [ b * clock_0 + c * clock_1 ] in [ byte ];
            (b' - b) * sel = 0;
            (c' - c) * sel = 0;
            a = b * 256 + c;
        ";
        let code = generate_for_block_machine(input, "SubM", 1, 2)
            .unwrap()
            .code;
        assert_eq!(
            format_code(&code),
            "SubM::a[0] = params[0];
SubM::b[0] = ((SubM::a[0] & 0xff00) // 256);
SubM::c[0] = (SubM::a[0] & 0xff);
assert (SubM::a[0] & 0xffffffffffff0000) == 0;
params[1] = SubM::b[0];
params[2] = SubM::c[0];
call_var(1, 0, 0) = SubM::c[0];
machine_call(1, [Known(call_var(1, 0, 0))]);
SubM::b[1] = SubM::b[0];
call_var(1, 1, 0) = SubM::b[1];
SubM::c[1] = SubM::c[0];
machine_call(1, [Known(call_var(1, 1, 0))]);
SubM::a[1] = ((SubM::b[1] * 256) + SubM::c[1]);"
        );
    }

    #[test]
    fn unused_fixed_lookup() {
        // Checks that irrelevant fixed lookups are still performed
        // in the generated code.
        let input = "
        namespace Main(256);
            col witness a, b, c;
            [a, b, c] is [S.a, S.b, S.c];
        namespace S(256);
            col witness a, b, c, x, y;
            let B: col = |i| i & 0xff;
            a * (a - 1) = 0;
            [ a * x ] in [ B ];
            [ (a - 1) * y ] in [ B ];
            a + b = c;
        ";
        let code = format_code(&generate_for_block_machine(input, "S", 2, 1).unwrap().code);
        assert_eq!(
            code,
            "S::a[0] = params[0];
S::b[0] = params[1];
S::c[0] = (S::a[0] + S::b[0]);
params[2] = S::c[0];
call_var(2, 0, 0) = 0;
call_var(3, 0, 0) = 0;
machine_call(2, [Known(call_var(2, 0, 0))]);
machine_call(3, [Known(call_var(3, 0, 0))]);"
        );
    }

    #[test]
<<<<<<< HEAD
    fn intermediate() {
        let input = "
        namespace Main(256);
            col witness a, b, c;
            [a, b, c] is [S.X, S.Y, S.Z];
        namespace S(256);
            let X;
            let Y;
            let Z;
            let Z1: inter = X + Y;
            let Z2: inter = Z1 * Z1 + X;
            let Z3: inter = Z2 * Z2 + Y;
            let Z4: inter = Z3 * Z3 + X;
            let Z5: inter = Z4 * Z4 + Y;
            let Z6: inter = Z5 * Z5 + X;
            let Z7: inter = Z6 * Z6 + Z3;
            let Z8: inter = Z7 * Z7 + X;
            let Z9: inter = Z8 * Z8 + Y;
            let Z10: inter = Z9 * Z9 + X;
            let Z11: inter = Z10 * Z10 + Z8;
            let Z12: inter = Z11 * Z11 + X;
            let Z13: inter = Z12 * Z12 + Y;
            let Z14: inter = Z13 * Z13 + X;
            let Z15: inter = Z14 * Z14 + Z12;
            let Z16: inter = Z15 * Z15 + X;
            let Z17: inter = Z16 * Z16 + Y;
            let Z18: inter = Z17 * Z17 + X;
            let Z19: inter = Z18 * Z18 + Z16;
            let Z20: inter = Z19 * Z19 + X;
            let Z21: inter = Z20 * Z20 + Y;
            let Z22: inter = Z21 * Z21 + X;
            let Z23: inter = Z22 * Z22 + Z20;
            let Z24: inter = Z23 * Z23 + X;
            let Z25: inter = Z24 * Z24 + Y;
            let Z26: inter = Z25 * Z25 + X;
            let Z27: inter = Z26 * Z26 + Z24;
            let Z28: inter = Z27 * Z27 + X;
            Z = Z28;
        ";
        let code = format_code(&generate_for_block_machine(input, "S", 2, 1).unwrap().code);
        assert_eq!(
            code,
            "\
S::X[0] = params[0];
S::Y[0] = params[1];
S::Z1[0] = (S::X[0] + S::Y[0]);
S::Z2[0] = ((S::Z1[0] * S::Z1[0]) + S::X[0]);
S::Z3[0] = ((S::Z2[0] * S::Z2[0]) + S::Y[0]);
S::Z4[0] = ((S::Z3[0] * S::Z3[0]) + S::X[0]);
S::Z5[0] = ((S::Z4[0] * S::Z4[0]) + S::Y[0]);
S::Z6[0] = ((S::Z5[0] * S::Z5[0]) + S::X[0]);
S::Z7[0] = ((S::Z6[0] * S::Z6[0]) + S::Z3[0]);
S::Z8[0] = ((S::Z7[0] * S::Z7[0]) + S::X[0]);
S::Z9[0] = ((S::Z8[0] * S::Z8[0]) + S::Y[0]);
S::Z10[0] = ((S::Z9[0] * S::Z9[0]) + S::X[0]);
S::Z11[0] = ((S::Z10[0] * S::Z10[0]) + S::Z8[0]);
S::Z12[0] = ((S::Z11[0] * S::Z11[0]) + S::X[0]);
S::Z13[0] = ((S::Z12[0] * S::Z12[0]) + S::Y[0]);
S::Z14[0] = ((S::Z13[0] * S::Z13[0]) + S::X[0]);
S::Z15[0] = ((S::Z14[0] * S::Z14[0]) + S::Z12[0]);
S::Z16[0] = ((S::Z15[0] * S::Z15[0]) + S::X[0]);
S::Z17[0] = ((S::Z16[0] * S::Z16[0]) + S::Y[0]);
S::Z18[0] = ((S::Z17[0] * S::Z17[0]) + S::X[0]);
S::Z19[0] = ((S::Z18[0] * S::Z18[0]) + S::Z16[0]);
S::Z20[0] = ((S::Z19[0] * S::Z19[0]) + S::X[0]);
S::Z21[0] = ((S::Z20[0] * S::Z20[0]) + S::Y[0]);
S::Z22[0] = ((S::Z21[0] * S::Z21[0]) + S::X[0]);
S::Z23[0] = ((S::Z22[0] * S::Z22[0]) + S::Z20[0]);
S::Z24[0] = ((S::Z23[0] * S::Z23[0]) + S::X[0]);
S::Z25[0] = ((S::Z24[0] * S::Z24[0]) + S::Y[0]);
S::Z26[0] = ((S::Z25[0] * S::Z25[0]) + S::X[0]);
S::Z27[0] = ((S::Z26[0] * S::Z26[0]) + S::Z24[0]);
S::Z28[0] = ((S::Z27[0] * S::Z27[0]) + S::X[0]);
S::Z[0] = S::Z28[0];
params[2] = S::Z[0];"
        );
    }

    #[test]
    fn intermediate_array() {
        let input = "
        namespace Main(256);
            col witness a, b, c;
            [a, b, c] is [S.X, S.Y, S.Z];
        namespace S(256);
            let X;
            let Y;
            let Z;
            let Zi: inter[3] = [X + Y, 2 * X, Y * Y];
            Z = Zi[0] + Zi[1] + Zi[2];
        ";
        let code = format_code(&generate_for_block_machine(input, "S", 2, 1).unwrap().code);
        assert_eq!(
            code,
            "\
S::X[0] = params[0];
S::Y[0] = params[1];
S::Zi[0][0] = (S::X[0] + S::Y[0]);
S::Zi[2][0] = (S::Y[0] * S::Y[0]);
S::Zi[1][0] = (2 * S::X[0]);
S::Z[0] = ((S::Zi[0][0] + S::Zi[1][0]) + S::Zi[2][0]);
params[2] = S::Z[0];"
=======
    fn stackable_with_same_value() {
        // In the following, we assign b[0] = 0 and b[4] = 0, which is a stackable
        // error only if we are not able to compare the actual values.
        let input = "
        namespace Main(256);
            col witness a, b, c;
            [a, b, c] is S.sel $ [S.a, S.b, S.c];
        namespace S(256);
            col witness a, b, c;
            let sel: col = |i| if i % 4 == 0 { 1 } else { 0 };
            col fixed FACTOR = [0, 0, 1, 0]*;
            b' = FACTOR * 8;
            c = b + 1;
        ";
        let code = format_code(&generate_for_block_machine(input, "S", 1, 2).unwrap().code);
        assert_eq!(
            code,
            "S::a[0] = params[0];
S::b[0] = 0;
params[1] = 0;
S::b[1] = 0;
S::c[0] = 1;
params[2] = 1;
S::b[2] = 0;
S::c[1] = 1;
S::b[3] = 8;
S::c[2] = 1;
S::c[3] = 9;"
>>>>>>> d962c93e
        );
    }
}<|MERGE_RESOLUTION|>--- conflicted
+++ resolved
@@ -664,7 +664,38 @@
     }
 
     #[test]
-<<<<<<< HEAD
+    fn stackable_with_same_value() {
+        // In the following, we assign b[0] = 0 and b[4] = 0, which is a stackable
+        // error only if we are not able to compare the actual values.
+        let input = "
+        namespace Main(256);
+            col witness a, b, c;
+            [a, b, c] is S.sel $ [S.a, S.b, S.c];
+        namespace S(256);
+            col witness a, b, c;
+            let sel: col = |i| if i % 4 == 0 { 1 } else { 0 };
+            col fixed FACTOR = [0, 0, 1, 0]*;
+            b' = FACTOR * 8;
+            c = b + 1;
+        ";
+        let code = format_code(&generate_for_block_machine(input, "S", 1, 2).unwrap().code);
+        assert_eq!(
+            code,
+            "S::a[0] = params[0];
+S::b[0] = 0;
+params[1] = 0;
+S::b[1] = 0;
+S::c[0] = 1;
+params[2] = 1;
+S::b[2] = 0;
+S::c[1] = 1;
+S::b[3] = 8;
+S::c[2] = 1;
+S::c[3] = 9;"
+        );
+    }
+
+    #[test]
     fn intermediate() {
         let input = "
         namespace Main(256);
@@ -767,36 +798,6 @@
 S::Zi[1][0] = (2 * S::X[0]);
 S::Z[0] = ((S::Zi[0][0] + S::Zi[1][0]) + S::Zi[2][0]);
 params[2] = S::Z[0];"
-=======
-    fn stackable_with_same_value() {
-        // In the following, we assign b[0] = 0 and b[4] = 0, which is a stackable
-        // error only if we are not able to compare the actual values.
-        let input = "
-        namespace Main(256);
-            col witness a, b, c;
-            [a, b, c] is S.sel $ [S.a, S.b, S.c];
-        namespace S(256);
-            col witness a, b, c;
-            let sel: col = |i| if i % 4 == 0 { 1 } else { 0 };
-            col fixed FACTOR = [0, 0, 1, 0]*;
-            b' = FACTOR * 8;
-            c = b + 1;
-        ";
-        let code = format_code(&generate_for_block_machine(input, "S", 1, 2).unwrap().code);
-        assert_eq!(
-            code,
-            "S::a[0] = params[0];
-S::b[0] = 0;
-params[1] = 0;
-S::b[1] = 0;
-S::c[0] = 1;
-params[2] = 1;
-S::b[2] = 0;
-S::c[1] = 1;
-S::b[3] = 8;
-S::c[2] = 1;
-S::c[3] = 9;"
->>>>>>> d962c93e
         );
     }
 }