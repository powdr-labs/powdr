use powdr_number::FieldElement;

use crate::constraint_system::{
    BusInteractionHandler, ConstraintSystem, DefaultBusInteractionHandler,
};
use crate::indexed_constraint_system::IndexedConstraintSystem;
<<<<<<< HEAD
=======
use crate::quadratic_equivalences;
>>>>>>> 06270eaf
use crate::quadratic_symbolic_expression::QuadraticSymbolicExpression;
use crate::range_constraint::RangeConstraint;
use crate::utils::known_variables;

use super::effect::Effect;
use super::quadratic_symbolic_expression::{Error, RangeConstraintProvider};
use super::symbolic_expression::SymbolicExpression;
use std::collections::{BTreeMap, HashMap};
use std::fmt::{Debug, Display};
use std::hash::Hash;

/// The result of the solving process.
#[allow(dead_code)]
pub struct SolveResult<T: FieldElement, V> {
    /// The concrete variable assignments that were derived.
    pub assignments: BTreeMap<V, QuadraticSymbolicExpression<T, V>>,
    /// The final state of the constraint system, with known variables
    /// replaced by their values and constraints simplified accordingly.
    pub simplified_constraint_system: ConstraintSystem<T, V>,
}

/// Given a list of constraints, tries to derive as many variable assignments as possible.
pub struct Solver<T: FieldElement, V> {
    /// The constraint system to solve. During the solving process, any expressions will
    /// be simplified as much as possible.
    constraint_system: IndexedConstraintSystem<T, V>,
    /// The handler for bus interactions.
    bus_interaction_handler: Box<dyn BusInteractionHandler<T>>,
    /// The currently known range constraints of the variables.
    range_constraints: RangeConstraints<T, V>,
    /// The concrete variable assignments or replacements that were derived for variables
    /// that do not occur in the constraints any more.
    assignments: BTreeMap<V, QuadraticSymbolicExpression<T, V>>,
}

impl<T: FieldElement, V: Ord + Clone + Hash + Eq + Display + Debug> Solver<T, V> {
    #[allow(dead_code)]
    pub fn new(constraint_system: ConstraintSystem<T, V>) -> Self {
        assert!(
            known_variables(constraint_system.iter()).is_empty(),
            "Expected all variables to be unknown."
        );

        Solver {
            constraint_system: IndexedConstraintSystem::from(constraint_system),
            range_constraints: Default::default(),
            bus_interaction_handler: Box::new(DefaultBusInteractionHandler::default()),
            assignments: BTreeMap::new(),
        }
    }

    pub fn with_bus_interaction_handler(
        self,
        bus_interaction_handler: Box<dyn BusInteractionHandler<T>>,
    ) -> Self {
        Solver {
            bus_interaction_handler,
            ..self
        }
    }

    /// Solves the constraints as far as possible, returning concrete variable
    /// assignments and a simplified version of the algebraic constraints.
    #[allow(dead_code)]
    pub fn solve(mut self) -> Result<SolveResult<T, V>, Error> {
        self.loop_until_no_progress()?;

        Ok(SolveResult {
            assignments: self.assignments,
            simplified_constraint_system: self.constraint_system.into(),
        })
    }

    fn loop_until_no_progress(&mut self) -> Result<(), Error> {
        loop {
            let mut progress = false;
            // Try solving constraints in isolation.
            progress |= self.solve_in_isolation()?;
            // Try inferring new information using bus interactions.
            progress |= self.solve_bus_interactions();
<<<<<<< HEAD
            if !progress {
                // If there are non-quadratic constraints with more than one variable,
                // inline the least constrained of them.
                // We only do this as a last resort to prioritize constant propagation.
                progress |= self.inline_affine();
            }
=======
            // Try to find equivalent variables using quadratic constraints.
            progress |= self.try_solve_quadratic_equivalences();
>>>>>>> 06270eaf

            if !progress {
                break;
            }
        }
        Ok(())
    }

    /// Tries to make progress by solving each constraint in isolation.
    fn solve_in_isolation(&mut self) -> Result<bool, Error> {
        let mut progress = false;
        for i in 0..self.constraint_system.algebraic_constraints().len() {
            // TODO: Improve efficiency by only running skipping constraints that
            // have not received any updates since they were last processed.
            let effects = self.constraint_system.algebraic_constraints()[i]
                .solve(&self.range_constraints)?
                .effects;
            for effect in effects {
                progress |= self.apply_effect(effect);
            }
        }
        Ok(progress)
    }

    /// Tries to infer new information using bus interactions.
    fn solve_bus_interactions(&mut self) -> bool {
        let mut progress = false;
        let effects = self
            .constraint_system
            .bus_interactions()
            .iter()
            .flat_map(|bus_interaction| {
                bus_interaction.solve(&*self.bus_interaction_handler, &self.range_constraints)
            })
            // Collect to satisfy borrow checker
            .collect::<Vec<_>>();
        for effect in effects {
            progress |= self.apply_effect(effect);
        }
        progress
    }

<<<<<<< HEAD
    /// If there are non-quadratic constraints with more than one variable,
    /// inline the least constrained of them.
    fn inline_affine(&mut self) -> bool {
        let mut progress = false;
        for i in 0..self.constraint_system.algebraic_constraints().len() {
            let constr = &self.constraint_system.algebraic_constraints()[i];
            if !constr.is_affine() {
                continue;
            }
            if constr.referenced_unknown_variables().count() <= 1 {
                continue;
            }
            let least_constrained = constr
                .referenced_unknown_variables()
                .max_by_key(|v| self.range_constraints.get(v).range_width())
                .unwrap()
                .clone();
            let substitution = constr.try_solve_for(&least_constrained).unwrap();
            self.constraint_system
                .substitute_by_unknown(&least_constrained, &substitution);
            log::trace!("({least_constrained} := {substitution})");
            self.assignments
                .insert(least_constrained.clone(), substitution);
            progress = true;
        }
        progress
=======
    /// Tries to find equivalent variables using quadratic constraints.
    fn try_solve_quadratic_equivalences(&mut self) -> bool {
        let equivalences = quadratic_equivalences::find_quadratic_equalities(
            self.constraint_system.algebraic_constraints(),
            &self.range_constraints,
        );
        for (x, y) in &equivalences {
            // TODO can we make this work with Effects?
            self.constraint_system.substitute_by_unknown(
                y,
                &QuadraticSymbolicExpression::from_unknown_variable(x.clone()),
            );
        }
        !equivalences.is_empty()
>>>>>>> 06270eaf
    }

    fn apply_effect(&mut self, effect: Effect<T, V>) -> bool {
        match effect {
            Effect::Assignment(v, expr) => self.apply_assignment(&v, &expr),
            Effect::RangeConstraint(v, range_constraint) => {
                self.apply_range_constraint_update(&v, range_constraint)
            }
            Effect::BitDecomposition(..) => unreachable!(),
            Effect::Assertion(..) => unreachable!(),
            Effect::ConditionalAssignment { .. } => todo!(),
        }
    }

    fn apply_assignment(&mut self, variable: &V, expr: &SymbolicExpression<T, V>) -> bool {
        assert!(expr.try_to_number().is_some());
        self.apply_range_constraint_update(variable, expr.range_constraint())
    }

    fn apply_range_constraint_update(
        &mut self,
        variable: &V,
        range_constraint: RangeConstraint<T>,
    ) -> bool {
        if self.range_constraints.update(variable, &range_constraint) {
            // The range constraint was updated.

            let new_rc = self.range_constraints.get(variable);
            if let Some(value) = new_rc.try_to_single_value() {
                log::trace!("({variable} := {value})");
                self.constraint_system
                    .substitute_by_known(variable, &value.into());
                self.assignments.insert(variable.clone(), value.into());
            } else {
                log::trace!("({variable}: {range_constraint})");
            }
            true
        } else {
            false
        }
    }
}

/// The currently known range constraints for the variables.
struct RangeConstraints<T: FieldElement, V> {
    range_constraints: HashMap<V, RangeConstraint<T>>,
}

impl<T: FieldElement, V> Default for RangeConstraints<T, V> {
    fn default() -> Self {
        RangeConstraints {
            range_constraints: Default::default(),
        }
    }
}

impl<T: FieldElement, V: Clone + Hash + Eq> RangeConstraintProvider<T, V>
    for RangeConstraints<T, V>
{
    fn get(&self, var: &V) -> RangeConstraint<T> {
        self.range_constraints.get(var).cloned().unwrap_or_default()
    }
}

impl<T: FieldElement, V: Clone + Hash + Eq> RangeConstraintProvider<T, V>
    for &RangeConstraints<T, V>
{
    fn get(&self, var: &V) -> RangeConstraint<T> {
        self.range_constraints.get(var).cloned().unwrap_or_default()
    }
}

impl<T: FieldElement, V: Clone + Hash + Eq> RangeConstraints<T, V> {
    /// Adds a new range constraint for the variable.
    /// Returns `true` if the new combined constraint is tighter than the existing one.
    fn update(&mut self, variable: &V, range_constraint: &RangeConstraint<T>) -> bool {
        let existing = self.get(variable);
        let new = existing.conjunction(range_constraint);
        if new != existing {
            self.range_constraints.insert(variable.clone(), new);
            true
        } else {
            false
        }
    }
}<|MERGE_RESOLUTION|>--- conflicted
+++ resolved
@@ -4,10 +4,7 @@
     BusInteractionHandler, ConstraintSystem, DefaultBusInteractionHandler,
 };
 use crate::indexed_constraint_system::IndexedConstraintSystem;
-<<<<<<< HEAD
-=======
 use crate::quadratic_equivalences;
->>>>>>> 06270eaf
 use crate::quadratic_symbolic_expression::QuadraticSymbolicExpression;
 use crate::range_constraint::RangeConstraint;
 use crate::utils::known_variables;
@@ -88,17 +85,14 @@
             progress |= self.solve_in_isolation()?;
             // Try inferring new information using bus interactions.
             progress |= self.solve_bus_interactions();
-<<<<<<< HEAD
+            // Try to find equivalent variables using quadratic constraints.
+            progress |= self.try_solve_quadratic_equivalences();
             if !progress {
                 // If there are non-quadratic constraints with more than one variable,
                 // inline the least constrained of them.
                 // We only do this as a last resort to prioritize constant propagation.
                 progress |= self.inline_affine();
             }
-=======
-            // Try to find equivalent variables using quadratic constraints.
-            progress |= self.try_solve_quadratic_equivalences();
->>>>>>> 06270eaf
 
             if !progress {
                 break;
@@ -141,7 +135,22 @@
         progress
     }
 
-<<<<<<< HEAD
+    /// Tries to find equivalent variables using quadratic constraints.
+    fn try_solve_quadratic_equivalences(&mut self) -> bool {
+        let equivalences = quadratic_equivalences::find_quadratic_equalities(
+            self.constraint_system.algebraic_constraints(),
+            &self.range_constraints,
+        );
+        for (x, y) in &equivalences {
+            // TODO can we make this work with Effects?
+            self.constraint_system.substitute_by_unknown(
+                y,
+                &QuadraticSymbolicExpression::from_unknown_variable(x.clone()),
+            );
+        }
+        !equivalences.is_empty()
+    }
+
     /// If there are non-quadratic constraints with more than one variable,
     /// inline the least constrained of them.
     fn inline_affine(&mut self) -> bool {
@@ -168,22 +177,6 @@
             progress = true;
         }
         progress
-=======
-    /// Tries to find equivalent variables using quadratic constraints.
-    fn try_solve_quadratic_equivalences(&mut self) -> bool {
-        let equivalences = quadratic_equivalences::find_quadratic_equalities(
-            self.constraint_system.algebraic_constraints(),
-            &self.range_constraints,
-        );
-        for (x, y) in &equivalences {
-            // TODO can we make this work with Effects?
-            self.constraint_system.substitute_by_unknown(
-                y,
-                &QuadraticSymbolicExpression::from_unknown_variable(x.clone()),
-            );
-        }
-        !equivalences.is_empty()
->>>>>>> 06270eaf
     }
 
     fn apply_effect(&mut self, effect: Effect<T, V>) -> bool {
