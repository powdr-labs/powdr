--- conflicted
+++ resolved
@@ -241,32 +241,12 @@
             // This is only for witgen: the program in the program chip is left unchanged.
             program.add_apc_instruction_at_pc_index(start_index, VmOpcode::from_usize(opcode));
 
-<<<<<<< HEAD
-            let is_valid_column = apc
-                .machine()
-                .main_columns()
-                .find(|c| &*c.name == "is_valid")
-                .unwrap();
-
-=======
->>>>>>> 569ff627
             PowdrPrecompile::new(
                 format!("PowdrAutoprecompile_{}", apc.start_pc()),
                 PowdrOpcode {
                     class_offset: opcode,
                 },
-<<<<<<< HEAD
-                apc.block
-                    .statements
-                    .clone()
-                    .into_iter()
-                    .map(|i| i.0)
-                    .collect(),
-                is_valid_column,
-                Arc::new(apc),
-=======
                 apc,
->>>>>>> 569ff627
                 apc_stats,
             )
         })
