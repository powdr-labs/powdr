use derive_more::From;
use eyre::Result;
use itertools::{multiunzip, Itertools};
use openvm_build::{build_guest_package, find_unique_executable, get_package, TargetFilter};
use openvm_circuit::arch::InitFileGenerator;
use openvm_circuit::arch::{
    instructions::exe::VmExe, segment::DefaultSegmentationStrategy, Streams, SystemConfig,
    VirtualMachine, VmChipComplex, VmConfig, VmInventoryError,
};
use openvm_circuit::{circuit_derive::Chip, derive::AnyEnum};
use openvm_circuit_derive::InstructionExecutor;
use openvm_circuit_primitives_derive::ChipUsageGetter;
use openvm_instructions::program::Program;
use openvm_sdk::{
    config::{AggStarkConfig, AppConfig, SdkVmConfig, SdkVmConfigExecutor, SdkVmConfigPeriphery},
    keygen::AggStarkProvingKey,
    prover::AggStarkProver,
    Sdk, StdIn,
};
use openvm_stark_backend::engine::StarkEngine;
use openvm_stark_sdk::config::{
    baby_bear_poseidon2::{BabyBearPoseidon2Config, BabyBearPoseidon2Engine},
    FriParameters,
};
use openvm_stark_sdk::engine::StarkFriEngine;
use openvm_stark_sdk::openvm_stark_backend::p3_field::PrimeField32;
use openvm_stark_sdk::p3_baby_bear::BabyBear;
use powdr_autoprecompiles::evaluation::AirStats;
use powdr_autoprecompiles::{execution_profile::execution_profile, PowdrConfig};
use powdr_extension::{PowdrExecutor, PowdrExtension, PowdrPeriphery};
use powdr_openvm_hints_circuit::{HintsExecutor, HintsExtension, HintsPeriphery};
use powdr_openvm_hints_transpiler::HintsTranspilerExtension;
use serde::{Deserialize, Serialize};
use std::cmp::Reverse;
use std::fs::File;
use std::io::BufWriter;
use std::iter::Sum;
use std::ops::Add;
use std::{
    collections::HashMap,
    path::{Path, PathBuf},
    sync::Arc,
};

pub use crate::customize_exe::Prog;
use tracing::Level;

#[cfg(test)]
use crate::extraction_utils::AirWidthsDiff;
use crate::extraction_utils::{export_pil, AirWidths, OriginalVmConfig};
use crate::instruction_formatter::openvm_opcode_formatter;
use crate::powdr_extension::PowdrPrecompile;

mod air_builder;
pub mod bus_map;
pub mod extraction_utils;
pub mod opcode;
pub mod symbolic_instruction_builder;
mod utils;
pub use opcode::instruction_allowlist;
pub use powdr_autoprecompiles::DegreeBound;
pub use powdr_autoprecompiles::PgoConfig;

type BabyBearSC = BabyBearPoseidon2Config;

// TODO: These constants should be related
const APP_LOG_BLOWUP: usize = 2;
pub const OPENVM_DEGREE_BOUND: usize = 5;
const DEFAULT_DEGREE_BOUND: DegreeBound = DegreeBound {
    identities: OPENVM_DEGREE_BOUND,
    bus_interactions: OPENVM_DEGREE_BOUND - 1,
};

pub fn default_powdr_openvm_config(apc: u64, skip: u64) -> PowdrConfig {
    PowdrConfig::new(apc, skip, DEFAULT_DEGREE_BOUND)
}

fn format_fe<F: PrimeField32>(v: F) -> String {
    let v = v.as_canonical_u32();
    if v < F::ORDER_U32 / 2 {
        format!("{v}")
    } else {
        format!("-{}", F::ORDER_U32 - v)
    }
}

pub use openvm_build::GuestOptions;
pub use powdr_autoprecompiles::bus_map::BusType;

/// We do not use the transpiler, instead we customize an already transpiled program
mod customize_exe;

pub use customize_exe::{customize, BabyBearOpenVmApcAdapter, Instr, POWDR_OPCODE};

// A module for our extension
mod powdr_extension;

pub mod bus_interaction_handler;
pub mod instruction_formatter;
pub mod memory_bus_interaction;

mod plonk;

/// A custom VmConfig that wraps the SdkVmConfig, adding our custom extension.
#[derive(Serialize, Deserialize, Clone)]
pub struct SpecializedConfig {
    pub sdk_config: OriginalVmConfig,
    pub powdr: PowdrExtension<BabyBear>,
}

// For generation of the init file, we delegate to the underlying SdkVmConfig.
impl InitFileGenerator for SpecializedConfig {
    fn generate_init_file_contents(&self) -> Option<String> {
        self.sdk_config.config().generate_init_file_contents()
    }

    fn write_to_init_file(
        &self,
        manifest_dir: &Path,
        init_file_name: Option<&str>,
    ) -> eyre::Result<()> {
        self.sdk_config
            .config()
            .write_to_init_file(manifest_dir, init_file_name)
    }
}

#[allow(clippy::large_enum_variant)]
#[derive(ChipUsageGetter, From, AnyEnum, InstructionExecutor, Chip)]
pub enum SpecializedExecutor<F: PrimeField32> {
    #[any_enum]
    SdkExecutor(ExtendedVmConfigExecutor<F>),
    #[any_enum]
    PowdrExecutor(PowdrExecutor<F>),
}

#[derive(From, ChipUsageGetter, Chip, AnyEnum)]
pub enum MyPeriphery<F: PrimeField32> {
    #[any_enum]
    SdkPeriphery(ExtendedVmConfigPeriphery<F>),
    #[any_enum]
    PowdrPeriphery(PowdrPeriphery<F>),
}

impl VmConfig<BabyBear> for SpecializedConfig {
    type Executor = SpecializedExecutor<BabyBear>;
    type Periphery = MyPeriphery<BabyBear>;

    fn system(&self) -> &SystemConfig {
        VmConfig::<BabyBear>::system(self.sdk_config.config())
    }

    fn system_mut(&mut self) -> &mut SystemConfig {
        VmConfig::<BabyBear>::system_mut(self.sdk_config.config_mut())
    }

    fn create_chip_complex(
        &self,
    ) -> Result<VmChipComplex<BabyBear, Self::Executor, Self::Periphery>, VmInventoryError> {
        let chip = self.sdk_config.create_chip_complex()?;
        let chip = chip.extend(&self.powdr)?;

        Ok(chip)
    }
}

impl SpecializedConfig {
    fn new(
        base_config: OriginalVmConfig,
        precompiles: Vec<PowdrPrecompile<BabyBear>>,
        implementation: PrecompileImplementation,
    ) -> Self {
        let airs = base_config.airs().expect("Failed to convert the AIR of an OpenVM instruction, even after filtering by the blacklist!");
        let bus_map = base_config.bus_map();
        let powdr_extension = PowdrExtension::new(
            precompiles,
            base_config.config().clone(),
            implementation,
            bus_map,
            airs,
        );
        Self {
            sdk_config: base_config,
            powdr: powdr_extension,
        }
    }
}

pub fn build_elf_path<P: AsRef<Path>>(
    guest_opts: GuestOptions,
    pkg_dir: P,
    target_filter: &Option<TargetFilter>,
) -> Result<PathBuf> {
    let pkg = get_package(pkg_dir.as_ref());
    let target_dir = match build_guest_package(&pkg, &guest_opts, None, target_filter) {
        Ok(target_dir) => target_dir,
        Err(Some(code)) => {
            return Err(eyre::eyre!("Failed to build guest: code = {}", code));
        }
        Err(None) => {
            return Err(eyre::eyre!(
                "Failed to build guest (OPENVM_SKIP_BUILD is set)"
            ));
        }
    };

    find_unique_executable(pkg_dir, target_dir, target_filter)
}

// compile the original openvm program without powdr extension
pub fn compile_openvm(
    guest: &str,
    guest_opts: GuestOptions,
) -> Result<OriginalCompiledProgram, Box<dyn std::error::Error>> {
    let sdk = Sdk::default();

    // Build the ELF with guest options and a target filter.
    // We need these extra Rust flags to get the labels.
    let guest_opts = guest_opts.with_rustc_flags(vec!["-C", "link-arg=--emit-relocs"]);

    // Point to our local guest
    use std::path::PathBuf;
    let mut path = PathBuf::from(env!("CARGO_MANIFEST_DIR")).to_path_buf();
    path.push(guest);
    let target_path = path.to_str().unwrap();

    // try to load the sdk config from the openvm.toml file, otherwise use the default
    let openvm_toml_path = path.join("openvm.toml");
    let sdk_vm_config = if openvm_toml_path.exists() {
        let toml = std::fs::read_to_string(&openvm_toml_path)?;
        let app_config: AppConfig<_> = toml::from_str(&toml)?;
        app_config.app_vm_config
    } else {
        SdkVmConfig::builder()
            .system(Default::default())
            .rv32i(Default::default())
            .rv32m(Default::default())
            .io(Default::default())
            .build()
    };

    let elf = sdk.build(
        guest_opts,
        &sdk_vm_config,
        target_path,
        &Default::default(),
        Default::default(),
    )?;

    // Transpile the ELF into a VmExe.
    let mut transpiler = sdk_vm_config.transpiler();

    // Add our custom transpiler extensions
    transpiler = transpiler.with_extension(HintsTranspilerExtension {});

    let exe = sdk.transpile(elf, transpiler)?;

    let vm_config = ExtendedVmConfig { sdk_vm_config };

    Ok(OriginalCompiledProgram { exe, vm_config })
}

/// Determines how the precompile (a circuit with algebraic gates and bus interactions)
/// is implemented as a RAP.
#[derive(Default, Clone, Deserialize, Serialize)]
pub enum PrecompileImplementation {
    /// Allocate a column for each variable and process a call in a single row.
    #[default]
    SingleRowChip,
    /// Compile the circuit to a PlonK circuit.
    PlonkChip,
}

pub fn compile_guest(
    guest: &str,
    guest_opts: GuestOptions,
    config: PowdrConfig,
    implementation: PrecompileImplementation,
    pgo_config: PgoConfig,
) -> Result<CompiledProgram, Box<dyn std::error::Error>> {
    let original_program = compile_openvm(guest, guest_opts.clone())?;

    // Optional tally of opcode freqency (only enabled for debug level logs)
    if tracing::enabled!(Level::DEBUG) {
        tally_opcode_frequency(&pgo_config, &original_program.exe);
    }

    compile_exe(
        guest,
        guest_opts,
        original_program,
        config,
        implementation,
        pgo_config,
    )
}

fn instruction_index_to_pc(program: &Program<BabyBear>, idx: usize) -> u64 {
    (program.pc_base + (idx as u32 * program.step)) as u64
}

fn tally_opcode_frequency(pgo_config: &PgoConfig, exe: &VmExe<BabyBear>) {
    let pgo_program_pc_count = match pgo_config {
        PgoConfig::Cell(pgo_program_pc_count, _) | PgoConfig::Instruction(pgo_program_pc_count) => {
            // If execution count of each pc is available, we tally the opcode execution frequency
            tracing::debug!("Opcode execution frequency:");
            pgo_program_pc_count
        }
        PgoConfig::None => {
            // If execution count of each pc isn't available, we just count the occurrences of each opcode in the program
            tracing::debug!("Opcode frequency in program:");
            // Create a dummy HashMap that returns 1 for each pc
            &(0..exe.program.instructions_and_debug_infos.len())
                .map(|i| (instruction_index_to_pc(&exe.program, i), 1))
                .collect::<HashMap<_, _>>()
        }
    };

    exe.program
        .instructions_and_debug_infos
        .iter()
        .enumerate()
        .fold(HashMap::new(), |mut acc, (i, instr)| {
            let opcode = instr.as_ref().unwrap().0.opcode;
            if let Some(count) = pgo_program_pc_count.get(&instruction_index_to_pc(&exe.program, i))
            {
                *acc.entry(opcode).or_insert(0) += count;
            }
            acc
        })
        .into_iter()
        .sorted_by_key(|(_, count)| Reverse(*count))
        .for_each(|(opcode, count)| {
            // Log the opcode and its count
            tracing::debug!("   {}: {count}", openvm_opcode_formatter(&opcode));
        });
}

pub fn compile_exe(
    guest: &str,
    guest_opts: GuestOptions,
    original_program: OriginalCompiledProgram,
    config: PowdrConfig,
    implementation: PrecompileImplementation,
    pgo_config: PgoConfig,
) -> Result<CompiledProgram, Box<dyn std::error::Error>> {
    // Build the ELF with guest options and a target filter.
    // We need these extra Rust flags to get the labels.
    let guest_opts = guest_opts.with_rustc_flags(vec!["-C", "link-arg=--emit-relocs"]);

    // Point to our local guest
    use std::path::PathBuf;
    let mut path = PathBuf::from(env!("CARGO_MANIFEST_DIR")).to_path_buf();
    path.push(guest);
    let target_path = path.to_str().unwrap();

    let elf_binary_path = build_elf_path(guest_opts.clone(), target_path, &Default::default())?;

    compile_exe_with_elf(
        original_program,
        &std::fs::read(elf_binary_path)?,
        config,
        implementation,
        pgo_config,
    )
}

pub fn compile_exe_with_elf(
    original_program: OriginalCompiledProgram,
    elf: &[u8],
    config: PowdrConfig,
    implementation: PrecompileImplementation,
    pgo_config: PgoConfig,
) -> Result<CompiledProgram, Box<dyn std::error::Error>> {
    let elf = powdr_riscv_elf::load_elf_from_buffer(elf);
    let compiled = customize(
        original_program,
        elf.text_labels(),
        elf.debug_info(),
        config,
        implementation,
        pgo_config,
    );
    // Export the compiled program to a PIL file for debugging purposes.
    export_pil(
        &mut BufWriter::new(File::create("debug.pil").unwrap()),
        &compiled.vm_config,
    );
    Ok(compiled)
}

#[derive(Serialize, Deserialize, Clone)]
pub struct CompiledProgram {
    pub exe: VmExe<BabyBear>,
    pub vm_config: SpecializedConfig,
}

// the original openvm program and config without powdr extension
#[derive(Clone)]
pub struct OriginalCompiledProgram {
    pub exe: VmExe<BabyBear>,
    pub vm_config: ExtendedVmConfig,
}

#[derive(Clone, Debug, Serialize, Deserialize)]
// SdkVmConfig plus custom openvm extensions, before autoprecompile transformations.
// For now, only includes custom hints.
pub struct ExtendedVmConfig {
    pub sdk_vm_config: SdkVmConfig,
}

impl VmConfig<BabyBear> for ExtendedVmConfig {
    type Executor = ExtendedVmConfigExecutor<BabyBear>;
    type Periphery = ExtendedVmConfigPeriphery<BabyBear>;

    fn system(&self) -> &SystemConfig {
        &self.sdk_vm_config.system.config
    }

    fn system_mut(&mut self) -> &mut SystemConfig {
        &mut self.sdk_vm_config.system.config
    }

    fn create_chip_complex(
        &self,
    ) -> std::result::Result<
        VmChipComplex<BabyBear, Self::Executor, Self::Periphery>,
        VmInventoryError,
    > {
        let mut complex = self.sdk_vm_config.create_chip_complex()?.transmute();
        complex = complex.extend(&HintsExtension)?;
        Ok(complex)
    }
}

impl InitFileGenerator for ExtendedVmConfig {
    fn generate_init_file_contents(&self) -> Option<String> {
        self.sdk_vm_config.generate_init_file_contents()
    }

    fn write_to_init_file(
        &self,
        manifest_dir: &Path,
        init_file_name: Option<&str>,
    ) -> eyre::Result<()> {
        self.sdk_vm_config
            .write_to_init_file(manifest_dir, init_file_name)
    }
}

#[derive(ChipUsageGetter, Chip, InstructionExecutor, From, AnyEnum)]
#[allow(clippy::large_enum_variant)]
pub enum ExtendedVmConfigExecutor<F: PrimeField32> {
    #[any_enum]
    Sdk(SdkVmConfigExecutor<F>),
    #[any_enum]
    Hints(HintsExecutor<F>),
}

#[derive(From, ChipUsageGetter, Chip, AnyEnum)]
pub enum ExtendedVmConfigPeriphery<F: PrimeField32> {
    #[any_enum]
    Sdk(SdkVmConfigPeriphery<F>),
    #[any_enum]
    Hints(HintsPeriphery<F>),
}

#[derive(Clone, Serialize, Deserialize, Default, Debug, Eq, PartialEq)]
pub struct AirMetrics {
    pub widths: AirWidths,
    pub constraints: usize,
    pub bus_interactions: usize,
}

impl From<AirMetrics> for AirStats {
    fn from(metrics: AirMetrics) -> Self {
        AirStats {
            main_columns: metrics.widths.main,
            constraints: metrics.constraints,
            bus_interactions: metrics.bus_interactions,
        }
    }
}

impl Add for AirMetrics {
    type Output = AirMetrics;

    fn add(self, rhs: AirMetrics) -> AirMetrics {
        AirMetrics {
            widths: self.widths + rhs.widths,
            constraints: self.constraints + rhs.constraints,
            bus_interactions: self.bus_interactions + rhs.bus_interactions,
        }
    }
}

impl Sum<AirMetrics> for AirMetrics {
    fn sum<I: Iterator<Item = AirMetrics>>(iter: I) -> AirMetrics {
        iter.fold(AirMetrics::default(), Add::add)
    }
}

impl AirMetrics {
    pub fn total_width(&self) -> usize {
        self.widths.total()
    }
}

#[cfg(test)]
impl CompiledProgram {
    // Return a tuple of (powdr AirMetrics, non-powdr AirMetrics)
    fn air_metrics(&self) -> (Vec<(AirMetrics, Option<AirWidthsDiff>)>, Vec<AirMetrics>) {
        use openvm_stark_backend::Chip;

        use crate::extraction_utils::get_air_metrics;

        let inventory = self.vm_config.create_chip_complex().unwrap().inventory;

        // Order of precompile is the same as that of Powdr executors in chip inventory
        let mut apc_stats = self
            .vm_config
            .powdr
            .precompiles
            .iter()
            .map(|precompile| precompile.apc_stats.clone());

        inventory
            .executors()
            .iter()
            .map(|executor| executor.air())
            .chain(
                inventory
                    .periphery()
                    .iter()
                    .map(|periphery| periphery.air()),
            )
            .fold(
                (Vec::new(), Vec::new()),
                |(mut powdr_air_metrics, mut non_powdr_air_metrics), air| {
                    let name = air.name();

                    // We actually give name "powdr_air_for_opcode_<opcode>" to the AIRs,
                    // but OpenVM uses the actual Rust type (PowdrAir) as the name in this method.
                    // TODO this is hacky but not sure how to do it better rn.
                    if name.starts_with("PowdrAir") || name.starts_with("PlonkAir") {
                        powdr_air_metrics.push((
                            get_air_metrics(air),
                            apc_stats.next().unwrap().map(|stats| stats.widths),
                        ));
                    } else {
                        non_powdr_air_metrics.push(get_air_metrics(air));
                    }

                    (powdr_air_metrics, non_powdr_air_metrics)
                },
            )
    }
}

pub fn execute(program: CompiledProgram, inputs: StdIn) -> Result<(), Box<dyn std::error::Error>> {
    let CompiledProgram { exe, vm_config } = program;

    let sdk = Sdk::default();

    let output = sdk.execute(exe.clone(), vm_config.clone(), inputs)?;
    tracing::info!("Public values output: {:?}", output);

    Ok(())
}

pub fn prove(
    program: &CompiledProgram,
    mock: bool,
    recursion: bool,
    inputs: StdIn,
    segment_height: Option<usize>, // uses the default height if None
) -> Result<(), Box<dyn std::error::Error>> {
    let exe = &program.exe;
    let mut vm_config = program.vm_config.clone();

    // DefaultSegmentationStrategy { max_segment_len: 4194204, max_cells_per_chip_in_segment: 503304480 }
    if let Some(segment_height) = segment_height {
        vm_config
            .sdk_config
            .config_mut()
            .sdk_vm_config
            .system
            .config
            .segmentation_strategy = Arc::new(
            DefaultSegmentationStrategy::new_with_max_segment_len(segment_height),
        );
        tracing::debug!("Setting max segment len to {}", segment_height);
    }

    let sdk = Sdk::default();

    // Set app configuration
    let app_fri_params = FriParameters::standard_with_100_bits_conjectured_security(APP_LOG_BLOWUP);
    let app_config = AppConfig::new(app_fri_params, vm_config.clone());

    // Commit the exe
    let app_committed_exe = sdk.commit_app_exe(app_fri_params, exe.clone())?;

    // Generate an AppProvingKey
    let app_pk = Arc::new(sdk.app_keygen(app_config)?);

    if mock {
        tracing::info!("Checking constraints and witness in Mock prover...");
        let engine = BabyBearPoseidon2Engine::new(
            FriParameters::standard_with_100_bits_conjectured_security(APP_LOG_BLOWUP),
        );
        let vm = VirtualMachine::new(engine, vm_config.clone());
        let pk = vm.keygen();
        let streams = Streams::from(inputs);
        let mut result = vm.execute_and_generate(exe.clone(), streams).unwrap();
        let _final_memory = Option::take(&mut result.final_memory);
        let global_airs = vm.config().create_chip_complex().unwrap().airs();
        for proof_input in &result.per_segment {
            let (airs, pks, air_proof_inputs): (Vec<_>, Vec<_>, Vec<_>) =
                multiunzip(proof_input.per_air.iter().map(|(air_id, air_proof_input)| {
                    (
                        global_airs[*air_id].clone(),
                        pk.per_air[*air_id].clone(),
                        air_proof_input.clone(),
                    )
                }));
            vm.engine.debug(&airs, &pks, &air_proof_inputs);
        }
    } else {
        // Generate a proof
        tracing::info!("Generating app proof...");
        let start = std::time::Instant::now();
        let app_proof =
            sdk.generate_app_proof(app_pk.clone(), app_committed_exe.clone(), inputs.clone())?;
        tracing::info!("App proof took {:?}", start.elapsed());

        tracing::info!(
            "Public values: {:?}",
            app_proof.user_public_values.public_values
        );

        // Verify
        let app_vk = app_pk.get_app_vk();
        sdk.verify_app_proof(&app_vk, &app_proof)?;
        tracing::info!("App proof verification done.");

        if recursion {
            // Generate the aggregation proving key
            tracing::info!("Generating aggregation proving key...");
            let (agg_stark_pk, _) =
                AggStarkProvingKey::dummy_proof_and_keygen(AggStarkConfig::default());

            tracing::info!("Generating aggregation proof...");

            let agg_prover = AggStarkProver::<BabyBearPoseidon2Engine>::new(
                agg_stark_pk,
                app_pk.leaf_committed_exe.clone(),
                *sdk.agg_tree_config(),
            );
            // Note that this proof is not verified. We assume that any valid app proof
            // (verified above) also leads to a valid aggregation proof.
            // If this was not the case, it would be a completeness bug in OpenVM.
            let start = std::time::Instant::now();
            let _proof_with_publics = agg_prover.generate_root_verifier_input(app_proof);
            tracing::info!("Agg proof (inner recursion) took {:?}", start.elapsed());
        }

        tracing::info!("All done.");
    }

    Ok(())
}

// Same as execution_profile below but for guest path inputs.
pub fn execution_profile_from_guest(
    guest: &str,
    guest_opts: GuestOptions,
    inputs: StdIn,
) -> HashMap<u64, u32> {
    let OriginalCompiledProgram { exe, vm_config } = compile_openvm(guest, guest_opts).unwrap();
    let program = Prog::from(&exe.program);

    // prepare for execute
    let sdk = Sdk::default();

    execution_profile::<BabyBearOpenVmApcAdapter>(&program, || {
        sdk.execute(exe.clone(), vm_config.clone(), inputs.clone())
            .unwrap();
    })
}

#[cfg(test)]
mod tests {
    use super::*;
    use expect_test::{expect, Expect};
    use pretty_assertions::assert_eq;
    use test_log::test;

    #[allow(clippy::too_many_arguments)]
    fn compile_and_prove(
        guest: &str,
        config: PowdrConfig,
        implementation: PrecompileImplementation,
        mock: bool,
        recursion: bool,
        stdin: StdIn,
        pgo_config: PgoConfig,
        segment_height: Option<usize>,
    ) -> Result<(), Box<dyn std::error::Error>> {
        let program = compile_guest(
            guest,
            GuestOptions::default(),
            config,
            implementation,
            pgo_config,
        )
        .unwrap();
        prove(&program, mock, recursion, stdin, segment_height)
    }

    fn prove_simple(
        guest: &str,
        config: PowdrConfig,
        implementation: PrecompileImplementation,
        stdin: StdIn,
        pgo_config: PgoConfig,
        segment_height: Option<usize>,
    ) {
        let result = compile_and_prove(
            guest,
            config,
            implementation,
            false,
            false,
            stdin,
            pgo_config,
            segment_height,
        );
        assert!(result.is_ok());
    }

    fn prove_mock(
        guest: &str,
        config: PowdrConfig,
        implementation: PrecompileImplementation,
        stdin: StdIn,
        pgo_config: PgoConfig,
        segment_height: Option<usize>,
    ) {
        let result = compile_and_prove(
            guest,
            config,
            implementation,
            true,
            false,
            stdin,
            pgo_config,
            segment_height,
        );
        assert!(result.is_ok());
    }

    fn prove_recursion(
        guest: &str,
        config: PowdrConfig,
        implementation: PrecompileImplementation,
        stdin: StdIn,
        pgo_config: PgoConfig,
        segment_height: Option<usize>,
    ) {
        let result = compile_and_prove(
            guest,
            config,
            implementation,
            false,
            true,
            stdin,
            pgo_config,
            segment_height,
        );
        assert!(result.is_ok());
    }

    const GUEST: &str = "guest";
    const GUEST_ITER: u32 = 1 << 10;
    const GUEST_APC: u64 = 1;
    const GUEST_SKIP: u64 = 56;
    const GUEST_SKIP_PGO: u64 = 0;

    const GUEST_KECCAK: &str = "guest-keccak";
    const GUEST_KECCAK_ITER: u32 = 1_000;
    const GUEST_KECCAK_ITER_SMALL: u32 = 10;
    const GUEST_KECCAK_ITER_LARGE: u32 = 25_000;
    const GUEST_KECCAK_APC: u64 = 1;
    const GUEST_KECCAK_APC_PGO: u64 = 10;
    const GUEST_KECCAK_APC_PGO_LARGE: u64 = 100;
    const GUEST_KECCAK_SKIP: u64 = 0;

    const GUEST_SHA256_ITER: u32 = 1_000;
    const GUEST_SHA256_ITER_SMALL: u32 = 10;
    const GUEST_SHA256_ITER_LARGE: u32 = 25_000;
    const GUEST_SHA256: &str = "guest-sha256";
    const GUEST_SHA256_APC_PGO: u64 = 10;
    const GUEST_SHA256_APC_PGO_LARGE: u64 = 50;
    const GUEST_SHA256_SKIP: u64 = 0;

    const GUEST_U256: &str = "guest-u256";
    const GUEST_U256_APC_PGO: u64 = 10;
    const GUEST_U256_SKIP: u64 = 0;

    const GUEST_HINTS_TEST: &str = "guest-hints-test";

    #[test]
    fn guest_prove_simple() {
        let mut stdin = StdIn::default();
        stdin.write(&GUEST_ITER);
        let config = default_powdr_openvm_config(GUEST_APC, GUEST_SKIP);
        prove_simple(
            GUEST,
            config,
            PrecompileImplementation::SingleRowChip,
            stdin,
            PgoConfig::None,
            None,
        );
    }

    #[test]
    fn guest_prove_mock() {
        let mut stdin = StdIn::default();
        stdin.write(&GUEST_ITER);
        let config = default_powdr_openvm_config(GUEST_APC, GUEST_SKIP);
        prove_mock(
            GUEST,
            config,
            PrecompileImplementation::SingleRowChip,
            stdin,
            PgoConfig::None,
            None,
        );
    }

    // All gate constraints should be satisfied, but bus interactions are not implemented yet.
    #[test]
    fn guest_plonk_prove_mock() {
        let mut stdin = StdIn::default();
        stdin.write(&GUEST_ITER);
        let config = default_powdr_openvm_config(GUEST_APC, GUEST_SKIP);
        prove_mock(
            GUEST,
            config,
            PrecompileImplementation::PlonkChip,
            stdin,
            PgoConfig::None,
            None,
        );
    }

    #[test]
    #[ignore = "Too much RAM"]
    fn guest_prove_recursion() {
        let mut stdin = StdIn::default();
        stdin.write(&GUEST_ITER);
        let config = default_powdr_openvm_config(GUEST_APC, GUEST_SKIP);
        let pgo_data = execution_profile_from_guest(GUEST, GuestOptions::default(), stdin.clone());
        prove_recursion(
            GUEST,
            config,
            PrecompileImplementation::SingleRowChip,
            stdin,
            PgoConfig::Instruction(pgo_data),
            None,
        );
    }

    #[test]
    #[ignore = "Too long"]
    fn matmul_compile() {
        let guest = "guest-matmul";
        let config = default_powdr_openvm_config(1, 0);
        assert!(compile_guest(
            guest,
            GuestOptions::default(),
            config,
            PrecompileImplementation::SingleRowChip,
            PgoConfig::default()
        )
        .is_ok());
    }

    #[test]
    fn keccak_small_prove_simple() {
        let mut stdin = StdIn::default();
        stdin.write(&GUEST_KECCAK_ITER_SMALL);
        let config = default_powdr_openvm_config(GUEST_KECCAK_APC, GUEST_KECCAK_SKIP);
        prove_simple(
            GUEST_KECCAK,
            config,
            PrecompileImplementation::SingleRowChip,
            stdin,
            PgoConfig::None,
            None,
        );
    }

    #[test]
    fn keccak_small_prove_simple_multi_segment() {
        // Set the default segmentation height to a small value to test multi-segment proving
        let mut stdin = StdIn::default();
        stdin.write(&GUEST_KECCAK_ITER_SMALL);
        let config = default_powdr_openvm_config(GUEST_KECCAK_APC, GUEST_KECCAK_SKIP);
        // should create two segments
        prove_simple(
            GUEST_KECCAK,
            config,
            PrecompileImplementation::SingleRowChip,
            stdin,
            PgoConfig::None,
            Some(4_000),
        );
    }

    #[test]
    #[ignore = "Too long"]
    fn keccak_prove_simple() {
        let mut stdin = StdIn::default();
        stdin.write(&GUEST_KECCAK_ITER);
        let config = default_powdr_openvm_config(GUEST_KECCAK_APC, GUEST_KECCAK_SKIP);
        prove_simple(
            GUEST_KECCAK,
            config,
            PrecompileImplementation::SingleRowChip,
            stdin,
            PgoConfig::None,
            None,
        );
    }

    #[test]
    #[ignore = "Too much RAM"]
    fn keccak_prove_many_apcs() {
        let mut stdin = StdIn::default();
        stdin.write(&GUEST_KECCAK_ITER);
        let pgo_data =
            execution_profile_from_guest(GUEST_KECCAK, GuestOptions::default(), stdin.clone());

        let config = default_powdr_openvm_config(GUEST_KECCAK_APC_PGO_LARGE, GUEST_KECCAK_SKIP);
        prove_recursion(
            GUEST_KECCAK,
            config.clone(),
            PrecompileImplementation::SingleRowChip,
            stdin.clone(),
            PgoConfig::Instruction(pgo_data.clone()),
            None,
        );

        prove_recursion(
            GUEST_KECCAK,
            config.clone(),
            PrecompileImplementation::SingleRowChip,
            stdin,
            PgoConfig::Cell(pgo_data, None),
            None,
        );
    }

    #[test]
    #[ignore = "Too much RAM"]
    fn keccak_prove_large() {
        let mut stdin = StdIn::default();
        stdin.write(&GUEST_KECCAK_ITER_LARGE);
        let pgo_data =
            execution_profile_from_guest(GUEST_KECCAK, GuestOptions::default(), stdin.clone());

        let config = default_powdr_openvm_config(GUEST_KECCAK_APC_PGO, GUEST_KECCAK_SKIP);
        prove_recursion(
            GUEST_KECCAK,
            config,
            PrecompileImplementation::SingleRowChip,
            stdin,
            PgoConfig::Instruction(pgo_data),
            None,
        );
    }

    #[test]
    fn keccak_small_prove_mock() {
        let mut stdin = StdIn::default();
        stdin.write(&GUEST_KECCAK_ITER_SMALL);

        let config = default_powdr_openvm_config(GUEST_KECCAK_APC, GUEST_KECCAK_SKIP);
        prove_mock(
            GUEST_KECCAK,
            config,
            PrecompileImplementation::SingleRowChip,
            stdin,
            PgoConfig::None,
            None,
        );
    }

    // All gate constraints should be satisfied, but bus interactions are not implemented yet.
    #[test]
    fn keccak_plonk_small_prove_mock() {
        let mut stdin = StdIn::default();
        stdin.write(&GUEST_KECCAK_ITER_SMALL);
        let config = default_powdr_openvm_config(GUEST_KECCAK_APC, GUEST_KECCAK_SKIP);
        prove_mock(
            GUEST_KECCAK,
            config,
            PrecompileImplementation::PlonkChip,
            stdin,
            PgoConfig::None,
            None,
        );
    }

    #[test]
    #[ignore = "Too long"]
    fn keccak_prove_mock() {
        let mut stdin = StdIn::default();
        stdin.write(&GUEST_KECCAK_ITER);
        let config = default_powdr_openvm_config(GUEST_KECCAK_APC, GUEST_KECCAK_SKIP);
        prove_mock(
            GUEST_KECCAK,
            config,
            PrecompileImplementation::SingleRowChip,
            stdin,
            PgoConfig::None,
            None,
        );
    }

    // Create multiple APC for 10 Keccak iterations to test different PGO modes
    #[test]
    fn keccak_prove_multiple_pgo_modes() {
        use std::time::Instant;
        // Config
        let mut stdin = StdIn::default();
        stdin.write(&GUEST_KECCAK_ITER_SMALL);
        let config = default_powdr_openvm_config(GUEST_KECCAK_APC_PGO, GUEST_KECCAK_SKIP);

        // Pgo data
        let pgo_data =
            execution_profile_from_guest(GUEST_KECCAK, GuestOptions::default(), stdin.clone());

        // Pgo Cell mode
        let start = Instant::now();
        prove_simple(
            GUEST_KECCAK,
            config.clone(),
            PrecompileImplementation::SingleRowChip,
            stdin.clone(),
            PgoConfig::Cell(pgo_data.clone(), None),
            None,
        );
        let elapsed = start.elapsed();
        tracing::debug!("Proving keccak with PgoConfig::Cell took {:?}", elapsed);

        // Pgo Instruction mode
        let start = Instant::now();
        prove_simple(
            GUEST_KECCAK,
            config.clone(),
            PrecompileImplementation::SingleRowChip,
            stdin.clone(),
            PgoConfig::Instruction(pgo_data),
            None,
        );
        let elapsed = start.elapsed();
        tracing::debug!(
            "Proving keccak with PgoConfig::Instruction took {:?}",
            elapsed
        );
    }

    #[test]
    #[ignore = "Too long"]
    fn sha256_prove_simple() {
        let mut stdin = StdIn::default();
        stdin.write(&GUEST_SHA256_ITER);
        let config = default_powdr_openvm_config(GUEST_SHA256_APC_PGO, GUEST_SHA256_SKIP);

        let pgo_data =
            execution_profile_from_guest(GUEST_SHA256, GuestOptions::default(), stdin.clone());

        prove_simple(
            GUEST_SHA256,
            config,
            PrecompileImplementation::SingleRowChip,
            stdin,
            PgoConfig::Instruction(pgo_data),
            None,
        );
    }

    #[test]
    #[ignore = "Too long"]
    fn sha256_prove_mock() {
        let mut stdin = StdIn::default();
        stdin.write(&GUEST_SHA256_ITER);
        let config = default_powdr_openvm_config(GUEST_SHA256_APC_PGO, GUEST_SHA256_SKIP);

        let pgo_data =
            execution_profile_from_guest(GUEST_SHA256, GuestOptions::default(), stdin.clone());

        prove_mock(
            GUEST_SHA256,
            config,
            PrecompileImplementation::SingleRowChip,
            stdin,
            PgoConfig::Instruction(pgo_data),
            None,
        );
    }

    #[test]
    #[ignore = "Too much RAM"]
    fn sha256_prove_many_apcs() {
        let mut stdin = StdIn::default();
        stdin.write(&GUEST_SHA256_ITER);
        let pgo_data =
            execution_profile_from_guest(GUEST_SHA256, GuestOptions::default(), stdin.clone());

        let config = default_powdr_openvm_config(GUEST_SHA256_APC_PGO_LARGE, GUEST_SHA256_SKIP);
        prove_recursion(
            GUEST_SHA256,
            config.clone(),
            PrecompileImplementation::SingleRowChip,
            stdin.clone(),
            PgoConfig::Instruction(pgo_data.clone()),
            None,
        );

        prove_recursion(
            GUEST_SHA256,
            config.clone(),
            PrecompileImplementation::SingleRowChip,
            stdin,
            PgoConfig::Cell(pgo_data, None),
            None,
        );
    }

    #[test]
    #[ignore = "Too much RAM"]
    fn sha256_prove_large() {
        let mut stdin = StdIn::default();
        stdin.write(&GUEST_SHA256_ITER_LARGE);
        let pgo_data =
            execution_profile_from_guest(GUEST_SHA256, GuestOptions::default(), stdin.clone());

        let config = default_powdr_openvm_config(GUEST_SHA256_APC_PGO, GUEST_SHA256_SKIP);
        prove_recursion(
            GUEST_SHA256,
            config,
            PrecompileImplementation::SingleRowChip,
            stdin,
            PgoConfig::Instruction(pgo_data),
            None,
        );
    }

    #[test]
    fn sha256_small_prove_simple() {
        let mut stdin = StdIn::default();
        stdin.write(&GUEST_SHA256_ITER_SMALL);
        let config = default_powdr_openvm_config(GUEST_SHA256_APC_PGO, GUEST_SHA256_SKIP);

        let pgo_data =
            execution_profile_from_guest(GUEST_SHA256, GuestOptions::default(), stdin.clone());

        prove_simple(
            GUEST_SHA256,
            config,
            PrecompileImplementation::SingleRowChip,
            stdin,
            PgoConfig::Instruction(pgo_data),
            None,
        );
    }

    #[test]
    fn sha256_small_prove_mock() {
        let mut stdin = StdIn::default();
        stdin.write(&GUEST_SHA256_ITER_SMALL);
        let config = default_powdr_openvm_config(GUEST_SHA256_APC_PGO, GUEST_SHA256_SKIP);

        let pgo_data =
            execution_profile_from_guest(GUEST_SHA256, GuestOptions::default(), stdin.clone());

        prove_mock(
            GUEST_SHA256,
            config,
            PrecompileImplementation::SingleRowChip,
            stdin,
            PgoConfig::Instruction(pgo_data),
            None,
        );
    }

    #[test]
    fn sha256_prove_multiple_pgo_modes() {
        use std::time::Instant;

        let mut stdin = StdIn::default();
        stdin.write(&GUEST_SHA256_ITER_SMALL);
        let config = default_powdr_openvm_config(GUEST_SHA256_APC_PGO, GUEST_SHA256_SKIP);

        let pgo_data =
            execution_profile_from_guest(GUEST_SHA256, GuestOptions::default(), stdin.clone());

        let start = Instant::now();
        prove_simple(
            GUEST_SHA256,
            config.clone(),
            PrecompileImplementation::SingleRowChip,
            stdin.clone(),
            PgoConfig::Cell(pgo_data.clone(), None),
            None,
        );
        let elapsed = start.elapsed();
        tracing::debug!("Proving sha256 with PgoConfig::Cell took {:?}", elapsed);

        let start = Instant::now();
        prove_simple(
            GUEST_SHA256,
            config.clone(),
            PrecompileImplementation::SingleRowChip,
            stdin.clone(),
            PgoConfig::Instruction(pgo_data),
            None,
        );
        let elapsed = start.elapsed();
        tracing::debug!(
            "Proving sha256 with PgoConfig::Instruction took {:?}",
            elapsed
        );
    }

    #[test]
    #[ignore = "Too much RAM"]
    fn u256_prove() {
        use std::time::Instant;

        let stdin = StdIn::default();
        let config = default_powdr_openvm_config(GUEST_U256_APC_PGO, GUEST_U256_SKIP);

        let pgo_data =
            execution_profile_from_guest(GUEST_U256, GuestOptions::default(), stdin.clone());

        let start = Instant::now();
        prove_simple(
            GUEST_U256,
            config.clone(),
            PrecompileImplementation::SingleRowChip,
            stdin.clone(),
            PgoConfig::Cell(pgo_data.clone(), None),
            None,
        );
        let elapsed = start.elapsed();
        tracing::debug!("Proving U256 with PgoConfig::Cell took {:?}", elapsed);
    }

    #[test]
    /// check that the hints test guest compiles and proves successfully
    fn hints_test_prove() {
        let mut stdin = StdIn::default();
        stdin.write(&GUEST_HINTS_TEST);
        let config = default_powdr_openvm_config(0, 0);

        prove_simple(
            GUEST_SHA256,
            config,
            PrecompileImplementation::SingleRowChip,
            stdin,
            PgoConfig::None,
            None,
        );
    }

    // #[test]
    // #[ignore = "Too much RAM"]
    // // TODO: This test currently panics because the kzg params are not set up correctly. Fix this.
    // #[should_panic = "No such file or directory"]
    // fn keccak_prove_recursion() {
    //     let mut stdin = StdIn::default();
    //     stdin.write(&GUEST_KECCAK_ITER);
    //     prove_recursion(GUEST_KECCAK, GUEST_KECCAK_APC, GUEST_KECCAK_SKIP, stdin);
    // }

    // The following are compilation tests only

    struct GuestTestConfig {
        pgo_config: PgoConfig,
        name: &'static str,
        apc: u64,
        skip: u64,
    }

    struct MachineTestMetrics {
        powdr_expected_sum: Expect,
        powdr_expected_machine_count: Expect,
        non_powdr_expected_sum: AirMetrics,
        non_powdr_expected_machine_count: usize,
    }

    fn test_machine_compilation(
        guest: GuestTestConfig,
        expected_metrics: MachineTestMetrics,
        expected_columns_saved: Option<Expect>,
    ) {
        let apc_candidates_dir = tempfile::tempdir().unwrap();
        let apc_candidates_dir_path = apc_candidates_dir.path();
        let config = default_powdr_openvm_config(guest.apc, guest.skip)
            .with_apc_candidates_dir(apc_candidates_dir_path);
        let is_cell_pgo = matches!(guest.pgo_config, PgoConfig::Cell(_, _));
        let compiled_program = compile_guest(
            guest.name,
            GuestOptions::default(),
            config,
            PrecompileImplementation::SingleRowChip,
            guest.pgo_config,
        )
        .unwrap();

        let (powdr_air_metrics, non_powdr_air_metrics) = compiled_program.air_metrics();

        expected_metrics.powdr_expected_sum.assert_debug_eq(
            &powdr_air_metrics
                .iter()
                .map(|(metrics, _)| metrics.clone())
                .sum::<AirMetrics>(),
        );
        expected_metrics
            .powdr_expected_machine_count
            .assert_debug_eq(&powdr_air_metrics.len());
        assert_eq!(
            non_powdr_air_metrics.len(),
            expected_metrics.non_powdr_expected_machine_count
        );
        assert_eq!(
            non_powdr_air_metrics.into_iter().sum::<AirMetrics>(),
            expected_metrics.non_powdr_expected_sum
        );
        let columns_saved = is_cell_pgo.then(|| {
            // Test cells saved in Pgo::Cell
            powdr_air_metrics
                .into_iter()
                .map(|(_, columns_saved)| columns_saved.unwrap())
                .sum::<AirWidthsDiff>()
        });
        assert_eq!(columns_saved.is_some(), expected_columns_saved.is_some());
        if let Some(expected) = expected_columns_saved {
            expected.assert_debug_eq(&columns_saved.unwrap());
        }

        // In Cell PGO, check that the apc candidates were persisted to disk
        let json_files_count = std::fs::read_dir(apc_candidates_dir_path)
            .unwrap()
            .filter_map(Result::ok)
            .filter(|entry| entry.path().extension().is_some_and(|ext| ext == "json"))
            .count();
        let cbor_files_count = std::fs::read_dir(apc_candidates_dir_path)
            .unwrap()
            .filter_map(Result::ok)
            .filter(|entry| entry.path().extension().is_some_and(|ext| ext == "cbor"))
            .count();
        assert!(cbor_files_count > 0, "No APC candidate files found");
        if is_cell_pgo {
            assert_eq!(
                json_files_count, 1,
                "Expected exactly one APC candidate JSON file"
            );
        } else {
            assert_eq!(
                json_files_count, 0,
                "Unexpected APC candidate JSON files found"
            );
        }
    }

    const NON_POWDR_EXPECTED_MACHINE_COUNT: usize = 18;
    const NON_POWDR_EXPECTED_SUM: AirMetrics = AirMetrics {
        widths: AirWidths {
            preprocessed: 5,
            main: 797,
            log_up: 388,
        },
        constraints: 604,
        bus_interactions: 252,
    };

    #[test]
    fn guest_machine_pgo_modes() {
        let mut stdin = StdIn::default();
        stdin.write(&GUEST_ITER);
        let pgo_data = execution_profile_from_guest(GUEST, GuestOptions::default(), stdin);

        test_machine_compilation(
            GuestTestConfig {
                pgo_config: PgoConfig::Instruction(pgo_data.clone()),
                name: GUEST,
                apc: GUEST_APC,
                skip: GUEST_SKIP_PGO,
            },
            MachineTestMetrics {
                powdr_expected_sum: expect![[r#"
                    AirMetrics {
                        widths: AirWidths {
                            preprocessed: 0,
                            main: 40,
                            log_up: 32,
                        },
                        constraints: 14,
                        bus_interactions: 26,
                    }
                "#]],
                powdr_expected_machine_count: expect![[r#"
                    1
                "#]],
                non_powdr_expected_sum: NON_POWDR_EXPECTED_SUM,
                non_powdr_expected_machine_count: NON_POWDR_EXPECTED_MACHINE_COUNT,
            },
            None,
        );

        test_machine_compilation(
            GuestTestConfig {
                pgo_config: PgoConfig::Cell(pgo_data, None),
                name: GUEST,
                apc: GUEST_APC,
                skip: GUEST_SKIP_PGO,
            },
            MachineTestMetrics {
                powdr_expected_sum: expect![[r#"
                    AirMetrics {
                        widths: AirWidths {
                            preprocessed: 0,
                            main: 40,
                            log_up: 32,
                        },
                        constraints: 14,
                        bus_interactions: 26,
                    }
                "#]],
                powdr_expected_machine_count: expect![[r#"
                    1
                "#]],
                non_powdr_expected_sum: NON_POWDR_EXPECTED_SUM,
                non_powdr_expected_machine_count: NON_POWDR_EXPECTED_MACHINE_COUNT,
            },
            Some(expect![[r#"
                AirWidthsDiff {
                    before: AirWidths {
                        preprocessed: 0,
                        main: 170,
                        log_up: 128,
                    },
                    after: AirWidths {
                        preprocessed: 0,
                        main: 40,
                        log_up: 32,
                    },
                }
            "#]]),
        );
    }

    #[test]
    fn sha256_machine_pgo() {
        let mut stdin = StdIn::default();
        stdin.write(&GUEST_SHA256_ITER_SMALL);
        let pgo_data = execution_profile_from_guest(GUEST_SHA256, GuestOptions::default(), stdin);

        test_machine_compilation(
            GuestTestConfig {
                pgo_config: PgoConfig::Instruction(pgo_data.clone()),
                name: GUEST_SHA256,
                apc: GUEST_SHA256_APC_PGO,
                skip: GUEST_SHA256_SKIP,
            },
            MachineTestMetrics {
                powdr_expected_sum: expect![[r#"
                    AirMetrics {
                        widths: AirWidths {
                            preprocessed: 0,
<<<<<<< HEAD
                            main: 14638,
                            log_up: 11948,
                        },
                        constraints: 4127,
                        bus_interactions: 11612,
=======
                            main: 14522,
                            log_up: 10176,
                        },
                        constraints: 4219,
                        bus_interactions: 9843,
>>>>>>> db7cbc41
                    }
                "#]],
                powdr_expected_machine_count: expect![[r#"
                    10
                "#]],
                non_powdr_expected_sum: NON_POWDR_EXPECTED_SUM,
                non_powdr_expected_machine_count: NON_POWDR_EXPECTED_MACHINE_COUNT,
            },
            None,
        );

        test_machine_compilation(
            GuestTestConfig {
                pgo_config: PgoConfig::Cell(pgo_data, None),
                name: GUEST_SHA256,
                apc: GUEST_SHA256_APC_PGO,
                skip: GUEST_SHA256_SKIP,
            },
            MachineTestMetrics {
                powdr_expected_sum: expect![[r#"
                    AirMetrics {
                        widths: AirWidths {
                            preprocessed: 0,
<<<<<<< HEAD
                            main: 14618,
                            log_up: 11928,
                        },
                        constraints: 4111,
                        bus_interactions: 11602,
=======
                            main: 14502,
                            log_up: 10156,
                        },
                        constraints: 4203,
                        bus_interactions: 9833,
>>>>>>> db7cbc41
                    }
                "#]],
                powdr_expected_machine_count: expect![[r#"
                    10
                "#]],
                non_powdr_expected_sum: NON_POWDR_EXPECTED_SUM,
                non_powdr_expected_machine_count: NON_POWDR_EXPECTED_MACHINE_COUNT,
            },
            Some(expect![[r#"
                AirWidthsDiff {
                    before: AirWidths {
                        preprocessed: 0,
                        main: 176212,
                        log_up: 117468,
                    },
                    after: AirWidths {
                        preprocessed: 0,
<<<<<<< HEAD
                        main: 14618,
                        log_up: 11928,
=======
                        main: 14502,
                        log_up: 10156,
>>>>>>> db7cbc41
                    },
                }
            "#]]),
        );
    }

    #[test]
    fn guest_machine_plonk() {
        let config = default_powdr_openvm_config(GUEST_APC, GUEST_SKIP);
        let (powdr_metrics, _) = compile_guest(
            GUEST,
            GuestOptions::default(),
            config,
            PrecompileImplementation::PlonkChip,
            PgoConfig::None,
        )
        .unwrap()
        .air_metrics();
        assert_eq!(powdr_metrics.len(), 1);
        let powdr_metrics_sum = powdr_metrics
            .into_iter()
            .map(|(metrics, _)| metrics)
            .sum::<AirMetrics>();
        assert_eq!(
            powdr_metrics_sum,
            AirMetrics {
                widths: AirWidths {
                    preprocessed: 0,
                    main: 26,
                    log_up: 20,
                },
                constraints: 1,
                bus_interactions: 16,
            }
        );
    }

    #[test]
    fn keccak_machine_pgo_modes() {
        let mut stdin = StdIn::default();
        stdin.write(&GUEST_KECCAK_ITER_SMALL);
        let pgo_data = execution_profile_from_guest(GUEST_KECCAK, GuestOptions::default(), stdin);

        test_machine_compilation(
            GuestTestConfig {
                pgo_config: PgoConfig::None,
                name: GUEST_KECCAK,
                apc: GUEST_KECCAK_APC,
                skip: GUEST_KECCAK_SKIP,
            },
            MachineTestMetrics {
                powdr_expected_sum: expect![[r#"
                    AirMetrics {
                        widths: AirWidths {
                            preprocessed: 0,
                            main: 1956,
                            log_up: 1616,
                        },
                        constraints: 182,
                        bus_interactions: 1611,
                    }
                "#]],
                powdr_expected_machine_count: expect![[r#"
                    1
                "#]],
                non_powdr_expected_sum: NON_POWDR_EXPECTED_SUM,
                non_powdr_expected_machine_count: NON_POWDR_EXPECTED_MACHINE_COUNT,
            },
            None,
        );

        test_machine_compilation(
            GuestTestConfig {
                pgo_config: PgoConfig::Instruction(pgo_data.clone()),
                name: GUEST_KECCAK,
                apc: GUEST_KECCAK_APC,
                skip: GUEST_KECCAK_SKIP,
            },
            MachineTestMetrics {
                powdr_expected_sum: expect![[r#"
                    AirMetrics {
                        widths: AirWidths {
                            preprocessed: 0,
                            main: 2008,
                            log_up: 1616,
                        },
                        constraints: 234,
                        bus_interactions: 1611,
                    }
                "#]],
                powdr_expected_machine_count: expect![[r#"
                    1
                "#]],
                non_powdr_expected_sum: NON_POWDR_EXPECTED_SUM,
                non_powdr_expected_machine_count: NON_POWDR_EXPECTED_MACHINE_COUNT,
            },
            None,
        );

        test_machine_compilation(
            GuestTestConfig {
                pgo_config: PgoConfig::Cell(pgo_data, None),
                name: GUEST_KECCAK,
                apc: GUEST_KECCAK_APC,
                skip: GUEST_KECCAK_SKIP,
            },
            MachineTestMetrics {
                powdr_expected_sum: expect![[r#"
                    AirMetrics {
                        widths: AirWidths {
                            preprocessed: 0,
                            main: 2008,
                            log_up: 1616,
                        },
                        constraints: 234,
                        bus_interactions: 1611,
                    }
                "#]],
                powdr_expected_machine_count: expect![[r#"
                    1
                "#]],
                non_powdr_expected_sum: NON_POWDR_EXPECTED_SUM,
                non_powdr_expected_machine_count: NON_POWDR_EXPECTED_MACHINE_COUNT,
            },
            Some(expect![[r#"
                AirWidthsDiff {
                    before: AirWidths {
                        preprocessed: 0,
                        main: 27194,
                        log_up: 18736,
                    },
                    after: AirWidths {
                        preprocessed: 0,
                        main: 2008,
                        log_up: 1616,
                    },
                }
            "#]]),
        );
    }

    #[test]
    fn keccak_machine_cell_pgo_max_columns() {
        const MAX_TOTAL_COLUMNS: usize = 10_000;

        let mut stdin = StdIn::default();
        stdin.write(&GUEST_KECCAK_ITER_SMALL);
        let pgo_data =
            execution_profile_from_guest(GUEST_KECCAK, GuestOptions::default(), stdin.clone());

        test_machine_compilation(
            GuestTestConfig {
                pgo_config: PgoConfig::Cell(pgo_data, Some(MAX_TOTAL_COLUMNS)),
                name: GUEST_KECCAK,
                apc: GUEST_KECCAK_APC_PGO_LARGE,
                skip: GUEST_KECCAK_SKIP,
            },
            MachineTestMetrics {
                powdr_expected_sum: expect![[r#"
                    AirMetrics {
                        widths: AirWidths {
                            preprocessed: 0,
<<<<<<< HEAD
                            main: 4843,
                            log_up: 3956,
                        },
                        constraints: 934,
                        bus_interactions: 3815,
                    }
                "#]],
                powdr_expected_machine_count: expect![[r#"
                    20
=======
                            main: 4949,
                            log_up: 3856,
                        },
                        constraints: 1075,
                        bus_interactions: 3714,
                    }
                "#]],
                powdr_expected_machine_count: expect![[r#"
                    21
>>>>>>> db7cbc41
                "#]],
                non_powdr_expected_sum: NON_POWDR_EXPECTED_SUM,
                non_powdr_expected_machine_count: NON_POWDR_EXPECTED_MACHINE_COUNT,
            },
            Some(expect![[r#"
                AirWidthsDiff {
                    before: AirWidths {
                        preprocessed: 0,
<<<<<<< HEAD
                        main: 39204,
                        log_up: 27100,
                    },
                    after: AirWidths {
                        preprocessed: 0,
                        main: 4843,
                        log_up: 3956,
=======
                        main: 39446,
                        log_up: 27272,
                    },
                    after: AirWidths {
                        preprocessed: 0,
                        main: 4949,
                        log_up: 3856,
>>>>>>> db7cbc41
                    },
                }
            "#]]),
        );

        // TODO

        // // Assert that total columns don't exceed the initial limit set
        // let total_columns = (powdr_metrics_sum + NON_POWDR_EXPECTED_SUM).widths.total();
        // assert!(
        //     total_columns <= MAX_TOTAL_COLUMNS,
        //     "Total columns exceeded the limit: {total_columns} > {MAX_TOTAL_COLUMNS}"
        // );
    }
}<|MERGE_RESOLUTION|>--- conflicted
+++ resolved
@@ -1409,11 +1409,11 @@
                     AirMetrics {
                         widths: AirWidths {
                             preprocessed: 0,
-                            main: 40,
-                            log_up: 32,
+                            main: 48,
+                            log_up: 36,
                         },
-                        constraints: 14,
-                        bus_interactions: 26,
+                        constraints: 22,
+                        bus_interactions: 30,
                     }
                 "#]],
                 powdr_expected_machine_count: expect![[r#"
@@ -1437,11 +1437,11 @@
                     AirMetrics {
                         widths: AirWidths {
                             preprocessed: 0,
-                            main: 40,
-                            log_up: 32,
+                            main: 48,
+                            log_up: 36,
                         },
-                        constraints: 14,
-                        bus_interactions: 26,
+                        constraints: 22,
+                        bus_interactions: 30,
                     }
                 "#]],
                 powdr_expected_machine_count: expect![[r#"
@@ -1459,8 +1459,8 @@
                     },
                     after: AirWidths {
                         preprocessed: 0,
-                        main: 40,
-                        log_up: 32,
+                        main: 48,
+                        log_up: 36,
                     },
                 }
             "#]]),
@@ -1485,19 +1485,11 @@
                     AirMetrics {
                         widths: AirWidths {
                             preprocessed: 0,
-<<<<<<< HEAD
-                            main: 14638,
-                            log_up: 11948,
-                        },
-                        constraints: 4127,
-                        bus_interactions: 11612,
-=======
                             main: 14522,
                             log_up: 10176,
                         },
                         constraints: 4219,
                         bus_interactions: 9843,
->>>>>>> db7cbc41
                     }
                 "#]],
                 powdr_expected_machine_count: expect![[r#"
@@ -1521,19 +1513,11 @@
                     AirMetrics {
                         widths: AirWidths {
                             preprocessed: 0,
-<<<<<<< HEAD
-                            main: 14618,
-                            log_up: 11928,
-                        },
-                        constraints: 4111,
-                        bus_interactions: 11602,
-=======
                             main: 14502,
                             log_up: 10156,
                         },
                         constraints: 4203,
                         bus_interactions: 9833,
->>>>>>> db7cbc41
                     }
                 "#]],
                 powdr_expected_machine_count: expect![[r#"
@@ -1551,13 +1535,8 @@
                     },
                     after: AirWidths {
                         preprocessed: 0,
-<<<<<<< HEAD
-                        main: 14618,
-                        log_up: 11928,
-=======
                         main: 14502,
                         log_up: 10156,
->>>>>>> db7cbc41
                     },
                 }
             "#]]),
@@ -1613,10 +1592,10 @@
                     AirMetrics {
                         widths: AirWidths {
                             preprocessed: 0,
-                            main: 1956,
+                            main: 2008,
                             log_up: 1616,
                         },
-                        constraints: 182,
+                        constraints: 234,
                         bus_interactions: 1611,
                     }
                 "#]],
@@ -1720,27 +1699,15 @@
                     AirMetrics {
                         widths: AirWidths {
                             preprocessed: 0,
-<<<<<<< HEAD
-                            main: 4843,
-                            log_up: 3956,
+                            main: 4946,
+                            log_up: 3864,
                         },
-                        constraints: 934,
-                        bus_interactions: 3815,
-                    }
-                "#]],
-                powdr_expected_machine_count: expect![[r#"
-                    20
-=======
-                            main: 4949,
-                            log_up: 3856,
-                        },
-                        constraints: 1075,
-                        bus_interactions: 3714,
+                        constraints: 1069,
+                        bus_interactions: 3708,
                     }
                 "#]],
                 powdr_expected_machine_count: expect![[r#"
                     21
->>>>>>> db7cbc41
                 "#]],
                 non_powdr_expected_sum: NON_POWDR_EXPECTED_SUM,
                 non_powdr_expected_machine_count: NON_POWDR_EXPECTED_MACHINE_COUNT,
@@ -1749,23 +1716,13 @@
                 AirWidthsDiff {
                     before: AirWidths {
                         preprocessed: 0,
-<<<<<<< HEAD
-                        main: 39204,
-                        log_up: 27100,
+                        main: 39580,
+                        log_up: 27372,
                     },
                     after: AirWidths {
                         preprocessed: 0,
-                        main: 4843,
-                        log_up: 3956,
-=======
-                        main: 39446,
-                        log_up: 27272,
-                    },
-                    after: AirWidths {
-                        preprocessed: 0,
-                        main: 4949,
-                        log_up: 3856,
->>>>>>> db7cbc41
+                        main: 4946,
+                        log_up: 3864,
                     },
                 }
             "#]]),
