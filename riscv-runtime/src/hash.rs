use core::arch::asm;
use core::convert::TryInto;
use core::mem::{self, MaybeUninit};

use crate::goldilocks::Goldilocks;
use powdr_riscv_syscalls::Syscall;

<<<<<<< HEAD
pub fn native_hash(data: &mut [u64; 12]) -> &[u64; 4] {
    unsafe {
        asm!("ecall", in("a0") data as *mut [u64; 12], in("t0") u32::from(Syscall::NativeHash));
    }
    data[..4].try_into().unwrap()
}

=======
>>>>>>> ecccb486
/// Calls the low level Poseidon PIL machine, where the last 4 elements are the
/// "cap", the return value is placed in data[..4] and the reference to this
/// sub-array is returned.
pub fn poseidon_gl(data: &mut [Goldilocks; 12]) -> &[Goldilocks; 4] {
    unsafe {
        asm!("ecall", in("a0") data as *mut _, in("t0") u32::from(Syscall::PoseidonGL));
    }
    data[..4].try_into().unwrap()
}

/// Perform one Poseidon2 permutation with 8 Goldilocks field elements in-place.
pub fn poseidon2_gl_inplace(data: &mut [Goldilocks; 8]) {
    let ptr = data as *mut _;
    unsafe {
        asm!("ecall",
            in("a0") ptr,
            in("a1") ptr,
            in("t0") u32::from(Syscall::Poseidon2GL)
        );
    }
}

/// Perform one Poseidon2 permutation with 8 Goldilocks field elements.
pub fn poseidon2_gl(data: &[Goldilocks; 8]) -> [Goldilocks; 8] {
    unsafe {
        let mut output: MaybeUninit<[Goldilocks; 8]> = MaybeUninit::uninit();
        asm!("ecall",
            in("a0") data as *const _,
            in("a1") output.as_mut_ptr(),
            in("t0") u32::from(Syscall::Poseidon2GL)
        );
        output.assume_init()
    }
}

/// Calls the keccakf machine.
/// Return value is placed in the output array.
pub fn keccakf(input: &[u64; 25], output: &mut [u64; 25]) {
    unsafe {
        // Syscall inputs: memory pointer to input array and memory pointer to output array.
        asm!("ecall", in("a0") input, in("a1") output, in("t0") u32::from(Syscall::KeccakF));
    }
}

// Output number of bytes for keccak-256 (32 bytes)
const W: usize = 32;

/// Keccak function that calls the keccakf machine.
/// Input is a byte array of arbitrary length and a delimiter byte.
/// Output is a byte array of length W.
pub fn keccak(data: &[u8], delim: u8) -> [u8; W] {
    let mut b = [[0u8; 200]; 2];
    let [mut b_input, mut b_output] = &mut b;
    let rate = 200 - (2 * W);
    let mut pt = 0;

    // update
    for &byte in data {
        b_input[pt] ^= byte;
        pt = (pt + 1) % rate;
        if pt == 0 {
            unsafe {
                keccakf(mem::transmute(&b_input), mem::transmute(&mut b_output));
            }
            mem::swap(&mut b_input, &mut b_output);
        }
    }

    // finalize
    b_input[pt] ^= delim;
    b_input[rate - 1] ^= 0x80;
    unsafe {
        keccakf(mem::transmute(&b_input), mem::transmute(&mut b_output));
    }

    // Extract the first W bytes and return as a fixed-size array
    // Need to copy the data, not just returning a slice
    let mut output = [0u8; W];
    output.copy_from_slice(&b_output[..W]);
    output
}<|MERGE_RESOLUTION|>--- conflicted
+++ resolved
@@ -5,16 +5,13 @@
 use crate::goldilocks::Goldilocks;
 use powdr_riscv_syscalls::Syscall;
 
-<<<<<<< HEAD
-pub fn native_hash(data: &mut [u64; 12]) -> &[u64; 4] {
+pub fn native_hash(data: &mut [Goldilocks; 12]) -> &[Goldilocks; 4] {
     unsafe {
-        asm!("ecall", in("a0") data as *mut [u64; 12], in("t0") u32::from(Syscall::NativeHash));
+        asm!("ecall", in("a0") data as *mut _, in("t0") u32::from(Syscall::NativeHash));
     }
     data[..4].try_into().unwrap()
 }
 
-=======
->>>>>>> ecccb486
 /// Calls the low level Poseidon PIL machine, where the last 4 elements are the
 /// "cap", the return value is placed in data[..4] and the reference to this
 /// sub-array is returned.
