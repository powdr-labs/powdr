--- conflicted
+++ resolved
@@ -3,14 +3,10 @@
 use itertools::Itertools;
 use num_traits::identities::{One, Zero};
 use powdr_constraint_solver::{
-<<<<<<< HEAD
     constraint_system::{
         BusInteraction, BusInteractionHandler, ConstraintSystem, DefaultBusInteractionHandler,
     },
-=======
-    constraint_system::{BusInteraction, BusInteractionHandler, ConstraintSystem},
     grouped_expression::QuadraticSymbolicExpression,
->>>>>>> 9654ec4e
     indexed_constraint_system::apply_substitutions,
     range_constraint::RangeConstraint,
     solver::{solve_system, Error},
