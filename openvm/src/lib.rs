use derive_more::From;
use eyre::Result;
use itertools::{multiunzip, Itertools};
use openvm_build::{build_guest_package, find_unique_executable, get_package, TargetFilter};
use openvm_circuit::arch::InitFileGenerator;
use openvm_circuit::arch::{
    instructions::exe::VmExe, segment::DefaultSegmentationStrategy, Streams, SystemConfig,
    VirtualMachine, VmChipComplex, VmConfig, VmInventoryError,
};
use openvm_circuit::{circuit_derive::Chip, derive::AnyEnum};
use openvm_circuit_derive::InstructionExecutor;
use openvm_circuit_primitives_derive::ChipUsageGetter;
use openvm_instructions::program::Program;
use openvm_sdk::{
    config::{
        AggStarkConfig, AppConfig, SdkVmConfig, SdkVmConfigExecutor, SdkVmConfigPeriphery,
        DEFAULT_APP_LOG_BLOWUP,
    },
    keygen::AggStarkProvingKey,
    prover::AggStarkProver,
    Sdk, StdIn,
};
use openvm_stark_backend::engine::StarkEngine;
use openvm_stark_sdk::config::{
    baby_bear_poseidon2::{BabyBearPoseidon2Config, BabyBearPoseidon2Engine},
    FriParameters,
};
use openvm_stark_sdk::engine::StarkFriEngine;
use openvm_stark_sdk::openvm_stark_backend::p3_field::PrimeField32;
use openvm_stark_sdk::p3_baby_bear::BabyBear;
use powdr_autoprecompiles::evaluation::AirStats;
use powdr_autoprecompiles::{execution_profile::execution_profile, PowdrConfig};
use powdr_extension::{PowdrExecutor, PowdrExtension, PowdrPeriphery};
use powdr_openvm_hints_circuit::{HintsExecutor, HintsExtension, HintsPeriphery};
use powdr_openvm_hints_transpiler::HintsTranspilerExtension;
use serde::{Deserialize, Serialize};
use std::cmp::Reverse;
use std::fs::File;
use std::io::BufWriter;
use std::iter::Sum;
use std::ops::Add;
use std::{
    collections::HashMap,
    path::{Path, PathBuf},
    sync::Arc,
};

pub use crate::customize_exe::Prog;
use tracing::Level;

#[cfg(test)]
use crate::extraction_utils::AirWidthsDiff;
use crate::extraction_utils::{export_pil, AirWidths, OriginalVmConfig};
use crate::instruction_formatter::openvm_opcode_formatter;
use crate::powdr_extension::PowdrPrecompile;

mod air_builder;
pub mod bus_map;
pub mod extraction_utils;
pub mod opcode;
pub mod symbolic_instruction_builder;
mod utils;
pub use opcode::instruction_allowlist;
pub use powdr_autoprecompiles::DegreeBound;
pub use powdr_autoprecompiles::PgoConfig;

type BabyBearSC = BabyBearPoseidon2Config;

pub const DEFAULT_OPENVM_DEGREE_BOUND: usize = 2 * DEFAULT_APP_LOG_BLOWUP + 1;
pub const DEFAULT_DEGREE_BOUND: DegreeBound = DegreeBound {
    identities: DEFAULT_OPENVM_DEGREE_BOUND,
    bus_interactions: DEFAULT_OPENVM_DEGREE_BOUND - 1,
};

pub fn default_powdr_openvm_config(apc: u64, skip: u64) -> PowdrConfig {
    PowdrConfig::new(apc, skip, DEFAULT_DEGREE_BOUND)
}

fn format_fe<F: PrimeField32>(v: F) -> String {
    let v = v.as_canonical_u32();
    if v < F::ORDER_U32 / 2 {
        format!("{v}")
    } else {
        format!("-{}", F::ORDER_U32 - v)
    }
}

pub use openvm_build::GuestOptions;
pub use powdr_autoprecompiles::bus_map::BusType;

/// We do not use the transpiler, instead we customize an already transpiled program
mod customize_exe;

pub use customize_exe::{customize, BabyBearOpenVmApcAdapter, Instr, POWDR_OPCODE};

// A module for our extension
mod powdr_extension;

pub mod bus_interaction_handler;
pub mod instruction_formatter;
pub mod memory_bus_interaction;

mod plonk;

/// A custom VmConfig that wraps the SdkVmConfig, adding our custom extension.
#[derive(Serialize, Deserialize, Clone)]
pub struct SpecializedConfig {
    pub sdk_config: OriginalVmConfig,
    pub powdr: PowdrExtension<BabyBear>,
}

// For generation of the init file, we delegate to the underlying SdkVmConfig.
impl InitFileGenerator for SpecializedConfig {
    fn generate_init_file_contents(&self) -> Option<String> {
        self.sdk_config.config().generate_init_file_contents()
    }

    fn write_to_init_file(
        &self,
        manifest_dir: &Path,
        init_file_name: Option<&str>,
    ) -> eyre::Result<()> {
        self.sdk_config
            .config()
            .write_to_init_file(manifest_dir, init_file_name)
    }
}

#[allow(clippy::large_enum_variant)]
#[derive(ChipUsageGetter, From, AnyEnum, InstructionExecutor, Chip)]
pub enum SpecializedExecutor<F: PrimeField32> {
    #[any_enum]
    SdkExecutor(ExtendedVmConfigExecutor<F>),
    #[any_enum]
    PowdrExecutor(PowdrExecutor<F>),
}

#[derive(From, ChipUsageGetter, Chip, AnyEnum)]
pub enum MyPeriphery<F: PrimeField32> {
    #[any_enum]
    SdkPeriphery(ExtendedVmConfigPeriphery<F>),
    #[any_enum]
    PowdrPeriphery(PowdrPeriphery<F>),
}

impl VmConfig<BabyBear> for SpecializedConfig {
    type Executor = SpecializedExecutor<BabyBear>;
    type Periphery = MyPeriphery<BabyBear>;

    fn system(&self) -> &SystemConfig {
        VmConfig::<BabyBear>::system(self.sdk_config.config())
    }

    fn system_mut(&mut self) -> &mut SystemConfig {
        VmConfig::<BabyBear>::system_mut(self.sdk_config.config_mut())
    }

    fn create_chip_complex(
        &self,
    ) -> Result<VmChipComplex<BabyBear, Self::Executor, Self::Periphery>, VmInventoryError> {
        let chip = self.sdk_config.create_chip_complex()?;
        let chip = chip.extend(&self.powdr)?;

        Ok(chip)
    }
}

impl SpecializedConfig {
    fn new(
        base_config: OriginalVmConfig,
        precompiles: Vec<PowdrPrecompile<BabyBear>>,
        implementation: PrecompileImplementation,
        max_degree: usize,
    ) -> Self {
        let airs = base_config.airs(max_degree).expect("Failed to convert the AIR of an OpenVM instruction, even after filtering by the blacklist!");
        let bus_map = base_config.bus_map();
        let powdr_extension = PowdrExtension::new(
            precompiles,
            base_config.config().clone(),
            implementation,
            bus_map,
            airs,
        );
        Self {
            sdk_config: base_config,
            powdr: powdr_extension,
        }
    }
}

pub fn build_elf_path<P: AsRef<Path>>(
    guest_opts: GuestOptions,
    pkg_dir: P,
    target_filter: &Option<TargetFilter>,
) -> Result<PathBuf> {
    let pkg = get_package(pkg_dir.as_ref());
    let target_dir = match build_guest_package(&pkg, &guest_opts, None, target_filter) {
        Ok(target_dir) => target_dir,
        Err(Some(code)) => {
            return Err(eyre::eyre!("Failed to build guest: code = {}", code));
        }
        Err(None) => {
            return Err(eyre::eyre!(
                "Failed to build guest (OPENVM_SKIP_BUILD is set)"
            ));
        }
    };

    find_unique_executable(pkg_dir, target_dir, target_filter)
}

// compile the original openvm program without powdr extension
pub fn compile_openvm(
    guest: &str,
    guest_opts: GuestOptions,
) -> Result<OriginalCompiledProgram, Box<dyn std::error::Error>> {
    let sdk = Sdk::default();

    // Build the ELF with guest options and a target filter.
    // We need these extra Rust flags to get the labels.
    let guest_opts = guest_opts.with_rustc_flags(vec!["-C", "link-arg=--emit-relocs"]);

    // Point to our local guest
    use std::path::PathBuf;
    let mut path = PathBuf::from(env!("CARGO_MANIFEST_DIR")).to_path_buf();
    path.push(guest);
    let target_path = path.to_str().unwrap();

    // try to load the sdk config from the openvm.toml file, otherwise use the default
    let openvm_toml_path = path.join("openvm.toml");
    let sdk_vm_config = if openvm_toml_path.exists() {
        let toml = std::fs::read_to_string(&openvm_toml_path)?;
        let app_config: AppConfig<_> = toml::from_str(&toml)?;
        app_config.app_vm_config
    } else {
        SdkVmConfig::builder()
            .system(Default::default())
            .rv32i(Default::default())
            .rv32m(Default::default())
            .io(Default::default())
            .build()
    };

    let elf = sdk.build(
        guest_opts,
        &sdk_vm_config,
        target_path,
        &Default::default(),
        Default::default(),
    )?;

    // Transpile the ELF into a VmExe.
    let mut transpiler = sdk_vm_config.transpiler();

    // Add our custom transpiler extensions
    transpiler = transpiler.with_extension(HintsTranspilerExtension {});

    let exe = sdk.transpile(elf, transpiler)?;

    let vm_config = ExtendedVmConfig { sdk_vm_config };

    Ok(OriginalCompiledProgram { exe, vm_config })
}

/// Determines how the precompile (a circuit with algebraic gates and bus interactions)
/// is implemented as a RAP.
#[derive(Default, Clone, Deserialize, Serialize)]
pub enum PrecompileImplementation {
    /// Allocate a column for each variable and process a call in a single row.
    #[default]
    SingleRowChip,
    /// Compile the circuit to a PlonK circuit.
    PlonkChip,
}

pub fn compile_guest(
    guest: &str,
    guest_opts: GuestOptions,
    config: PowdrConfig,
    implementation: PrecompileImplementation,
    pgo_config: PgoConfig,
) -> Result<CompiledProgram, Box<dyn std::error::Error>> {
    let original_program = compile_openvm(guest, guest_opts.clone())?;

    // Optional tally of opcode freqency (only enabled for debug level logs)
    if tracing::enabled!(Level::DEBUG) {
        tally_opcode_frequency(&pgo_config, &original_program.exe);
    }

    compile_exe(
        guest,
        guest_opts,
        original_program,
        config,
        implementation,
        pgo_config,
    )
}

fn instruction_index_to_pc(program: &Program<BabyBear>, idx: usize) -> u64 {
    (program.pc_base + (idx as u32 * program.step)) as u64
}

fn tally_opcode_frequency(pgo_config: &PgoConfig, exe: &VmExe<BabyBear>) {
    let pgo_program_pc_count = match pgo_config {
        PgoConfig::Cell(pgo_program_pc_count, _) | PgoConfig::Instruction(pgo_program_pc_count) => {
            // If execution count of each pc is available, we tally the opcode execution frequency
            tracing::debug!("Opcode execution frequency:");
            pgo_program_pc_count
        }
        PgoConfig::None => {
            // If execution count of each pc isn't available, we just count the occurrences of each opcode in the program
            tracing::debug!("Opcode frequency in program:");
            // Create a dummy HashMap that returns 1 for each pc
            &(0..exe.program.instructions_and_debug_infos.len())
                .map(|i| (instruction_index_to_pc(&exe.program, i), 1))
                .collect::<HashMap<_, _>>()
        }
    };

    exe.program
        .instructions_and_debug_infos
        .iter()
        .enumerate()
        .fold(HashMap::new(), |mut acc, (i, instr)| {
            let opcode = instr.as_ref().unwrap().0.opcode;
            if let Some(count) = pgo_program_pc_count.get(&instruction_index_to_pc(&exe.program, i))
            {
                *acc.entry(opcode).or_insert(0) += count;
            }
            acc
        })
        .into_iter()
        .sorted_by_key(|(_, count)| Reverse(*count))
        .for_each(|(opcode, count)| {
            // Log the opcode and its count
            tracing::debug!("   {}: {count}", openvm_opcode_formatter(&opcode));
        });
}

pub fn compile_exe(
    guest: &str,
    guest_opts: GuestOptions,
    original_program: OriginalCompiledProgram,
    config: PowdrConfig,
    implementation: PrecompileImplementation,
    pgo_config: PgoConfig,
) -> Result<CompiledProgram, Box<dyn std::error::Error>> {
    // Build the ELF with guest options and a target filter.
    // We need these extra Rust flags to get the labels.
    let guest_opts = guest_opts.with_rustc_flags(vec!["-C", "link-arg=--emit-relocs"]);

    // Point to our local guest
    use std::path::PathBuf;
    let mut path = PathBuf::from(env!("CARGO_MANIFEST_DIR")).to_path_buf();
    path.push(guest);
    let target_path = path.to_str().unwrap();

    let elf_binary_path = build_elf_path(guest_opts.clone(), target_path, &Default::default())?;

    compile_exe_with_elf(
        original_program,
        &std::fs::read(elf_binary_path)?,
        config,
        implementation,
        pgo_config,
    )
}

pub fn compile_exe_with_elf(
    original_program: OriginalCompiledProgram,
    elf: &[u8],
    config: PowdrConfig,
    implementation: PrecompileImplementation,
    pgo_config: PgoConfig,
) -> Result<CompiledProgram, Box<dyn std::error::Error>> {
    let elf = powdr_riscv_elf::load_elf_from_buffer(elf);
    let compiled = customize(
        original_program,
        elf.text_labels(),
        elf.debug_info(),
        config,
        implementation,
        pgo_config,
    );
    // Export the compiled program to a PIL file for debugging purposes.
    export_pil(
        &mut BufWriter::new(File::create("debug.pil").unwrap()),
        &compiled.vm_config,
    );
    Ok(compiled)
}

#[derive(Serialize, Deserialize, Clone)]
pub struct CompiledProgram {
    pub exe: VmExe<BabyBear>,
    pub vm_config: SpecializedConfig,
}

// the original openvm program and config without powdr extension
#[derive(Clone)]
pub struct OriginalCompiledProgram {
    pub exe: VmExe<BabyBear>,
    pub vm_config: ExtendedVmConfig,
}

#[derive(Clone, Debug, Serialize, Deserialize)]
// SdkVmConfig plus custom openvm extensions, before autoprecompile transformations.
// For now, only includes custom hints.
pub struct ExtendedVmConfig {
    pub sdk_vm_config: SdkVmConfig,
}

impl VmConfig<BabyBear> for ExtendedVmConfig {
    type Executor = ExtendedVmConfigExecutor<BabyBear>;
    type Periphery = ExtendedVmConfigPeriphery<BabyBear>;

    fn system(&self) -> &SystemConfig {
        &self.sdk_vm_config.system.config
    }

    fn system_mut(&mut self) -> &mut SystemConfig {
        &mut self.sdk_vm_config.system.config
    }

    fn create_chip_complex(
        &self,
    ) -> std::result::Result<
        VmChipComplex<BabyBear, Self::Executor, Self::Periphery>,
        VmInventoryError,
    > {
        let mut complex = self.sdk_vm_config.create_chip_complex()?.transmute();
        complex = complex.extend(&HintsExtension)?;
        Ok(complex)
    }
}

impl InitFileGenerator for ExtendedVmConfig {
    fn generate_init_file_contents(&self) -> Option<String> {
        self.sdk_vm_config.generate_init_file_contents()
    }

    fn write_to_init_file(
        &self,
        manifest_dir: &Path,
        init_file_name: Option<&str>,
    ) -> eyre::Result<()> {
        self.sdk_vm_config
            .write_to_init_file(manifest_dir, init_file_name)
    }
}

#[derive(ChipUsageGetter, Chip, InstructionExecutor, From, AnyEnum)]
#[allow(clippy::large_enum_variant)]
pub enum ExtendedVmConfigExecutor<F: PrimeField32> {
    #[any_enum]
    Sdk(SdkVmConfigExecutor<F>),
    #[any_enum]
    Hints(HintsExecutor<F>),
}

#[derive(From, ChipUsageGetter, Chip, AnyEnum)]
pub enum ExtendedVmConfigPeriphery<F: PrimeField32> {
    #[any_enum]
    Sdk(SdkVmConfigPeriphery<F>),
    #[any_enum]
    Hints(HintsPeriphery<F>),
}

#[derive(Clone, Serialize, Deserialize, Default, Debug, Eq, PartialEq)]
pub struct AirMetrics {
    pub widths: AirWidths,
    pub constraints: usize,
    pub bus_interactions: usize,
}

impl From<AirMetrics> for AirStats {
    fn from(metrics: AirMetrics) -> Self {
        AirStats {
            main_columns: metrics.widths.main,
            constraints: metrics.constraints,
            bus_interactions: metrics.bus_interactions,
        }
    }
}

impl Add for AirMetrics {
    type Output = AirMetrics;

    fn add(self, rhs: AirMetrics) -> AirMetrics {
        AirMetrics {
            widths: self.widths + rhs.widths,
            constraints: self.constraints + rhs.constraints,
            bus_interactions: self.bus_interactions + rhs.bus_interactions,
        }
    }
}

impl Sum<AirMetrics> for AirMetrics {
    fn sum<I: Iterator<Item = AirMetrics>>(iter: I) -> AirMetrics {
        iter.fold(AirMetrics::default(), Add::add)
    }
}

impl AirMetrics {
    pub fn total_width(&self) -> usize {
        self.widths.total()
    }
}

#[cfg(test)]
impl CompiledProgram {
    // Return a tuple of (powdr AirMetrics, non-powdr AirMetrics)
    fn air_metrics(
        &self,
        max_degree: usize,
    ) -> (Vec<(AirMetrics, Option<AirWidthsDiff>)>, Vec<AirMetrics>) {
        use openvm_stark_backend::Chip;

        use crate::extraction_utils::get_air_metrics;

        let inventory = self.vm_config.create_chip_complex().unwrap().inventory;

        // Order of precompile is the same as that of Powdr executors in chip inventory
        let mut apc_stats = self
            .vm_config
            .powdr
            .precompiles
            .iter()
            .map(|precompile| precompile.apc_stats.clone());

        inventory
            .executors()
            .iter()
            .map(|executor| executor.air())
            .chain(
                inventory
                    .periphery()
                    .iter()
                    .map(|periphery| periphery.air()),
            )
            .fold(
                (Vec::new(), Vec::new()),
                |(mut powdr_air_metrics, mut non_powdr_air_metrics), air| {
                    let name = air.name();

                    // We actually give name "powdr_air_for_opcode_<opcode>" to the AIRs,
                    // but OpenVM uses the actual Rust type (PowdrAir) as the name in this method.
                    // TODO this is hacky but not sure how to do it better rn.
                    if name.starts_with("PowdrAir") || name.starts_with("PlonkAir") {
                        powdr_air_metrics.push((
                            get_air_metrics(air, max_degree),
                            apc_stats.next().unwrap().map(|stats| stats.widths),
                        ));
                    } else {
                        non_powdr_air_metrics.push(get_air_metrics(air, max_degree));
                    }

                    (powdr_air_metrics, non_powdr_air_metrics)
                },
            )
    }
}

pub fn execute(program: CompiledProgram, inputs: StdIn) -> Result<(), Box<dyn std::error::Error>> {
    let CompiledProgram { exe, vm_config } = program;

    let sdk = Sdk::default();

    let output = sdk.execute(exe.clone(), vm_config.clone(), inputs)?;
    tracing::info!("Public values output: {:?}", output);

    Ok(())
}

pub fn prove(
    program: &CompiledProgram,
    mock: bool,
    recursion: bool,
    inputs: StdIn,
    segment_height: Option<usize>, // uses the default height if None
) -> Result<(), Box<dyn std::error::Error>> {
    let exe = &program.exe;
    let mut vm_config = program.vm_config.clone();

    // DefaultSegmentationStrategy { max_segment_len: 4194204, max_cells_per_chip_in_segment: 503304480 }
    if let Some(segment_height) = segment_height {
        vm_config
            .sdk_config
            .config_mut()
            .sdk_vm_config
            .system
            .config
            .segmentation_strategy = Arc::new(
            DefaultSegmentationStrategy::new_with_max_segment_len(segment_height),
        );
        tracing::debug!("Setting max segment len to {}", segment_height);
    }

    let sdk = Sdk::default();

    // Set app configuration
    let app_fri_params =
        FriParameters::standard_with_100_bits_conjectured_security(DEFAULT_APP_LOG_BLOWUP);
    let app_config = AppConfig::new(app_fri_params, vm_config.clone());

    // Commit the exe
    let app_committed_exe = sdk.commit_app_exe(app_fri_params, exe.clone())?;

    // Generate an AppProvingKey
    let app_pk = Arc::new(sdk.app_keygen(app_config)?);

    if mock {
        tracing::info!("Checking constraints and witness in Mock prover...");
        let engine = BabyBearPoseidon2Engine::new(app_fri_params);
        let vm = VirtualMachine::new(engine, vm_config.clone());
        let pk = vm.keygen();
        let streams = Streams::from(inputs);
        let mut result = vm.execute_and_generate(exe.clone(), streams).unwrap();
        let _final_memory = Option::take(&mut result.final_memory);
        let global_airs = vm.config().create_chip_complex().unwrap().airs();
        for proof_input in &result.per_segment {
            let (airs, pks, air_proof_inputs): (Vec<_>, Vec<_>, Vec<_>) =
                multiunzip(proof_input.per_air.iter().map(|(air_id, air_proof_input)| {
                    (
                        global_airs[*air_id].clone(),
                        pk.per_air[*air_id].clone(),
                        air_proof_input.clone(),
                    )
                }));
            vm.engine.debug(&airs, &pks, &air_proof_inputs);
        }
    } else {
        // Generate a proof
        tracing::info!("Generating app proof...");
        let start = std::time::Instant::now();
        let app_proof =
            sdk.generate_app_proof(app_pk.clone(), app_committed_exe.clone(), inputs.clone())?;
        tracing::info!("App proof took {:?}", start.elapsed());

        tracing::info!(
            "Public values: {:?}",
            app_proof.user_public_values.public_values
        );

        // Verify
        let app_vk = app_pk.get_app_vk();
        sdk.verify_app_proof(&app_vk, &app_proof)?;
        tracing::info!("App proof verification done.");

        if recursion {
            // Generate the aggregation proving key
            tracing::info!("Generating aggregation proving key...");
            let (agg_stark_pk, _) =
                AggStarkProvingKey::dummy_proof_and_keygen(AggStarkConfig::default());

            tracing::info!("Generating aggregation proof...");

            let agg_prover = AggStarkProver::<BabyBearPoseidon2Engine>::new(
                agg_stark_pk,
                app_pk.leaf_committed_exe.clone(),
                *sdk.agg_tree_config(),
            );
            // Note that this proof is not verified. We assume that any valid app proof
            // (verified above) also leads to a valid aggregation proof.
            // If this was not the case, it would be a completeness bug in OpenVM.
            let start = std::time::Instant::now();
            let _proof_with_publics = agg_prover.generate_root_verifier_input(app_proof);
            tracing::info!("Agg proof (inner recursion) took {:?}", start.elapsed());
        }

        tracing::info!("All done.");
    }

    Ok(())
}

// Same as execution_profile below but for guest path inputs.
pub fn execution_profile_from_guest(
    guest: &str,
    guest_opts: GuestOptions,
    inputs: StdIn,
) -> HashMap<u64, u32> {
    let OriginalCompiledProgram { exe, vm_config } = compile_openvm(guest, guest_opts).unwrap();
    let program = Prog::from(&exe.program);

    // prepare for execute
    let sdk = Sdk::default();

    execution_profile::<BabyBearOpenVmApcAdapter>(&program, || {
        sdk.execute(exe.clone(), vm_config.clone(), inputs.clone())
            .unwrap();
    })
}

#[cfg(test)]
mod tests {
    use super::*;
    use expect_test::{expect, Expect};
    use pretty_assertions::assert_eq;
    use test_log::test;

    #[allow(clippy::too_many_arguments)]
    fn compile_and_prove(
        guest: &str,
        config: PowdrConfig,
        implementation: PrecompileImplementation,
        mock: bool,
        recursion: bool,
        stdin: StdIn,
        pgo_config: PgoConfig,
        segment_height: Option<usize>,
    ) -> Result<(), Box<dyn std::error::Error>> {
        let program = compile_guest(
            guest,
            GuestOptions::default(),
            config,
            implementation,
            pgo_config,
        )
        .unwrap();
        prove(&program, mock, recursion, stdin, segment_height)
    }

    fn prove_simple(
        guest: &str,
        config: PowdrConfig,
        implementation: PrecompileImplementation,
        stdin: StdIn,
        pgo_config: PgoConfig,
        segment_height: Option<usize>,
    ) {
        let result = compile_and_prove(
            guest,
            config,
            implementation,
            false,
            false,
            stdin,
            pgo_config,
            segment_height,
        );
        assert!(result.is_ok());
    }

    fn prove_mock(
        guest: &str,
        config: PowdrConfig,
        implementation: PrecompileImplementation,
        stdin: StdIn,
        pgo_config: PgoConfig,
        segment_height: Option<usize>,
    ) {
        let result = compile_and_prove(
            guest,
            config,
            implementation,
            true,
            false,
            stdin,
            pgo_config,
            segment_height,
        );
        assert!(result.is_ok());
    }

    fn prove_recursion(
        guest: &str,
        config: PowdrConfig,
        implementation: PrecompileImplementation,
        stdin: StdIn,
        pgo_config: PgoConfig,
        segment_height: Option<usize>,
    ) {
        let result = compile_and_prove(
            guest,
            config,
            implementation,
            false,
            true,
            stdin,
            pgo_config,
            segment_height,
        );
        assert!(result.is_ok());
    }

    const GUEST: &str = "guest";
    const GUEST_ITER: u32 = 1 << 10;
    const GUEST_APC: u64 = 1;
    const GUEST_SKIP: u64 = 56;
    const GUEST_SKIP_PGO: u64 = 0;

    const GUEST_KECCAK: &str = "guest-keccak";
    const GUEST_KECCAK_ITER: u32 = 1_000;
    const GUEST_KECCAK_ITER_SMALL: u32 = 10;
    const GUEST_KECCAK_ITER_LARGE: u32 = 25_000;
    const GUEST_KECCAK_APC: u64 = 1;
    const GUEST_KECCAK_APC_PGO: u64 = 10;
    const GUEST_KECCAK_APC_PGO_LARGE: u64 = 100;
    const GUEST_KECCAK_SKIP: u64 = 0;

    const GUEST_SHA256_ITER: u32 = 1_000;
    const GUEST_SHA256_ITER_SMALL: u32 = 10;
    const GUEST_SHA256_ITER_LARGE: u32 = 25_000;
    const GUEST_SHA256: &str = "guest-sha256";
    const GUEST_SHA256_APC_PGO: u64 = 10;
    const GUEST_SHA256_APC_PGO_LARGE: u64 = 50;
    const GUEST_SHA256_SKIP: u64 = 0;

    const GUEST_U256: &str = "guest-u256";
    const GUEST_U256_APC_PGO: u64 = 10;
    const GUEST_U256_SKIP: u64 = 0;

    const GUEST_HINTS_TEST: &str = "guest-hints-test";

    #[test]
    fn guest_prove_simple() {
        let mut stdin = StdIn::default();
        stdin.write(&GUEST_ITER);
        let config = default_powdr_openvm_config(GUEST_APC, GUEST_SKIP);
        prove_simple(
            GUEST,
            config,
            PrecompileImplementation::SingleRowChip,
            stdin,
            PgoConfig::None,
            None,
        );
    }

    #[test]
    fn guest_prove_mock() {
        let mut stdin = StdIn::default();
        stdin.write(&GUEST_ITER);
        let config = default_powdr_openvm_config(GUEST_APC, GUEST_SKIP);
        prove_mock(
            GUEST,
            config,
            PrecompileImplementation::SingleRowChip,
            stdin,
            PgoConfig::None,
            None,
        );
    }

    // All gate constraints should be satisfied, but bus interactions are not implemented yet.
    #[test]
    fn guest_plonk_prove_mock() {
        let mut stdin = StdIn::default();
        stdin.write(&GUEST_ITER);
        let config = default_powdr_openvm_config(GUEST_APC, GUEST_SKIP);
        prove_mock(
            GUEST,
            config,
            PrecompileImplementation::PlonkChip,
            stdin,
            PgoConfig::None,
            None,
        );
    }

    #[test]
    #[ignore = "Too much RAM"]
    fn guest_prove_recursion() {
        let mut stdin = StdIn::default();
        stdin.write(&GUEST_ITER);
        let config = default_powdr_openvm_config(GUEST_APC, GUEST_SKIP);
        let pgo_data = execution_profile_from_guest(GUEST, GuestOptions::default(), stdin.clone());
        prove_recursion(
            GUEST,
            config,
            PrecompileImplementation::SingleRowChip,
            stdin,
            PgoConfig::Instruction(pgo_data),
            None,
        );
    }

    #[test]
    #[ignore = "Too long"]
    fn matmul_compile() {
        let guest = "guest-matmul";
        let config = default_powdr_openvm_config(1, 0);
        assert!(compile_guest(
            guest,
            GuestOptions::default(),
            config,
            PrecompileImplementation::SingleRowChip,
            PgoConfig::default()
        )
        .is_ok());
    }

    #[test]
    fn keccak_small_prove_simple() {
        let mut stdin = StdIn::default();
        stdin.write(&GUEST_KECCAK_ITER_SMALL);
        let config = default_powdr_openvm_config(GUEST_KECCAK_APC, GUEST_KECCAK_SKIP);
        prove_simple(
            GUEST_KECCAK,
            config,
            PrecompileImplementation::SingleRowChip,
            stdin,
            PgoConfig::None,
            None,
        );
    }

    #[test]
    fn keccak_small_prove_simple_multi_segment() {
        // Set the default segmentation height to a small value to test multi-segment proving
        let mut stdin = StdIn::default();
        stdin.write(&GUEST_KECCAK_ITER_SMALL);
        let config = default_powdr_openvm_config(GUEST_KECCAK_APC, GUEST_KECCAK_SKIP);
        // should create two segments
        prove_simple(
            GUEST_KECCAK,
            config,
            PrecompileImplementation::SingleRowChip,
            stdin,
            PgoConfig::None,
            Some(4_000),
        );
    }

    #[test]
    #[ignore = "Too long"]
    fn keccak_prove_simple() {
        let mut stdin = StdIn::default();
        stdin.write(&GUEST_KECCAK_ITER);
        let config = default_powdr_openvm_config(GUEST_KECCAK_APC, GUEST_KECCAK_SKIP);
        prove_simple(
            GUEST_KECCAK,
            config,
            PrecompileImplementation::SingleRowChip,
            stdin,
            PgoConfig::None,
            None,
        );
    }

    #[test]
    #[ignore = "Too much RAM"]
    fn keccak_prove_many_apcs() {
        let mut stdin = StdIn::default();
        stdin.write(&GUEST_KECCAK_ITER);
        let pgo_data =
            execution_profile_from_guest(GUEST_KECCAK, GuestOptions::default(), stdin.clone());

        let config = default_powdr_openvm_config(GUEST_KECCAK_APC_PGO_LARGE, GUEST_KECCAK_SKIP);
        prove_recursion(
            GUEST_KECCAK,
            config.clone(),
            PrecompileImplementation::SingleRowChip,
            stdin.clone(),
            PgoConfig::Instruction(pgo_data.clone()),
            None,
        );

        prove_recursion(
            GUEST_KECCAK,
            config.clone(),
            PrecompileImplementation::SingleRowChip,
            stdin,
            PgoConfig::Cell(pgo_data, None),
            None,
        );
    }

    #[test]
    #[ignore = "Too much RAM"]
    fn keccak_prove_large() {
        let mut stdin = StdIn::default();
        stdin.write(&GUEST_KECCAK_ITER_LARGE);
        let pgo_data =
            execution_profile_from_guest(GUEST_KECCAK, GuestOptions::default(), stdin.clone());

        let config = default_powdr_openvm_config(GUEST_KECCAK_APC_PGO, GUEST_KECCAK_SKIP);
        prove_recursion(
            GUEST_KECCAK,
            config,
            PrecompileImplementation::SingleRowChip,
            stdin,
            PgoConfig::Instruction(pgo_data),
            None,
        );
    }

    #[test]
    fn keccak_small_prove_mock() {
        let mut stdin = StdIn::default();
        stdin.write(&GUEST_KECCAK_ITER_SMALL);

        let config = default_powdr_openvm_config(GUEST_KECCAK_APC, GUEST_KECCAK_SKIP);
        prove_mock(
            GUEST_KECCAK,
            config,
            PrecompileImplementation::SingleRowChip,
            stdin,
            PgoConfig::None,
            None,
        );
    }

    // All gate constraints should be satisfied, but bus interactions are not implemented yet.
    #[test]
    fn keccak_plonk_small_prove_mock() {
        let mut stdin = StdIn::default();
        stdin.write(&GUEST_KECCAK_ITER_SMALL);
        let config = default_powdr_openvm_config(GUEST_KECCAK_APC, GUEST_KECCAK_SKIP);
        prove_mock(
            GUEST_KECCAK,
            config,
            PrecompileImplementation::PlonkChip,
            stdin,
            PgoConfig::None,
            None,
        );
    }

    #[test]
    #[ignore = "Too long"]
    fn keccak_prove_mock() {
        let mut stdin = StdIn::default();
        stdin.write(&GUEST_KECCAK_ITER);
        let config = default_powdr_openvm_config(GUEST_KECCAK_APC, GUEST_KECCAK_SKIP);
        prove_mock(
            GUEST_KECCAK,
            config,
            PrecompileImplementation::SingleRowChip,
            stdin,
            PgoConfig::None,
            None,
        );
    }

    // Create multiple APC for 10 Keccak iterations to test different PGO modes
    #[test]
    fn keccak_prove_multiple_pgo_modes() {
        use std::time::Instant;
        // Config
        let mut stdin = StdIn::default();
        stdin.write(&GUEST_KECCAK_ITER_SMALL);
        let config = default_powdr_openvm_config(GUEST_KECCAK_APC_PGO, GUEST_KECCAK_SKIP);

        // Pgo data
        let pgo_data =
            execution_profile_from_guest(GUEST_KECCAK, GuestOptions::default(), stdin.clone());

        // Pgo Cell mode
        let start = Instant::now();
        prove_simple(
            GUEST_KECCAK,
            config.clone(),
            PrecompileImplementation::SingleRowChip,
            stdin.clone(),
            PgoConfig::Cell(pgo_data.clone(), None),
            None,
        );
        let elapsed = start.elapsed();
        tracing::debug!("Proving keccak with PgoConfig::Cell took {:?}", elapsed);

        // Pgo Instruction mode
        let start = Instant::now();
        prove_simple(
            GUEST_KECCAK,
            config.clone(),
            PrecompileImplementation::SingleRowChip,
            stdin.clone(),
            PgoConfig::Instruction(pgo_data),
            None,
        );
        let elapsed = start.elapsed();
        tracing::debug!(
            "Proving keccak with PgoConfig::Instruction took {:?}",
            elapsed
        );
    }

    #[test]
    #[ignore = "Too long"]
    fn sha256_prove_simple() {
        let mut stdin = StdIn::default();
        stdin.write(&GUEST_SHA256_ITER);
        let config = default_powdr_openvm_config(GUEST_SHA256_APC_PGO, GUEST_SHA256_SKIP);

        let pgo_data =
            execution_profile_from_guest(GUEST_SHA256, GuestOptions::default(), stdin.clone());

        prove_simple(
            GUEST_SHA256,
            config,
            PrecompileImplementation::SingleRowChip,
            stdin,
            PgoConfig::Instruction(pgo_data),
            None,
        );
    }

    #[test]
    #[ignore = "Too long"]
    fn sha256_prove_mock() {
        let mut stdin = StdIn::default();
        stdin.write(&GUEST_SHA256_ITER);
        let config = default_powdr_openvm_config(GUEST_SHA256_APC_PGO, GUEST_SHA256_SKIP);

        let pgo_data =
            execution_profile_from_guest(GUEST_SHA256, GuestOptions::default(), stdin.clone());

        prove_mock(
            GUEST_SHA256,
            config,
            PrecompileImplementation::SingleRowChip,
            stdin,
            PgoConfig::Instruction(pgo_data),
            None,
        );
    }

    #[test]
    #[ignore = "Too much RAM"]
    fn sha256_prove_many_apcs() {
        let mut stdin = StdIn::default();
        stdin.write(&GUEST_SHA256_ITER);
        let pgo_data =
            execution_profile_from_guest(GUEST_SHA256, GuestOptions::default(), stdin.clone());

        let config = default_powdr_openvm_config(GUEST_SHA256_APC_PGO_LARGE, GUEST_SHA256_SKIP);
        prove_recursion(
            GUEST_SHA256,
            config.clone(),
            PrecompileImplementation::SingleRowChip,
            stdin.clone(),
            PgoConfig::Instruction(pgo_data.clone()),
            None,
        );

        prove_recursion(
            GUEST_SHA256,
            config.clone(),
            PrecompileImplementation::SingleRowChip,
            stdin,
            PgoConfig::Cell(pgo_data, None),
            None,
        );
    }

    #[test]
    #[ignore = "Too much RAM"]
    fn sha256_prove_large() {
        let mut stdin = StdIn::default();
        stdin.write(&GUEST_SHA256_ITER_LARGE);
        let pgo_data =
            execution_profile_from_guest(GUEST_SHA256, GuestOptions::default(), stdin.clone());

        let config = default_powdr_openvm_config(GUEST_SHA256_APC_PGO, GUEST_SHA256_SKIP);
        prove_recursion(
            GUEST_SHA256,
            config,
            PrecompileImplementation::SingleRowChip,
            stdin,
            PgoConfig::Instruction(pgo_data),
            None,
        );
    }

    #[test]
    fn sha256_small_prove_simple() {
        let mut stdin = StdIn::default();
        stdin.write(&GUEST_SHA256_ITER_SMALL);
        let config = default_powdr_openvm_config(GUEST_SHA256_APC_PGO, GUEST_SHA256_SKIP);

        let pgo_data =
            execution_profile_from_guest(GUEST_SHA256, GuestOptions::default(), stdin.clone());

        prove_simple(
            GUEST_SHA256,
            config,
            PrecompileImplementation::SingleRowChip,
            stdin,
            PgoConfig::Instruction(pgo_data),
            None,
        );
    }

    #[test]
    fn sha256_small_prove_mock() {
        let mut stdin = StdIn::default();
        stdin.write(&GUEST_SHA256_ITER_SMALL);
        let config = default_powdr_openvm_config(GUEST_SHA256_APC_PGO, GUEST_SHA256_SKIP);

        let pgo_data =
            execution_profile_from_guest(GUEST_SHA256, GuestOptions::default(), stdin.clone());

        prove_mock(
            GUEST_SHA256,
            config,
            PrecompileImplementation::SingleRowChip,
            stdin,
            PgoConfig::Instruction(pgo_data),
            None,
        );
    }

    #[test]
    fn sha256_prove_multiple_pgo_modes() {
        use std::time::Instant;

        let mut stdin = StdIn::default();
        stdin.write(&GUEST_SHA256_ITER_SMALL);
        let config = default_powdr_openvm_config(GUEST_SHA256_APC_PGO, GUEST_SHA256_SKIP);

        let pgo_data =
            execution_profile_from_guest(GUEST_SHA256, GuestOptions::default(), stdin.clone());

        let start = Instant::now();
        prove_simple(
            GUEST_SHA256,
            config.clone(),
            PrecompileImplementation::SingleRowChip,
            stdin.clone(),
            PgoConfig::Cell(pgo_data.clone(), None),
            None,
        );
        let elapsed = start.elapsed();
        tracing::debug!("Proving sha256 with PgoConfig::Cell took {:?}", elapsed);

        let start = Instant::now();
        prove_simple(
            GUEST_SHA256,
            config.clone(),
            PrecompileImplementation::SingleRowChip,
            stdin.clone(),
            PgoConfig::Instruction(pgo_data),
            None,
        );
        let elapsed = start.elapsed();
        tracing::debug!(
            "Proving sha256 with PgoConfig::Instruction took {:?}",
            elapsed
        );
    }

    #[test]
    #[ignore = "Too much RAM"]
    fn u256_prove() {
        use std::time::Instant;

        let stdin = StdIn::default();
        let config = default_powdr_openvm_config(GUEST_U256_APC_PGO, GUEST_U256_SKIP);

        let pgo_data =
            execution_profile_from_guest(GUEST_U256, GuestOptions::default(), stdin.clone());

        let start = Instant::now();
        prove_simple(
            GUEST_U256,
            config.clone(),
            PrecompileImplementation::SingleRowChip,
            stdin.clone(),
            PgoConfig::Cell(pgo_data.clone(), None),
            None,
        );
        let elapsed = start.elapsed();
        tracing::debug!("Proving U256 with PgoConfig::Cell took {:?}", elapsed);
    }

    #[test]
    /// check that the hints test guest compiles and proves successfully
    fn hints_test_prove() {
        let mut stdin = StdIn::default();
        stdin.write(&GUEST_HINTS_TEST);
        let config = default_powdr_openvm_config(0, 0);

        prove_simple(
            GUEST_SHA256,
            config,
            PrecompileImplementation::SingleRowChip,
            stdin,
            PgoConfig::None,
            None,
        );
    }

    #[test]
    #[ignore = "Too much RAM"]
    fn keccak_prove_recursion() {
        let mut stdin = StdIn::default();
        stdin.write(&GUEST_KECCAK_ITER);
        let config = default_powdr_openvm_config(GUEST_KECCAK_APC, GUEST_KECCAK_SKIP);
        prove_recursion(
            GUEST_KECCAK,
            config,
            PrecompileImplementation::SingleRowChip,
            stdin,
            PgoConfig::None,
            None,
        );
    }

    // The following are compilation tests only

    struct GuestTestConfig {
        pgo_config: PgoConfig,
        name: &'static str,
        apc: u64,
        skip: u64,
    }

    struct MachineTestMetrics {
        powdr_expected_sum: Expect,
        powdr_expected_machine_count: Expect,
        non_powdr_expected_sum: AirMetrics,
        non_powdr_expected_machine_count: usize,
    }

    fn test_machine_compilation(
        guest: GuestTestConfig,
        expected_metrics: MachineTestMetrics,
        expected_columns_saved: Option<Expect>,
    ) {
        let apc_candidates_dir = tempfile::tempdir().unwrap();
        let apc_candidates_dir_path = apc_candidates_dir.path();
        let config = default_powdr_openvm_config(guest.apc, guest.skip)
            .with_apc_candidates_dir(apc_candidates_dir_path);
        let is_cell_pgo = matches!(guest.pgo_config, PgoConfig::Cell(_, _));
        let max_degree = config.degree_bound.identities;
        let compiled_program = compile_guest(
            guest.name,
            GuestOptions::default(),
            config,
            PrecompileImplementation::SingleRowChip,
            guest.pgo_config,
        )
        .unwrap();

        let (powdr_air_metrics, non_powdr_air_metrics) = compiled_program.air_metrics(max_degree);

        expected_metrics.powdr_expected_sum.assert_debug_eq(
            &powdr_air_metrics
                .iter()
                .map(|(metrics, _)| metrics.clone())
                .sum::<AirMetrics>(),
        );
        expected_metrics
            .powdr_expected_machine_count
            .assert_debug_eq(&powdr_air_metrics.len());
        assert_eq!(
            non_powdr_air_metrics.len(),
            expected_metrics.non_powdr_expected_machine_count
        );
        assert_eq!(
            non_powdr_air_metrics.into_iter().sum::<AirMetrics>(),
            expected_metrics.non_powdr_expected_sum
        );
        let columns_saved = is_cell_pgo.then(|| {
            // Test cells saved in Pgo::Cell
            powdr_air_metrics
                .into_iter()
                .map(|(_, columns_saved)| columns_saved.unwrap())
                .sum::<AirWidthsDiff>()
        });
        assert_eq!(columns_saved.is_some(), expected_columns_saved.is_some());
        if let Some(expected) = expected_columns_saved {
            expected.assert_debug_eq(&columns_saved.unwrap());
        }

        // In Cell PGO, check that the apc candidates were persisted to disk
        let json_files_count = std::fs::read_dir(apc_candidates_dir_path)
            .unwrap()
            .filter_map(Result::ok)
            .filter(|entry| entry.path().extension().is_some_and(|ext| ext == "json"))
            .count();
        let cbor_files_count = std::fs::read_dir(apc_candidates_dir_path)
            .unwrap()
            .filter_map(Result::ok)
            .filter(|entry| entry.path().extension().is_some_and(|ext| ext == "cbor"))
            .count();
        assert!(cbor_files_count > 0, "No APC candidate files found");
        if is_cell_pgo {
            assert_eq!(
                json_files_count, 1,
                "Expected exactly one APC candidate JSON file"
            );
        } else {
            assert_eq!(
                json_files_count, 0,
                "Unexpected APC candidate JSON files found"
            );
        }
    }

    const NON_POWDR_EXPECTED_MACHINE_COUNT: usize = 18;
    const NON_POWDR_EXPECTED_SUM: AirMetrics = AirMetrics {
        widths: AirWidths {
            preprocessed: 5,
            main: 797,
            log_up: 676,
        },
        constraints: 604,
        bus_interactions: 252,
    };

    #[test]
    fn guest_machine_pgo_modes() {
        let mut stdin = StdIn::default();
        stdin.write(&GUEST_ITER);
        let pgo_data = execution_profile_from_guest(GUEST, GuestOptions::default(), stdin);

        test_machine_compilation(
            GuestTestConfig {
                pgo_config: PgoConfig::Instruction(pgo_data.clone()),
                name: GUEST,
                apc: GUEST_APC,
                skip: GUEST_SKIP_PGO,
            },
            MachineTestMetrics {
                powdr_expected_sum: expect![[r#"
                    AirMetrics {
                        widths: AirWidths {
                            preprocessed: 0,
                            main: 61,
                            log_up: 88,
                        },
                        constraints: 23,
                        bus_interactions: 42,
                    }
                "#]],
                powdr_expected_machine_count: expect![[r#"
                    1
                "#]],
                non_powdr_expected_sum: NON_POWDR_EXPECTED_SUM,
                non_powdr_expected_machine_count: NON_POWDR_EXPECTED_MACHINE_COUNT,
            },
            None,
        );

        test_machine_compilation(
            GuestTestConfig {
                pgo_config: PgoConfig::Cell(pgo_data, None),
                name: GUEST,
                apc: GUEST_APC,
                skip: GUEST_SKIP_PGO,
            },
            MachineTestMetrics {
                powdr_expected_sum: expect![[r#"
                    AirMetrics {
                        widths: AirWidths {
                            preprocessed: 0,
                            main: 61,
                            log_up: 88,
                        },
                        constraints: 23,
                        bus_interactions: 42,
                    }
                "#]],
                powdr_expected_machine_count: expect![[r#"
                    1
                "#]],
                non_powdr_expected_sum: NON_POWDR_EXPECTED_SUM,
                non_powdr_expected_machine_count: NON_POWDR_EXPECTED_MACHINE_COUNT,
            },
            Some(expect![[r#"
                AirWidthsDiff {
                    before: AirWidths {
                        preprocessed: 0,
                        main: 170,
                        log_up: 236,
                    },
                    after: AirWidths {
                        preprocessed: 0,
                        main: 61,
                        log_up: 88,
                    },
                }
            "#]]),
        );
    }

    #[test]
    fn sha256_machine_pgo() {
        let mut stdin = StdIn::default();
        stdin.write(&GUEST_SHA256_ITER_SMALL);
        let pgo_data = execution_profile_from_guest(GUEST_SHA256, GuestOptions::default(), stdin);

        test_machine_compilation(
            GuestTestConfig {
                pgo_config: PgoConfig::Instruction(pgo_data.clone()),
                name: GUEST_SHA256,
                apc: GUEST_SHA256_APC_PGO,
                skip: GUEST_SHA256_SKIP,
            },
            MachineTestMetrics {
                powdr_expected_sum: expect![[r#"
                    AirMetrics {
                        widths: AirWidths {
                            preprocessed: 0,
                            main: 14702,
                            log_up: 23304,
                        },
                        constraints: 4393,
                        bus_interactions: 11421,
                    }
                "#]],
                powdr_expected_machine_count: expect![[r#"
                    10
                "#]],
                non_powdr_expected_sum: NON_POWDR_EXPECTED_SUM,
                non_powdr_expected_machine_count: NON_POWDR_EXPECTED_MACHINE_COUNT,
            },
            None,
        );

        test_machine_compilation(
            GuestTestConfig {
                pgo_config: PgoConfig::Cell(pgo_data, None),
                name: GUEST_SHA256,
                apc: GUEST_SHA256_APC_PGO,
                skip: GUEST_SHA256_SKIP,
            },
            MachineTestMetrics {
                powdr_expected_sum: expect![[r#"
                    AirMetrics {
                        widths: AirWidths {
                            preprocessed: 0,
                            main: 14674,
                            log_up: 23272,
                        },
                        constraints: 4369,
                        bus_interactions: 11411,
                    }
                "#]],
                powdr_expected_machine_count: expect![[r#"
                    10
                "#]],
                non_powdr_expected_sum: NON_POWDR_EXPECTED_SUM,
                non_powdr_expected_machine_count: NON_POWDR_EXPECTED_MACHINE_COUNT,
            },
            Some(expect![[r#"
                AirWidthsDiff {
                    before: AirWidths {
                        preprocessed: 0,
                        main: 176212,
                        log_up: 218016,
                    },
                    after: AirWidths {
                        preprocessed: 0,
                        main: 14674,
                        log_up: 23272,
                    },
                }
            "#]]),
        );
    }

    #[test]
    fn guest_machine_plonk() {
        let config = default_powdr_openvm_config(GUEST_APC, GUEST_SKIP);
        let max_degree = config.degree_bound.identities;
        let (powdr_metrics, _) = compile_guest(
            GUEST,
            GuestOptions::default(),
            config,
            PrecompileImplementation::PlonkChip,
            PgoConfig::None,
        )
        .unwrap()
        .air_metrics(max_degree);
        assert_eq!(powdr_metrics.len(), 1);
        let powdr_metrics_sum = powdr_metrics
            .into_iter()
            .map(|(metrics, _)| metrics)
            .sum::<AirMetrics>();
        assert_eq!(
            powdr_metrics_sum,
            AirMetrics {
                widths: AirWidths {
                    preprocessed: 0,
                    main: 26,
                    log_up: 36,
                },
                constraints: 1,
                bus_interactions: 16,
            }
        );
    }

    #[test]
    fn keccak_machine_pgo_modes() {
        let mut stdin = StdIn::default();
        stdin.write(&GUEST_KECCAK_ITER_SMALL);
        let pgo_data = execution_profile_from_guest(GUEST_KECCAK, GuestOptions::default(), stdin);

        test_machine_compilation(
            GuestTestConfig {
                pgo_config: PgoConfig::None,
                name: GUEST_KECCAK,
                apc: GUEST_KECCAK_APC,
                skip: GUEST_KECCAK_SKIP,
            },
            MachineTestMetrics {
                powdr_expected_sum: expect![[r#"
                    AirMetrics {
                        widths: AirWidths {
                            preprocessed: 0,
<<<<<<< HEAD
                            main: 5489,
                            log_up: 10388,
                        },
                        constraints: 235,
                        bus_interactions: 5192,
=======
                            main: 1809,
                            log_up: 3028,
                        },
                        constraints: 235,
                        bus_interactions: 1512,
>>>>>>> ff2b7739
                    }
                "#]],
                powdr_expected_machine_count: expect![[r#"
                    1
                "#]],
                non_powdr_expected_sum: NON_POWDR_EXPECTED_SUM,
                non_powdr_expected_machine_count: NON_POWDR_EXPECTED_MACHINE_COUNT,
            },
            None,
        );

        test_machine_compilation(
            GuestTestConfig {
                pgo_config: PgoConfig::Instruction(pgo_data.clone()),
                name: GUEST_KECCAK,
                apc: GUEST_KECCAK_APC,
                skip: GUEST_KECCAK_SKIP,
            },
            MachineTestMetrics {
                powdr_expected_sum: expect![[r#"
                    AirMetrics {
                        widths: AirWidths {
                            preprocessed: 0,
<<<<<<< HEAD
                            main: 5489,
                            log_up: 10388,
                        },
                        constraints: 235,
                        bus_interactions: 5192,
=======
                            main: 1809,
                            log_up: 3028,
                        },
                        constraints: 235,
                        bus_interactions: 1512,
>>>>>>> ff2b7739
                    }
                "#]],
                powdr_expected_machine_count: expect![[r#"
                    1
                "#]],
                non_powdr_expected_sum: NON_POWDR_EXPECTED_SUM,
                non_powdr_expected_machine_count: NON_POWDR_EXPECTED_MACHINE_COUNT,
            },
            None,
        );

        test_machine_compilation(
            GuestTestConfig {
                pgo_config: PgoConfig::Cell(pgo_data, None),
                name: GUEST_KECCAK,
                apc: GUEST_KECCAK_APC,
                skip: GUEST_KECCAK_SKIP,
            },
            MachineTestMetrics {
                powdr_expected_sum: expect![[r#"
                    AirMetrics {
                        widths: AirWidths {
                            preprocessed: 0,
<<<<<<< HEAD
                            main: 5489,
                            log_up: 10388,
                        },
                        constraints: 235,
                        bus_interactions: 5192,
=======
                            main: 1809,
                            log_up: 3028,
                        },
                        constraints: 235,
                        bus_interactions: 1512,
>>>>>>> ff2b7739
                    }
                "#]],
                powdr_expected_machine_count: expect![[r#"
                    1
                "#]],
                non_powdr_expected_sum: NON_POWDR_EXPECTED_SUM,
                non_powdr_expected_machine_count: NON_POWDR_EXPECTED_MACHINE_COUNT,
            },
            Some(expect![[r#"
                AirWidthsDiff {
                    before: AirWidths {
                        preprocessed: 0,
                        main: 27194,
                        log_up: 34792,
                    },
                    after: AirWidths {
                        preprocessed: 0,
<<<<<<< HEAD
                        main: 5489,
                        log_up: 10388,
=======
                        main: 1809,
                        log_up: 3028,
>>>>>>> ff2b7739
                    },
                }
            "#]]),
        );
    }

    #[test]
    fn keccak_machine_cell_pgo_max_columns() {
        const MAX_TOTAL_COLUMNS: usize = 10_000;

        let mut stdin = StdIn::default();
        stdin.write(&GUEST_KECCAK_ITER_SMALL);
        let pgo_data =
            execution_profile_from_guest(GUEST_KECCAK, GuestOptions::default(), stdin.clone());

        test_machine_compilation(
            GuestTestConfig {
                pgo_config: PgoConfig::Cell(pgo_data, Some(MAX_TOTAL_COLUMNS)),
                name: GUEST_KECCAK,
                apc: GUEST_KECCAK_APC_PGO_LARGE,
                skip: GUEST_KECCAK_SKIP,
            },
            MachineTestMetrics {
                powdr_expected_sum: expect![[r#"
                    AirMetrics {
                        widths: AirWidths {
                            preprocessed: 0,
                            main: 3313,
                            log_up: 5200,
                        },
                        constraints: 849,
                        bus_interactions: 2516,
                    }
                "#]],
                powdr_expected_machine_count: expect![[r#"
                    23
                "#]],
                non_powdr_expected_sum: NON_POWDR_EXPECTED_SUM,
                non_powdr_expected_machine_count: NON_POWDR_EXPECTED_MACHINE_COUNT,
            },
            Some(expect![[r#"
                AirWidthsDiff {
                    before: AirWidths {
                        preprocessed: 0,
                        main: 32714,
                        log_up: 42092,
                    },
                    after: AirWidths {
                        preprocessed: 0,
                        main: 3313,
                        log_up: 5200,
                    },
                }
            "#]]),
        );

        // TODO

        // // Assert that total columns don't exceed the initial limit set
        // let total_columns = (powdr_metrics_sum + NON_POWDR_EXPECTED_SUM).widths.total();
        // assert!(
        //     total_columns <= MAX_TOTAL_COLUMNS,
        //     "Total columns exceeded the limit: {total_columns} > {MAX_TOTAL_COLUMNS}"
        // );
    }
}<|MERGE_RESOLUTION|>--- conflicted
+++ resolved
@@ -1496,11 +1496,11 @@
                     AirMetrics {
                         widths: AirWidths {
                             preprocessed: 0,
-                            main: 14702,
-                            log_up: 23304,
+                            main: 35698,
+                            log_up: 65296,
                         },
-                        constraints: 4393,
-                        bus_interactions: 11421,
+                        constraints: 4389,
+                        bus_interactions: 32416,
                     }
                 "#]],
                 powdr_expected_machine_count: expect![[r#"
@@ -1524,11 +1524,11 @@
                     AirMetrics {
                         widths: AirWidths {
                             preprocessed: 0,
-                            main: 14674,
-                            log_up: 23272,
+                            main: 35668,
+                            log_up: 65260,
                         },
-                        constraints: 4369,
-                        bus_interactions: 11411,
+                        constraints: 4365,
+                        bus_interactions: 32404,
                     }
                 "#]],
                 powdr_expected_machine_count: expect![[r#"
@@ -1546,8 +1546,8 @@
                     },
                     after: AirWidths {
                         preprocessed: 0,
-                        main: 14674,
-                        log_up: 23272,
+                        main: 35668,
+                        log_up: 65260,
                     },
                 }
             "#]]),
@@ -1604,19 +1604,11 @@
                     AirMetrics {
                         widths: AirWidths {
                             preprocessed: 0,
-<<<<<<< HEAD
-                            main: 5489,
-                            log_up: 10388,
+                            main: 5289,
+                            log_up: 9988,
                         },
                         constraints: 235,
-                        bus_interactions: 5192,
-=======
-                            main: 1809,
-                            log_up: 3028,
-                        },
-                        constraints: 235,
-                        bus_interactions: 1512,
->>>>>>> ff2b7739
+                        bus_interactions: 4992,
                     }
                 "#]],
                 powdr_expected_machine_count: expect![[r#"
@@ -1640,19 +1632,11 @@
                     AirMetrics {
                         widths: AirWidths {
                             preprocessed: 0,
-<<<<<<< HEAD
-                            main: 5489,
-                            log_up: 10388,
+                            main: 5289,
+                            log_up: 9988,
                         },
                         constraints: 235,
-                        bus_interactions: 5192,
-=======
-                            main: 1809,
-                            log_up: 3028,
-                        },
-                        constraints: 235,
-                        bus_interactions: 1512,
->>>>>>> ff2b7739
+                        bus_interactions: 4992,
                     }
                 "#]],
                 powdr_expected_machine_count: expect![[r#"
@@ -1676,19 +1660,11 @@
                     AirMetrics {
                         widths: AirWidths {
                             preprocessed: 0,
-<<<<<<< HEAD
-                            main: 5489,
-                            log_up: 10388,
+                            main: 5289,
+                            log_up: 9988,
                         },
                         constraints: 235,
-                        bus_interactions: 5192,
-=======
-                            main: 1809,
-                            log_up: 3028,
-                        },
-                        constraints: 235,
-                        bus_interactions: 1512,
->>>>>>> ff2b7739
+                        bus_interactions: 4992,
                     }
                 "#]],
                 powdr_expected_machine_count: expect![[r#"
@@ -1706,13 +1682,8 @@
                     },
                     after: AirWidths {
                         preprocessed: 0,
-<<<<<<< HEAD
-                        main: 5489,
-                        log_up: 10388,
-=======
-                        main: 1809,
-                        log_up: 3028,
->>>>>>> ff2b7739
+                        main: 5289,
+                        log_up: 9988,
                     },
                 }
             "#]]),
