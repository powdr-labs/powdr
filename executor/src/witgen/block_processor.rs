use powdr_ast::analyzed::AlgebraicReference;
use powdr_number::{DegreeType, FieldElement};

use crate::Identity;

use super::{
    data_structures::finalizable_data::FinalizableData,
    machines::MachineParts,
    processor::{OuterQuery, Processor},
    rows::{RowIndex, UnknownStrategy},
    sequence_iterator::{Action, ProcessingSequenceIterator, SequenceStep},
    EvalError, EvalValue, FixedData, IncompleteCause, MutableState, QueryCallback,
};

/// A basic processor that knows how to determine a unique satisfying witness
/// for a given list of identities.
/// The lifetimes mean the following:
/// - `'a`: The duration of the entire witness generation (e.g. references to identities)
/// - `'b`: The duration of this machine's call (e.g. the mutable references of the other machines)
/// - `'c`: The duration of this Processor's lifetime (e.g. the reference to the identity processor)
pub struct BlockProcessor<'a, 'b, 'c, T: FieldElement, Q: QueryCallback<T>> {
    processor: Processor<'a, 'b, 'c, T, Q>,
    /// The list of identities
    identities: &'c [&'a Identity<T>],
}

impl<'a, 'b, 'c, T: FieldElement, Q: QueryCallback<T>> BlockProcessor<'a, 'b, 'c, T, Q> {
    pub fn new(
        row_offset: RowIndex,
        data: FinalizableData<T>,
        mutable_state: &'c mut MutableState<'a, 'b, T, Q>,
        fixed_data: &'a FixedData<'a, T>,
        parts: &'c MachineParts<'a, T>,
        size: DegreeType,
    ) -> Self {
        let processor = Processor::new(row_offset, data, mutable_state, fixed_data, parts, size);
        Self {
            processor,
            identities: &parts.identities,
        }
    }

    pub fn from_processor(
        processor: Processor<'a, 'b, 'c, T, Q>,
        identities: &'c [&'a Identity<T>],
    ) -> Self {
        Self {
            processor,
            identities,
        }
    }

    pub fn with_outer_query(
        self,
        outer_query: OuterQuery<'a, 'b, T>,
    ) -> BlockProcessor<'a, 'b, 'c, T, Q> {
        let processor = self.processor.with_outer_query(outer_query);
        Self { processor, ..self }
    }

    /// Figures out unknown values.
    /// Returns the assignments to outer query columns.
    pub fn solve(
        &mut self,
        sequence_iterator: &mut ProcessingSequenceIterator,
    ) -> Result<EvalValue<&'a AlgebraicReference, T>, EvalError<T>> {
        let mut outer_assignments = vec![];

        let mut is_identity_complete =
            vec![vec![false; self.identities.len()]; self.processor.len()];

        while let Some(SequenceStep { row_delta, action }) = sequence_iterator.next() {
            let row_index = (1 + row_delta) as usize;
            let progress = match action {
                Action::InternalIdentity(identity_index) => {
                    if is_identity_complete[row_index][identity_index] {
                        // The identity has been completed already, there is no point in processing it again.
                        false
                    } else {
                        let res = self.processor.process_identity(
                            row_index,
                            self.identities[identity_index],
                            UnknownStrategy::Unknown,
                        )?;
                        is_identity_complete[row_index][identity_index] = res.is_complete;
                        res.progress
                    }
                }
                Action::OuterQuery => {
                    let (progress, new_outer_assignments) =
                        self.processor.process_outer_query(row_index)?;
                    outer_assignments.extend(new_outer_assignments);
                    progress
                }
                Action::ProverQueries => self.processor.process_queries(row_index)?,
            };
            sequence_iterator.report_progress(progress);
        }

        match self.processor.finished_outer_query() {
            true => Ok(EvalValue::complete(outer_assignments)),
            false => Ok(EvalValue::incomplete_with_constraints(
                outer_assignments,
                IncompleteCause::BlockMachineLookupIncomplete,
            )),
        }
    }

    pub fn finish(self) -> FinalizableData<T> {
        self.processor.finish()
    }
}

#[cfg(test)]
mod tests {
    use std::collections::BTreeMap;

    use powdr_ast::analyzed::{PolyID, PolynomialType};
    use powdr_number::{FieldElement, GoldilocksField};
    use powdr_pil_analyzer::analyze_string;

    use crate::{
        constant_evaluator::generate,
        witgen::{
            data_structures::finalizable_data::FinalizableData,
            identity_processor::Machines,
            machines::MachineParts,
            rows::{Row, RowIndex},
            sequence_iterator::{DefaultSequenceIterator, ProcessingSequenceIterator},
            unused_query_callback, FixedData, MutableState, QueryCallback,
        },
    };

    use super::BlockProcessor;

    fn name_to_poly_id<T: FieldElement>(fixed_data: &FixedData<T>) -> BTreeMap<String, PolyID> {
        let mut name_to_poly_id = BTreeMap::new();
        for (poly_id, col) in fixed_data.witness_cols.iter() {
            name_to_poly_id.insert(col.poly.name.clone(), poly_id);
        }
        for (poly_id, col) in fixed_data.fixed_cols.iter() {
            name_to_poly_id.insert(col.name.clone(), poly_id);
        }
        name_to_poly_id
    }

    /// Constructs a processor for a given PIL, then calls a function on it.
    fn do_with_processor<T: FieldElement, Q: QueryCallback<T>, R>(
        src: &str,
        mut query_callback: Q,
        f: impl Fn(BlockProcessor<T, Q>, BTreeMap<String, PolyID>, u64, usize) -> R,
    ) -> R {
        let analyzed = analyze_string(src);
        let constants = generate(&analyzed);
        let fixed_data = FixedData::new(&analyzed, &constants, &[], Default::default(), 0);

        // No submachines
        let mut machines = [];

        let degree = fixed_data.analyzed.degree();

        let columns = (0..fixed_data.witness_cols.len())
            .map(move |i| PolyID {
                id: i as u64,
                ptype: PolynomialType::Committed,
            })
            .collect();
        let data = FinalizableData::with_initial_rows_in_progress(
            &columns,
            (0..degree).map(|i| Row::fresh(&fixed_data, RowIndex::from_degree(i, degree))),
        );

        let mut mutable_state = MutableState {
            machines: Machines::from(machines.iter_mut()),
            query_callback: &mut query_callback,
        };
        let row_offset = RowIndex::from_degree(0, degree);
        let identities = analyzed.identities.iter().collect::<Vec<_>>();
        let machine_parts = MachineParts::new(
            &fixed_data,
            Default::default(),
            identities,
<<<<<<< HEAD
            witnesses: fixed_data.witness_cols.keys().collect(),
            prover_functions: Default::default(),
        };
=======
            fixed_data.witness_cols.keys().collect(),
        );
>>>>>>> 400b0c4b

        let processor = BlockProcessor::new(
            row_offset,
            data,
            &mut mutable_state,
            &fixed_data,
            &machine_parts,
            degree,
        );

        f(
            processor,
            name_to_poly_id(&fixed_data),
            degree,
            machine_parts.identities.len(),
        )
    }

    fn solve_and_assert<T: FieldElement>(src: &str, asserted_values: &[(usize, &str, u64)]) {
        do_with_processor(
            src,
            unused_query_callback(),
            |mut processor, poly_ids, degree, num_identities| {
                let mut sequence_iterator = ProcessingSequenceIterator::Default(
                    DefaultSequenceIterator::new(degree as usize - 2, num_identities, None),
                );
                let outer_updates = processor.solve(&mut sequence_iterator).unwrap();
                assert!(outer_updates.is_complete());
                assert!(outer_updates.is_empty());

                let data = processor.finish();

                for &(i, name, expected) in asserted_values.iter() {
                    let poly_id = poly_ids[name];
                    let actual: T = data[i].value_or_zero(&poly_id);
                    assert_eq!(actual, T::from(expected));
                }
            },
        )
    }

    #[test]
    fn fibonacci() {
        let src = r#"
            let N: int = 8;

            namespace Fibonacci(N);
                col fixed ISFIRST = [1] + [0]*;
                col fixed ISLAST = [0]* + [1];
                col witness x, y;

                // Start with 1, 1
                ISFIRST * (y - 1) = 0;
                ISFIRST * (x - 1) = 0;

                (1-ISLAST) * (x' - y) = 0;
                (1-ISLAST) * (y' - (x + y)) = 0;
        "#;

        solve_and_assert::<GoldilocksField>(src, &[(7, "Fibonacci::y", 34)]);
    }
}<|MERGE_RESOLUTION|>--- conflicted
+++ resolved
@@ -180,14 +180,9 @@
             &fixed_data,
             Default::default(),
             identities,
-<<<<<<< HEAD
-            witnesses: fixed_data.witness_cols.keys().collect(),
-            prover_functions: Default::default(),
-        };
-=======
             fixed_data.witness_cols.keys().collect(),
+            Default::default(),
         );
->>>>>>> 400b0c4b
 
         let processor = BlockProcessor::new(
             row_offset,
