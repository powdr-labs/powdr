--- conflicted
+++ resolved
@@ -92,17 +92,12 @@
     }
 }
 
-<<<<<<< HEAD
 impl<F: PrimeField32, P: FieldElement> PowdrExtension<F, P> {
-    pub fn new(precompiles: Vec<PowdrPrecompile<F, P>>, base_config: SdkVmConfig) -> Self {
-=======
-impl<F: PrimeField32> PowdrExtension<F> {
     pub fn new(
-        precompiles: Vec<PowdrPrecompile<F>>,
+        precompiles: Vec<PowdrPrecompile<F, P>>,
         base_config: SdkVmConfig,
         implementation: PrecompileImplementation,
     ) -> Self {
->>>>>>> 350e7def
         Self {
             precompiles,
             base_config,
@@ -152,19 +147,7 @@
             .cloned();
 
         for precompile in &self.precompiles {
-<<<<<<< HEAD
-            let powdr_chip = PowdrChip::new(
-                precompile.clone(),
-                offline_memory.clone(),
-                self.base_config.clone(),
-                SharedChips::new(
-                    bitwise_lookup.clone(),
-                    range_checker.clone(),
-                    tuple_range_checker.cloned(),
-                ),
-            );
-=======
-            let powdr_chip: PowdrExecutor<F> = match self.implementation {
+            let powdr_chip: PowdrExecutor<F, P> = match self.implementation {
                 PrecompileImplementation::SingleRowChip => PowdrChip::new(
                     precompile.clone(),
                     offline_memory.clone(),
@@ -188,7 +171,6 @@
                 )
                 .into(),
             };
->>>>>>> 350e7def
 
             inventory.add_executor(powdr_chip, once(precompile.opcode.global_opcode()))?;
         }
