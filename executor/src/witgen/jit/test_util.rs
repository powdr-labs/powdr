--- conflicted
+++ resolved
@@ -1,77 +1,20 @@
-<<<<<<< HEAD
 use itertools::Itertools;
+use powdr_ast::analyzed::Analyzed;
 use powdr_ast::indent;
-use powdr_number::GoldilocksField;
-=======
-use powdr_ast::analyzed::Analyzed;
 use powdr_executor_utils::VariablySizedColumn;
-use powdr_number::FieldElement;
->>>>>>> fc2426d9
+use powdr_number::{FieldElement, GoldilocksField};
 
-use crate::constant_evaluator;
+use crate::{constant_evaluator, witgen::jit::effect::MachineCallArgument};
 
-<<<<<<< HEAD
 use super::{
     effect::{Assertion, BranchCondition, Effect},
     variable::Variable,
 };
 
-pub fn format_code(effects: &[Effect<GoldilocksField, Variable>]) -> String {
-    effects
-        .iter()
-        .map(|effect| match effect {
-            Effect::Assignment(v, expr) => format!("{v} = {expr};"),
-            Effect::Assertion(Assertion {
-                lhs,
-                rhs,
-                expected_equal,
-            }) => {
-                format!(
-                    "assert {lhs} {} {rhs};",
-                    if *expected_equal { "==" } else { "!=" }
-                )
-            }
-            Effect::MachineCall(id, args) => {
-                format!(
-                    "machine_call({id}, [{}]);",
-                    args.iter()
-                        .map(|arg| match arg {
-                            MachineCallArgument::Known(k) => format!("Known({k})"),
-                            MachineCallArgument::Unknown(u) => format!("Unknown({u})"),
-                        })
-                        .join(", ")
-                )
-            }
-            Effect::RangeConstraint(..) => {
-                panic!("Range constraints should not be part of the code.")
-            }
-            Effect::Branch(condition, first, second) => {
-                let first = indent(format_code(first), 1);
-                let second = indent(format_code(second), 1);
-                let condition = format_condition(condition);
-
-                format!("if ({condition}) {{\n{first}\n}} else {{\n{second}\n}}")
-            }
-        })
-        .join("\n")
-}
-
-fn format_condition(condition: &BranchCondition<GoldilocksField, Variable>) -> String {
-    let var = &condition.variable;
-    let (min, max) = condition.first_branch.range();
-    if min == max {
-        format!("{var} == {min}")
-    } else if min < max {
-        format!("{min} <= {var} && {var} <= {max}")
-    } else {
-        format!("{var} <= {min} || {var} >= {max}")
-    }
-=======
 pub fn read_pil<T: FieldElement>(
     input_pil: &str,
 ) -> (Analyzed<T>, Vec<(String, VariablySizedColumn<T>)>) {
     let analyzed = powdr_pil_analyzer::analyze_string(input_pil).unwrap();
     let fixed_col_vals = constant_evaluator::generate(&analyzed);
     (analyzed, fixed_col_vals)
->>>>>>> fc2426d9
 }