--- conflicted
+++ resolved
@@ -1143,7 +1143,6 @@
             [49, 22, 31]
         );
         // In Cell PGO, check that the apc candidates were persisted to disk
-<<<<<<< HEAD
         let json_files_count = std::fs::read_dir(apc_candidates_dir_path)
             .unwrap()
             .filter_map(Result::ok)
@@ -1155,24 +1154,18 @@
             .filter(|entry| entry.path().extension().is_some_and(|ext| ext == "cbor"))
             .count();
         if should_have_exported_apc_candidates {
-            assert!(
-                json_files_count == 1,
-                "Expected exactly one JSON file, found {json_files_count}",
+            assert!(cbor_files_count > 0, "No APC candidate files found");
+            assert_eq!(
+                json_files_count, 1,
+                "Expected exactly one APC candidate JSON file"
             );
-            assert!(
-                cbor_files_count > 0,
-                "Expected at least one CBOR file, found {cbor_files_count}",
+        } else {
+            assert_eq!(cbor_files_count, 0, "Unexpected APC candidate files found");
+            assert_eq!(
+                json_files_count, 0,
+                "Unexpected APC candidate JSON files found"
             );
         }
-=======
-        let files_count = std::fs::read_dir(apc_candidates_dir_path)
-            .expect("Failed to read APC candidates directory")
-            .count();
-        assert!(
-            (files_count > 0) == should_have_exported_apc_candidates,
-            "Unexpected number of APC candidate files"
-        );
->>>>>>> 0598605c
     }
 
     fn test_keccak_machine(pgo_config: PgoConfig) {
