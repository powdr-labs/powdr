use crate::opcode::*;
use openvm_instructions::{instruction::Instruction, VmOpcode};
use openvm_stark_backend::p3_field::PrimeField32;

pub fn openvm_instruction_formatter<F: PrimeField32>(instruction: &Instruction<F>) -> String {
    let Instruction {
        opcode,
        a,
        b,
        c,
        d,
        e,
        f,
        g,
    } = instruction;
<<<<<<< HEAD
    let opcode_number = opcode.as_usize();
=======
    let opcode_number = opcode.as_usize() as u32;
>>>>>>> 5ebc65d0
    let opcode_name = openvm_opcode_formatter(opcode);

    match opcode_number {
        // Alu instructions, see:
        // https://github.com/openvm-org/openvm/blob/v1.0.0/extensions/rv32im/circuit/src/adapters/alu.rs#L197-L201
        512..=521 => {
            assert_eq!(d, &F::ONE);
            assert_eq!(f, &F::ZERO);
            assert_eq!(g, &F::ZERO);

            format!("{opcode_name} rd_ptr = {a}, rs1_ptr = {b}, rs2 = {c}, rs2_as = {e}")
        }

        // Load/Store instructions, see:
        // https://github.com/openvm-org/openvm/blob/v1.0.0/extensions/rv32im/circuit/src/adapters/loadstore.rs#L340-L346
        528..=535 => {
            assert_eq!(d, &F::ONE);

            format!("{opcode_name} rd_rs2_ptr = {a}, rs1_ptr = {b}, imm = {c}, mem_as = {e}, needs_write = {f}, imm_sign = {g}")
        }

        // All other opcodes in the list
        x if ALL_OPCODES.contains(&x) => format!("{opcode_name} {a} {b} {c} {d} {e}"),

        // Opcodes not in the list
        _ => format!("{opcode_name} {a} {b} {c} {d} {e} {f} {g}"),
    }
}

pub fn openvm_opcode_formatter(opcode: &VmOpcode) -> String {
    // Opcodes taken from:
    // https://github.com/openvm-org/openvm/blob/v1.0.0/extensions/rv32im/transpiler/src/instructions.rs
<<<<<<< HEAD
    match opcode.as_usize() {
=======
    match opcode.as_usize() as u32 {
>>>>>>> 5ebc65d0
        // Rv32BaseAluChip opcodes
        OPCODE_ADD => "ADD".to_string(),
        OPCODE_SUB => "SUB".to_string(),
        OPCODE_XOR => "XOR".to_string(),
        OPCODE_OR => "OR".to_string(),
        OPCODE_AND => "AND".to_string(),
        // Rv32ShiftChip opcodes
        OPCODE_SLL => "SLL".to_string(),
        OPCODE_SRL => "SRL".to_string(),
        OPCODE_SRA => "SRA".to_string(),
        // Rv32LessThanChip opcodes
        OPCODE_SLT => "SLT".to_string(),
        OPCODE_SLTU => "SLTU".to_string(),
        // Load/Store opcodes
        OPCODE_LOADW => "LOADW".to_string(),
        OPCODE_LOADBU => "LOADBU".to_string(),
        OPCODE_LOADHU => "LOADHU".to_string(),
        OPCODE_STOREW => "STOREW".to_string(),
        OPCODE_STOREH => "STOREH".to_string(),
        OPCODE_STOREB => "STOREB".to_string(),
        OPCODE_LOADB => "LOADB".to_string(),
        OPCODE_LOADH => "LOADH".to_string(),
        // Other opcodes
        OPCODE_BEQ => "BEQ".to_string(),
        OPCODE_BNE => "BNE".to_string(),
        OPCODE_BLT => "BLT".to_string(),
        OPCODE_BLTU => "BLTU".to_string(),
        OPCODE_BGE => "BGE".to_string(),
        OPCODE_BGEU => "BGEU".to_string(),
        OPCODE_JAL => "JAL".to_string(),
        OPCODE_LUI => "LUI".to_string(),
        OPCODE_JALR => "JALR".to_string(),
        OPCODE_AUIPC => "AUIPC".to_string(),
        OPCODE_MUL => "MUL".to_string(),
        OPCODE_MULH => "MULH".to_string(),
        OPCODE_MULHSU => "MULHSU".to_string(),
        OPCODE_MULHU => "MULHU".to_string(),
        OPCODE_DIV => "DIV".to_string(),
        OPCODE_DIVU => "DIVU".to_string(),
        OPCODE_REM => "REM".to_string(),
        OPCODE_REMU => "REMU".to_string(),
        OPCODE_HINT_STOREW => "HINT_STOREW".to_string(),
        OPCODE_HINT_BUFFER => "HINT_BUFFER".to_string(),
<<<<<<< HEAD
        // Bigint opcodes
        BIGINT_OPCODE_BEQ => "BIGINT_BEQ".to_string(),
        BIGINT_OPCODE_BNE => "BIGINT_BNE".to_string(),
        BIGINT_OPCODE_BLT => "BIGINT_BLT".to_string(),
        BIGINT_OPCODE_BLTU => "BIGINT_BLTU".to_string(),
        BIGINT_OPCODE_BGE => "BIGINT_BGE".to_string(),
        BIGINT_OPCODE_BGEU => "BIGINT_BGEU".to_string(),
=======
>>>>>>> 5ebc65d0
        other => format!("<opcode {other}>"),
    }
}<|MERGE_RESOLUTION|>--- conflicted
+++ resolved
@@ -1,4 +1,5 @@
 use crate::opcode::*;
+use openvm_instructions::{instruction::Instruction, VmOpcode};
 use openvm_instructions::{instruction::Instruction, VmOpcode};
 use openvm_stark_backend::p3_field::PrimeField32;
 
@@ -13,11 +14,7 @@
         f,
         g,
     } = instruction;
-<<<<<<< HEAD
     let opcode_number = opcode.as_usize();
-=======
-    let opcode_number = opcode.as_usize() as u32;
->>>>>>> 5ebc65d0
     let opcode_name = openvm_opcode_formatter(opcode);
 
     match opcode_number {
@@ -50,11 +47,7 @@
 pub fn openvm_opcode_formatter(opcode: &VmOpcode) -> String {
     // Opcodes taken from:
     // https://github.com/openvm-org/openvm/blob/v1.0.0/extensions/rv32im/transpiler/src/instructions.rs
-<<<<<<< HEAD
     match opcode.as_usize() {
-=======
-    match opcode.as_usize() as u32 {
->>>>>>> 5ebc65d0
         // Rv32BaseAluChip opcodes
         OPCODE_ADD => "ADD".to_string(),
         OPCODE_SUB => "SUB".to_string(),
@@ -98,7 +91,6 @@
         OPCODE_REMU => "REMU".to_string(),
         OPCODE_HINT_STOREW => "HINT_STOREW".to_string(),
         OPCODE_HINT_BUFFER => "HINT_BUFFER".to_string(),
-<<<<<<< HEAD
         // Bigint opcodes
         BIGINT_OPCODE_BEQ => "BIGINT_BEQ".to_string(),
         BIGINT_OPCODE_BNE => "BIGINT_BNE".to_string(),
@@ -106,8 +98,6 @@
         BIGINT_OPCODE_BLTU => "BIGINT_BLTU".to_string(),
         BIGINT_OPCODE_BGE => "BIGINT_BGE".to_string(),
         BIGINT_OPCODE_BGEU => "BIGINT_BGEU".to_string(),
-=======
->>>>>>> 5ebc65d0
         other => format!("<opcode {other}>"),
     }
 }