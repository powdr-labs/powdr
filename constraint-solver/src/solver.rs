--- conflicted
+++ resolved
@@ -2,12 +2,7 @@
 use powdr_number::FieldElement;
 
 use crate::range_constraint::RangeConstraint;
-<<<<<<< HEAD
-use crate::utils::{is_substitution_creating_cycle, known_variables};
-use crate::variable_update::VariableUpdate;
-=======
 use crate::utils::known_variables;
->>>>>>> 839a0a8d
 
 use super::effect::Effect;
 use super::quadratic_symbolic_expression::{Error, RangeConstraintProvider};
@@ -82,11 +77,6 @@
                 for effect in effects {
                     progress |= self.apply_effect(effect);
                 }
-
-                let substitutions = self.find_substitutions(3);
-                for effect in substitutions {
-                    progress |= self.apply_effect(effect);
-                }
             }
             if !progress {
                 break;
@@ -101,7 +91,6 @@
             Effect::RangeConstraint(v, range_constraint) => {
                 self.apply_range_constraint_update(&v, range_constraint)
             }
-            Effect::Substitution(v, expr) => self.apply_substitution(v, expr),
             Effect::BitDecomposition(..) => unreachable!(),
             Effect::Assertion(..) => unreachable!(),
             Effect::ConditionalAssignment { .. } => todo!(),
@@ -136,69 +125,6 @@
         for constraint in &mut self.algebraic_constraints {
             constraint.substitute_by_known(variable, substitution);
         }
-    }
-
-    /// Applies a substitution to all constraints.
-    fn apply_substitution(&mut self, var: V, expr: SymbolicExpression<T, V>) -> bool {
-        // Track if any changes were made
-        let mut made_changes = false;
-
-        // Apply the update to all constraints
-        for constraint in &mut self.algebraic_constraints {
-            made_changes |= constraint.substitute_variable(&var, &expr);
-        }
-
-        // Remove the variable from variable_states since it's been substituted
-        made_changes |= self.variable_states.remove(&var).is_some();
-
-        made_changes
-    }
-
-    pub fn find_substitutions(&self, max_degree: usize) -> Vec<Effect<T, V>> {
-        let mut substitutions = Vec::new();
-
-        for (idx, constraint) in self.algebraic_constraints.iter().enumerate() {
-            if let Some((var, expr)) = constraint.find_inlinable_variable() {
-                if self.is_valid_substitution(&var, &expr, max_degree, idx) {
-                    substitutions.push(Effect::Substitution(var, expr));
-                }
-            }
-        }
-
-        substitutions
-    }
-
-    fn is_valid_substitution(
-        &self,
-        var: &V,
-        expr: &SymbolicExpression<T, V>,
-        max_degree: usize,
-        exclude_idx: usize,
-    ) -> bool {
-        // TODO: inputs/outputs
-
-        if is_substitution_creating_cycle(var, expr, &self.algebraic_constraints, exclude_idx) {
-            return false;
-        }
-
-        let mut substitution_cache = BTreeMap::new();
-        // TODO: Get only the constraints that reference the variable
-        for (idx, constraint) in self.algebraic_constraints.iter().enumerate() {
-            if idx == exclude_idx {
-                continue;
-            }
-
-            if constraint.referenced_unknown_variables().any(|v| v == var) {
-                let degree =
-                    constraint.degree_with_virtual_substitution(var, expr, &mut substitution_cache);
-
-                if degree > max_degree {
-                    return false;
-                }
-            }
-        }
-
-        true
     }
 }
 
