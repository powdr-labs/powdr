use powdr_ast::analyzed::{AlgebraicExpression as Expression, AlgebraicReference};
use powdr_number::{DegreeType, FieldElement};
use std::collections::HashMap;

use crate::witgen::data_structures::finalizable_data::FinalizableData;
use crate::witgen::machines::profiling::{record_end, record_start};
use crate::witgen::processor::OuterQuery;
use crate::witgen::EvalValue;

use super::block_processor::BlockProcessor;
use super::machines::{Machine, MachineParts};
use super::rows::{Row, RowIndex, RowPair};
use super::sequence_iterator::{DefaultSequenceIterator, ProcessingSequenceIterator};
use super::vm_processor::VmProcessor;
use super::{EvalResult, FixedData, MutableState, QueryCallback};

struct ProcessResult<'a, T: FieldElement> {
    eval_value: EvalValue<&'a AlgebraicReference, T>,
    block: FinalizableData<T>,
}

pub struct Generator<'a, T: FieldElement> {
    fixed_data: &'a FixedData<'a, T>,
    parts: MachineParts<'a, T>,
    data: FinalizableData<T>,
    latch: Option<Expression<T>>,
    name: String,
    degree: DegreeType,
}

impl<'a, T: FieldElement> Machine<'a, T> for Generator<'a, T> {
    fn identity_ids(&self) -> Vec<u64> {
        self.parts.identity_ids()
    }

    fn name(&self) -> &str {
        &self.name
    }

    fn process_plookup<'b, Q: QueryCallback<T>>(
        &mut self,
        mutable_state: &mut MutableState<'a, 'b, T, Q>,
        identity_id: u64,
        caller_rows: &'b RowPair<'b, 'a, T>,
    ) -> EvalResult<'a, T> {
        let identity = self.parts.connecting_identities.get(&identity_id).unwrap();
        let outer_query = OuterQuery::new(caller_rows, identity);

        log::trace!("Start processing secondary VM '{}'", self.name());
        log::trace!("Arguments:");
        for (r, l) in identity.right.expressions.iter().zip(&outer_query.left) {
            log::trace!("  {r} = {l}");
        }

        let first_row = self
            .data
            .last()
            .cloned()
            .unwrap_or_else(|| self.compute_partial_first_row(mutable_state));

        let ProcessResult { eval_value, block } =
            self.process(first_row, 0, mutable_state, Some(outer_query), false);

        let eval_value = if eval_value.is_complete() {
            log::trace!("End processing VM '{}' (successfully)", self.name());
            // Remove the last row of the previous block, as it is the first row of the current
            // block.
            self.data.pop();
            self.data.extend(block);

            eval_value.report_side_effect()
        } else {
            log::trace!("End processing VM '{}' (incomplete)", self.name());
            eval_value
        };
        Ok(eval_value)
    }

    fn take_witness_col_values<'b, Q: QueryCallback<T>>(
        &mut self,
        mutable_state: &'b mut MutableState<'a, 'b, T, Q>,
    ) -> HashMap<String, Vec<T>> {
        log::debug!("Finalizing VM: {}", self.name());

        self.fill_remaining_rows(mutable_state);
        self.fix_first_row();

        self.data
            .take_transposed()
            .map(|(id, (values, _))| (self.fixed_data.column_name(&id).to_string(), values))
            .collect()
    }
}

impl<'a, T: FieldElement> Generator<'a, T> {
    pub fn new(
        name: String,
        fixed_data: &'a FixedData<'a, T>,
        parts: MachineParts<'a, T>,
        latch: Option<Expression<T>>,
    ) -> Self {
        let data = FinalizableData::new(&parts.witnesses);

        Self {
<<<<<<< HEAD
            degree,
=======
            degree: fixed_data.common_degree_range(&witnesses).max,
            connecting_identities: connecting_identities.clone(),
>>>>>>> 14225aa1
            name,
            fixed_data,
            parts,
            data,
            latch,
        }
    }

    /// Runs the machine without any arguments from the first row.
    pub fn run<'b, Q: QueryCallback<T>>(&mut self, mutable_state: &mut MutableState<'a, 'b, T, Q>) {
        record_start(self.name());
        assert!(self.data.is_empty());
        let first_row = self.compute_partial_first_row(mutable_state);
        self.data = self.process(first_row, 0, mutable_state, None, true).block;
        record_end(self.name());
    }

    fn fill_remaining_rows<Q: QueryCallback<T>>(
        &mut self,
        mutable_state: &mut MutableState<'a, '_, T, Q>,
    ) {
        if self.data.len() < self.degree as usize + 1 {
            assert!(self.latch.is_some());

            let first_row = self.data.pop().unwrap();
            let ProcessResult { block, eval_value } = self.process(
                first_row,
                self.data.len() as DegreeType,
                mutable_state,
                None,
                false,
            );
            assert!(eval_value.is_complete());

            self.data.extend(block);
        }
    }

    /// Runs the solver on the row pair (degree - 1, 0) in order to partially compute the first
    /// row from identities like `pc' = (1 - first_step') * <...>`.
    fn compute_partial_first_row<Q: QueryCallback<T>>(
        &self,
        mutable_state: &mut MutableState<'a, '_, T, Q>,
    ) -> Row<T> {
        // Use `BlockProcessor` + `DefaultSequenceIterator` using a "block size" of 0. Because `BlockProcessor`
        // expects `data` to include the row before and after the block, this means we'll run the
        // solver on exactly one row pair.
        // Note that using `BlockProcessor` instead of `VmProcessor` is more convenient here because
        // it does not assert that the row is "complete" afterwards (i.e., that all identities
        // are satisfied assuming 0 for unknown values).
        let data = FinalizableData::with_initial_rows_in_progress(
            &self.parts.witnesses,
            [
                Row::fresh(self.fixed_data, RowIndex::from_i64(-1, self.degree)),
                Row::fresh(self.fixed_data, RowIndex::from_i64(0, self.degree)),
            ]
            .into_iter(),
        );

        // We're only interested in the first row anyway, so identities without a next reference
        // are irrelevant.
        // Also, they can lead to problems in the case where some witness columns are provided
        // externally, e.g. if the last row happens to call into a stateful machine like memory.
        let next_parts = self.parts.restricted_to_identities_with_next_references();
        let mut processor = BlockProcessor::new(
            RowIndex::from_i64(-1, self.degree),
            data,
            mutable_state,
            self.fixed_data,
            &next_parts,
            self.degree,
        );
        let mut sequence_iterator = ProcessingSequenceIterator::Default(
            DefaultSequenceIterator::new(0, next_parts.identities.len(), None),
        );
        processor.solve(&mut sequence_iterator).unwrap();

        processor.finish().remove(1)
    }

    fn process<'b, Q: QueryCallback<T>>(
        &mut self,
        first_row: Row<T>,
        row_offset: DegreeType,
        mutable_state: &mut MutableState<'a, 'b, T, Q>,
        outer_query: Option<OuterQuery<'a, 'b, T>>,
        is_main_run: bool,
    ) -> ProcessResult<'a, T> {
        log::trace!(
            "Running main machine from row {row_offset} with the following initial values in the first row:\n{}",
            first_row.render_values(false, &self.parts)
        );
        let data = FinalizableData::with_initial_rows_in_progress(
            &self.parts.witnesses,
            [first_row].into_iter(),
        );

        let mut processor = VmProcessor::new(
            self.name().to_string(),
            RowIndex::from_degree(row_offset, self.degree),
            self.fixed_data,
            &self.parts,
            data,
            mutable_state,
        );
        if let Some(outer_query) = outer_query {
            processor = processor.with_outer_query(outer_query);
        }
        let eval_value = processor.run(is_main_run);
        let (block, degree) = processor.finish();

        // The processor might have detected a loop, in which case the degree has changed
        self.degree = degree;

        ProcessResult { eval_value, block }
    }

    /// At the end of the solving algorithm, we'll have computed the first row twice
    /// (as row 0 and as row <degree>). This function merges the two versions.
    fn fix_first_row(&mut self) {
        assert_eq!(self.data.len() as DegreeType, self.degree + 1);

        let last_row = self.data.pop().unwrap();
        if self.data[0].merge_with(&last_row).is_err() {
            log::error!("{}", self.data[0].render("First row", false, &self.parts));
            log::error!("{}", last_row.render("Last row", false, &self.parts));
            panic!(
                "Failed to merge the first and last row of the VM '{}'",
                self.name()
            );
        }
    }
}<|MERGE_RESOLUTION|>--- conflicted
+++ resolved
@@ -102,12 +102,7 @@
         let data = FinalizableData::new(&parts.witnesses);
 
         Self {
-<<<<<<< HEAD
-            degree,
-=======
-            degree: fixed_data.common_degree_range(&witnesses).max,
-            connecting_identities: connecting_identities.clone(),
->>>>>>> 14225aa1
+            degree: parts.common_degree_range().max,
             name,
             fixed_data,
             parts,
