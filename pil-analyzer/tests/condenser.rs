--- conflicted
+++ resolved
@@ -486,37 +486,6 @@
 }
 
 #[test]
-<<<<<<< HEAD
-fn prover_functions() {
-    let input = "
-    namespace std::convert;
-        let fe = 8;
-    namespace std::prover;
-        let provide_value = 9;
-    namespace N(16);
-        let x;
-        let y;
-        x = y;
-        query |i| {
-            std::prover::provide_value(x, i, std::convert::fe(i % 2));
-            std::prover::provide_value(y, i, std::convert::fe(i % 2));
-        };
-    ";
-    let analyzed = analyze_string::<GoldilocksField>(input);
-    let expected = r#"namespace std::convert;
-    let fe = 8;
-namespace std::prover;
-    let provide_value = 9;
-namespace N(16);
-    col witness x;
-    col witness y;
-    N.x = N.y;
-    (query |i| {
-        std::prover::provide_value(N.x, i, std::convert::fe::<int>(i % 2));
-        std::prover::provide_value(N.y, i, std::convert::fe::<int>(i % 2));
-
-    })
-=======
 fn closure() {
     let input = r#"
     namespace std::prover;
@@ -539,46 +508,11 @@
         (|i| N::y(1, i, (|| 9 + r)))
     });
     let y: fe, int, (-> fe) -> std::prelude::Query = (|a, b, c| std::prelude::Query::Hint(a + c()));
->>>>>>> 19ad2dc2
 "#;
     assert_eq!(analyzed.to_string(), expected);
 }
 
 #[test]
-<<<<<<< HEAD
-fn prover_functions_dynamic() {
-    let input = "
-    namespace std::convert;
-        let fe = 8;
-    namespace std::prover;
-        let provide_value = 9;
-    namespace N(16);
-        let gen = constr || {
-            let x;
-            let y;
-            x = y;
-            query |i| {
-                std::prover::provide_value(x, i, std::convert::fe(i % 2));
-                std::prover::provide_value(y, i, std::convert::fe(i % 2));
-            };
-        };
-        gen();
-    ";
-    let analyzed = analyze_string::<GoldilocksField>(input);
-    let expected = r#"namespace std::convert;
-    let fe = 8;
-namespace std::prover;
-    let provide_value = 9;
-namespace N(16);
-    col witness x;
-    col witness y;
-    N.x = N.y;
-    (query |i| {
-        std::prover::provide_value(N.x, i, std::convert::fe::<int>(i % 2));
-        std::prover::provide_value(N.y, i, std::convert::fe::<int>(i % 2));
-
-    })"#;
-=======
 fn closure_complex() {
     let input = r#"
     namespace std::prover;
@@ -617,6 +551,75 @@
     });
     let y: fe, int, (-> fe) -> std::prelude::Query = (|a, b, c| std::prelude::Query::Hint(a + c()));
 "#;
->>>>>>> 19ad2dc2
+    assert_eq!(analyzed.to_string(), expected);
+}
+
+#[test]
+fn prover_functions() {
+    let input = "
+    namespace std::convert;
+        let fe = 8;
+    namespace std::prover;
+        let provide_value = 9;
+    namespace N(16);
+        let x;
+        let y;
+        x = y;
+        query |i| {
+            std::prover::provide_value(x, i, std::convert::fe(i % 2));
+            std::prover::provide_value(y, i, std::convert::fe(i % 2));
+        };
+    ";
+    let analyzed = analyze_string::<GoldilocksField>(input);
+    let expected = r#"namespace std::convert;
+    let fe = 8;
+namespace std::prover;
+    let provide_value = 9;
+namespace N(16);
+    col witness x;
+    col witness y;
+    N::x = N::y;
+    (query |i| {
+        std::prover::provide_value(N::x, i, std::convert::fe::<int>(i % 2));
+        std::prover::provide_value(N::y, i, std::convert::fe::<int>(i % 2));
+
+    })
+"#;
+    assert_eq!(analyzed.to_string(), expected);
+}
+
+#[test]
+fn prover_functions_dynamic() {
+    let input = "
+    namespace std::convert;
+        let fe = 8;
+    namespace std::prover;
+        let provide_value = 9;
+    namespace N(16);
+        let gen = constr || {
+            let x;
+            let y;
+            x = y;
+            query |i| {
+                std::prover::provide_value(x, i, std::convert::fe(i % 2));
+                std::prover::provide_value(y, i, std::convert::fe(i % 2));
+            };
+        };
+        gen();
+    ";
+    let analyzed = analyze_string::<GoldilocksField>(input);
+    let expected = r#"namespace std::convert;
+    let fe = 8;
+namespace std::prover;
+    let provide_value = 9;
+namespace N(16);
+    col witness x;
+    col witness y;
+    N::x = N::y;
+    (query |i| {
+        std::prover::provide_value(N::x, i, std::convert::fe::<int>(i % 2));
+        std::prover::provide_value(N::y, i, std::convert::fe::<int>(i % 2));
+
+    })"#;
     assert_eq!(analyzed.to_string(), expected);
 }