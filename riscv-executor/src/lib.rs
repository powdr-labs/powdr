//! A specialized executor for our RISC-V assembly that can speedup witgen and
//! help with making partition decisions.
//!
//! WARNING: the general witness generation/execution code over the polynomial
//! constraints try to ensure the determinism of the instructions. If we bypass
//! much of witness generation using the present module, we lose the
//! non-determinism verification.
//!
//! TODO: perform determinism verification for each instruction independently
//! from execution.

use std::{
    collections::{BTreeMap, HashMap},
    fmt::{self, Display, Formatter},
    path::Path,
    sync::Arc,
    time::Instant,
};

use builder::TraceBuilder;

use itertools::Itertools;
use powdr_ast::{
    analyzed::{Analyzed, Identity},
    asm_analysis::{AnalysisASMFile, CallableSymbol, FunctionStatement, LabelStatement, Machine},
    parsed::{
        asm::{parse_absolute_path, AssignmentRegister, DebugDirective},
        BinaryOperation, Expression, FunctionCall, Number, UnaryOperation,
    },
};
use powdr_executor::constant_evaluator::VariablySizedColumn;
use powdr_number::{write_polys_csv_file, FieldElement, LargeInt};
pub use profiler::ProfilerOptions;

pub mod arith;
mod poseidon2_gl;
pub mod poseidon_gl;
mod profiler;
mod submachines;
use submachines::*;
mod memory;
use memory::*;
mod pil;

use crate::profiler::Profiler;

// TODO: we don't do anything with these yet. Idea is to keep info that is to be given to witgen
#[allow(unused)]
struct MainOp<F: FieldElement>(&'static str, u32, Vec<F>);

#[derive(Debug)]
struct SubmachineOp<F: FieldElement> {
    // pil identity id of the link
    identity_id: u64,
    // these are the RHS values of the lookup (i.e., inside brackets in the PIL lookup)
    lookup_args: Vec<F>,
    // TODO: this is just for the hand-written poseidon_gl submachine,
    // we give it the input values because it doesn't have access to memory
    extra: Vec<F>,
}

/// Enum with asm machine RISCV instruction. Helps avoid using raw strings in the code.
macro_rules! instructions {
    ($($name:ident),*) => {
        #[derive(Debug, Clone, Copy, PartialEq, Eq, PartialOrd, Ord, Hash)]
        #[allow(non_camel_case_types)]
        enum Instruction {
            $($name,)*
        }

        impl Instruction {
            fn from_name(s: &str) -> Option<Self> {
                match s {
                    $(stringify!($name) => Some(Self::$name),)*
                    _ => None
                }
            }

            fn flag(&self) -> &'static str {
                match *self {
                    $(Self::$name => concat!("main::instr_", stringify!($name)),)*
                }
            }
        }
    };
}

instructions! {
    set_reg,
    get_reg,
    affine,
    mstore,
    mstore_bootloader,
    mload,
    load_bootloader_input,
    assert_bootloader_input,
    load_label,
    jump,
    jump_dyn,
    jump_to_bootloader_input,
    branch_if_diff_nonzero,
    branch_if_diff_equal,
    skip_if_equal,
    branch_if_diff_greater_than,
    is_diff_greater_than,
    is_equal_zero,
    is_not_equal,
    add_wrap,
    wrap16,
    sub_wrap_with_offset,
    sign_extend_byte,
    sign_extend_16_bits,
    to_signed,
    divremu,
    mul,
    and,
    or,
    xor,
    shl,
    shr,
    invert_gl,
    split_gl,
    poseidon_gl,
    poseidon2_gl,
    affine_256,
    mod_256,
    ec_add,
    ec_double,
    commit_public,
    fail
}

/// Enum with submachines used in the RISCV vm
macro_rules! machine_instances {
    ($($name:ident),*) => {
        #[derive(Debug, Clone, Copy, PartialEq, Eq, PartialOrd, Ord, Hash)]
        #[allow(non_camel_case_types)]
        enum MachineInstance {
            $($name,)*
        }

        #[allow(unused)]
        impl MachineInstance {
            fn name(&self) -> &'static str {
                match *self {
                    $(Self::$name => stringify!($name),)*
                }
            }

            fn namespace(&self) -> &'static str {
                match *self {
                    $(Self::$name => concat!("main_", stringify!($name)),)*
                }
            }
        }
    };
}

machine_instances! {
    memory,
    regs,
    publics,
    binary,
    shift,
    split_gl,
    poseidon_gl
    // poseidon2_gl,
    // keccakf,
    // arith,
}

/// Initial value of the PC.
///
/// To match the ZK proof witness, the PC must start after some offset used for
/// proof initialization.
///
/// TODO: get this value from some authoritative place
const PC_INITIAL_VAL: usize = 2;

#[derive(Debug, Clone, Copy, PartialEq, Eq)]
enum Elem<F: FieldElement> {
    /// Only the ranges of i32 and u32 are actually valid for a Binary value.
    /// I.e., [-2**31, 2**32).
    Binary(i64),
    Field(F),
}

impl<F: FieldElement> Elem<F> {
    /// Try to interpret the value of a field as a binary, if it can be represented either as a
    /// u32 or a i32.
    pub fn try_from_fe_as_bin(value: &F) -> Option<Self> {
        if let Some(v) = value.to_integer().try_into_u32() {
            Some(Self::Binary(v as i64))
        } else {
            value.try_into_i32().map(|v| Self::Binary(v as i64))
        }
    }

    pub fn from_u32_as_fe(value: u32) -> Self {
        Self::Field(F::from(value))
    }

    pub fn from_i32_as_fe(value: i32) -> Self {
        Self::Field(F::from(value))
    }

    pub fn from_bool_as_fe(value: bool) -> Self {
        if value {
            Self::Field(F::one())
        } else {
            Self::Field(F::zero())
        }
    }

    /// Interprets the value of self as a field element.
    pub fn into_fe(self) -> F {
        match self {
            Self::Field(f) => f,
            Self::Binary(b) => b.into(),
        }
    }

    /// Interprets the value of self as an i64, ignoring higher bytes if a field element
    pub fn as_i64_from_lower_bytes(&self) -> i64 {
        match self {
            Self::Binary(b) => *b,
            Self::Field(f) => {
                let mut bytes = f.to_bytes_le();
                bytes.truncate(8);
                i64::from_le_bytes(bytes.try_into().unwrap())
            }
        }
    }

    pub fn bin(&self) -> i64 {
        match self {
            Self::Binary(b) => *b,
            Self::Field(_) => panic!(),
        }
    }

    fn u(&self) -> u32 {
        self.bin().try_into().unwrap()
    }

    fn s(&self) -> i32 {
        self.bin().try_into().unwrap()
    }

    fn is_zero(&self) -> bool {
        match self {
            Self::Binary(b) => *b == 0,
            Self::Field(f) => f.is_zero(),
        }
    }

    fn add(&self, other: &Self) -> Self {
        match (self, other) {
            (Self::Binary(a), Self::Binary(b)) => Self::Binary(a.checked_add(*b).unwrap()),
            (Self::Field(a), Self::Field(b)) => Self::Field(*a + *b),
            (Self::Binary(a), Self::Field(b)) => Self::Field(F::from(*a) + *b),
            (Self::Field(a), Self::Binary(b)) => Self::Field(*a + F::from(*b)),
        }
    }

    fn sub(&self, other: &Self) -> Self {
        match (self, other) {
            (Self::Binary(a), Self::Binary(b)) => Self::Binary(a.checked_sub(*b).unwrap()),
            (Self::Field(a), Self::Field(b)) => Self::Field(*a - *b),
            (Self::Binary(a), Self::Field(b)) => Self::Field(F::from(*a) - *b),
            (Self::Field(a), Self::Binary(b)) => Self::Field(*a - F::from(*b)),
        }
    }

    fn mul(&self, other: &Self) -> Self {
        match (self, other) {
            (Self::Binary(a), Self::Binary(b)) => match a.checked_mul(*b) {
                Some(v) => Self::Binary(v),
                None => {
                    let a = F::from(*a);
                    let b = F::from(*b);
                    Self::Field(a * b)
                }
            },
            (Self::Field(a), Self::Field(b)) => Self::Field(*a * *b),
            (Self::Binary(a), Self::Field(b)) => Self::Field(F::from(*a) * *b),
            (Self::Field(a), Self::Binary(b)) => Self::Field(*a * F::from(*b)),
        }
    }

    fn div(&self, other: &Self) -> Self {
        match (self, other) {
            (Self::Binary(a), Self::Binary(b)) => Self::Binary(a / b),
            (Self::Field(a), Self::Field(b)) => Self::Field(*a / *b),
            (Self::Binary(a), Self::Field(b)) => Self::Field(F::from(*a) / *b),
            (Self::Field(a), Self::Binary(b)) => Self::Field(*a / F::from(*b)),
        }
    }
}

fn decompose_lower32(x: i64) -> (u8, u8, u8, u8, u8) {
    let b1 = (x & 0xff) as u8;
    let b2 = ((x >> 8) & 0xff) as u8;
    let b3 = ((x >> 16) & 0xff) as u8;
    let b4 = ((x >> 24) & 0xff) as u8;
    let sign = ((x >> 31) & 1) as u8;
    (b1, b2, b3, b4, sign)
}

impl<F: FieldElement> From<i64> for Elem<F> {
    fn from(value: i64) -> Self {
        Self::Binary(value)
    }
}

impl<F: FieldElement> From<u32> for Elem<F> {
    fn from(value: u32) -> Self {
        Self::Binary(value as i64)
    }
}

impl<F: FieldElement> From<i32> for Elem<F> {
    fn from(value: i32) -> Self {
        Self::Binary(value as i64)
    }
}

impl<F: FieldElement> From<usize> for Elem<F> {
    fn from(value: usize) -> Self {
        Self::Binary(value as i64)
    }
}

impl<F: FieldElement> Display for Elem<F> {
    fn fmt(&self, f: &mut Formatter<'_>) -> fmt::Result {
        match self {
            Self::Binary(b) => write!(f, "{b}"),
            Self::Field(fe) => write!(f, "{fe}"),
        }
    }
}

pub type MemoryState = HashMap<u32, u32>;
pub type RegisterMemoryState<F> = HashMap<u32, F>;

#[derive(Debug)]
pub enum MemOperationKind {
    Read,
    Write,
}

#[derive(Debug)]
pub struct MemOperation {
    /// The row of the execution trace the memory operation happened.
    pub row: usize,
    pub kind: MemOperationKind,
    pub address: u32,
}

pub struct RegWrite<F: FieldElement> {
    /// The row of the execution trace this write will result into. Multiple
    /// writes at the same row are valid: the last write to a given reg_idx will
    /// define the final value of the register in that row.
    row: usize,
    /// Index of the register in the register bank.
    reg_idx: u16,
    val: F,
}

pub struct ExecutionTrace<F: FieldElement> {
    reg_map: HashMap<String, u16>,

    /// Values of the registers in the execution trace.
    ///
    /// Each N elements is a row with all registers, where N is the number of
    /// registers.
    reg_writes: Vec<RegWrite<F>>,

    /// Writes and reads to memory.
    mem_ops: Vec<MemOperation>,

    /// The length of the trace, after applying the reg_writes.
    len: usize,

    /// Main machine instructions
    main_ops: Vec<MainOp<F>>,

    /// Calls into submachines
    submachine_ops: HashMap<MachineInstance, Vec<SubmachineOp<F>>>,

    /// witness columns
    cols: HashMap<String, Vec<F>>,
}

impl<F: FieldElement> ExecutionTrace<F> {
    pub fn new(
        witness_cols: Vec<String>,
        reg_map: HashMap<String, u16>,
        reg_writes: Vec<RegWrite<F>>,
        pc: usize,
    ) -> Self {
        let cols: HashMap<String, _> = witness_cols
            .into_iter()
            .filter(|n| n.starts_with("main::"))
            .map(|n| (n, vec![F::zero(), F::zero()]))
            .collect();

        ExecutionTrace {
            reg_map,
            reg_writes,
            mem_ops: Vec::new(),
            len: pc,
            main_ops: Vec::new(),
            submachine_ops: HashMap::new(),
            cols,
        }
    }

    /// Replay the execution and get the register values per trace row.
    fn replay(&self) -> TraceReplay<F> {
        TraceReplay {
            trace: self,
            regs: vec![0.into(); self.reg_map.len()],
            pc_idx: self.reg_map["pc"] as usize,
            next_write: 0,
            next_r: 0,
        }
    }

    /// transpose the register write operations into value columns
    fn generate_registers_trace(&self) -> Vec<(String, Vec<F>)> {
        let mut reg_values: HashMap<&str, Vec<F>> = HashMap::with_capacity(self.reg_map.len());

        let mut rows = self.replay();
        while let Some(row) = rows.next_row() {
            for (reg_name, &index) in self.reg_map.iter() {
                reg_values
                    .entry(reg_name)
                    .or_default()
                    .push(row[index as usize]);
            }
        }

        reg_values
            .into_iter()
            .map(|(n, c)| (format!("main::{n}"), c))
            .collect()
    }
}

pub struct TraceReplay<'a, F: FieldElement> {
    trace: &'a ExecutionTrace<F>,
    regs: Vec<F>,
    pc_idx: usize,
    next_write: usize,
    next_r: usize,
}

impl<'a, F: FieldElement> TraceReplay<'a, F> {
    /// Returns the next row's registers value.
    ///
    /// Just like an iterator's next(), but returns the value borrowed from self.
    pub fn next_row(&mut self) -> Option<&[F]> {
        if self.next_r == self.trace.len {
            return None;
        }

        // we optimistically increment the PC, if it is a jump or special case,
        // one of the writes will overwrite it
        self.regs[self.pc_idx] += 1.into();

        while let Some(next_write) = self.trace.reg_writes.get(self.next_write) {
            if next_write.row > self.next_r {
                break;
            }
            self.next_write += 1;

            self.regs[next_write.reg_idx as usize] = next_write.val;
        }

        self.next_r += 1;
        Some(&self.regs[..])
    }
}

#[derive(Default)]
pub struct RegisterMemory<F: FieldElement> {
    last: HashMap<u32, Elem<F>>,
    second_last: HashMap<u32, Elem<F>>,
}

impl<F: FieldElement> RegisterMemory<F> {
    pub fn for_bootloader(&self) -> HashMap<u32, F> {
        self.second_last
            .iter()
            .map(|(k, v)| (*k, v.into_fe()))
            .collect()
    }
}

mod builder {
    use std::{cell::RefCell, cmp, collections::HashMap, time::Instant};

    use powdr_ast::{
        analyzed::{Analyzed, DegreeRange},
        asm_analysis::{Machine, RegisterTy},
    };
    use powdr_number::FieldElement;
    use rayon::iter::{ParallelBridge, ParallelIterator};

    use crate::{
        pil, BinaryMachine, Elem, ExecMode, Execution, ExecutionTrace, MachineInstance, MainOp,
        MemOperation, MemOperationKind, MemoryMachine, MemoryState, PoseidonGlMachine,
        PublicsMachine, RegWrite, RegisterMemory, ShiftMachine, SplitGlMachine, Submachine,
        SubmachineBoxed, SubmachineOp, PC_INITIAL_VAL,
    };

    fn namespace_degree_range<F: FieldElement>(
        opt_pil: &Analyzed<F>,
        namespace: &str,
    ) -> DegreeRange {
        opt_pil
            .committed_polys_in_source_order()
            .find(|(s, _)| s.absolute_name.contains(&format!("{namespace}::")))
            .and_then(|(s, _)| s.degree)
            // all machines/columns should have a degree range defined
            .unwrap()
    }

    fn register_names(main: &Machine) -> Vec<&str> {
        main.registers
            .iter()
            .filter_map(|statement| {
                if statement.ty != RegisterTy::Assignment {
                    Some(&statement.name[..])
                } else {
                    None
                }
            })
            .collect()
    }

    pub struct TraceBuilder<'b, F: FieldElement> {
        trace: ExecutionTrace<F>,

        submachines: HashMap<MachineInstance, RefCell<Box<dyn Submachine<F>>>>,

        /// Maximum rows we can run before we stop the execution.
        max_rows: usize,

        // index of special case registers to look after:
        pc_idx: u16,

        /// The value of PC at the start of the execution of the current row.
        curr_pc: Elem<F>,

        /// The PC in the register bank refers to the batches, we have to track our
        /// actual program counter independently.
        next_statement_line: u32,

        /// When PC is written, we need to know what line to actually execute next
        /// from this map of batch to statement line.
        batch_to_line_map: &'b [u32],

        /// Current register bank
        regs: Vec<Elem<F>>,

        /// Current memory.
        mem: HashMap<u32, u32>,

        /// Separate register memory, last and second last.
        reg_mem: RegisterMemory<F>,

        /// The execution mode we running.
        /// Fast: do not save the register's trace and memory accesses.
        /// Trace: save everything - needed for continuations.
        mode: ExecMode,
    }

    impl<'a, 'b, F: FieldElement> TraceBuilder<'b, F> {
        /// Creates a new builder.
        ///
        /// May fail if max_rows_len is too small or if the main machine is
        /// empty. In this case, the final (empty) execution trace is returned
        /// in Err.
        pub fn new(
            main: &'a Machine,
            opt_pil: Option<&Analyzed<F>>,
            witness_cols: Vec<String>,
            mem: MemoryState,
            batch_to_line_map: &'b [u32],
            max_rows_len: usize,
            mode: ExecMode,
        ) -> Result<Self, Box<Execution<F>>> {
            let reg_map = register_names(main)
                .into_iter()
                .enumerate()
                .map(|(i, name)| (name.to_string(), i as u16))
                .collect::<HashMap<String, u16>>();

            let reg_len = reg_map.len();

            // To save cache/memory bandwidth, I set the register index to be
            // u16, so panic if it doesn't fit (it obviously will fit for RISC-V).
            <usize as TryInto<u16>>::try_into(reg_len).unwrap();

            // To avoid a special case when replaying the trace, we create a
            // special write operation that sets the PC with 0 in the first row.
            let pc_idx = reg_map["pc"];
            let reg_writes = vec![RegWrite {
                row: 0,
                reg_idx: pc_idx,
                val: 0.into(),
            }];

            let mut regs = vec![0.into(); reg_len];
            regs[pc_idx as usize] = PC_INITIAL_VAL.into();

            let submachines: HashMap<_, RefCell<Box<dyn Submachine<F>>>> =
                if let ExecMode::Trace = mode {
                    [
                        (
                            MachineInstance::memory,
                            RefCell::new(Box::new(MemoryMachine::new("main_memory", &witness_cols)))
                                as RefCell<Box<dyn Submachine<F>>>, // this first `as` is needed to coerce the type of the array
                        ),
                        (
                            MachineInstance::regs,
                            RefCell::new(Box::new(MemoryMachine::new("main_regs", &witness_cols))),
                        ),
                        (
                            MachineInstance::binary,
                            RefCell::new(BinaryMachine::new_boxed("main_binary", &witness_cols)),
                        ),
                        (
                            MachineInstance::shift,
                            RefCell::new(ShiftMachine::new_boxed("main_shift", &witness_cols)),
                        ),
                        (
                            MachineInstance::split_gl,
                            RefCell::new(SplitGlMachine::new_boxed("main_split_gl", &witness_cols)),
                        ),
                        (
                            MachineInstance::publics,
                            RefCell::new(PublicsMachine::new_boxed("main_publics", &witness_cols)),
                        ),
                        (
                            MachineInstance::poseidon_gl,
                            RefCell::new(PoseidonGlMachine::new_boxed(
                                "main_poseidon_gl",
                                &witness_cols,
                            )),
                        ),
                    ]
                    .into_iter()
                    .collect()
                } else {
                    Default::default()
                };

            let mut ret = Self {
                pc_idx,
                curr_pc: PC_INITIAL_VAL.into(),
                trace: ExecutionTrace::new(witness_cols, reg_map, reg_writes, PC_INITIAL_VAL + 1),
                submachines,
                next_statement_line: 1,
                batch_to_line_map,
                max_rows: max_rows_len,
                regs,
                mem,
                reg_mem: Default::default(),
                mode,
            };

            if ret.has_enough_rows() || ret.set_next_pc().is_none() {
                Err(Box::new(ret.finish(opt_pil)))
            } else {
                Ok(ret)
            }
        }

        pub(crate) fn main_op(&mut self, ev: &'static str, pc: u32, args: Vec<F>) {
            if let ExecMode::Trace = self.mode {
                self.trace.main_ops.push(MainOp(ev, pc, args));
            }
        }

        pub(crate) fn submachine_op(
            &mut self,
            m: MachineInstance,
            identity_id: u64,
            lookup_args: &[F],
            extra: &[F],
        ) {
            if let ExecMode::Trace = self.mode {
                self.trace
                    .submachine_ops
                    .entry(m)
                    .or_default()
                    .push(SubmachineOp {
                        identity_id,
                        lookup_args: lookup_args.to_vec(),
                        extra: extra.to_vec(),
                    });
            }
        }

        pub(crate) fn main_columns_len(&self) -> usize {
            let cols_len = self
                .trace
                .cols
                .values()
                .next()
                .map(|v| v.len())
                .unwrap_or(0);

            // sanity check
            assert!(self.trace.len <= cols_len);

            cols_len
        }

        /// get the value of PC as of the start of the execution of the current row.
        pub(crate) fn get_pc(&self) -> Elem<F> {
            self.curr_pc
        }

        /// get the value of PC as updated by the last executed instruction.
        /// The actual PC is only updated when moving to a new row.
        pub(crate) fn get_next_pc(&self) -> Elem<F> {
            self.regs[self.pc_idx as usize]
        }

        /// get current value of register
        pub(crate) fn get_reg(&self, idx: &str) -> Elem<F> {
            self.get_reg_idx(self.trace.reg_map[idx])
        }

        /// get current value of register by register index instead of name
        fn get_reg_idx(&self, idx: u16) -> Elem<F> {
            if idx == self.pc_idx {
                return self.get_pc();
            }
            self.regs[idx as usize]
        }

        /// sets the PC
        pub(crate) fn set_pc(&mut self, value: Elem<F>) {
            // updates the internal statement-based program counter accordingly:
            self.next_statement_line = self.batch_to_line_map[value.u() as usize];
            self.set_reg_idx(self.pc_idx, value);
        }

        /// set next value of register, accounting to x0 writes
        ///
        /// to set the PC, use set_pc() instead of this
        pub(crate) fn set_reg(&mut self, idx: &str, value: impl Into<Elem<F>>) {
            self.set_reg_impl(idx, value.into())
        }

        fn set_reg_impl(&mut self, idx: &str, value: Elem<F>) {
            let idx = self.trace.reg_map[idx];
            assert!(idx != self.pc_idx);
            self.set_reg_idx(idx, value);
        }

        /// raw set next value of register by register index instead of name
        fn set_reg_idx(&mut self, idx: u16, value: Elem<F>) {
            // Record register write in trace. Only for non-assignment registers.
            if let ExecMode::Trace = self.mode {
                self.trace.reg_writes.push(RegWrite {
                    row: self.trace.len,
                    reg_idx: idx,
                    val: value.into_fe(),
                });
            }

            self.regs[idx as usize] = value;
        }

        pub fn set_col_idx(&mut self, name: &str, idx: usize, value: Elem<F>) {
            if let ExecMode::Trace = self.mode {
                let col = self
                    .trace
                    .cols
                    .get_mut(name)
                    .unwrap_or_else(|| panic!("col not found: {name}"));
                *col.get_mut(idx).unwrap() = value.into_fe();
            }
        }

        pub fn set_col(&mut self, name: &str, value: Elem<F>) {
            if let ExecMode::Trace = self.mode {
                let col = self
                    .trace
                    .cols
                    .get_mut(name)
                    .unwrap_or_else(|| panic!("col not found: {name}"));
                *col.last_mut().unwrap() = value.into_fe();
            }
        }

        pub fn get_col(&self, name: &str) -> Elem<F> {
            if let ExecMode::Trace = self.mode {
                let col = self
                    .trace
                    .cols
                    .get(name)
                    .unwrap_or_else(|| panic!("col not found: {name}"));
                Elem::Field(*col.last().unwrap())
            } else {
                Elem::Field(F::zero())
            }
        }

        pub fn push_row(&mut self) {
            if let ExecMode::Trace = self.mode {
                self.trace.cols.values_mut().for_each(|v| v.push(F::zero()));
            }
        }

        pub fn extend_rows(&mut self, len: u32) {
            if let ExecMode::Trace = self.mode {
                self.trace.cols.values_mut().for_each(|v| {
                    let last = *v.last().unwrap();
                    v.resize(len as usize, last);
                });
            }
        }

        /// advance to next row, returns the index to the statement that must be
        /// executed now, or None if the execution is finished
        pub fn advance(&mut self) -> Option<u32> {
            let next_pc = self.regs[self.pc_idx as usize];
            if self.curr_pc != next_pc {
                // If we are at the limit of rows, stop the execution
                if self.has_enough_rows() {
                    return None;
                }

                self.trace.len += 1;
                self.curr_pc = next_pc;
            }

            // advance to the next statement
            let st_line = self.next_statement_line;

            // optimistically advance the internal and register PCs
            self.next_statement_line += 1;
            self.set_next_pc().and(Some(st_line))
        }

        pub(crate) fn set_mem(&mut self, addr: u32, val: u32, step: u32, identity_id: u64) {
            if let ExecMode::Trace = self.mode {
                self.submachine_op(
                    MachineInstance::memory,
                    identity_id,
                    &[1.into(), addr.into(), step.into(), val.into()],
                    &[],
                );
                self.trace.mem_ops.push(MemOperation {
                    row: self.trace.len,
                    kind: MemOperationKind::Write,
                    address: addr,
                });
            }

            self.mem.insert(addr, val);
        }

        pub(crate) fn get_mem(&mut self, addr: u32, step: u32, identity_id: u64) -> u32 {
            let val = *self.mem.get(&addr).unwrap_or(&0);
            if let ExecMode::Trace = self.mode {
                self.submachine_op(
                    MachineInstance::memory,
                    identity_id,
                    &[0.into(), addr.into(), step.into(), val.into()],
                    &[],
                );
                self.trace.mem_ops.push(MemOperation {
                    row: self.trace.len,
                    kind: MemOperationKind::Read,
                    address: addr,
                });
            }
            val
        }

        pub(crate) fn set_reg_mem(&mut self, addr: u32, val: Elem<F>) {
            if addr != 0 {
                self.reg_mem.last.insert(addr, val);
            }
        }

        pub(crate) fn get_reg_mem(&mut self, addr: u32) -> Elem<F> {
            let zero: Elem<F> = 0u32.into();
            if addr == 0 {
                zero
            } else {
                *self.reg_mem.last.get(&addr).unwrap_or(&zero)
            }
        }

        pub(crate) fn backup_reg_mem(&mut self) {
            self.reg_mem.second_last = self.reg_mem.last.clone();
        }

        pub fn finish(mut self, opt_pil: Option<&Analyzed<F>>) -> Execution<F> {
            if let ExecMode::Fast = self.mode {
                return Execution {
                    trace_len: self.trace.len,
                    memory: self.mem,
                    memory_accesses: Vec::new(),
                    trace: HashMap::new(),
                    register_memory: HashMap::new(),
                };
            }

            let pil = opt_pil.unwrap();

            let main_degree = {
                let range = namespace_degree_range(pil, "main");
                std::cmp::max(
                    self.main_columns_len().next_power_of_two() as u32,
                    range.min as u32,
                )
            };

            // turn register write operations into witness columns
            let start = Instant::now();
            let main_regs = self.trace.generate_registers_trace();
            self.trace.cols.extend(main_regs);

            // fill up main trace to degree
            self.extend_rows(main_degree);
            log::debug!(
                "Finalizing main machine trace took {}s",
                start.elapsed().as_secs_f64(),
            );

            // generate witness for submachines
            // ----------------------------
            let links = pil::links_from_pil(pil);

            let start = Instant::now();
            let cols = self
                .submachines
                .into_iter()
                // take each submachine and get its operations
                .map(|(m, machine)| {
                    let ops = self.trace.submachine_ops.remove(&m).unwrap_or_default();
                    (m, machine.into_inner(), ops)
                })
                // handle submachines in parallel
                .par_bridge()
                .flat_map(|(m, mut machine, ops)| {
                    // apply the operations to the submachine
                    ops.into_iter().for_each(|op| {
                        let selector = pil::selector_for_link(&links, op.identity_id);
                        machine.add_operation(selector.as_deref(), &op.lookup_args, &op.extra);
                    });

                    // finalize and extend the submachine traces and add to full trace
                    if machine.len() > 0 {
                        let range = namespace_degree_range(pil, machine.namespace());
                        // extend with dummy blocks up to the required machine degree
                        let machine_degree =
                            std::cmp::max(machine.len().next_power_of_two(), range.min as u32);
                        machine.finish(machine_degree)
                    } else if m == MachineInstance::publics {
                        // for the publics machine, even with no operations being
                        // issued, the declared "publics" force the cells to be
                        // filled. We add operations here to emulate that.
                        if machine.len() == 0 {
                            for i in 0..8 {
                                machine.add_operation(None, &[i.into(), 0.into()], &[]);
                            }
                        }
                        machine.finish(8)
                    } else {
                        // keep machine columns empty
                        machine.finish(0)
                    }
                })
                .collect::<Vec<_>>();
            self.trace.cols.extend(cols);
            log::debug!(
                "Generating submachine traces took {}s",
                start.elapsed().as_secs_f64(),
            );

            Execution {
                trace_len: self.trace.len,
                memory: self.mem,
                memory_accesses: std::mem::take(&mut self.trace.mem_ops),
                trace: self.trace.cols,
                register_memory: self.reg_mem.for_bootloader(),
            }
        }

        /// Should we stop the execution because the maximum number of rows has
        /// been reached?
        fn has_enough_rows(&self) -> bool {
            self.trace.len >= self.max_rows
        }

        /// Optimistically increment PC, but the execution might rewrite it.
        ///
        /// Only do it when running the last statement of a batch.
        fn set_next_pc(&mut self) -> Option<()> {
            let pc = self.curr_pc.u();
            let line_of_next_batch = *self.batch_to_line_map.get(pc as usize + 1)?;

            match self.next_statement_line.cmp(&line_of_next_batch) {
                cmp::Ordering::Less => (),
                cmp::Ordering::Equal => {
                    // Write it directly. We don't want to call set_reg_idx and
                    // trace the natural increment of the PC.
                    self.regs[self.pc_idx as usize] = (pc + 1).into();
                }
                cmp::Ordering::Greater => {
                    if pc < 2 {
                        // end of program, no real batch to execute
                        return None;
                    }
                    panic!(
                        "next_statement_line: {} > line_of_next_batch: {}",
                        self.next_statement_line, line_of_next_batch
                    );
                }
            };

            Some(())
        }
    }
}

pub fn get_main_machine(program: &AnalysisASMFile) -> &Machine {
    program.get_machine(&parse_absolute_path("::Main")).unwrap()
}

struct PreprocessedMain<'a, F: FieldElement> {
    /// list of all statements (batches expanded)
    statements: Vec<&'a FunctionStatement>,
    /// label to batch number
    label_map: HashMap<&'a str, Elem<F>>,
    /// batch number to its first statement idx
    batch_to_line_map: Vec<u32>,
    /// file number to (dir,name)
    debug_files: Vec<(&'a str, &'a str)>,
    /// function label to batch number
    function_starts: BTreeMap<usize, &'a str>,
    /// .debug loc to batch number
    location_starts: BTreeMap<usize, (usize, usize)>,
}

/// Returns the list of instructions, directly indexable by PC, the map from
/// labels to indices into that list, and the list with the start of each batch.
fn preprocess_main_function<F: FieldElement>(machine: &Machine) -> PreprocessedMain<F> {
    let CallableSymbol::Function(main_function) = &machine.callable.0["main"] else {
        panic!("main function missing")
    };

    let orig_statements = &main_function.body.statements;

    let mut statements = Vec::new();
    let mut label_map = HashMap::new();
    let mut batch_to_line_map = vec![0; PC_INITIAL_VAL];
    let mut debug_files = Vec::new();
    let mut function_starts = BTreeMap::new();
    let mut location_starts = BTreeMap::new();

    for (batch_idx, batch) in orig_statements.iter_batches().enumerate() {
        batch_to_line_map.push(statements.len() as u32);
        let mut statement_seen = false;
        for s in batch.statements {
            match s {
                FunctionStatement::Assignment(_)
                | FunctionStatement::Instruction(_)
                | FunctionStatement::Return(_) => {
                    statement_seen = true;
                    statements.push(s)
                }
                FunctionStatement::DebugDirective(d) => {
                    match &d.directive {
                        DebugDirective::File(idx, dir, file) => {
                            // debug files should be densely packed starting
                            // from 1, so the idx should match vec size + 1:
                            assert_eq!(*idx, debug_files.len() + 1);
                            debug_files.push((dir.as_str(), file.as_str()));
                        }
                        DebugDirective::Loc(file, line, _) => {
                            location_starts.insert(batch_idx + PC_INITIAL_VAL, (*file, *line));
                            statements.push(s);
                        }
                        DebugDirective::OriginalInstruction(_) => {
                            // keep debug locs for debugging purposes
                            statements.push(s);
                        }
                    }
                }
                FunctionStatement::Label(LabelStatement { source: _, name }) => {
                    // assert there are no statements in the middle of a block
                    assert!(!statement_seen);
                    label_map.insert(name.as_str(), (batch_idx + PC_INITIAL_VAL).into());
                    // TODO: would looking for "___dot_Lfunc_begin" be less hacky? would require more work to handle ecalls though...
                    if !name.contains("___dot_L") {
                        function_starts.insert(batch_idx + PC_INITIAL_VAL, name.as_str());
                    }
                }
            }
        }
    }
    assert!(statements.len() <= u32::MAX as usize);

    // add a final element to the map so the queries don't overflow:
    batch_to_line_map.push(statements.len() as u32);

    PreprocessedMain {
        statements,
        label_map,
        batch_to_line_map,
        debug_files,
        function_starts,
        location_starts,
    }
}

type Callback<'a, F> = dyn powdr_executor::witgen::QueryCallback<F> + 'a;

struct Executor<'a, 'b, F: FieldElement> {
    proc: TraceBuilder<'b, F>,
    label_map: HashMap<&'a str, Elem<F>>,
    inputs: &'b Callback<'b, F>,
    bootloader_inputs: Vec<Elem<F>>,
    fixed: Arc<Vec<(String, VariablySizedColumn<F>)>>,
    // program columns: maps "ROM" fixed cols to respective witness cols
    program_cols: HashMap<String, String>,
    step: u32,
    mode: ExecMode,

    pil_links: Vec<Identity<F>>,
    pil_instruction_links: HashMap<(&'static str, &'static str), Vec<Identity<F>>>,
}

impl<'a, 'b, F: FieldElement> Executor<'a, 'b, F> {
    fn init(&mut self) {
        self.step = 4;
        for i in 0..2 {
            for (fixed, col) in &self.program_cols {
                let val = Elem::Field(
                    *self
                        .get_fixed(fixed)
                        .unwrap_or(&Vec::new())
                        .get(i as usize)
                        .unwrap_or(&F::zero()),
                );
                self.proc.set_col_idx(col, i as usize, val);
            }
            self.proc
                .set_col_idx("main::_operation_id", i as usize, 2.into());
            self.proc
                .set_col_idx("main::pc_update", i as usize, (i + 1).into());
        }
    }

    fn get_fixed(&self, name: &str) -> Option<&Vec<F>> {
        self.fixed
            .iter()
            .find(|(n, _)| n == name)
            // ROM is uniquely sized, which for now is all we looking at
            .map(|(_, v)| v.get_uniquely_sized().expect("not uniquely sized!"))
    }

    fn sink_id(&self) -> u32 {
        // sink_id is the length of the ROM. we find it by looking at the line instr__loop activates
        self.get_fixed("main__rom::p_instr__loop")
            .unwrap()
            .iter()
            .position(|val| val.is_one())
            .map(|pos| pos as u32)
            .expect("could not find sink_id by looking at the p_instr__loop column")
    }

    /// read register value, updating the register memory machine
    fn reg_read(&mut self, step_offset: u32, reg: u32, identity_id: u64) -> Elem<F> {
        let val = self.proc.get_reg_mem(reg);
        self.proc.submachine_op(
            MachineInstance::regs,
            identity_id,
            &[
                0.into(),
                reg.into(),
                (self.step + step_offset).into(),
                val.into_fe(),
            ],
            &[],
        );
        val
    }

    /// write value to register, updating the register memory machine
    fn reg_write(&mut self, step_offset: u32, reg: u32, val: Elem<F>, identity_id: u64) {
        self.proc.submachine_op(
            MachineInstance::regs,
            identity_id,
            &[
                1.into(),
                reg.into(),
                (self.step + step_offset).into(),
                val.into_fe(),
            ],
            &[],
        );
        self.proc.set_reg_mem(reg, val);
    }

    fn set_program_columns(&mut self, pc: u32) {
        if let ExecMode::Trace = self.mode {
            // set witness from the program definition
            for (fixed, col) in &self.program_cols {
                let val = Elem::Field(
                    *self
                        .get_fixed(fixed)
                        .unwrap_or(&Vec::new())
                        .get(pc as usize)
                        .unwrap_or(&F::zero()),
                );
                self.proc.set_col(col, val);
            }
            self.proc.set_col("main::_operation_id", 2.into());
        }
    }

    /// Gets the identity id for a link associated with a given instruction.
    /// idx is based on the order link appear in the assembly (assumed to be the same in the optimized pil).
    fn instr_link_id(&mut self, instr: Instruction, target: &'static str, idx: usize) -> u64 {
        if let ExecMode::Fast = self.mode {
            return 0; // we don't care about identity ids in fast mode
        }

        let entries = self
            .pil_instruction_links
            .entry((instr.flag(), target))
            .or_insert_with(|| pil::find_instruction_links(&self.pil_links, instr.flag(), target));
        entries.get(idx).unwrap().id()
    }

    /// Find the identity id of a link.
    fn link_id(&mut self, from: &'static str, target: &'static str, idx: usize) -> u64 {
        if let ExecMode::Fast = self.mode {
            return 0; // we don't care about identity ids in fast mode
        }
        let entries = self
            .pil_instruction_links
            .entry((from, target))
            .or_insert_with(|| pil::find_links(&self.pil_links, from, target));
        entries.get(idx).unwrap().id()
    }

    fn exec_instruction(&mut self, name: &str, args: &[Expression]) -> Vec<Elem<F>> {
        // shorthand macros for setting/getting main machine witness values in the current row
        macro_rules! set_col {
            ($name:ident, $val:expr) => {
                self.proc
                    .set_col(concat!("main::", stringify!($name)), $val);
            };
        }
        macro_rules! get_col {
            ($name:ident) => {
                self.proc.get_col(concat!("main::", stringify!($name)))
            };
        }

        macro_rules! main_op {
            ($insn:ident) => {
                self.proc
                    .main_op(stringify!($insn), self.proc.get_pc().u(), vec![])
            };
            ($insn:ident, $($args:expr),*) => {
                self.proc
                    .main_op(stringify!($insn), self.proc.get_pc().u(), vec![$($args, )*])
            };
        }

        macro_rules! submachine_op {
            ($machine:ident, $selector:expr, $args:expr, $($extra:expr),*) => {
                self.proc.submachine_op(MachineInstance::$machine, $selector, $args, &[$($extra, )*])
            };
        }

        let args = args
            .iter()
            .map(|expr| self.eval_expression(expr)[0])
            .collect::<Vec<_>>();

        self.proc.backup_reg_mem();

        set_col!(X, get_col!(X_const));
        set_col!(Y, get_col!(Y_const));
        set_col!(Z, get_col!(Z_const));
        set_col!(W, get_col!(W_const));
        self.proc
            .set_col(&format!("main::instr_{name}"), Elem::from_u32_as_fe(1));

        let instr = Instruction::from_name(name).expect("unknown instruction");

        let r = match instr {
            Instruction::set_reg => {
                let addr = args[0].u();
                let val = args[1];

                let lid = self.instr_link_id(instr, "main_regs", 0);
                self.reg_write(0, addr, val, lid);

                set_col!(Y, val);

                if !get_col!(Y_read_free).is_zero() {
                    set_col!(Y_free_value, val);
                }

                main_op!(set_reg);
                Vec::new()
            }
            Instruction::get_reg => {
                let addr = args[0].u();
                let lid = self.instr_link_id(instr, "main_regs", 0);
                let val = self.reg_read(0, addr, lid);

                main_op!(get_reg);
                vec![val]
            }
            Instruction::affine => {
                let read_reg = args[0].u();
                let lid = self.instr_link_id(instr, "main_regs", 0);
                let val1 = self.reg_read(0, read_reg, lid);
                let write_reg = args[1].u();
                let factor = args[2];
                let offset = args[3];

                let res = val1.mul(&factor).add(&offset);

                let lid = self.instr_link_id(instr, "main_regs", 1);
                self.reg_write(1, write_reg, res, lid);
                set_col!(tmp1_col, val1);

                main_op!(affine);
                Vec::new()
            }

            Instruction::mstore | Instruction::mstore_bootloader => {
                let read_reg1 = args[0].u();
                let read_reg2 = args[1].u();
                let lid = self.instr_link_id(instr, "main_regs", 0);
                let addr1 = self.reg_read(0, read_reg1, lid);
                let lid = self.instr_link_id(instr, "main_regs", 1);
                let addr2 = self.reg_read(1, read_reg2, lid);
                let offset = args[2].bin();
                let read_reg3 = args[3].u();
                let lid = self.instr_link_id(instr, "main_regs", 2);
                let value = self.reg_read(2, read_reg3, lid);

                let addr = addr1.bin() - addr2.bin() + offset;
                // assumptions from the asm machine
                assert!(addr >= 0);
                assert_eq!(addr % 4, 0);

                set_col!(
                    wrap_bit,
                    if addr > u32::MAX as i64 {
                        Elem::Field(F::one())
                    } else {
                        Elem::Field(F::zero())
                    }
                );

                let addr = addr as u32;
                let lid = self.instr_link_id(instr, "main_memory", 0);
                self.proc.set_mem(addr, value.u(), self.step + 3, lid);

                set_col!(tmp1_col, addr1);
                set_col!(tmp2_col, addr2);
                set_col!(tmp3_col, value);

                let (b1, b2, b3, b4, _sign) = decompose_lower32(addr.into());
                set_col!(X_b1, Elem::from_u32_as_fe(b1.into()));
                set_col!(X_b2, Elem::from_u32_as_fe(b2.into()));
                set_col!(X_b3, Elem::from_u32_as_fe(b3.into()));
                set_col!(X_b4, Elem::from_u32_as_fe(b4.into()));

                if name == "mstore" {
                    main_op!(mstore);
                } else {
                    main_op!(mstore_bootloader);
                }
                Vec::new()
            }
            Instruction::mload => {
                let read_reg = args[0].u();
                let lid = self.instr_link_id(instr, "main_regs", 0);
                let addr1 = self.reg_read(0, read_reg, lid);
                let offset = args[1].bin();
                let write_addr1 = args[2].u();
                let write_addr2 = args[3].u();

                let addr = addr1.bin() + offset;

                let lid = self.instr_link_id(instr, "main_memory", 0);
                let val = self
                    .proc
                    .get_mem(addr as u32 & 0xfffffffc, self.step + 1, lid);
                let rem = addr % 4;

                let lid = self.instr_link_id(instr, "main_regs", 1);
                self.reg_write(2, write_addr1, val.into(), lid);
                let lid = self.instr_link_id(instr, "main_regs", 2);
                self.reg_write(3, write_addr2, rem.into(), lid);

                set_col!(tmp1_col, addr1);
                set_col!(tmp3_col, Elem::from_u32_as_fe(val));
                set_col!(tmp4_col, Elem::from_u32_as_fe(rem as u32));

                let v = addr1.add(&args[1]).as_i64_from_lower_bytes();
                let (b1, b2, b3, b4, _sign) = decompose_lower32(v);
                set_col!(X_b1, Elem::from_u32_as_fe((b1 / 4).into()));
                set_col!(X_b2, Elem::from_u32_as_fe(b2.into()));
                set_col!(X_b3, Elem::from_u32_as_fe(b3.into()));
                set_col!(X_b4, Elem::from_u32_as_fe(b4.into()));
                set_col!(
                    wrap_bit,
                    Elem::from_u32_as_fe(((v as u64 >> 32) & 1) as u32)
                );

                main_op!(mload);
                Vec::new()
            }
            // TODO: update to witness generation for continuations
            Instruction::load_bootloader_input => {
                let lid = self.instr_link_id(instr, "main_regs", 0);
                let addr = self.reg_read(0, args[0].u(), lid);
                let write_addr = args[1].u();
                let factor = args[2].bin();
                let offset = args[3].bin();

                let addr = addr.bin() * factor + offset;
                let val = self.bootloader_inputs[addr as usize];

                let lid = self.instr_link_id(instr, "main_regs", 1);
                self.reg_write(2, write_addr, val, lid);

                main_op!(load_bootloader_input);
                Vec::new()
            }
            // TODO: update to witness generation for continuations
            Instruction::assert_bootloader_input => {
                let lid = self.instr_link_id(instr, "main_regs", 0);
                let addr = self.reg_read(0, args[0].u(), lid);
                let lid = self.instr_link_id(instr, "main_regs", 1);
                let val = self.reg_read(1, args[1].u(), lid);
                let factor = args[2].bin();
                let offset = args[3].bin();

                let addr = (addr.bin() * factor + offset) as usize;
                let actual_val = self.bootloader_inputs[addr];

                assert_eq!(val, actual_val);

                main_op!(assert_bootloader_input);
                Vec::new()
            }
            Instruction::load_label => {
                let write_reg = args[0].u();
                let label = args[1];
                let lid = self.instr_link_id(instr, "main_regs", 0);
                self.reg_write(0, write_reg, label, lid);

                set_col!(tmp1_col, label);

                self.proc.set_col("main::instr_load_label_param_l", label);

                main_op!(load_label);
                Vec::new()
            }
            Instruction::jump => {
                let label = args[0];
                let next_pc = self.proc.get_pc().u() + 1;
                let write_reg = args[1].u();

                let lid = self.instr_link_id(instr, "main_regs", 0);
                self.reg_write(0, write_reg, next_pc.into(), lid);

                self.proc.set_pc(label);

                self.proc.set_col("main::instr_jump_param_l", label);

                main_op!(jump);
                Vec::new()
            }
            Instruction::jump_dyn => {
                let read_reg = args[0].u();
                let lid = self.instr_link_id(instr, "main_regs", 0);
                let addr = self.reg_read(0, read_reg, lid);
                let next_pc = self.proc.get_pc().u() + 1;
                let write_reg = args[1].u();

                let lid = self.instr_link_id(instr, "main_regs", 1);
                self.reg_write(0, write_reg, next_pc.into(), lid);

                self.proc.set_pc(addr);

                set_col!(tmp1_col, addr);

                main_op!(jump_dyn);
                Vec::new()
            }
            // TODO: update to witness generation for continuations
            Instruction::jump_to_bootloader_input => {
                let bootloader_input_idx = args[0].bin() as usize;
                let addr = self.bootloader_inputs[bootloader_input_idx];
                self.proc.set_pc(addr);

                main_op!(jump_to_bootloader_input);
                Vec::new()
            }
            Instruction::branch_if_diff_nonzero => {
                let read_reg1 = args[0].u();
                let read_reg2 = args[1].u();
                let lid = self.instr_link_id(instr, "main_regs", 0);
                let val1 = self.reg_read(0, read_reg1, lid);
                let lid = self.instr_link_id(instr, "main_regs", 1);
                let val2 = self.reg_read(1, read_reg2, lid);

                let val: Elem<F> = val1.sub(&val2);
                let label = args[2];
                if !val.is_zero() {
                    self.proc.set_pc(label);
                }

                set_col!(tmp1_col, val1);
                set_col!(tmp2_col, val2);
                set_col!(XX, val);
                set_col!(XXIsZero, Elem::from_bool_as_fe(get_col!(XX).is_zero()));
                if !get_col!(XX).is_zero() {
                    set_col!(XX_inv, Elem::Field(F::one() / get_col!(XX).into_fe()));
                }

                self.proc
                    .set_col("main::instr_branch_if_diff_nonzero_param_l", label);

                main_op!(branch_if_diff_nonzero);
                Vec::new()
            }
            Instruction::branch_if_diff_equal => {
                let read_reg1 = args[0].u();
                let read_reg2 = args[1].u();
                let lid = self.instr_link_id(instr, "main_regs", 0);
                let val1 = self.reg_read(0, read_reg1, lid);
                let lid = self.instr_link_id(instr, "main_regs", 1);
                let val2 = self.reg_read(1, read_reg2, lid);
                let offset = args[2];
                let val: Elem<F> = val1.sub(&val2).sub(&offset);
                let label = args[3];

                if val.is_zero() {
                    self.proc.set_pc(label);
                }

                set_col!(tmp1_col, val1);
                set_col!(tmp2_col, val2);
                set_col!(XX, val);
                set_col!(XXIsZero, Elem::from_bool_as_fe(get_col!(XX).is_zero()));
                if !get_col!(XX).is_zero() {
                    set_col!(XX_inv, Elem::Field(F::one() / get_col!(XX).into_fe()));
                }

                self.proc
                    .set_col("main::instr_branch_if_diff_equal_param_l", label);

                main_op!(branch_if_diff_equal);
                Vec::new()
            }
            Instruction::skip_if_equal => {
                let read_reg1 = args[0].u();
                let read_reg2 = args[1].u();
                let lid = self.instr_link_id(instr, "main_regs", 0);
                let val1 = self.reg_read(0, read_reg1, lid);
                let lid = self.instr_link_id(instr, "main_regs", 1);
                let val2 = self.reg_read(1, read_reg2, lid);
                let offset = args[2];
                let cond = args[3];
                let val: Elem<F> = val1.sub(&val2).add(&offset);

                if val.is_zero() {
                    let pc = self.proc.get_pc().s();
                    self.proc.set_pc((pc + cond.s() + 1).into());
                }

                set_col!(tmp1_col, val1);
                set_col!(tmp2_col, val2);
                set_col!(XX, val);
                set_col!(XXIsZero, Elem::from_bool_as_fe(get_col!(XX).is_zero()));
                if !get_col!(XX).is_zero() {
                    set_col!(XX_inv, Elem::Field(F::one() / get_col!(XX).into_fe()));
                }

                main_op!(skip_if_equal);
                Vec::new()
            }
            Instruction::branch_if_diff_greater_than => {
                let read_reg1 = args[0].u();
                let read_reg2 = args[1].u();
                // We can't call u() because input registers may have come from
                // a call to `to_signed`, which stores a signed integer.
                let lid = self.instr_link_id(instr, "main_regs", 0);
                let val1 = self.reg_read(0, read_reg1, lid);
                let lid = self.instr_link_id(instr, "main_regs", 1);
                let val2 = self.reg_read(1, read_reg2, lid);
                let offset = args[2];
                let val: Elem<F> = val1.sub(&val2).sub(&offset);
                let label = args[3];

                if val.bin() > 0 {
                    self.proc.set_pc(label);
                }

                set_col!(tmp1_col, val1);
                set_col!(tmp2_col, val2);

                self.proc
                    .set_col("main::instr_branch_if_diff_greater_than_param_l", label);

                let p = Elem::from_u32_as_fe(u32::MAX);
                let val_p = val.add(&p);

                let v = val_p.as_i64_from_lower_bytes();
                let (b1, b2, b3, b4, _sign) = decompose_lower32(v);
                set_col!(X_b1, Elem::from_u32_as_fe(b1.into()));
                set_col!(X_b2, Elem::from_u32_as_fe(b2.into()));
                set_col!(X_b3, Elem::from_u32_as_fe(b3.into()));
                set_col!(X_b4, Elem::from_u32_as_fe(b4.into()));
                set_col!(
                    wrap_bit,
                    if val.bin() > 0 {
                        Elem::Field(F::one())
                    } else {
                        Elem::Field(F::zero())
                    }
                );

                main_op!(branch_if_diff_greater_than);
                Vec::new()
            }
            Instruction::is_diff_greater_than => {
                let read_reg1 = args[0].u();
                let read_reg2 = args[1].u();
                let lid = self.instr_link_id(instr, "main_regs", 0);
                let val1 = self.reg_read(0, read_reg1, lid);
                let lid = self.instr_link_id(instr, "main_regs", 1);
                let val2 = self.reg_read(1, read_reg2, lid);

                let offset = args[2];
                let write_reg = args[3].u();
                let val = val1.sub(&val2).sub(&offset);

                let r = if val.bin() > 0 { 1 } else { 0 };
                let lid = self.instr_link_id(instr, "main_regs", 2);
                self.reg_write(2, write_reg, r.into(), lid);

                set_col!(tmp1_col, val1);
                set_col!(tmp2_col, val2);

                let p = Elem::from_u32_as_fe(u32::MAX);
                let val = val.add(&p);
                let v = val.as_i64_from_lower_bytes();
                let (b1, b2, b3, b4, _sign) = decompose_lower32(v);
                set_col!(X_b1, Elem::from_u32_as_fe(b1.into()));
                set_col!(X_b2, Elem::from_u32_as_fe(b2.into()));
                set_col!(X_b3, Elem::from_u32_as_fe(b3.into()));
                set_col!(X_b4, Elem::from_u32_as_fe(b4.into()));
                set_col!(wrap_bit, Elem::from_u32_as_fe(r));

                main_op!(is_diff_greater_than);
                Vec::new()
            }
            Instruction::is_equal_zero => {
                let read_reg = args[0].u();
                let lid = self.instr_link_id(instr, "main_regs", 0);
                let val = self.reg_read(0, read_reg, lid);
                let write_reg = args[1].u();

                let r = if val.is_zero() { 1 } else { 0 };
                let lid = self.instr_link_id(instr, "main_regs", 1);
                self.reg_write(2, write_reg, r.into(), lid);

                set_col!(tmp1_col, val);
                set_col!(XX, val);
                set_col!(XXIsZero, Elem::from_bool_as_fe(get_col!(XX).is_zero()));
                if !get_col!(XX).is_zero() {
                    set_col!(XX_inv, Elem::Field(F::one() / get_col!(XX).into_fe()));
                }

                main_op!(is_equal_zero);
                Vec::new()
            }
            Instruction::is_not_equal => {
                let read_reg1 = args[0].u();
                let read_reg2 = args[1].u();
                let lid = self.instr_link_id(instr, "main_regs", 0);
                let val1 = self.reg_read(0, read_reg1, lid);
                let lid = self.instr_link_id(instr, "main_regs", 1);
                let val2 = self.reg_read(1, read_reg2, lid);
                let write_reg = args[2].u();
                let val: Elem<F> = (val1.bin() - val2.bin()).into();

                let r = if !val.is_zero() { 1 } else { 0 };
                let lid = self.instr_link_id(instr, "main_regs", 2);
                self.reg_write(2, write_reg, r.into(), lid);

                set_col!(tmp1_col, val1);
                set_col!(tmp2_col, val2);
                set_col!(tmp3_col, Elem::from_u32_as_fe(r));
                set_col!(XX, val);
                set_col!(XXIsZero, Elem::from_bool_as_fe(get_col!(XX).is_zero()));
                if !get_col!(XX).is_zero() {
                    set_col!(XX_inv, Elem::Field(F::one() / get_col!(XX).into_fe()));
                }

                main_op!(is_not_equal);
                Vec::new()
            }
            Instruction::add_wrap => {
                let read_reg1 = args[0].u();
                let read_reg2 = args[1].u();
                let lid = self.instr_link_id(instr, "main_regs", 0);
                let val1 = self.reg_read(0, read_reg1, lid);
                let lid = self.instr_link_id(instr, "main_regs", 1);
                let val2 = self.reg_read(1, read_reg2, lid);
                set_col!(tmp1_col, val1);
                set_col!(tmp2_col, val2);
                let offset = args[2];
                let write_reg = args[3].u();

                let val = val1.add(&val2).add(&offset);
                // assumptions from the asm machine
                assert!(val.bin() < (2 << 33));
                assert!(val.bin() >= 0);
                // don't use .u() here: we are deliberately discarding the
                // higher bits
                let r = val.bin() as u32;
                let lid = self.instr_link_id(instr, "main_regs", 2);
                self.reg_write(2, write_reg, r.into(), lid);
                set_col!(tmp3_col, Elem::from_u32_as_fe(r));

                let v = val.as_i64_from_lower_bytes();
                let (b1, b2, b3, b4, _sign) = decompose_lower32(v);
                set_col!(X_b1, Elem::from_u32_as_fe(b1.into()));
                set_col!(X_b2, Elem::from_u32_as_fe(b2.into()));
                set_col!(X_b3, Elem::from_u32_as_fe(b3.into()));
                set_col!(X_b4, Elem::from_u32_as_fe(b4.into()));
                set_col!(
                    wrap_bit,
                    if v > 0xffffffff {
                        Elem::Field(F::one())
                    } else {
                        Elem::Field(F::zero())
                    }
                );

                main_op!(add_wrap);
                Vec::new()
            }
            Instruction::wrap16 => {
                let read_reg = args[0].u();
                let lid = self.instr_link_id(instr, "main_regs", 0);
                let val = self.reg_read(0, read_reg, lid);
                let factor = args[1].bin();
                let write_reg = args[2].u();
                let val_offset: Elem<F> = (val.bin() * factor).into();

                // don't use .u() here: we are deliberately discarding the
                // higher bits
                let r = val_offset.bin() as u32;
                let lid = self.instr_link_id(instr, "main_regs", 1);
                self.reg_write(3, write_reg, r.into(), lid);

                set_col!(tmp1_col, val);
                set_col!(tmp3_col, Elem::from_u32_as_fe(r));

                let v = get_col!(tmp3_col).as_i64_from_lower_bytes();
                let (b1, b2, b3, b4, _sign) = decompose_lower32(v);
                set_col!(X_b1, Elem::from_u32_as_fe(b1.into()));
                set_col!(X_b2, Elem::from_u32_as_fe(b2.into()));
                set_col!(X_b3, Elem::from_u32_as_fe(b3.into()));
                set_col!(X_b4, Elem::from_u32_as_fe(b4.into()));

                let (b5, b6, _b7, _b8, _sign) = decompose_lower32(val_offset.bin() >> 32);
                set_col!(Y_b5, Elem::from_u32_as_fe(b5.into()));
                set_col!(Y_b6, Elem::from_u32_as_fe(b6.into()));

                main_op!(wrap16);
                Vec::new()
            }
            Instruction::sub_wrap_with_offset => {
                let read_reg1 = args[0].u();
                let read_reg2 = args[1].u();
                let lid = self.instr_link_id(instr, "main_regs", 0);
                let val1 = self.reg_read(0, read_reg1, lid);
                let lid = self.instr_link_id(instr, "main_regs", 1);
                let val2 = self.reg_read(1, read_reg2, lid);
                let offset = args[2];
                let write_reg = args[3].u();
                let val = val1.sub(&val2).add(&offset);

                let r_i64: i64 = val.bin() + 0x100000000;
                let r = r_i64 as u32;
                let lid = self.instr_link_id(instr, "main_regs", 2);
                self.reg_write(2, write_reg, r.into(), lid);

                set_col!(tmp1_col, val1);
                set_col!(tmp2_col, val2);
                set_col!(tmp3_col, Elem::from_u32_as_fe(r));

                let (b1, b2, b3, b4, _sign) = decompose_lower32(r_i64);
                set_col!(X_b1, Elem::from_u32_as_fe(b1.into()));
                set_col!(X_b2, Elem::from_u32_as_fe(b2.into()));
                set_col!(X_b3, Elem::from_u32_as_fe(b3.into()));
                set_col!(X_b4, Elem::from_u32_as_fe(b4.into()));
                set_col!(
                    wrap_bit,
                    if r_i64 > 0xffffffff {
                        Elem::Field(F::one())
                    } else {
                        Elem::Field(F::zero())
                    }
                );

                main_op!(sub_wrap_with_offset);
                Vec::new()
            }
            Instruction::sign_extend_byte => {
                let read_reg = args[0].u();
                let lid = self.instr_link_id(instr, "main_regs", 0);
                let val = self.reg_read(0, read_reg, lid);
                let write_reg = args[1].u();

                // Sign extend the byte
                let byte_val = (val.u() as u8) as i8;
                let extended_val = byte_val as i32 as u32;
                let lid = self.instr_link_id(instr, "main_regs", 1);
                self.reg_write(3, write_reg, extended_val.into(), lid);

                set_col!(tmp1_col, val);
                set_col!(tmp3_col, Elem::from_u32_as_fe(extended_val));

                let v = get_col!(tmp1_col).as_i64_from_lower_bytes();
                let (b1, b2, b3, b4, _sign) = decompose_lower32(v);
                // first 7bits
                set_col!(Y_7bit, Elem::from_u32_as_fe((b1 & 0x7f).into()));
                // no X_b1 needed here
                set_col!(X_b2, Elem::from_u32_as_fe(b2.into()));
                set_col!(X_b3, Elem::from_u32_as_fe(b3.into()));
                set_col!(X_b4, Elem::from_u32_as_fe(b4.into()));
                set_col!(
                    wrap_bit,
                    if byte_val < 0 {
                        Elem::Field(F::one())
                    } else {
                        Elem::Field(F::zero())
                    }
                );

                main_op!(sign_extend_byte);
                Vec::new()
            }
            Instruction::sign_extend_16_bits => {
                let read_reg = args[0].u();
                let lid = self.instr_link_id(instr, "main_regs", 0);
                let val = self.reg_read(0, read_reg, lid);
                let write_reg = args[1].u();

                // Perform sign extension on the 16-bit value
                let sign_bit = (val.u() & 0x8000) != 0;
                let extended_val = if sign_bit {
                    val.u() | 0xFFFF0000
                } else {
                    val.u() & 0x0000FFFF
                };
                let lid = self.instr_link_id(instr, "main_regs", 1);
                self.reg_write(3, write_reg, extended_val.into(), lid);

                set_col!(tmp1_col, val);
                set_col!(tmp3_col, Elem::from_u32_as_fe(extended_val));

                let v = get_col!(tmp1_col).as_i64_from_lower_bytes();
                let (b1, b2, b3, b4, _) = decompose_lower32(v);

                set_col!(X_b1, Elem::from_u32_as_fe(b1.into()));
                set_col!(X_b3, Elem::from_u32_as_fe(b3.into()));
                set_col!(X_b4, Elem::from_u32_as_fe(b4.into()));
                set_col!(Y_7bit, Elem::from_u32_as_fe((b2 & 0x7f).into()));
                set_col!(Y_15bit, Elem::from_u32_as_fe(val.u() & 0x7fff));
                set_col!(
                    wrap_bit,
                    if sign_bit {
                        Elem::Field(F::one())
                    } else {
                        Elem::Field(F::zero())
                    }
                );

                main_op!(sign_extend_16_bits);
                Vec::new()
            }
            Instruction::to_signed => {
                let read_reg = args[0].u();
                let lid = self.instr_link_id(instr, "main_regs", 0);
                let val = self.reg_read(0, read_reg, lid);
                let write_reg = args[1].u();
                let r = val.u() as i32;

                let lid = self.instr_link_id(instr, "main_regs", 1);
                self.reg_write(1, write_reg, r.into(), lid);

                set_col!(tmp1_col, val);
                set_col!(tmp3_col, Elem::from_i32_as_fe(r));

                let (b1, b2, b3, b4, _sign) = decompose_lower32(val.u().into());
                set_col!(X_b1, Elem::from_u32_as_fe(b1.into()));
                set_col!(X_b2, Elem::from_u32_as_fe(b2.into()));
                set_col!(X_b3, Elem::from_u32_as_fe(b3.into()));
                set_col!(
                    wrap_bit,
                    if b4 & 0x80 != 0 {
                        Elem::Field(F::one())
                    } else {
                        Elem::Field(F::zero())
                    }
                );

                set_col!(Y_7bit, Elem::from_u32_as_fe(b4 as u32 & 0x7f));

                main_op!(to_signed);
                Vec::new()
            }
            Instruction::fail => {
                // TODO: handle it better
                panic!("reached a fail instruction")
            }
            Instruction::divremu => {
                let read_reg1 = args[0].u();
                let read_reg2 = args[1].u();
                let lid = self.instr_link_id(instr, "main_regs", 0);
                let val1 = self.reg_read(0, read_reg1, lid);
                let lid = self.instr_link_id(instr, "main_regs", 1);
                let val2 = self.reg_read(1, read_reg2, lid);
                let write_reg1 = args[2].u();
                let write_reg2 = args[3].u();

                let y = val1.u();
                let x = val2.u();
                let div;
                let rem;
                if x != 0 {
                    div = y / x;
                    rem = y % x;
                } else {
                    div = 0xffffffff;
                    rem = y;
                }

                let lid = self.instr_link_id(instr, "main_regs", 2);
                self.reg_write(2, write_reg1, div.into(), lid);
                let lid = self.instr_link_id(instr, "main_regs", 3);
                self.reg_write(3, write_reg2, rem.into(), lid);

                set_col!(tmp1_col, val1);
                set_col!(tmp2_col, val2);
                set_col!(tmp3_col, Elem::from_u32_as_fe(div));
                set_col!(tmp4_col, Elem::from_u32_as_fe(rem));
                set_col!(XX, val2);
                set_col!(XXIsZero, Elem::from_bool_as_fe(get_col!(XX).is_zero()));
                if !get_col!(XX).is_zero() {
                    set_col!(XX_inv, Elem::Field(F::one() / get_col!(XX).into_fe()));
                }

                let v = get_col!(tmp3_col).as_i64_from_lower_bytes();
                let (b1, b2, b3, b4, _sign) = decompose_lower32(v);
                set_col!(X_b1, Elem::from_u32_as_fe(b1.into()));
                set_col!(X_b2, Elem::from_u32_as_fe(b2.into()));
                set_col!(X_b3, Elem::from_u32_as_fe(b3.into()));
                set_col!(X_b4, Elem::from_u32_as_fe(b4.into()));

                let (rem_b1, rem_b2, rem_b3, rem_b4, _sign) = decompose_lower32(rem.into());
                set_col!(REM_b1, Elem::from_u32_as_fe(rem_b1.into()));
                set_col!(REM_b2, Elem::from_u32_as_fe(rem_b2.into()));
                set_col!(REM_b3, Elem::from_u32_as_fe(rem_b3.into()));
                set_col!(REM_b4, Elem::from_u32_as_fe(rem_b4.into()));

                if x > 0 {
                    let diff = x - rem - 1;
                    let (b5, b6, b7, b8, _sign) = decompose_lower32(diff.into());
                    set_col!(Y_b5, Elem::from_u32_as_fe(b5.into()));
                    set_col!(Y_b6, Elem::from_u32_as_fe(b6.into()));
                    set_col!(Y_b7, Elem::from_u32_as_fe(b7.into()));
                    set_col!(Y_b8, Elem::from_u32_as_fe(b8.into()));
                }

                main_op!(divremu);
                Vec::new()
            }
            Instruction::mul => {
                let read_reg1 = args[0].u();
                let read_reg2 = args[1].u();
                let lid = self.instr_link_id(instr, "main_regs", 0);
                let val1 = self.reg_read(0, read_reg1, lid);
                let lid = self.instr_link_id(instr, "main_regs", 1);
                let val2 = self.reg_read(1, read_reg2, lid);
                let write_reg1 = args[2].u();
                let write_reg2 = args[3].u();

                let r = val1.u() as u64 * val2.u() as u64;
                let lo = r as u32;
                let hi = (r >> 32) as u32;

                let lid = self.instr_link_id(instr, "main_regs", 2);
                self.reg_write(2, write_reg1, lo.into(), lid);
                let lid = self.instr_link_id(instr, "main_regs", 3);
                self.reg_write(3, write_reg2, hi.into(), lid);

                set_col!(tmp1_col, val1);
                set_col!(tmp2_col, val2);
                set_col!(tmp3_col, Elem::from_u32_as_fe(lo));
                set_col!(tmp4_col, Elem::from_u32_as_fe(hi));

                let lid = self.instr_link_id(instr, "main_split_gl", 0);
                submachine_op!(split_gl, lid, &[r.into(), lo.into(), hi.into()],);
                main_op!(mul);
                Vec::new()
            }
            Instruction::and | Instruction::or | Instruction::xor => {
                let read_reg1 = args[0].u();
                let read_reg2 = args[1].u();
                let lid = self.instr_link_id(instr, "main_regs", 0);
                let val1 = self.reg_read(0, read_reg1, lid);
                let lid = self.instr_link_id(instr, "main_regs", 1);
                let val2 = self.reg_read(1, read_reg2, lid);
                let offset = args[2].bin();
                let write_reg = args[3].u();
                let val2_offset: Elem<F> = (val2.bin() + offset).into();

                set_col!(tmp1_col, val1);
                set_col!(tmp2_col, val2);

                let (r, op_id) = match instr {
                    Instruction::and => {
                        main_op!(and);
                        (val1.u() & val2_offset.u(), 0)
                    }
                    Instruction::or => {
                        main_op!(or);
                        (val1.u() | val2_offset.u(), 1)
                    }
                    Instruction::xor => {
                        main_op!(xor);
                        (val1.u() ^ val2_offset.u(), 2)
                    }
                    _ => unreachable!(),
                };

                let lid = self.instr_link_id(instr, "main_binary", 0);
                submachine_op!(
                    binary,
                    lid,
                    &[
                        op_id.into(),
                        val1.into_fe(),
                        val2_offset.into_fe(),
                        r.into()
                    ],
                );

                let lid = self.instr_link_id(instr, "main_regs", 2);
                self.reg_write(3, write_reg, r.into(), lid);

                set_col!(tmp3_col, Elem::from_u32_as_fe(r));

                Vec::new()
            }
            Instruction::shl | Instruction::shr => {
                let read_reg1 = args[0].u();
                let read_reg2 = args[1].u();
                let lid = self.instr_link_id(instr, "main_regs", 0);
                let val1 = self.reg_read(0, read_reg1, lid);
                let lid = self.instr_link_id(instr, "main_regs", 1);
                let val2 = self.reg_read(1, read_reg2, lid);
                let offset = args[2].bin();
                let write_reg = args[3].u();
                let val2_offset: Elem<F> = (val2.bin() + offset).into();

                let (r, op_id) = match instr {
                    Instruction::shl => {
                        main_op!(shl);
                        (val1.u() << val2_offset.u(), 0)
                    }
                    Instruction::shr => {
                        main_op!(shr);
                        (val1.u() >> val2_offset.u(), 1)
                    }
                    _ => unreachable!(),
                };

                let lid = self.instr_link_id(instr, "main_shift", 0);
                submachine_op!(
                    shift,
                    lid,
                    &[
                        op_id.into(),
                        val1.into_fe(),
                        val2_offset.into_fe(),
                        r.into()
                    ],
                );

                let lid = self.instr_link_id(instr, "main_regs", 2);
                self.reg_write(3, write_reg, r.into(), lid);

                set_col!(tmp1_col, val1);
                set_col!(tmp2_col, val2);
                set_col!(tmp3_col, Elem::from_u32_as_fe(r));

                Vec::new()
            }
            Instruction::invert_gl => {
                let low_addr = args[0].u();
                let high_addr = args[1].u();
                let lid = self.instr_link_id(instr, "main_regs", 0);
                let low = self.reg_read(0, low_addr, lid);
                let lid = self.instr_link_id(instr, "main_regs", 1);
                let high = self.reg_read(1, high_addr, lid);
                let inv = F::one() / F::from((high.u() as u64) << 32 | low.u() as u64);
                let inv_u64 = inv.to_integer().try_into_u64().unwrap();
                let (low_inv, high_inv) = (inv_u64 as u32, (inv_u64 >> 32) as u32);
                let lid = self.instr_link_id(instr, "main_regs", 2);
                self.reg_write(2, low_addr, low_inv.into(), lid);
                let lid = self.instr_link_id(instr, "main_regs", 3);
                self.reg_write(3, high_addr, high_inv.into(), lid);

                set_col!(tmp1_col, low);
                set_col!(tmp2_col, high);
                set_col!(tmp3_col, Elem::from_u32_as_fe(low_inv));
                set_col!(tmp4_col, Elem::from_u32_as_fe(high_inv));
                set_col!(XX_inv, Elem::Field(inv));

                let lid = self.instr_link_id(instr, "main_split_gl", 0);
                submachine_op!(split_gl, lid, &[inv, low_inv.into(), high_inv.into()],);
                main_op!(invert_gl);
                Vec::new()
            }
            Instruction::split_gl => {
                let read_reg = args[0].u();
                let lid = self.instr_link_id(instr, "main_regs", 0);
                let val1 = self.reg_read(0, read_reg, lid);
                let write_reg1 = args[1].u();
                let write_reg2 = args[2].u();

                let value_fe = val1.into_fe();
                // This instruction is only for Goldilocks, so the value must
                // fit into a u64.
                let value = value_fe.to_integer().try_into_u64().unwrap();
                let lo = (value & 0xffffffff) as u32;
                let hi = (value >> 32) as u32;

                let lid = self.instr_link_id(instr, "main_regs", 1);
                self.reg_write(2, write_reg1, lo.into(), lid);
                let lid = self.instr_link_id(instr, "main_regs", 2);
                self.reg_write(3, write_reg2, hi.into(), lid);

                set_col!(tmp1_col, val1);
                set_col!(tmp3_col, Elem::from_u32_as_fe(lo));
                set_col!(tmp4_col, Elem::from_u32_as_fe(hi));

                let lid = self.instr_link_id(instr, "main_split_gl", 0);
                submachine_op!(split_gl, lid, &[value.into(), lo.into(), hi.into()],);
                main_op!(split_gl);
                Vec::new()
            }
            Instruction::poseidon_gl => {
                let reg1 = args[0].u();
                let reg2 = args[1].u();
                let lid = self.instr_link_id(instr, "main_regs", 0);
                let input_ptr = self.reg_read(0, reg1, lid);
                assert!(is_multiple_of_4(input_ptr.u()));
                let lid = self.instr_link_id(instr, "main_regs", 1);
                let output_ptr = self.reg_read(1, reg2, lid);
                assert!(is_multiple_of_4(output_ptr.u()));

                set_col!(tmp1_col, input_ptr);
                set_col!(tmp2_col, output_ptr);
                set_col!(tmp3_col, (input_ptr.u() >> 2).into());
                set_col!(tmp4_col, (output_ptr.u() >> 2).into());

                let (b1, b2, b3, b4, _sign) = decompose_lower32(input_ptr.u() as i64 >> 2);
                set_col!(X_b1, Elem::from_u32_as_fe(b1.into()));
                set_col!(X_b2, Elem::from_u32_as_fe(b2.into()));
                set_col!(X_b3, Elem::from_u32_as_fe(b3.into()));
                set_col!(X_b4, Elem::from_u32_as_fe(b4.into()));

                let (b5, b6, b7, b8, _sign) = decompose_lower32(output_ptr.u() as i64 >> 2);
                set_col!(Y_b5, Elem::from_u32_as_fe(b5.into()));
                set_col!(Y_b6, Elem::from_u32_as_fe(b6.into()));
                set_col!(Y_b7, Elem::from_u32_as_fe(b7.into()));
                set_col!(Y_b8, Elem::from_u32_as_fe(b8.into()));

                let inputs = (0..12)
                    .map(|i| {
                        // memory reads from the poseidon machine
                        let lid = self.link_id("main_poseidon_gl", "main_memory", 0);
                        let lo = self.proc.get_mem(input_ptr.u() + 8 * i, self.step, lid);
                        let lid = self.link_id("main_poseidon_gl", "main_memory", 1);
                        let hi = self.proc.get_mem(input_ptr.u() + 8 * i + 4, self.step, lid);
                        F::from(((hi as u64) << 32) | lo as u64)
                    })
                    .collect::<Vec<_>>();

                let outputs = poseidon_gl::poseidon_gl(&inputs);
                outputs.iter().enumerate().rev().for_each(|(i, v)| {
                    // the .rev() is not necessary, but makes the split_gl
                    // operations in the same "order" as automatic witgen
                    let val = v.to_integer().try_into_u64().unwrap();
                    let hi = (val >> 32) as u32;
                    let lo = (val & 0xffffffff) as u32;
                    // memory writes from the poseidon machine
                    let lid = self.link_id("main_poseidon_gl", "main_memory", 2);
                    self.proc
                        .set_mem(output_ptr.u() + 8 * i as u32, lo, self.step + 1, lid);
                    let lid = self.link_id("main_poseidon_gl", "main_memory", 3);
                    self.proc
                        .set_mem(output_ptr.u() + 8 * i as u32 + 4, hi, self.step + 1, lid);
                    let lid = self.link_id("main_poseidon_gl", "main_split_gl", 0);
                    submachine_op!(split_gl, lid, &[*v, lo.into(), hi.into()],);
                });

                let lid = self.instr_link_id(instr, "main_poseidon_gl", 0);
                submachine_op!(
                    poseidon_gl,
                    lid,
                    &[input_ptr.into_fe(), output_ptr.into_fe(), self.step.into()],
                    inputs[0],
                    inputs[1],
                    inputs[2],
                    inputs[3],
                    inputs[4],
                    inputs[5],
                    inputs[6],
                    inputs[7],
                    inputs[8],
                    inputs[9],
                    inputs[10],
                    inputs[11],
                    outputs[0],
                    outputs[1],
                    outputs[2],
                    outputs[3]
                );
                main_op!(poseidon_gl);
                vec![]
            }
            Instruction::poseidon2_gl => {
                let input_ptr = self.proc.get_reg_mem(args[0].u()).u();
                assert!(is_multiple_of_4(input_ptr));

                let inputs: [u64; 8] = (0..16)
                    .map(|i| self.proc.get_mem(input_ptr + i * 4, 0, 0))
                    .chunks(2)
                    .into_iter()
                    .map(|mut chunk| {
                        let low = chunk.next().unwrap() as u64;
                        let high = chunk.next().unwrap() as u64;
                        (high << 32) | low
                    })
                    .collect::<Vec<_>>()
                    .try_into()
                    .unwrap();

                let result = poseidon2_gl::poseidon2_gl(&inputs)
                    .into_iter()
                    .flat_map(|v| vec![(v & 0xffffffff) as u32, (v >> 32) as u32]);

                let output_ptr = self.proc.get_reg_mem(args[1].u()).u();
                assert!(is_multiple_of_4(output_ptr));
                result.enumerate().for_each(|(i, v)| {
                    self.proc.set_mem(output_ptr + i as u32 * 4, v, 0, 0);
                });

                main_op!(poseidon2_gl);
                vec![]
            }
            Instruction::affine_256 => {
                // a * b + c = d
                let input_ptr_a = self.proc.get_reg_mem(args[0].u()).u();
                assert!(is_multiple_of_4(input_ptr_a));
                let input_ptr_b = self.proc.get_reg_mem(args[1].u()).u();
                assert!(is_multiple_of_4(input_ptr_b));
                let input_ptr_c = self.proc.get_reg_mem(args[2].u()).u();
                assert!(is_multiple_of_4(input_ptr_c));
                let output_ptr_d = self.proc.get_reg_mem(args[3].u()).u();
                assert!(is_multiple_of_4(output_ptr_d));

                let a = (0..8)
                    .map(|i| F::from(self.proc.get_mem(input_ptr_a + i * 4, 0, 0)))
                    .collect::<Vec<_>>();
                let b = (0..8)
                    .map(|i| F::from(self.proc.get_mem(input_ptr_b + i * 4, 0, 0)))
                    .collect::<Vec<_>>();
                let c = (0..8)
                    .map(|i| F::from(self.proc.get_mem(input_ptr_c + i * 4, 0, 0)))
                    .collect::<Vec<_>>();
                let result = arith::affine_256(&a, &b, &c);

                result.0.iter().enumerate().for_each(|(i, &v)| {
                    self.proc.set_mem(
                        output_ptr_d + i as u32 * 4,
                        v.to_integer().try_into_u32().unwrap(),
                        1,
                        1,
                    );
                });
                result.1.iter().enumerate().for_each(|(i, &v)| {
                    self.proc.set_mem(
                        output_ptr_d + (result.0.len() as u32 * 4) + (i as u32 * 4),
                        v.to_integer().try_into_u32().unwrap(),
                        1,
                        1,
                    );
                });

                // TODO: main_arith event
                main_op!(affine_256);
                vec![]
            }
            Instruction::mod_256 => {
                // a mod b = c
                let input_ptr_a = self.proc.get_reg_mem(args[0].u()).u();
                assert!(is_multiple_of_4(input_ptr_a));
                let input_ptr_b = self.proc.get_reg_mem(args[1].u()).u();
                assert!(is_multiple_of_4(input_ptr_b));
                let output_ptr_c = self.proc.get_reg_mem(args[2].u()).u();
                assert!(is_multiple_of_4(output_ptr_c));

                let ah = (0..8)
                    .map(|i| F::from(self.proc.get_mem(input_ptr_a + i * 4, 0, 0)))
                    .collect::<Vec<_>>();
                let al = (8..16)
                    .map(|i| F::from(self.proc.get_mem(input_ptr_a + i * 4, 0, 0)))
                    .collect::<Vec<_>>();
                let b = (0..8)
                    .map(|i| F::from(self.proc.get_mem(input_ptr_b + i * 4, 0, 0)))
                    .collect::<Vec<_>>();
                let result = arith::mod_256(&ah, &al, &b);

                result.iter().enumerate().for_each(|(i, &v)| {
                    self.proc.set_mem(
                        output_ptr_c + i as u32 * 4,
                        v.to_integer().try_into_u32().unwrap(),
                        1,
                        1,
                    );
                });

                // TODO: main_arith event
                main_op!(mod_256);
                vec![]
            }
            Instruction::ec_add => {
                // a + b = c
                let input_ptr_a = self.proc.get_reg_mem(args[0].u()).u();
                assert!(is_multiple_of_4(input_ptr_a));
                let input_ptr_b = self.proc.get_reg_mem(args[1].u()).u();
                assert!(is_multiple_of_4(input_ptr_b));
                let output_ptr_c = self.proc.get_reg_mem(args[2].u()).u();
                assert!(is_multiple_of_4(output_ptr_c));

                let ax = (0..8)
                    .map(|i| F::from(self.proc.get_mem(input_ptr_a + i * 4, 0, 0)))
                    .collect::<Vec<_>>();
                let ay = (8..16)
                    .map(|i| F::from(self.proc.get_mem(input_ptr_a + i * 4, 0, 0)))
                    .collect::<Vec<_>>();
                let bx = (0..8)
                    .map(|i| F::from(self.proc.get_mem(input_ptr_b + i * 4, 0, 0)))
                    .collect::<Vec<_>>();
                let by = (8..16)
                    .map(|i| F::from(self.proc.get_mem(input_ptr_b + i * 4, 0, 0)))
                    .collect::<Vec<_>>();

                let result = arith::ec_add(&ax, &ay, &bx, &by);
                result.0.iter().enumerate().for_each(|(i, &v)| {
                    self.proc.set_mem(
                        output_ptr_c + i as u32 * 4,
                        v.to_integer().try_into_u32().unwrap(),
                        1,
                        1,
                    );
                });
                result.1.iter().enumerate().for_each(|(i, &v)| {
                    self.proc.set_mem(
                        output_ptr_c + (result.0.len() as u32 * 4) + (i as u32 * 4),
                        v.to_integer().try_into_u32().unwrap(),
                        1,
                        1,
                    );
                });

                // TODO: main_arith event
                main_op!(ec_add);
                vec![]
            }
            Instruction::ec_double => {
                // a * 2 = b
                let input_ptr_a = self.proc.get_reg_mem(args[0].u()).u();
                assert!(is_multiple_of_4(input_ptr_a));
                let output_ptr_b = self.proc.get_reg_mem(args[1].u()).u();
                assert!(is_multiple_of_4(output_ptr_b));

                let ax = (0..8)
                    .map(|i| F::from(self.proc.get_mem(input_ptr_a + i * 4, 0, 0)))
                    .collect::<Vec<_>>();
                let ay = (8..16)
                    .map(|i| F::from(self.proc.get_mem(input_ptr_a + i * 4, 0, 0)))
                    .collect::<Vec<_>>();

                let result = arith::ec_double(&ax, &ay);
                result.0.iter().enumerate().for_each(|(i, &v)| {
                    self.proc.set_mem(
                        output_ptr_b + i as u32 * 4,
                        v.to_integer().try_into_u32().unwrap(),
                        1,
                        1,
                    );
                });
                result.1.iter().enumerate().for_each(|(i, &v)| {
                    self.proc.set_mem(
                        output_ptr_b + (result.0.len() as u32 * 4) + (i as u32 * 4),
                        v.to_integer().try_into_u32().unwrap(),
                        1,
                        1,
                    );
                });

                // TODO: main_arith event
                main_op!(ec_double);
                vec![]
            }
            Instruction::commit_public => {
                let lid = self.instr_link_id(instr, "main_regs", 0);
                let idx = self.reg_read(0, args[0].u(), lid);
                let lid = self.instr_link_id(instr, "main_regs", 1);
                let limb = self.reg_read(0, args[1].u(), lid);
                set_col!(tmp1_col, idx);
                set_col!(tmp2_col, limb);
                log::debug!("Committing public: idx={idx}, limb={limb}");
                let lid = self.instr_link_id(instr, "main_publics", 0);
                submachine_op!(publics, lid, &[idx.into_fe(), limb.into_fe()],);
                main_op!(commit_public);
                vec![]
            }
<<<<<<< HEAD
            "keccakf" => {
                let input_ptr = self.proc.get_reg_mem(args[0].u());
                let output_ptr = self.proc.get_reg_mem(args[1].u());
                //println!("keccakf: input_ptr={input_ptr}, output_ptr={output_ptr}");

                if let ExecMode::Trace = self.mode {
                    self.proc.submachine("keccakf").add_operation(
                        "keccakf32_memory",
                        &[input_ptr, output_ptr],
                        None,
                        &[],
                    );
                }
                vec![]
            }
            instr => {
                panic!("unknown instruction: {instr}");
            }
=======
>>>>>>> a737ed85
        };

        r
    }

    fn eval_expression(&mut self, expression: &Expression) -> Vec<Elem<F>> {
        match expression {
            Expression::Reference(_, r) => {
                // an identifier looks like this:
                let name = r.try_to_identifier().unwrap();

                // labels share the identifier space with registers:
                // try one, then the other
                let val = self
                    .label_map
                    .get(name.as_str())
                    .cloned()
                    .unwrap_or_else(|| self.proc.get_reg(name.as_str()));
                vec![val]
            }
            Expression::PublicReference(_, _) => todo!(),
            Expression::Number(_, Number { value: n, .. }) => {
                let unsigned: u32 = n
                    .try_into()
                    .unwrap_or_else(|_| panic!("Value does not fit in 32 bits."));

                vec![unsigned.into()]
            }
            Expression::String(_, _) => todo!(),
            Expression::Tuple(_, _) => todo!(),
            Expression::LambdaExpression(_, _) => todo!(),
            Expression::ArrayLiteral(_, _) => todo!(),
            Expression::BinaryOperation(
                _,
                BinaryOperation {
                    left: l,
                    op,
                    right: r,
                },
            ) => {
                let l = &self.eval_expression(l)[0];
                let r = &self.eval_expression(r)[0];

                let result = match (l, r) {
                    (Elem::Binary(l), Elem::Binary(r)) => match op {
                        powdr_ast::parsed::BinaryOperator::Add => Elem::Binary(l + r),
                        powdr_ast::parsed::BinaryOperator::Sub => Elem::Binary(l - r),
                        powdr_ast::parsed::BinaryOperator::Mul => match l.checked_mul(*r) {
                            // Multiplication is a special case as the input for
                            // poseidon_gl requires field multiplication. So,
                            // if native multiplication overflows, we use field
                            // multiplication.
                            //
                            // TODO: support types in the zkVM specification, so
                            // that we don't have to guess which kind of
                            // arithmetic we have to use.
                            Some(v) => Elem::Binary(v),
                            None => {
                                let l = F::from(*l);
                                let r = F::from(*r);
                                Elem::Field(l * r)
                            }
                        },
                        powdr_ast::parsed::BinaryOperator::Div => Elem::Binary(l / r),
                        powdr_ast::parsed::BinaryOperator::Mod => Elem::Binary(l % r),
                        powdr_ast::parsed::BinaryOperator::Pow => {
                            Elem::Binary(l.pow(u32::try_from(*r).unwrap()))
                        }
                        _ => todo!(),
                    },
                    (Elem::Field(l), Elem::Field(r)) => {
                        let result = match op {
                            // We need to subtract field elements in the bootloader:
                            powdr_ast::parsed::BinaryOperator::Sub => *l - *r,
                            _ => todo!(),
                        };
                        Elem::Field(result)
                    }
                    (Elem::Binary(l), Elem::Field(r)) => {
                        // We need to add a field element to a binary when calling poseidon_gl:
                        let result = match op {
                            powdr_ast::parsed::BinaryOperator::Add => F::from(*l) + *r,
                            _ => todo!(),
                        };
                        Elem::Field(result)
                    }
                    _ => panic!("tried to operate a binary value with a field value"),
                };

                vec![result]
            }
            Expression::UnaryOperation(_, UnaryOperation { op, expr: arg }) => {
                let arg = self.eval_expression(arg)[0].bin();
                let result = match op {
                    powdr_ast::parsed::UnaryOperator::Minus => -arg,
                    powdr_ast::parsed::UnaryOperator::LogicalNot => todo!(),
                    powdr_ast::parsed::UnaryOperator::Next => unreachable!(),
                };

                vec![Elem::Binary(result)]
            }
            Expression::FunctionCall(
                _,
                FunctionCall {
                    function,
                    arguments,
                },
            ) => match function.as_ref() {
                Expression::Reference(_, f) if f.to_string() == "std::prover::eval" => {
                    self.eval_expression(&arguments[0])
                }
                Expression::Reference(_, f) if f.to_string() == "std::convert::int" => {
                    // whatever. we don't need to convert anything
                    self.eval_expression(&arguments[0])
                }
                Expression::Reference(_, f) => {
                    self.exec_instruction(f.try_to_identifier().unwrap(), arguments)
                }
                _ => {
                    unimplemented!(
                        "Function call not implemented: {function}{}",
                        arguments.iter().format(", ")
                    )
                }
            },
            Expression::FreeInput(_, expr) => {
                let Expression::FunctionCall(
                    _,
                    FunctionCall {
                        function,
                        arguments,
                    },
                ) = expr.as_ref()
                else {
                    panic!("Free input does not match pattern: {expr}");
                };
                let Expression::Reference(_, f) = function.as_ref() else {
                    panic!("Free input does not match pattern: {expr}");
                };
                let variant = f
                    .to_string()
                    .strip_prefix("std::prelude::Query::")
                    .unwrap_or_else(|| panic!("Free input does not match pattern: {expr}"))
                    .to_string();
                let values = arguments
                    .iter()
                    .map(|arg| self.eval_expression(arg)[0].to_string())
                    .collect::<Vec<_>>();
                let query = format!("{variant}({})", values.join(","));
                match (self.inputs)(&query).unwrap() {
                    Some(val) => {
                        let e = Elem::try_from_fe_as_bin(&val)
                            .expect("field value does not fit into u32 or i32");
                        vec![e]
                    }
                    None => {
                        panic!("unknown query command: {query}");
                    }
                }
            }
            Expression::MatchExpression(_, _) => todo!(),
            Expression::IfExpression(_, _) => panic!(),
            Expression::BlockExpression(_, _) => panic!(),
            Expression::IndexAccess(_, _) => todo!(),
            Expression::StructExpression(_, _) => todo!(),
        }
    }
}

pub type FixedColumns<F> = Arc<Vec<(String, VariablySizedColumn<F>)>>;

/// Result of the execution.
/// If executing in ExecMode::Fast, trace and memory fields will be empty.
pub struct Execution<F: FieldElement> {
    /// number of rows used by the execution (not of the full main columns, which are extended to a power-of-two)
    pub trace_len: usize,
    /// witness columns
    pub trace: HashMap<String, Vec<F>>,
    /// final memory state
    pub memory: MemoryState,
    /// sequence of memory accesses
    pub memory_accesses: Vec<MemOperation>,
    /// final register memory state
    pub register_memory: RegisterMemoryState<F>,
}

#[derive(Clone, Copy)]
enum ExecMode {
    Fast,
    Trace,
}

/// Execute a Powdr/RISCV assembly program, without generating a witness.
/// Returns the execution trace length.
pub fn execute_fast<F: FieldElement>(
    asm: &AnalysisASMFile,
    initial_memory: MemoryState,
    prover_ctx: &Callback<F>,
    bootloader_inputs: &[F],
    profiling: Option<ProfilerOptions>,
) -> usize {
    log::info!("Executing...");
    execute_inner(
        asm,
        None,
        None,
        initial_memory,
        prover_ctx,
        bootloader_inputs,
        usize::MAX,
        ExecMode::Fast,
        profiling,
    )
    .trace_len
}

/// Execute and generate a valid witness for a Powdr/RISCV assembly program.
#[allow(clippy::too_many_arguments)]
pub fn execute<F: FieldElement>(
    asm: &AnalysisASMFile,
    opt_pil: &Analyzed<F>,
    fixed: FixedColumns<F>,
    initial_memory: MemoryState,
    prover_ctx: &Callback<F>,
    bootloader_inputs: &[F],
    max_steps_to_execute: Option<usize>,
    profiling: Option<ProfilerOptions>,
) -> Execution<F> {
    log::info!("Executing (trace generation)...");

    execute_inner(
        asm,
        Some(opt_pil),
        Some(fixed),
        initial_memory,
        prover_ctx,
        bootloader_inputs,
        max_steps_to_execute.unwrap_or(usize::MAX),
        ExecMode::Trace,
        profiling,
    )
}

#[allow(clippy::too_many_arguments)]
fn execute_inner<F: FieldElement>(
    asm: &AnalysisASMFile,
    opt_pil: Option<&Analyzed<F>>,
    fixed: Option<FixedColumns<F>>,
    initial_memory: MemoryState,
    prover_ctx: &Callback<F>,
    bootloader_inputs: &[F],
    max_steps_to_execute: usize,
    mode: ExecMode,
    profiling: Option<ProfilerOptions>,
) -> Execution<F> {
    let start = Instant::now();
    let main_machine = get_main_machine(asm);

    let PreprocessedMain {
        statements,
        label_map,
        batch_to_line_map,
        debug_files,
        function_starts,
        location_starts,
    } = preprocess_main_function(main_machine);

    let witness_cols: Vec<String> = opt_pil
        .map(|pil| {
            pil.committed_polys_in_source_order()
                .flat_map(|(s, _)| s.array_elements().map(|(name, _)| name))
                .collect()
        })
        .unwrap_or_default();

    // program columns to witness columns
    let program_cols: HashMap<_, _> = if let Some(fixed) = &fixed {
        fixed
            .iter()
            .filter_map(|(name, _col)| {
                if !name.starts_with("main__rom::p_") {
                    return None;
                }
                let wit_name = format!("main::{}", name.strip_prefix("main__rom::p_").unwrap());
                if !witness_cols.contains(&wit_name) {
                    return None;
                }
                Some((name.clone(), wit_name))
            })
            .collect()
    } else {
        Default::default()
    };

    let proc = match TraceBuilder::<'_, F>::new(
        main_machine,
        opt_pil,
        witness_cols,
        initial_memory,
        &batch_to_line_map,
        max_steps_to_execute,
        mode,
    ) {
        Ok(proc) => proc,
        Err(ret) => return *ret,
    };

    let bootloader_inputs = bootloader_inputs
        .iter()
        .map(|v| Elem::try_from_fe_as_bin(v).unwrap_or(Elem::Field(*v)))
        .collect();

    let pil_links = opt_pil.map(pil::links_from_pil).unwrap_or_default();

    // We clear the QueryCallback's virtual FS before the execution.
    (prover_ctx)("Clear").unwrap();
    let mut e = Executor {
        proc,
        label_map,
        inputs: prover_ctx,
        bootloader_inputs,
        fixed: fixed.unwrap_or_default(),
        program_cols,
        step: 0,
        mode,
        pil_links,
        pil_instruction_links: Default::default(),
    };

    e.init();

    let mut profiler =
        profiling.map(|opt| Profiler::new(opt, &debug_files[..], function_starts, location_starts));

    let mut curr_pc = 0u32;
    let mut last = Instant::now();
    let mut count = 0;
    loop {
        let stm = statements[curr_pc as usize];

        log::trace!("l {curr_pc}: {stm}",);

        e.step += 4;

        count += 1;
        if count % 10000 == 0 {
            let now = Instant::now();
            let elapsed = now - last;
            if elapsed.as_secs_f64() > 1.0 {
                last = now;
                log::debug!("instructions/s: {}", count as f64 / elapsed.as_secs_f64(),);
                count = 0;
            }
        }

        match stm {
            FunctionStatement::Assignment(a) => {
                e.proc.push_row();
                let pc = e.proc.get_pc().u();
                e.set_program_columns(pc);
                if let Some(p) = &mut profiler {
                    p.add_instruction_cost(e.proc.get_pc().u() as usize);
                }

                let results = e.eval_expression(a.rhs.as_ref());
                assert_eq!(a.lhs_with_reg.len(), results.len());

                let asgn_reg = a.lhs_with_reg[0].1.clone();
                if let AssignmentRegister::Register(x) = asgn_reg {
                    assert_eq!(x, "X"); // we currently only assign through X
                    let x_const = e.proc.get_col("main::X_const");

                    match a.rhs.as_ref() {
                        Expression::FreeInput(_, _expr) => {
                            // we currently only use X for free inputs
                            assert!(x_const.is_zero());
                            e.proc.set_col("main::X", results[0]);
                            e.proc.set_col("main::X_free_value", results[0]);
                        }
                        _ => {
                            // We're assinging a value or the result of an instruction.
                            // Currently, only X used as the assignment register in this case.
                            let x = results[0];
                            e.proc.set_col("main::X", x);

                            let x_read_free = e.proc.get_col("main::X_read_free");

                            // We need to solve for X_free_value:
                            // X = X_const + X_read_free * X_free_value
                            // X - X_const = X_read_free * X_free_value
                            // X_free_value = (X - X_const) / X_read_free
                            let x_free_value = if x_read_free.is_zero() {
                                Elem::Field(F::zero())
                            } else {
                                x.sub(&x_const).div(&x_read_free)
                            };
                            e.proc.set_col("main::X_free_value", x_free_value);
                        }
                    }
                } else {
                    panic!("should be an assignment register");
                }

                for ((dest, _), val) in a.lhs_with_reg.iter().zip(results) {
                    e.proc.set_reg(dest, val);
                }
            }
            FunctionStatement::Instruction(i) => {
                e.proc.push_row();
                let pc = e.proc.get_pc().u();
                e.set_program_columns(pc);

                if let Some(p) = &mut profiler {
                    p.add_instruction_cost(e.proc.get_pc().u() as usize);
                }

                if ["jump", "jump_dyn"].contains(&i.instruction.as_str()) {
                    let pc_before = e.proc.get_pc().u();

                    e.exec_instruction(&i.instruction, &i.inputs);

                    // we can't use `get_pc/get_reg`, as its value is only updated when moving to the next row
                    let pc_after = e.proc.get_next_pc().u();

                    let target_reg = e.eval_expression(&i.inputs[1]);
                    assert_eq!(target_reg.len(), 1);
                    let target_reg = target_reg[0].u();

                    if let Some(p) = &mut profiler {
                        let pc_return = e.proc.get_reg_mem(target_reg).u();
                        // in the generated powdr asm, not writing to `x1` means the returning pc is ignored
                        if target_reg != 1 {
                            p.jump(pc_after as usize);
                        } else {
                            p.jump_and_link(
                                pc_before as usize,
                                pc_after as usize,
                                pc_return as usize,
                            );
                        }
                    }
                } else {
                    e.exec_instruction(&i.instruction, &i.inputs);
                }
            }
            FunctionStatement::Return(_) => {
                e.proc.push_row();
                let pc = e.proc.get_pc().u();
                e.set_program_columns(pc);
                break;
            }
            FunctionStatement::DebugDirective(dd) => {
                e.step -= 4;
                match &dd.directive {
                    DebugDirective::Loc(file, line, column) => {
                        let (dir, file) = debug_files[file - 1];
                        log::trace!("Executed {dir}/{file}:{line}:{column}");
                    }
                    DebugDirective::OriginalInstruction(insn) => {
                        log::trace!("  {insn}");
                    }
                    DebugDirective::File(_, _, _) => unreachable!(),
                };
            }
            FunctionStatement::Label(_) => {
                unreachable!()
            }
        };

        curr_pc = match e.proc.advance() {
            Some(pc) => {
                // We set pc_update=PC here, after the PC has been updated but before "pushing" the next row
                e.proc.set_col("main::pc_update", e.proc.get_pc());
                pc
            }
            None => break,
        };
    }

    if let Some(mut p) = profiler {
        p.finish();
    }

    if let ExecMode::Trace = mode {
        let sink_id = e.sink_id();

        // reset
        e.proc.set_col("main::pc_update", 0.into());
        e.proc.set_pc(0.into());
        assert!(e.proc.advance().is_none());
        e.proc.push_row();
        e.set_program_columns(0);
        e.proc.set_col("main::_operation_id", sink_id.into());

        // jump_to_operation
        e.proc.set_col("main::pc_update", 1.into());
        e.proc.set_pc(1.into());
        e.proc.set_reg("query_arg_1", 0);
        e.proc.set_reg("query_arg_2", 0);
        assert!(e.proc.advance().is_none());
        e.proc.push_row();
        e.set_program_columns(1);
        e.proc.set_col("main::_operation_id", sink_id.into());

        // loop
        e.proc.set_col("main::pc_update", sink_id.into());
        e.proc.set_pc(sink_id.into());
        assert!(e.proc.advance().is_none());
        e.proc.push_row();
        e.set_program_columns(sink_id);
        e.proc.set_col("main::pc_update", sink_id.into());
        e.proc.set_col("main::_operation_id", sink_id.into());
    }

    log::debug!("Program execution took {}s", start.elapsed().as_secs_f64());

    e.proc.finish(opt_pil)
}

/// Utility function for writing the executor witness CSV file.
///
/// If `all_witness_cols` is given, all columns there will also be output, but have empty values when not present in the executor witness
/// (this is useful for debugging, for easy comparison with auto witgen export CSV file).
pub fn write_executor_csv<F: FieldElement, P: AsRef<Path>>(
    file_path: P,
    executor_witness: &[(String, Vec<F>)],
    all_witness_cols: Option<&[String]>,
) {
    let columns: Vec<_> = if let Some(witness_cols) = all_witness_cols {
        witness_cols
            .iter()
            .map(|name| {
                if let Some((_, values)) = executor_witness.iter().find(|(n, _)| n == name) {
                    (name, values.as_ref())
                } else {
                    (name, [].as_ref())
                }
            })
            .collect()
    } else {
        executor_witness
            .iter()
            .map(|(name, values)| (name, values.as_ref()))
            .collect()
    };

    write_polys_csv_file(
        std::fs::File::create(file_path.as_ref()).unwrap(),
        powdr_number::CsvRenderMode::Hex,
        &columns[..],
    );
}

fn is_multiple_of_4(n: u32) -> bool {
    n % 4 == 0
}<|MERGE_RESOLUTION|>--- conflicted
+++ resolved
@@ -2464,7 +2464,6 @@
                 main_op!(commit_public);
                 vec![]
             }
-<<<<<<< HEAD
             "keccakf" => {
                 let input_ptr = self.proc.get_reg_mem(args[0].u());
                 let output_ptr = self.proc.get_reg_mem(args[1].u());
@@ -2483,8 +2482,7 @@
             instr => {
                 panic!("unknown instruction: {instr}");
             }
-=======
->>>>>>> a737ed85
+
         };
 
         r
