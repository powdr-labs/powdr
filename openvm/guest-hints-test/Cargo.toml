--- conflicted
+++ resolved
@@ -7,11 +7,7 @@
 [dependencies]
 # The `rev` here must point to the same version used in the workspace.
 # Otherwise, there is conflict with the `powdr-openvm-hints-guest` dependency (which is part of the workspace).
-<<<<<<< HEAD
-openvm = { git = "https://github.com/powdr-labs/openvm.git", rev = "4e380d9" }
-=======
 openvm = { git = "https://github.com/powdr-labs/openvm.git", rev = "2d03a6a" }
->>>>>>> 465663ee
 powdr-openvm-hints-guest = { path = "../extensions/hints-guest/" }
 
 [profile.release-with-debug]
