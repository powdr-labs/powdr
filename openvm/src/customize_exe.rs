use std::collections::{BTreeSet, HashMap};

use std::io::BufWriter;
use std::path::Path;
use std::sync::{Arc, Mutex};

use crate::extraction_utils::{get_air_metrics, OriginalAirs, OriginalVmConfig};
use crate::opcode::{branch_opcodes_bigint_set, branch_opcodes_set};
use crate::powdr_extension::chip::PowdrAir;
use crate::utils::{fractional_knapsack, KnapsackItem, UnsupportedOpenVmReferenceError};
use crate::IntoOpenVm;
use crate::OpenVmField;
use crate::OriginalCompiledProgram;
use crate::{CompiledProgram, SpecializedConfig};
use itertools::Itertools;
use openvm_instructions::instruction::Instruction;
use openvm_instructions::program::Program;
use openvm_instructions::VmOpcode;
use openvm_stark_backend::p3_maybe_rayon::prelude::*;
use openvm_stark_backend::{
    interaction::SymbolicInteraction,
    p3_field::{FieldAlgebra, PrimeField32},
};
use powdr_autoprecompiles::expression::try_convert;
use powdr_autoprecompiles::{
    bus_map::BusMap, SymbolicBusInteraction, SymbolicInstructionStatement,
};
use powdr_autoprecompiles::{Apc, DegreeBound};
use powdr_autoprecompiles::{SymbolicBlock, VmConfig};
use powdr_number::{BabyBearField, FieldElement};
use serde::{Deserialize, Serialize};

use crate::bus_interaction_handler::OpenVmBusInteractionHandler;
use crate::instruction_formatter::openvm_instruction_formatter;
use crate::{
    powdr_extension::{OriginalInstruction, PowdrOpcode, PowdrPrecompile},
    utils::symbolic_to_algebraic,
};

pub const OPENVM_DEGREE_BOUND: usize = 5;

// TODO: read this from program
const OPENVM_INIT_PC: u32 = 0x0020_0800;

pub const POWDR_OPCODE: usize = 0x10ff;

use crate::{PgoConfig, PowdrConfig};

#[derive(Debug)]
pub enum Error {
    AutoPrecompileError,
}

impl From<powdr_autoprecompiles::constraint_optimizer::Error> for Error {
    fn from(_e: powdr_autoprecompiles::constraint_optimizer::Error) -> Self {
        Error::AutoPrecompileError
    }
}

fn generate_apcs_with_pgo(
    blocks: Vec<BasicBlock<OpenVmField<BabyBearField>>>,
    airs: &OriginalAirs<BabyBearField>,
    bus_map: &BusMap,
    config: &PowdrConfig,
    original_config: &OriginalVmConfig,
    pgo_config: PgoConfig,
) -> Vec<Apc<BabyBearField>> {
    // sort basic blocks by:
    // 1. if PgoConfig::Cell, cost = frequency * cells_saved_per_row
    // 2. if PgoConfig::Instruction, cost = frequency * number_of_instructions
    // 3. if PgoConfig::None, cost = number_of_instructions
    let res = match pgo_config {
        PgoConfig::Cell(pgo_program_idx_count, max_total_columns) => create_apcs_with_cell_pgo(
            blocks,
            pgo_program_idx_count,
            max_total_columns,
            airs,
            config,
            original_config,
            bus_map,
        ),
        PgoConfig::Instruction(pgo_program_idx_count) => {
            create_apcs_with_instruction_pgo(blocks, pgo_program_idx_count, airs, config, bus_map)
        }
        PgoConfig::None => create_apcs_with_no_pgo(blocks, airs, config, bus_map),
    };

    assert!(res.len() <= config.autoprecompiles as usize);

    res
}

pub fn customize(
    OriginalCompiledProgram {
        mut exe,
        sdk_vm_config,
    }: OriginalCompiledProgram,
    labels: &BTreeSet<u32>,
    config: PowdrConfig,
    pgo_config: PgoConfig,
) -> CompiledProgram {
    let original_config = OriginalVmConfig::new(sdk_vm_config.clone());
    let airs = original_config.airs().expect("Failed to convert the AIR of an OpenVM instruction, even after filtering by the blacklist!");
    let bus_map = original_config.bus_map();

    let opcodes_allowlist = airs.allow_list();

    let labels = add_extra_targets(&exe.program, labels.clone());

    let blocks = collect_basic_blocks(
        &exe.program,
        &labels,
        &opcodes_allowlist,
        &branch_opcodes_set(),
    );
    tracing::info!(
        "Got {} basic blocks from `collect_basic_blocks`",
        blocks.len()
    );
    if tracing::enabled!(tracing::Level::DEBUG) {
        tracing::debug!("Basic blocks sorted by execution count (top 10):");
        for (count, block) in blocks
            .iter()
            .filter_map(|block| {
                Some((
                    pgo_config.pc_offset_execution_count(block.start_idx as u32)?,
                    block,
                ))
            })
            .sorted_by_key(|(count, _)| *count)
            .rev()
            .take(10)
        {
            tracing::debug!(
                "Basic block (executed {count} times):\n{}",
                block.pretty_print(openvm_instruction_formatter)
            );
        }
    }

    let blocks = blocks
        .into_iter()
        .filter(|b| {
            b.statements
                .iter()
                .all(|instr| opcodes_allowlist.contains(&instr.opcode.as_usize()))
        })
        .collect::<Vec<_>>();

    let blocks_with_apcs = generate_apcs_with_pgo(
        blocks,
        &airs,
        &bus_map,
        &config,
        &original_config,
        pgo_config,
    );

    let program = &mut exe.program.instructions_and_debug_infos;

    let noop = Instruction {
        opcode: VmOpcode::from_usize(0xdeadaf),
        a: OpenVmField::<BabyBearField>::ZERO,
        b: OpenVmField::<BabyBearField>::ZERO,
        c: OpenVmField::<BabyBearField>::ZERO,
        d: OpenVmField::<BabyBearField>::ZERO,
        e: OpenVmField::<BabyBearField>::ZERO,
        f: OpenVmField::<BabyBearField>::ZERO,
        g: OpenVmField::<BabyBearField>::ZERO,
    };

    tracing::info!("Adjust the program with the autoprecompiles");

    let extensions = blocks_with_apcs
        .into_iter()
        .map(
            |Apc {
                 block,
                 opcode,
                 machine,
                 subs,
             }| {
                let new_instr = Instruction {
                    opcode: VmOpcode::from_usize(opcode as usize),
                    a: OpenVmField::<BabyBearField>::ZERO,
                    b: OpenVmField::<BabyBearField>::ZERO,
                    c: OpenVmField::<BabyBearField>::ZERO,
                    d: OpenVmField::<BabyBearField>::ZERO,
                    e: OpenVmField::<BabyBearField>::ZERO,
                    f: OpenVmField::<BabyBearField>::ZERO,
                    g: OpenVmField::<BabyBearField>::ZERO,
                };

                let pc = block.start_idx;
                let n_acc = block.statements.len();
                let (acc, new_instrs): (Vec<_>, Vec<_>) = program[pc..pc + n_acc]
                    .iter()
                    .enumerate()
                    .map(|(i, x)| {
                        let instr = x.as_ref().unwrap();
                        let instr = instr.0.clone();
                        if i == 0 {
                            (instr, new_instr.clone())
                        } else {
                            (instr, noop.clone())
                        }
                    })
                    .collect();

                let new_instrs = new_instrs.into_iter().map(|x| Some((x, None)));

                let len_before = program.len();
                program.splice(pc..pc + n_acc, new_instrs);
                assert_eq!(program.len(), len_before);

                let is_valid_column = machine
                    .main_columns()
                    .find(|c| &*c.name == "is_valid")
                    .unwrap();

                PowdrPrecompile::new(
                    format!("PowdrAutoprecompile_{opcode}"),
                    PowdrOpcode {
                        class_offset: opcode as usize,
                    },
                    machine,
                    acc.into_iter()
                        .zip_eq(subs)
                        .map(|(instruction, subs)| OriginalInstruction::new(instruction, subs))
                        .collect(),
                    is_valid_column,
                )
            },
        )
        .collect();

    CompiledProgram {
        exe,
        vm_config: SpecializedConfig::new(original_config, extensions, config.implementation),
    }
}

#[derive(Debug, Clone, Serialize, Deserialize)]
pub struct BasicBlock<F> {
    pub start_idx: usize,
    pub statements: Vec<Instruction<F>>,
}

impl<F: PrimeField32> BasicBlock<F> {
    fn pretty_print(&self, instr_formatter: impl Fn(&Instruction<F>) -> String) -> String {
        format!("BasicBlock(start_idx: {}, statements: [\n", self.start_idx)
            + &self
                .statements
                .iter()
                .enumerate()
                .map(|(i, instr)| format!("   instr {i:>3}:   {}", instr_formatter(instr)))
                .collect::<Vec<_>>()
                .join("\n")
            + "\n])"
    }
}

pub fn collect_basic_blocks<F: PrimeField32>(
    program: &Program<F>,
    labels: &BTreeSet<u32>,
    opcode_allowlist: &BTreeSet<usize>,
    branch_opcodes: &BTreeSet<usize>,
) -> Vec<BasicBlock<F>> {
    let mut blocks = Vec::new();
    let mut curr_block = BasicBlock {
        start_idx: 0,
        statements: Vec::new(),
    };
    for (i, instr) in program.instructions_and_debug_infos.iter().enumerate() {
        let instr = instr.as_ref().unwrap().0.clone();
        let adjusted_pc = OPENVM_INIT_PC + (i as u32) * 4;
        let is_target = labels.contains(&adjusted_pc);
        let is_branch = branch_opcodes.contains(&instr.opcode.as_usize());

        // If this opcode cannot be in an apc, we make sure it's alone in a BB.
        if !opcode_allowlist.contains(&instr.opcode.as_usize()) {
            // If not empty, push the current block.
            if !curr_block.statements.is_empty() {
                blocks.push(curr_block);
            }
            // Push the instruction itself
            blocks.push(BasicBlock {
                start_idx: i,
                statements: vec![instr.clone()],
            });
            // Skip the instrucion and start a new block from the next instruction.
            curr_block = BasicBlock {
                start_idx: i + 1,
                statements: Vec::new(),
            };
        } else {
            // If the instruction is a target, we need to close the previous block
            // as is if not empty and start a new block from this instruction.
            if is_target {
                if !curr_block.statements.is_empty() {
                    blocks.push(curr_block);
                }
                curr_block = BasicBlock {
                    start_idx: i,
                    statements: Vec::new(),
                };
            }
            curr_block.statements.push(instr.clone());
            // If the instruction is a branch, we need to close this block
            // with this instruction and start a new block from the next one.
            if is_branch {
                blocks.push(curr_block); // guaranteed to be non-empty because an instruction was just pushed
                curr_block = BasicBlock {
                    start_idx: i + 1,
                    statements: Vec::new(),
                };
            }
        }
    }

    if !curr_block.statements.is_empty() {
        blocks.push(curr_block);
    }

    blocks
}

/// Besides the base RISCV-V branching instructions, the bigint extension adds two more branching
/// instruction classes over BranchEqual and BranchLessThan.
/// Those instructions have the form <INSTR rs0 rs1 target_offset ...>, where target_offset is the
/// relative jump we're interested in.
/// This means that for a given program address A containing the instruction above,
/// we add A + target_offset as a target as well.
fn add_extra_targets<F: PrimeField32>(
    program: &Program<F>,
    mut labels: BTreeSet<u32>,
) -> BTreeSet<u32> {
    let branch_opcodes_bigint = branch_opcodes_bigint_set();
    let new_labels = program
        .instructions_and_debug_infos
        .iter()
        .enumerate()
        .filter_map(|(i, instr)| {
            let instr = instr.as_ref().unwrap().0.clone();
            let adjusted_pc = OPENVM_INIT_PC + (i as u32) * 4;
            let op = instr.opcode.as_usize();
            branch_opcodes_bigint
                .contains(&op)
                .then_some(adjusted_pc + instr.c.as_canonical_u32())
        });
    labels.extend(new_labels);

    labels
}

// Only used for PgoConfig::Instruction and PgoConfig::None,
// because PgoConfig::Cell caches all APCs in sorting stage.
fn create_apcs_for_all_blocks<P: IntoOpenVm>(
    blocks: Vec<BasicBlock<OpenVmField<P>>>,
    powdr_config: &PowdrConfig,
    airs: &OriginalAirs<P>,
    bus_map: &BusMap,
) -> Vec<Apc<P>> {
    let n_acc = powdr_config.autoprecompiles as usize;
    tracing::info!("Generating {n_acc} autoprecompiles in parallel");

    blocks
        .into_par_iter()
        .skip(powdr_config.skip_autoprecompiles as usize)
        .take(n_acc)
        .enumerate()
        .map(|(index, acc_block)| {
            tracing::debug!(
                "Accelerating block of length {} and start idx {}",
                acc_block.statements.len(),
                acc_block.start_idx
            );

            tracing::debug!(
                "Acc block: {}",
                acc_block.pretty_print(openvm_instruction_formatter)
            );

            let apc_opcode = POWDR_OPCODE + index;

            generate_autoprecompile(
                &acc_block,
                airs,
                apc_opcode,
                bus_map,
                powdr_config.degree_bound,
            )
            .unwrap()
        })
        .collect()
}

// OpenVM relevant bus ids:
// 0: execution bridge -> [pc, timestamp]
// 1: memory -> [address space, pointer, data, timestamp, 1]
// 2: pc lookup -> [...]
// 3: range tuple -> [col, bits]
// 5: bitwise xor ->
//    [a, b, 0, 0] byte range checks for a and b
//    [a, b, c, 1] c = xor(a, b)
fn generate_autoprecompile<P: IntoOpenVm>(
    block: &BasicBlock<OpenVmField<P>>,
    airs: &OriginalAirs<P>,
    apc_opcode: usize,
    bus_map: &BusMap,
    degree_bound: DegreeBound,
) -> Result<Apc<P>, Error> {
    tracing::debug!(
        "Generating autoprecompile for block at index {}",
        block.start_idx
    );
    let block = SymbolicBlock {
        statements: block
            .statements
            .iter()
            .map(|instr| SymbolicInstructionStatement {
                opcode: instr.opcode.as_usize(),
                args: [
                    instr.a, instr.b, instr.c, instr.d, instr.e, instr.f, instr.g,
                ]
                .iter()
                .map(|f| P::from_openvm_field(*f))
                .collect(),
            })
            .collect(),
        start_idx: block.start_idx,
    };

    let vm_config = VmConfig {
        instruction_machine_handler: airs,
        bus_interaction_handler: OpenVmBusInteractionHandler::new(bus_map.clone()),
        bus_map: bus_map.clone(),
    };

    let apc = powdr_autoprecompiles::build(block, vm_config, degree_bound, apc_opcode as u32)?;

    // Check that substitution values are unique over all instructions
    assert!(apc.subs().iter().flatten().all_unique());

    tracing::debug!(
        "Done generating autoprecompile for block at index {}",
        apc.block.start_idx
    );

    Ok(apc)
}

pub fn openvm_bus_interaction_to_powdr<F: PrimeField32, P: FieldElement>(
    interaction: &SymbolicInteraction<F>,
    columns: &[Arc<String>],
) -> Result<SymbolicBusInteraction<P>, UnsupportedOpenVmReferenceError> {
    let id = interaction.bus_index as u64;

    let mult = try_convert(symbolic_to_algebraic(&interaction.count, columns))?;
    let args = interaction
        .message
        .iter()
        .map(|e| try_convert(symbolic_to_algebraic(e, columns)))
        .collect::<Result<_, _>>()?;

    Ok(SymbolicBusInteraction { id, mult, args })
}

#[derive(Serialize, Deserialize)]
struct ApcCandidate<P> {
    apc: Apc<P>,
    execution_frequency: usize,
    width_before: usize,
    width_after: usize,
}

#[derive(Serialize, Deserialize)]
struct ApcCandidateJsonExport<P> {
    // opcode
    opcode: u32,
    // execution_frequency
    execution_frequency: usize,
    // original instructions
    original_block: SymbolicBlock<P>,
    // total width before optimisation
    total_width_before: usize,
    // total width after optimisation
    total_width_after: usize,
    // path to the apc candidate file
    apc_candidate_file: String,
}

impl ApcCandidate<BabyBearField> {
    /// Try to create an autoprecompile candidate from a block.
    pub fn try_create(
        block: BasicBlock<OpenVmField<BabyBearField>>,
        airs: &OriginalAirs<BabyBearField>,
        opcode: usize,
        bus_map: &BusMap,
        degree_bound: DegreeBound,
        pgo_program_idx_count: &HashMap<u32, u32>,
    ) -> Option<Self> {
        let apc = generate_autoprecompile(&block, airs, opcode, bus_map, degree_bound).ok()?;

        let apc_metrics = get_air_metrics(Arc::new(PowdrAir::new(apc.machine().clone())));
        let width_after = apc_metrics.widths.total();

        let width_before: usize = block
            .statements
            .iter()
            .map(|instr| {
                airs.get_instruction_metrics(instr.opcode.as_usize())
                    .unwrap()
                    .widths
                    .total()
            })
            .sum();

        let execution_frequency = *pgo_program_idx_count
            .get(&(block.start_idx as u32))
            .unwrap_or(&0) as usize;

        let candidate = Self {
            apc,
            execution_frequency,
            width_before,
            width_after,
        };

        Some(candidate)
    }

    /// Save the candidate to disk.
<<<<<<< HEAD
    fn save_to_disk(
        &self,
        apc_candidates_dir_path: &Path,
        apc_candidates_json_file: Arc<Mutex<Vec<ApcCandidateJsonExport<BabyBearField>>>>,
    ) {
=======
    fn save_to_disk(&self, apc_candidates_dir_path: &Path) -> ApcCandidateJsonExport {
>>>>>>> e3863395
        let ser_path = apc_candidates_dir_path
            .join(format!("apc_candidate_{}", self.apc.opcode))
            .with_extension("cbor");
<<<<<<< HEAD
        apc_candidates_json_file
            .lock()
            .unwrap()
            .push(ApcCandidateJsonExport {
                opcode: self.apc.opcode,
                execution_frequency: self.execution_frequency,
                original_block: self.apc.block.clone(),
                total_width_before: self.width_before,
                total_width_after: self.width_after,
                apc_candidate_file: ser_path.display().to_string(),
            });
=======
>>>>>>> e3863395
        std::fs::create_dir_all(apc_candidates_dir_path)
            .expect("Failed to create directory for APC candidates");
        let file =
            std::fs::File::create(&ser_path).expect("Failed to create file for APC candidate");
        serde_cbor::to_writer(file, &self).expect("Failed to write APC candidate to file");
        ApcCandidateJsonExport {
            opcode: self.block_with_apc.opcode,
            execution_frequency: self.execution_frequency,
            original_instructions: self.block_with_apc.block.statements.clone(),
            total_width_before: self.width_before,
            total_width_after: self.width_after,
            apc_candidate_file: ser_path.display().to_string(),
        }
    }
}

impl<P> ApcCandidate<P> {
    fn cells_saved_per_row(&self) -> usize {
        // The number of cells saved per row is the difference between the width before and after the APC.
        self.width_before - self.width_after
    }
}

impl<P> KnapsackItem for ApcCandidate<P> {
    fn cost(&self) -> usize {
        self.width_after
    }

    fn value(&self) -> usize {
        // For an APC which is called once and saves 1 cell, this would be 1.
        let value = self
            .execution_frequency
            .checked_mul(self.cells_saved_per_row())
            .unwrap();
        // We need `value()` to be much larger than `cost()` to avoid ties when ranking by `value() / cost()`
        // Therefore, we scale it up by a constant factor.
        value.checked_mul(1000).unwrap()
    }

    fn tie_breaker(&self) -> usize {
        self.apc.opcode as usize
    }
}

// Note: This function can lead to OOM since it generates the apc for many blocks.
fn create_apcs_with_cell_pgo(
    mut blocks: Vec<BasicBlock<OpenVmField<BabyBearField>>>,
    pgo_program_idx_count: HashMap<u32, u32>,
    max_total_columns: Option<usize>,
    airs: &OriginalAirs<BabyBearField>,
    config: &PowdrConfig,
    original_config: &OriginalVmConfig,
    bus_map: &BusMap,
) -> Vec<Apc<BabyBearField>> {
    // drop any block whose start index cannot be found in pc_idx_count,
    // because a basic block might not be executed at all.
    // Also only keep basic blocks with more than one original instruction.
    blocks.retain(|b| {
        pgo_program_idx_count.contains_key(&(b.start_idx as u32)) && b.statements.len() > 1
    });

    tracing::debug!(
        "Retained {} basic blocks after filtering by pc_idx_count",
        blocks.len()
    );

    // generate apc for all basic blocks and only cache the ones we eventually use
    // calculate number of trace cells saved per row for each basic block to sort them by descending cost
    let max_cache = (config.autoprecompiles + config.skip_autoprecompiles) as usize;
    tracing::info!(
        "Generating autoprecompiles for all ({}) basic blocks in parallel and caching costliest {}",
        blocks.len(),
        max_cache,
    );

    let max_total_apc_columns: Option<usize> = max_total_columns.map(|max_total_columns| {
        let total_non_apc_columns = original_config
            .chip_inventory_air_metrics()
            .values()
            .map(|m| m.total_width())
            .sum::<usize>();
        max_total_columns - total_non_apc_columns
    });

    let apc_candidates = Arc::new(Mutex::new(vec![]));

    // map–reduce over blocks into a single BinaryHeap<ApcCandidate<P>> capped at max_cache
    let res = fractional_knapsack(
        blocks.into_par_iter().enumerate().filter_map(|(i, block)| {
            ApcCandidate::try_create(
                block,
                airs,
        POWDR_OPCODE + i,
                bus_map,
                config.degree_bound,
                &pgo_program_idx_count,
            ).inspect(|candidate| {
                if let Some(apc_candidates_dir_path) = &config.apc_candidates_dir_path {
                    let json_export = candidate.save_to_disk(apc_candidates_dir_path);
                    apc_candidates.lock().unwrap().push(json_export);
                }
            })
        }),
        max_cache,
        max_total_apc_columns,
    )
    .skip(config.skip_autoprecompiles as usize)
    .map(|c| {
        tracing::debug!(
            "Basic block start_idx: {}, cost adjusted value: {}, frequency: {}, cells_saved_per_row: {}",
            c.apc.block.start_idx,
            c.value() / c.cost(),
            c.execution_frequency,
            c.cells_saved_per_row(),
        );

        c.apc
    })
    .collect();

    // Write the APC candidates JSON to disk if the directory is specified.
    if let Some(apc_candidates_dir_path) = &config.apc_candidates_dir_path {
        let apc_candidates_json_file = apc_candidates.lock().unwrap();
        let json_path = apc_candidates_dir_path.join("apc_candidates.json");
        let file = std::fs::File::create(&json_path)
            .expect("Failed to create file for APC candidates JSON");
        serde_json::to_writer(BufWriter::new(file), &*apc_candidates_json_file)
            .expect("Failed to write APC candidates JSON to file");
    }

    res
}

fn create_apcs_with_instruction_pgo<P: IntoOpenVm>(
    mut blocks: Vec<BasicBlock<OpenVmField<P>>>,
    pgo_program_idx_count: HashMap<u32, u32>,
    airs: &OriginalAirs<P>,
    config: &PowdrConfig,
    bus_map: &BusMap,
) -> Vec<Apc<P>> {
    // drop any block whose start index cannot be found in pc_idx_count,
    // because a basic block might not be executed at all.
    // Also only keep basic blocks with more than one original instruction.
    blocks.retain(|b| {
        pgo_program_idx_count.contains_key(&(b.start_idx as u32)) && b.statements.len() > 1
    });

    tracing::debug!(
        "Retained {} basic blocks after filtering by pc_idx_count",
        blocks.len()
    );

    // cost = cells_saved_per_row
    blocks.sort_by(|a, b| {
        let a_cnt = pgo_program_idx_count[&(a.start_idx as u32)];
        let b_cnt = pgo_program_idx_count[&(b.start_idx as u32)];
        (b_cnt * (b.statements.len() as u32)).cmp(&(a_cnt * (a.statements.len() as u32)))
    });

    // Debug print blocks by descending cost
    for block in &blocks {
        let start_idx = block.start_idx;
        let frequency = pgo_program_idx_count[&(start_idx as u32)];
        let number_of_instructions = block.statements.len();
        let value = frequency * number_of_instructions as u32;

        tracing::debug!(
            "Basic block start_idx: {start_idx}, value: {value}, frequency: {frequency}, number_of_instructions: {number_of_instructions}",
        );
    }

    create_apcs_for_all_blocks(blocks, config, airs, bus_map)
}

fn create_apcs_with_no_pgo<P: IntoOpenVm>(
    mut blocks: Vec<BasicBlock<OpenVmField<P>>>,
    airs: &OriginalAirs<P>,
    config: &PowdrConfig,
    bus_map: &BusMap,
) -> Vec<Apc<P>> {
    // cost = number_of_original_instructions
    blocks.sort_by(|a, b| b.statements.len().cmp(&a.statements.len()));

    // Debug print blocks by descending cost
    for block in &blocks {
        let start_idx = block.start_idx;
        tracing::debug!(
            "Basic block start_idx: {}, number_of_instructions: {}",
            start_idx,
            block.statements.len(),
        );
    }

    create_apcs_for_all_blocks(blocks, config, airs, bus_map)
}<|MERGE_RESOLUTION|>--- conflicted
+++ resolved
@@ -531,41 +531,22 @@
     }
 
     /// Save the candidate to disk.
-<<<<<<< HEAD
     fn save_to_disk(
         &self,
         apc_candidates_dir_path: &Path,
-        apc_candidates_json_file: Arc<Mutex<Vec<ApcCandidateJsonExport<BabyBearField>>>>,
-    ) {
-=======
-    fn save_to_disk(&self, apc_candidates_dir_path: &Path) -> ApcCandidateJsonExport {
->>>>>>> e3863395
+    ) -> ApcCandidateJsonExport<BabyBearField> {
         let ser_path = apc_candidates_dir_path
             .join(format!("apc_candidate_{}", self.apc.opcode))
             .with_extension("cbor");
-<<<<<<< HEAD
-        apc_candidates_json_file
-            .lock()
-            .unwrap()
-            .push(ApcCandidateJsonExport {
-                opcode: self.apc.opcode,
-                execution_frequency: self.execution_frequency,
-                original_block: self.apc.block.clone(),
-                total_width_before: self.width_before,
-                total_width_after: self.width_after,
-                apc_candidate_file: ser_path.display().to_string(),
-            });
-=======
->>>>>>> e3863395
         std::fs::create_dir_all(apc_candidates_dir_path)
             .expect("Failed to create directory for APC candidates");
         let file =
             std::fs::File::create(&ser_path).expect("Failed to create file for APC candidate");
         serde_cbor::to_writer(file, &self).expect("Failed to write APC candidate to file");
         ApcCandidateJsonExport {
-            opcode: self.block_with_apc.opcode,
+            opcode: self.apc.opcode,
             execution_frequency: self.execution_frequency,
-            original_instructions: self.block_with_apc.block.statements.clone(),
+            original_block: self.apc.block.clone(),
             total_width_before: self.width_before,
             total_width_after: self.width_after,
             apc_candidate_file: ser_path.display().to_string(),
