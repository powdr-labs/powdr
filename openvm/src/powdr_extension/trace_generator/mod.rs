use std::{collections::HashMap, sync::Arc};

use itertools::Itertools;
use openvm_circuit::{arch::AirInventory, utils::next_power_of_two_or_zero};
use openvm_stark_backend::{
    p3_field::{Field, FieldAlgebra, PrimeField32},
    p3_matrix::dense::{DenseMatrix, RowMajorMatrix},
};
use openvm_stark_sdk::p3_baby_bear::BabyBear;
use powdr_autoprecompiles::{
    expression::{AlgebraicEvaluator, ConcreteBusInteraction, MappingRowEvaluator},
    trace_handler::{generate_trace, TraceData, TraceTrait},
    Apc,
};
use powdr_constraint_solver::constraint_system::ComputationMethod;
use powdr_number::ExpressionConvertible;

use crate::{
    extraction_utils::{OriginalAirs, OriginalVmConfig},
    powdr_extension::{
        executor::OriginalArenas,
        trace_generator::inventory::{create_dummy_airs, create_dummy_chip_complex},
    },
    BabyBearSC, Instr,
};

#[cfg(feature = "cuda")]
use crate::DeviceMatrix;
#[cfg(feature = "cuda")]
use openvm_cuda_common::copy::{MemCopyD2H, MemCopyH2D};
#[cfg(feature = "cuda")]
use openvm_stark_backend::prover::hal::MatrixDimensions;

#[cfg(feature = "cuda")]
pub type Witness<T> = DeviceMatrix<T>;

#[cfg(not(feature = "cuda"))]
pub type Witness<T> = RowMajorMatrix<T>;

/// The inventory of the PowdrExecutor, which contains the executors for each opcode.
mod inventory;
/// The shared periphery chips used by the PowdrTraceGenerator
mod periphery;

pub use periphery::PowdrPeripheryInstances;

/// A wrapper around a DenseMatrix to implement `TraceTrait` which is required for `generate_trace`.
pub struct SharedCpuTrace<F> {
    matrix: Arc<DenseMatrix<F>>,
}

impl<F: Send + Sync> TraceTrait<F> for SharedCpuTrace<F> {
    type Values = Vec<F>;

    fn width(&self) -> usize {
        self.matrix.width
    }

    fn values(&self) -> &Self::Values {
        &self.matrix.values
    }
}

impl<F> From<Arc<DenseMatrix<F>>> for SharedCpuTrace<F> {
    fn from(matrix: Arc<DenseMatrix<F>>) -> Self {
        Self { matrix }
    }
}

pub struct PowdrTraceGenerator {
    pub apc: Arc<Apc<BabyBear, Instr<BabyBear>>>,
    pub original_airs: OriginalAirs<BabyBear>,
    pub config: OriginalVmConfig,
    pub periphery: PowdrPeripheryInstances,
}

impl PowdrTraceGenerator {
    pub fn new(
        apc: Arc<Apc<BabyBear, Instr<BabyBear>>>,
        original_airs: OriginalAirs<BabyBear>,
        config: OriginalVmConfig,
        periphery: PowdrPeripheryInstances,
    ) -> Self {
        Self {
            apc,
            original_airs,
            config,
            periphery,
        }
    }

    #[cfg(not(feature = "cuda"))]
    pub fn generate_witness(&self, mut original_arenas: OriginalArenas) -> Witness<BabyBear> {
        let (values, width, _) = self.generate_witness_values(original_arenas);
        Witness::new(values, width)
    }

    #[cfg(feature = "cuda")]
    pub fn generate_witness(&self, mut original_arenas: OriginalArenas) -> Witness<BabyBear> {
        let (values, width, height) = self.generate_witness_values(original_arenas);
        device_matrix_from_values(values, width, height)
    }

    /// Generates the witness for the autoprecompile. The result will be a matrix of
    /// size `next_power_of_two(number_of_calls) * width`, where `width` is the number of
    /// nodes in the APC circuit.
    pub fn generate_witness_values(
        &self,
        mut original_arenas: OriginalArenas,
    ) -> (Vec<BabyBear>, usize, usize) {
        let num_apc_calls = original_arenas.number_of_calls();
        if num_apc_calls == 0 {
            // If the APC isn't called, early return with an empty trace.
            let width = self.apc.machine().main_columns().count();
            #[cfg(not(feature = "cuda"))]
            return Witness::new(vec![], width);
        }

        let chip_inventory = {
            let airs: AirInventory<BabyBearSC> =
                create_dummy_airs(&self.config.sdk_config.sdk, self.periphery.dummy.clone())
                    .expect("Failed to create dummy airs");

            create_dummy_chip_complex(
                &self.config.sdk_config.sdk,
                airs,
                self.periphery.dummy.clone(),
            )
            .expect("Failed to create chip complex")
            .inventory
        };

        let arenas = original_arenas.arenas_mut();

        let dummy_trace_by_air_name: HashMap<String, SharedCpuTrace<BabyBear>> = chip_inventory
            .chips()
            .iter()
            .enumerate()
            .rev()
            .filter_map(|(insertion_idx, chip)| {
                let air_name = chip_inventory.airs().ext_airs()[insertion_idx].name();

                let record_arena = {
                    match arenas.remove(&air_name) {
                        Some(ra) => ra,
                        None => return None, // skip this iteration, because we only have record arena for chips that are used
                    }
                };

<<<<<<< HEAD
                let (values, width) = {
                    #[cfg(not(feature = "cuda"))]
                    {
                        // Arc<DenseMatrix>
                        let shared_trace =
                            chip.generate_proving_ctx(record_arena).common_main.unwrap();
                        // Reference count should be 1 here as it's just created
                        let DenseMatrix { values, width, .. } = Arc::try_unwrap(shared_trace)
                            .expect("Can't unwrap shared Arc<DenseMatrix>");

                        (values, width)
                    }

                    #[cfg(feature = "cuda")]
                    {
                        // DeviceMatrix
                        let trace = chip.generate_proving_ctx(record_arena).common_main.unwrap();
                        // TODO: this does a memcpy from the device (GPU) to the host (CPU), and therefore isn't efficient.
                        // I'm not sure if we can simply reinterpret the device buffer's pointer as it might not be host accessible
                        let values = trace.to_host().unwrap();
                        // Width is the `T` count, NOT byte count, exactly what we need here
                        let width = trace.width();

                        (values, width)
                    }
                };
=======
                let shared_trace = chip.generate_proving_ctx(record_arena).common_main.unwrap();
>>>>>>> 99651bad

                Some((air_name, SharedCpuTrace::from(shared_trace)))
            })
            .collect();

        let TraceData {
            dummy_values,
            dummy_trace_index_to_apc_index_by_instruction,
            apc_poly_id_to_index,
            columns_to_compute,
        } = generate_trace(
            &dummy_trace_by_air_name,
            &self.original_airs,
            num_apc_calls,
            &self.apc,
        );

        // allocate for apc trace
        let width = apc_poly_id_to_index.len();
        let height = next_power_of_two_or_zero(num_apc_calls);
        let mut values = <BabyBear as FieldAlgebra>::zero_vec(height * width);

        // go through the final table and fill in the values
        values
            // a record is `width` values
            // TODO: optimize by parallelizing on chunks of rows, currently fails because `dyn AnyChip<MatrixRecordArena<Val<SC>>>` is not `Send`
            .chunks_mut(width)
            .zip(dummy_values)
            .for_each(|(row_slice, dummy_values)| {
                // map the dummy rows to the autoprecompile row
                for (dummy_row, dummy_trace_index_to_apc_index) in dummy_values
                    .iter()
                    .map(|r| &r.data[r.start..r.start + r.length])
                    .zip_eq(&dummy_trace_index_to_apc_index_by_instruction)
                {
                    for (dummy_trace_index, apc_index) in dummy_trace_index_to_apc_index {
                        row_slice[*apc_index] = dummy_row[*dummy_trace_index];
                    }
                }

                // Fill in the columns we have to compute from other columns
                // (these are either new columns or for example the "is_valid" column).
                for (column, computation_method) in columns_to_compute {
                    let col_index = apc_poly_id_to_index[&column.id];
                    row_slice[col_index] = match computation_method {
                        ComputationMethod::Constant(c) => *c,
                        ComputationMethod::InverseOrZero(expr) => {
                            let expr_val = expr.to_expression(&|n| *n, &|column_ref| {
                                row_slice[apc_poly_id_to_index[&column_ref.id]]
                            });
                            if expr_val.is_zero() {
                                BabyBear::ZERO
                            } else {
                                expr_val.inverse()
                            }
                        }
                    };
                }

                let evaluator = MappingRowEvaluator::new(row_slice, &apc_poly_id_to_index);

                // replay the side effects of this row on the main periphery
                self.apc
                    .machine()
                    .bus_interactions
                    .iter()
                    .for_each(|interaction| {
                        let ConcreteBusInteraction { id, mult, args } =
                            evaluator.eval_bus_interaction(interaction);
                        self.periphery.real.apply(
                            id as u16,
                            mult.as_canonical_u32(),
                            args.map(|arg| arg.as_canonical_u32()),
                        );
                    });
            });

        (values, width, height)
    }
}

#[cfg(feature = "cuda")]
pub fn device_matrix_from_values(
    values: Vec<BabyBear>,
    width: usize,
    height: usize,
) -> DeviceMatrix<BabyBear> {
    // TODO: we copy the values from host (CPU) to device (GPU), and should study how to generate APC trace natively in GPU
    let device_buffer = values.to_device().unwrap();
    DeviceMatrix::new(Arc::new(device_buffer), height, width)
}<|MERGE_RESOLUTION|>--- conflicted
+++ resolved
@@ -2,6 +2,7 @@
 
 use itertools::Itertools;
 use openvm_circuit::{arch::AirInventory, utils::next_power_of_two_or_zero};
+use openvm_cuda_common::d_buffer::DeviceBuffer;
 use openvm_stark_backend::{
     p3_field::{Field, FieldAlgebra, PrimeField32},
     p3_matrix::dense::{DenseMatrix, RowMajorMatrix},
@@ -66,6 +67,34 @@
         Self { matrix }
     }
 }
+
+/// A wrapper around a DeviceMatrix to implement `TraceTrait` which is required for `generate_trace`.
+pub struct SharedGpuTrace<F> {
+    matrix: DeviceMatrix<F>,
+}
+
+impl<F: Send + Sync> TraceTrait<F> for SharedGpuTrace<F> {
+    type Values = DeviceBuffer<F>;
+
+    fn width(&self) -> usize {
+        self.matrix.width()
+    }
+
+    fn values(&self) -> &Self::Values {
+        self.matrix.buffer()
+    }
+}
+
+impl<F> From<DeviceMatrix<F>> for SharedGpuTrace<F> {
+    fn from(matrix: DeviceMatrix<F>) -> Self {
+        Self { matrix }
+    }
+}
+
+#[cfg(feature = "cuda")]
+type SharedTrace<F> = SharedGpuTrace<F>;
+#[cfg(not(feature = "cuda"))]
+type SharedTrace<F> = SharedCpuTrace<F>;
 
 pub struct PowdrTraceGenerator {
     pub apc: Arc<Apc<BabyBear, Instr<BabyBear>>>,
@@ -111,7 +140,7 @@
         let num_apc_calls = original_arenas.number_of_calls();
         if num_apc_calls == 0 {
             // If the APC isn't called, early return with an empty trace.
-            let width = self.apc.machine().main_columns().count();
+            let _width = self.apc.machine().main_columns().count();
             #[cfg(not(feature = "cuda"))]
             return Witness::new(vec![], width);
         }
@@ -132,7 +161,7 @@
 
         let arenas = original_arenas.arenas_mut();
 
-        let dummy_trace_by_air_name: HashMap<String, SharedCpuTrace<BabyBear>> = chip_inventory
+        let dummy_trace_by_air_name: HashMap<String, SharedTrace<BabyBear>> = chip_inventory
             .chips()
             .iter()
             .enumerate()
@@ -147,38 +176,9 @@
                     }
                 };
 
-<<<<<<< HEAD
-                let (values, width) = {
-                    #[cfg(not(feature = "cuda"))]
-                    {
-                        // Arc<DenseMatrix>
-                        let shared_trace =
-                            chip.generate_proving_ctx(record_arena).common_main.unwrap();
-                        // Reference count should be 1 here as it's just created
-                        let DenseMatrix { values, width, .. } = Arc::try_unwrap(shared_trace)
-                            .expect("Can't unwrap shared Arc<DenseMatrix>");
-
-                        (values, width)
-                    }
-
-                    #[cfg(feature = "cuda")]
-                    {
-                        // DeviceMatrix
-                        let trace = chip.generate_proving_ctx(record_arena).common_main.unwrap();
-                        // TODO: this does a memcpy from the device (GPU) to the host (CPU), and therefore isn't efficient.
-                        // I'm not sure if we can simply reinterpret the device buffer's pointer as it might not be host accessible
-                        let values = trace.to_host().unwrap();
-                        // Width is the `T` count, NOT byte count, exactly what we need here
-                        let width = trace.width();
-
-                        (values, width)
-                    }
-                };
-=======
                 let shared_trace = chip.generate_proving_ctx(record_arena).common_main.unwrap();
->>>>>>> 99651bad
-
-                Some((air_name, SharedCpuTrace::from(shared_trace)))
+
+                Some((air_name, SharedTrace::from(shared_trace)))
             })
             .collect();
 
@@ -207,13 +207,15 @@
             .zip(dummy_values)
             .for_each(|(row_slice, dummy_values)| {
                 // map the dummy rows to the autoprecompile row
-                for (dummy_row, dummy_trace_index_to_apc_index) in dummy_values
+                for (device_ref, dummy_trace_index_to_apc_index) in dummy_values
                     .iter()
-                    .map(|r| &r.data[r.start..r.start + r.length])
                     .zip_eq(&dummy_trace_index_to_apc_index_by_instruction)
                 {
+                    let host_ref = &device_ref.data.to_host().unwrap()
+                        [device_ref.start..device_ref.start + device_ref.length];
+
                     for (dummy_trace_index, apc_index) in dummy_trace_index_to_apc_index {
-                        row_slice[*apc_index] = dummy_row[*dummy_trace_index];
+                        row_slice[*apc_index] = host_ref[*dummy_trace_index];
                     }
                 }
 
