use std::{
    fmt::{Display, Formatter, Result},
    iter::once,
};

use itertools::Itertools;

use crate::{
    asm_analysis::combine_flags,
    indent,
    parsed::{
        asm::{AbsoluteSymbolPath, Part},
        display::format_type_scheme_around_name,
        TypedExpression,
    },
    write_indented_by, write_items_indented,
};

use super::{
    AnalysisASMFile, AssignmentStatement, CallableSymbol, CallableSymbolDefinitionRef,
    DebugDirective, FunctionBody, FunctionStatement, FunctionStatements, Incompatible,
    IncompatibleSet, InstructionDefinitionStatement, InstructionStatement, Item, LabelStatement,
<<<<<<< HEAD
    LinkDefinition, Machine, RegisterDeclarationStatement, RegisterTy, Return, Rom,
    SubmachineDeclaration, TypeDeclaration,
=======
    LinkDefinition, Machine, MachineDegree, RegisterDeclarationStatement, RegisterTy, Return, Rom,
    SubmachineDeclaration,
>>>>>>> e668cdfc
};

impl Display for AnalysisASMFile {
    fn fmt(&self, f: &mut Formatter<'_>) -> Result {
        let mut current_path = AbsoluteSymbolPath::default();

        for (path, item) in &self.items {
            let relative_path = path.relative_to(&current_path);
            let name = relative_path.name();
            // Skip the name (last) part
            for part in relative_path.parts().rev().skip(1).rev() {
                match part {
                    Part::Super => {
                        current_path.pop();
                        write_indented_by(f, "}\n", current_path.len())?;
                    }
                    Part::Named(m) => {
                        write_indented_by(f, format!("mod {m} {{\n"), current_path.len())?;
                        current_path.push(m.clone());
                    }
                }
            }

            match item {
                Item::Machine(machine) => {
                    write_indented_by(f, format!("machine {name}{machine}"), current_path.len())?;
                }
                Item::Expression(TypedExpression { e, type_scheme }) => write_indented_by(
                    f,
                    format!(
                        "let{} = {e};\n",
                        format_type_scheme_around_name(name, type_scheme)
                    ),
                    current_path.len(),
                )?,
                Item::TypeDeclaration(TypeDeclaration::Enum(enum_decl)) => {
                    write_indented_by(f, enum_decl, current_path.len())?
                }
                Item::TypeDeclaration(TypeDeclaration::Struct(struct_decl)) => {
                    write_indented_by(f, struct_decl, current_path.len())?
                }
                Item::TraitImplementation(trait_impl) => {
                    write_indented_by(f, trait_impl, current_path.len())?
                }
                Item::TraitDeclaration(trait_decl) => {
                    write_indented_by(f, trait_decl, current_path.len())?
                }
            }
        }
        for i in (0..current_path.len()).rev() {
            write_indented_by(f, "}\n", i)?;
        }

        Ok(())
    }
}

impl Display for MachineDegree {
    fn fmt(&self, f: &mut Formatter<'_>) -> Result {
        match (&self.min, &self.max) {
            (Some(min), Some(max)) if min == max => write!(f, "degree: {min}"),
            (min, max) => write!(
                f,
                "{}",
                min.iter()
                    .map(|min_degree| format!("min_degree: {min_degree}"))
                    .chain(
                        max.iter()
                            .map(|max_degree| format!("max_degree: {max_degree}")),
                    )
                    .collect::<Vec<_>>()
                    .join(", ")
            ),
        }
    }
}

impl Display for Machine {
    fn fmt(&self, f: &mut Formatter<'_>) -> Result {
        let props = std::iter::once(&self.degree)
            .map(|d| format!("{d}"))
            .chain(self.latch.as_ref().map(|s| format!("latch: {s}")))
            .chain(
                self.operation_id
                    .as_ref()
                    .map(|s| format!("operation_id: {s}")),
            )
            .chain(
                self.call_selectors
                    .as_ref()
                    .map(|s| format!("call_selectors: {s}")),
            )
            .join(", ");
        if !props.is_empty() {
            write!(f, " with {props}")?;
        }

        writeln!(f, " {{")?;

        write_items_indented(f, &self.submachines)?;
        write_items_indented(f, &self.registers)?;
        write_items_indented(f, &self.instructions)?;
        write_items_indented(f, &self.callable)?;
        write_items_indented(f, &self.pil)?;
        write_items_indented(f, &self.links)?;

        writeln!(f, "}}")
    }
}

impl Display for LinkDefinition {
    fn fmt(&self, f: &mut Formatter<'_>) -> Result {
        let flag = combine_flags(self.instr_flag.clone(), self.link_flag.clone());
        write!(
            f,
            "link {}{} {};",
            if flag == 1.into() {
                "".to_string()
            } else {
                format!("if {flag} ")
            },
            if self.is_permutation { "~>" } else { "=>" },
            self.to
        )
    }
}

impl Display for SubmachineDeclaration {
    fn fmt(&self, f: &mut Formatter<'_>) -> Result {
        write!(f, "{} {}", self.ty, self.name)
    }
}

impl Display for Rom {
    fn fmt(&self, f: &mut Formatter<'_>) -> Result {
        writeln!(f, "rom {{")?;
        writeln!(f, "{}", indent(&self.statements, 1))?;
        write!(f, "}}")
    }
}

impl Display for FunctionStatement {
    fn fmt(&self, f: &mut Formatter<'_>) -> Result {
        match self {
            FunctionStatement::Assignment(s) => write!(f, "{s}"),
            FunctionStatement::Instruction(s) => write!(f, "{s}"),
            FunctionStatement::Label(s) => write!(f, "{s}"),
            FunctionStatement::DebugDirective(d) => write!(f, "{d}"),
            FunctionStatement::Return(r) => write!(f, "{r}"),
        }
    }
}

impl Display for AssignmentStatement {
    fn fmt(&self, f: &mut Formatter<'_>) -> Result {
        write!(
            f,
            "{} <={}= {};",
            self.lhs().format(", "),
            self.assignment_registers().format(", "),
            self.rhs
        )
    }
}

impl Display for DebugDirective {
    fn fmt(&self, f: &mut Formatter<'_>) -> Result {
        write!(f, "{}", self.directive)
    }
}

impl Display for InstructionStatement {
    fn fmt(&self, f: &mut Formatter<'_>) -> Result {
        write!(
            f,
            "{}{};",
            self.instruction,
            if self.inputs.is_empty() {
                "".to_string()
            } else {
                format!(" {}", self.inputs.iter().format(", "))
            }
        )
    }
}

impl Display for Return {
    fn fmt(&self, f: &mut Formatter<'_>) -> Result {
        write!(
            f,
            "return{};",
            if self.values.is_empty() {
                "".to_string()
            } else {
                format!(" {}", self.values.iter().format(", "))
            }
        )
    }
}

impl Display for LabelStatement {
    fn fmt(&self, f: &mut Formatter<'_>) -> Result {
        write!(f, "{}:", self.name)
    }
}

impl Display for RegisterDeclarationStatement {
    fn fmt(&self, f: &mut Formatter<'_>) -> Result {
        write!(f, "reg {}{};", self.name, self.ty,)
    }
}

impl Display for RegisterTy {
    fn fmt(&self, f: &mut Formatter<'_>) -> Result {
        match self {
            Self::Assignment => write!(f, "[<=]"),
            Self::Write => write!(f, ""),
            Self::ReadOnly => write!(f, "[@r]"),
            Self::Pc => write!(f, "[@pc]"),
        }
    }
}

impl Display for InstructionDefinitionStatement {
    fn fmt(&self, f: &mut Formatter<'_>) -> Result {
        write!(f, "instr {}{}", self.name, self.instruction)
    }
}

impl<'a> Display for CallableSymbolDefinitionRef<'a> {
    fn fmt(&self, f: &mut Formatter<'_>) -> Result {
        match &self.symbol {
            CallableSymbol::Function(s) => {
                writeln!(
                    f,
                    "function {}{} {{",
                    self.name,
                    s.params.prepend_space_if_non_empty()
                )?;
                writeln!(f, "{}", indent(&s.body, 1))?;
                write!(f, "}}")
            }
            CallableSymbol::Operation(s) => {
                write!(
                    f,
                    "operation {}{}{};",
                    self.name,
                    s.id,
                    s.params.prepend_space_if_non_empty()
                )
            }
        }
    }
}

impl Display for FunctionStatements {
    fn fmt(&self, f: &mut Formatter<'_>) -> Result {
        let res = match self.batches.is_some() {
            true => self
                .iter_batches()
                .flat_map(|batch| {
                    batch
                        .statements
                        .iter()
                        .map(|s| s.to_string())
                        .chain(once(format!(
                            "// END BATCH{}",
                            batch
                                .reason
                                .as_ref()
                                .map(|reason| format!(" {reason}"))
                                .unwrap_or_default()
                        )))
                })
                .join("\n"),
            false => self.iter().format("\n").to_string(),
        };
        write!(f, "{res}")
    }
}

impl Display for FunctionBody {
    fn fmt(&self, f: &mut Formatter<'_>) -> Result {
        write!(f, "{}", self.statements)
    }
}

impl Display for Incompatible {
    fn fmt(&self, f: &mut Formatter<'_>) -> Result {
        write!(f, "{self:?}")
    }
}

impl Display for IncompatibleSet {
    fn fmt(&self, f: &mut Formatter<'_>) -> Result {
        write!(f, "{}", self.0.iter().format(", "))
    }
}

#[cfg(test)]
mod test {
    use super::*;
    use crate::parsed::asm::parse_absolute_path;
    use pretty_assertions::assert_eq;

    #[test]
    fn display_asm_analysis_file() {
        let file = AnalysisASMFile {
            items: [
                "::x::Y",
                "::x::r::T",
                "::x::f::Y",
                "::M",
                "::t::x::y::R",
                "::t::F",
                "::X",
            ]
            .into_iter()
            .map(|s| (parse_absolute_path(s), Item::Machine(Machine::default())))
            .collect(),
        };
        assert_eq!(
            file.to_string(),
            r#"machine M {
}
machine X {
}
mod t {
    machine F {
    }
    mod x {
        mod y {
            machine R {
            }
        }
    }
}
mod x {
    machine Y {
    }
    mod f {
        machine Y {
        }
    }
    mod r {
        machine T {
        }
    }
}
"#
        );
    }
}<|MERGE_RESOLUTION|>--- conflicted
+++ resolved
@@ -20,13 +20,8 @@
     AnalysisASMFile, AssignmentStatement, CallableSymbol, CallableSymbolDefinitionRef,
     DebugDirective, FunctionBody, FunctionStatement, FunctionStatements, Incompatible,
     IncompatibleSet, InstructionDefinitionStatement, InstructionStatement, Item, LabelStatement,
-<<<<<<< HEAD
-    LinkDefinition, Machine, RegisterDeclarationStatement, RegisterTy, Return, Rom,
+    LinkDefinition, Machine, MachineDegree, RegisterDeclarationStatement, RegisterTy, Return, Rom,
     SubmachineDeclaration, TypeDeclaration,
-=======
-    LinkDefinition, Machine, MachineDegree, RegisterDeclarationStatement, RegisterTy, Return, Rom,
-    SubmachineDeclaration,
->>>>>>> e668cdfc
 };
 
 impl Display for AnalysisASMFile {
