use std::fmt::{self, Display, Formatter, Write};

use itertools::Itertools;
use powdr_ast::analyzed::PolynomialIdentity;
use powdr_number::FieldElement;

use crate::witgen::{
    data_structures::identity::{BusSend, Identity},
    jit::debug_formatter::format_polynomial_identities,
    range_constraints::RangeConstraint,
    FixedData,
};

use super::{
    affine_symbolic_expression,
    debug_formatter::format_incomplete_bus_sends,
    effect::{format_code, Effect},
    identity_queue::{IdentityQueue, QueueItem},
    variable::{MachineCallVariable, Variable},
    witgen_inference::{BranchResult, CanProcessCall, FixedEvaluator, WitgenInference},
};

/// A generic processor for generating JIT code.
pub struct Processor<'a, T: FieldElement> {
    fixed_data: &'a FixedData<'a, T>,
    /// List of identities and row offsets to process them on.
    identities: Vec<(&'a Identity<T>, i32)>,
    /// List of assignments (or other queue items) provided from outside.
    initial_queue: Vec<QueueItem<'a, T>>,
    /// The size of a block.
    block_size: usize,
    /// List of variables we want to be known at the end. One of them not being known
    /// is a failure.
    requested_known_vars: Vec<Variable>,
    /// List of variables we want to know the derived range constraints of at the very end
    /// (for every branch).
    requested_range_constraints: Vec<Variable>,
    /// Maximum branch depth allowed.
    max_branch_depth: usize,
}

pub struct ProcessorResult<T: FieldElement> {
    /// Generated code.
    pub code: Vec<Effect<T, Variable>>,
    /// Range constrainst of the variables they were requested on.
    pub range_constraints: Vec<RangeConstraint<T>>,
}

impl<'a, T: FieldElement> Processor<'a, T> {
    pub fn new(
        fixed_data: &'a FixedData<'a, T>,
        identities: impl IntoIterator<Item = (&'a Identity<T>, i32)>,
        initial_queue: Vec<QueueItem<'a, T>>,
        requested_known_vars: impl IntoIterator<Item = Variable>,
        max_branch_depth: usize,
    ) -> Self {
        let identities = identities.into_iter().collect_vec();
        Self {
            fixed_data,
            identities,
            initial_queue,
            block_size: 1,
            requested_known_vars: requested_known_vars.into_iter().collect(),
            requested_range_constraints: vec![],
            max_branch_depth,
        }
    }

    /// Provides a list of variables that we want to know the derived range constraints of at the end.
    pub fn with_requested_range_constraints(
        mut self,
        vars: impl IntoIterator<Item = Variable>,
    ) -> Self {
        self.requested_range_constraints.extend(vars);
        self
    }

    /// Sets the block size.
    pub fn with_block_size(mut self, block_size: usize) -> Self {
        self.block_size = block_size;
        self
    }

    pub fn generate_code<FixedEval: FixedEvaluator<T>>(
        self,
        can_process: impl CanProcessCall<T>,
        witgen: WitgenInference<'a, T, FixedEval>,
    ) -> Result<ProcessorResult<T>, Error<'a, T, FixedEval>> {
        let mut queue_items = self.initial_queue.clone();
        queue_items.extend(self.identities.iter().flat_map(|(id, row_offset)| {
            match &id {
                Identity::BusSend(bus_send) => {
                    // Create variable assignments for the arguments of bus send identities.
                    machine_call_params(bus_send, *row_offset)
                        .zip(&bus_send.selected_payload.expressions)
                        .map(|(var, arg)| QueueItem::variable_assignment(arg, var, *row_offset))
                        .chain(std::iter::once(QueueItem::Identity(id, *row_offset)))
                        .collect_vec()
                }
                Identity::Polynomial(..) | Identity::Connect(..) => {
                    vec![QueueItem::Identity(id, *row_offset)]
                }
            }
        }));
        let branch_depth = 0;
        queue_items.sort();
        let identity_queue = IdentityQueue::new(self.fixed_data, &queue_items);
        self.generate_code_for_branch(can_process, witgen, identity_queue, branch_depth)
    }

    fn generate_code_for_branch<FixedEval: FixedEvaluator<T>>(
        &self,
        can_process: impl CanProcessCall<T>,
        mut witgen: WitgenInference<'a, T, FixedEval>,
        mut identity_queue: IdentityQueue<'a, '_, T>,
        branch_depth: usize,
    ) -> Result<ProcessorResult<T>, Error<'a, T, FixedEval>> {
        if self
            .process_until_no_progress(can_process.clone(), &mut witgen, identity_queue.clone())
            .is_err()
        {
            return Err(Error::conflicting_constraints(witgen));
        }

        // Check that we could derive all requested variables.
        let missing_variables = self
            .requested_known_vars
            .iter()
            .filter(|var| !witgen.is_known(var))
            // Sort to get deterministic code.
            .sorted()
            .cloned()
            .collect_vec();

        let incomplete_machine_calls = self.incomplete_machine_calls(&witgen);
        if missing_variables.is_empty()
            && self.try_fix_simple_sends(
                &incomplete_machine_calls,
                can_process.clone(),
                &mut witgen,
                identity_queue.clone(),
            )
            && self.all_polynomial_identities_solved_in_block(&witgen)
        {
            let range_constraints = self
                .requested_range_constraints
                .iter()
                .map(|var| witgen.range_constraint(var))
                .collect();
            let code = witgen.finish();
            return Ok(ProcessorResult {
                code,
                range_constraints,
            });
        }

        // We need to do some work, try to branch.
        let most_constrained_var = witgen
            .known_variables()
            .iter()
            .map(|var| (var, witgen.range_constraint(var)))
            .filter(|(_, rc)| rc.try_to_single_value().is_none())
            .sorted()
            .min_by_key(|(_, rc)| rc.range_width())
            .map(|(var, rc)| (var.clone(), rc.clone()));
        // Either there is no variable left to branch on or the most constrained
        // still has more than (1 << max_branch_depth) possible values.
        let no_viable_branch_variable = most_constrained_var
            .as_ref()
            .map(|(_, rc)| (rc.range_width() >> self.max_branch_depth) > 0.into())
            .unwrap_or(true);

        if branch_depth >= self.max_branch_depth || no_viable_branch_variable {
            let reason = if no_viable_branch_variable {
                ErrorReason::NoBranchVariable
            } else {
                ErrorReason::MaxBranchDepthReached(self.max_branch_depth)
            };
            return Err(Error {
                reason,
                witgen,
                missing_variables,
                identities: self.identities.clone(),
            });
        };
        let (most_constrained_var, range) = most_constrained_var.unwrap();

        log::debug!(
            "{}Branching on variable {most_constrained_var} with range {range} at depth {branch_depth}",
            "  ".repeat(branch_depth)
        );

        let BranchResult {
            common_code,
            condition,
            branches: [first_branch, second_branch],
        } = witgen.branch_on(&most_constrained_var.clone());

        identity_queue.variables_updated(vec![most_constrained_var.clone()]);

        // TODO Tuning: If this fails (or also if it does not generate progress right away),
        // we could also choose a different variable to branch on.

        let first_branch_result = self.generate_code_for_branch(
            can_process.clone(),
            first_branch,
            identity_queue.clone(),
            branch_depth + 1,
        );
        log::debug!(
            "{}else branch for {most_constrained_var}",
            "  ".repeat(branch_depth)
        );
        let second_branch_result = self.generate_code_for_branch(
            can_process,
            second_branch,
            identity_queue,
            branch_depth + 1,
        );
        let mut result = match (first_branch_result, second_branch_result) {
            (Err(e), other) | (other, Err(e))
                if e.reason == ErrorReason::ConflictingConstraints =>
            {
                // Any branch with a conflicting constraint is not reachable and thus
                // can be pruned. We do not branch but still add the range constraint
                // of the branching variable.
                // Note that both branches might actually have a conflicting constraint,
                // but then it is correct to return one.
                log::debug!(
                    "{}Branching on {most_constrained_var} resulted in a conflict, we can reduce to a single branch.",
                    "  ".repeat(branch_depth)
                );
                other?
            }
            // Any other error should be propagated.
            (Err(e), _) | (_, Err(e)) => Err(e)?,
            (Ok(first_result), Ok(second_result)) if first_result.code == second_result.code => {
                log::debug!(
                    "{}Branching on {most_constrained_var} resulted in the same code, we can reduce to a single branch.",
                    "  ".repeat(branch_depth)
                );
                ProcessorResult {
                    code: first_result.code,
                    range_constraints: combine_range_constraints(
                        &first_result.range_constraints,
                        &second_result.range_constraints,
                    ),
                }
            }
            (Ok(first_result), Ok(second_result)) => {
                let code = vec![Effect::Branch(
                    condition,
                    first_result.code,
                    second_result.code,
                )];
                let range_constraints = combine_range_constraints(
                    &first_result.range_constraints,
                    &second_result.range_constraints,
                );
                ProcessorResult {
                    code,
                    range_constraints,
                }
            }
        };
        // Prepend the common code in the success case.
        result.code = common_code.into_iter().chain(result.code).collect();
        Ok(result)
    }

    fn process_until_no_progress<'queue, FixedEval: FixedEvaluator<T>>(
        &self,
        can_process: impl CanProcessCall<T>,
        witgen: &mut WitgenInference<'a, T, FixedEval>,
        mut identity_queue: IdentityQueue<'a, 'queue, T>,
    ) -> Result<(), affine_symbolic_expression::Error> {
        while let Some(item) = identity_queue.next() {
            let updated_vars = match item {
                QueueItem::Identity(identity, row_offset) => match identity {
                    Identity::Polynomial(PolynomialIdentity { expression, .. }) => {
                        witgen.process_equation_on_row(expression, None, 0.into(), *row_offset)
                    }
<<<<<<< HEAD
                    Identity::BusSend(bus_send) => witgen.process_call(
                        can_process.clone(),
                        bus_send.identity_id,
                        bus_send.bus_id().unwrap(),
                        &bus_send.selected_payload.selector,
                        bus_send.selected_payload.expressions.len(),
                        *row_offset,
                    ),
=======
                    Identity::BusSend(bus_send) => {
                        witgen.process_call(can_process.clone(), bus_send, row_offset)
                    }
>>>>>>> 9beec812
                    Identity::Connect(..) => Ok(vec![]),
                },
                QueueItem::VariableAssignment(assignment) => witgen.process_equation_on_row(
                    assignment.lhs,
                    Some(assignment.rhs.clone()),
                    0.into(),
                    assignment.row_offset,
                ),
                QueueItem::ConstantAssignment(assignment) => witgen.process_equation_on_row(
                    assignment.lhs,
                    None,
                    assignment.rhs,
                    assignment.row_offset,
                ),
                QueueItem::ProverFunction(prover_function, row_offset) => {
                    witgen.process_prover_function(prover_function, *row_offset)
                }
            }?;
            identity_queue.variables_updated(updated_vars);
        }
        Ok(())
    }

    /// If any machine call could not be completed, that's bad because machine calls typically have side effects.
    /// So, the underlying lookup / permutation / bus argument likely does not hold.
    /// This function checks that all machine calls are complete, at least for a window of <block_size> rows.
    /// It returns the list of incomplete calls, if any.
    fn incomplete_machine_calls<FixedEval: FixedEvaluator<T>>(
        &self,
        witgen: &WitgenInference<'a, T, FixedEval>,
    ) -> Vec<(&Identity<T>, i32)> {
        self.identities
            .iter()
            .map(|(id, _)| id)
            .filter(|id| is_machine_call(id))
            .unique()
            .flat_map(|&call| {
                let rows = self.rows_for_identity(call);
                if rows
                    .iter()
                    .filter(|&&row| witgen.is_complete_call(call, row))
                    .count()
                    >= self.block_size
                {
                    // We might process more rows than `self.block_size`, so we check
                    // that we have the reqired amount of calls.
                    // The block shape check done by block_machine_processor will do a more
                    // thorough check later on.
                    vec![]
                } else {
                    rows.iter()
                        .filter(|&row| !witgen.is_complete_call(call, *row))
                        .map(|row| (call, *row))
                        .collect_vec()
                }
            })
            .collect::<Vec<_>>()
    }

    /// Returns the list of rows the given identity is processed on.
    fn rows_for_identity(&self, identity: &Identity<T>) -> Vec<i32> {
        self.identities
            .iter()
            .filter_map(move |(id, row_offset)| {
                if *id == identity {
                    Some(*row_offset)
                } else {
                    None
                }
            })
            .collect()
    }

    /// If the only missing sends all only have a single argument, try to set those arguments
    /// to zero.
    fn try_fix_simple_sends<FixedEval: FixedEvaluator<T>>(
        &self,
        incomplete_machine_calls: &[(&Identity<T>, i32)],
        can_process: impl CanProcessCall<T>,
        witgen: &mut WitgenInference<'a, T, FixedEval>,
        mut identity_queue: IdentityQueue<'a, '_, T>,
    ) -> bool {
        let missing_sends_in_block = incomplete_machine_calls
            .iter()
            .filter(|(_, row)| 0 <= *row && *row < self.block_size as i32)
            .map(|(id, row)| match id {
                Identity::BusSend(bus_send) => (bus_send, *row),
                _ => unreachable!(),
            })
            .collect_vec();
        // If the send has more than one parameter, we do not want to touch it.
        // Same if we do not know that the selector is 1.
        if missing_sends_in_block.iter().any(|(bus_send, row)| {
            bus_send.selected_payload.expressions.len() > 1
                || !witgen
                    .evaluate(&bus_send.selected_payload.selector, *row)
                    .and_then(|v| v.try_to_known().map(|v| v.is_known_one()))
                    .unwrap_or(false)
        }) {
            return false;
        }
        // Create a copy in case we fail.
        let mut modified_witgen = witgen.clone();
        // Now set all parameters to zero.
        for (bus_send, row) in missing_sends_in_block {
            let [param] = &machine_call_params(bus_send, row).collect_vec()[..] else {
                unreachable!()
            };
            assert!(!witgen.is_known(param));
            match modified_witgen.process_equation_on_row(
                &T::from(0).into(),
                Some(param.clone()),
                0.into(),
                row,
            ) {
                Err(_) => return false,
                Ok(updated_vars) => identity_queue.variables_updated(updated_vars),
            };
        }
        if self
            .process_until_no_progress(can_process, &mut modified_witgen, identity_queue)
            .is_ok()
            && self.incomplete_machine_calls(&modified_witgen).is_empty()
        {
            *witgen = modified_witgen;
            true
        } else {
            false
        }
    }

    /// Returns true if all polynomial identities are solved for at least `self.block_size` rows
    /// in the middle of the rows. A polynomial identities is solved if it evaluates to
    /// a known value.
    fn all_polynomial_identities_solved_in_block<FixedEval: FixedEvaluator<T>>(
        &self,
        witgen: &WitgenInference<'a, T, FixedEval>,
    ) -> bool {
        // Group all identity-row-pairs by their identities.
        self.identities
            .iter()
            .filter_map(|(id, row_offset)| {
                if let Identity::Polynomial(PolynomialIdentity { expression, .. }) = id {
                    Some((id.id(), (expression, *row_offset)))
                } else {
                    None
                }
            })
            .into_group_map()
            .into_values()
            .all(|identities| {
                // For each identity, check if it is fully solved
                // for at least "self.blocks_size" rows.
                let solved = identities
                    .into_iter()
                    .map(
                        |(expression, row_offset)| match witgen.evaluate(expression, row_offset) {
                            None => false,
                            Some(value) => value.try_to_known().is_some(),
                        },
                    )
                    .collect_vec();

                let solved_count = solved.iter().filter(|v| **v).count();
                let unsolved_prefix = solved.iter().take_while(|v| !**v).count();
                let unsolved_suffix = solved.iter().rev().take_while(|v| !**v).count();
                // There need to be at least `self.block_size` solved identities
                // and there can be unsolved rows at the start or at the end, but not
                // in the middle.
                solved_count >= self.block_size
                    && solved_count + unsolved_prefix + unsolved_suffix == solved.len()
            })
    }
}

fn is_machine_call<T>(identity: &Identity<T>) -> bool {
    matches!(identity, Identity::BusSend(_))
}

fn combine_range_constraints<T: FieldElement>(
    first: &[RangeConstraint<T>],
    second: &[RangeConstraint<T>],
) -> Vec<RangeConstraint<T>> {
    first
        .iter()
        .zip(second.iter())
        .map(|(rc1, rc2)| rc1.disjunction(rc2))
        .collect()
}

fn machine_call_params<T: FieldElement>(
    bus_send: &BusSend<T>,
    row_offset: i32,
) -> impl Iterator<Item = Variable> + '_ {
    (0..bus_send.selected_payload.expressions.len()).map(move |index| {
        Variable::MachineCallParam(MachineCallVariable {
            identity_id: bus_send.identity_id,
            row_offset,
            index,
        })
    })
}

pub struct Error<'a, T: FieldElement, FixedEval: FixedEvaluator<T>> {
    pub reason: ErrorReason,
    pub witgen: WitgenInference<'a, T, FixedEval>,
    /// Required variables that could not be determined
    pub missing_variables: Vec<Variable>,
    pub identities: Vec<(&'a Identity<T>, i32)>,
}

#[derive(PartialEq, Eq)]
pub enum ErrorReason {
    /// This error means that the current branch (if it is a branch)
    /// is actually not reachable.
    ConflictingConstraints,
    /// We were not able to solve all required constraints and
    /// there is no variable left to branch on.
    NoBranchVariable,
    /// We were not able to solve all required constraints and
    /// the maximum branch depth was reached.
    MaxBranchDepthReached(usize),
}

impl<T: FieldElement, FE: FixedEvaluator<T>> Display for Error<'_, T, FE> {
    fn fmt(&self, f: &mut Formatter) -> fmt::Result {
        write!(
            f,
            "{}",
            self.to_string_with_variable_formatter(|var| var.to_string())
        )
    }
}

impl<'a, T: FieldElement, FE: FixedEvaluator<T>> Error<'a, T, FE> {
    pub fn conflicting_constraints(witgen: WitgenInference<'a, T, FE>) -> Self {
        Self {
            witgen,
            reason: ErrorReason::ConflictingConstraints,
            missing_variables: vec![],
            identities: vec![],
        }
    }

    pub fn to_string_with_variable_formatter(
        &self,
        var_formatter: impl Fn(&Variable) -> String,
    ) -> String {
        let mut s = String::new();
        let reason_str = match &self.reason {
            ErrorReason::ConflictingConstraints => "Conflicting constraints".to_string(),
            ErrorReason::NoBranchVariable => "No variable available to branch on".to_string(),
            ErrorReason::MaxBranchDepthReached(depth) => {
                format!("Maximum branch depth of {depth} reached")
            }
        };
        write!(
            s,
            "Unable to derive algorithm to compute required values: {reason_str}."
        )
        .unwrap();
        if !self.missing_variables.is_empty() {
            write!(
                s,
                "\nThe following variables or values are still missing: {}",
                self.missing_variables
                    .iter()
                    .map(var_formatter)
                    .format(", ")
            )
            .unwrap();
        };
        write!(
            s,
            "\nThe following branch decisions were taken:\n{}",
            self.witgen
                .branches_taken()
                .iter()
                .map(|(var, rc)| format!("    {var} = {rc}"))
                .join("\n")
        )
        .unwrap();
        let formatted_incomplete_sends =
            format_incomplete_bus_sends(&self.identities, &self.witgen);
        if !formatted_incomplete_sends.is_empty() {
            write!(
                    s,
                    "\nThe following machine calls have not been fully processed:\n{formatted_incomplete_sends}",
                )
                .unwrap();
        };
        let formatted_identities = format_polynomial_identities(&self.identities, &self.witgen);
        if !formatted_identities.is_empty() {
            write!(
                s,
                "\nThe following polynomial identities have not been fully processed:\n{formatted_identities}",
            )
            .unwrap();
        };
        let code = self.witgen.code();
        if code.is_empty() {
            write!(s, "\nNo code generated so far.").unwrap();
        } else {
            write!(s, "\nGenerated code so far:\n{}", format_code(code)).unwrap();
        };
        s
    }
}<|MERGE_RESOLUTION|>--- conflicted
+++ resolved
@@ -280,20 +280,9 @@
                     Identity::Polynomial(PolynomialIdentity { expression, .. }) => {
                         witgen.process_equation_on_row(expression, None, 0.into(), *row_offset)
                     }
-<<<<<<< HEAD
-                    Identity::BusSend(bus_send) => witgen.process_call(
-                        can_process.clone(),
-                        bus_send.identity_id,
-                        bus_send.bus_id().unwrap(),
-                        &bus_send.selected_payload.selector,
-                        bus_send.selected_payload.expressions.len(),
-                        *row_offset,
-                    ),
-=======
                     Identity::BusSend(bus_send) => {
-                        witgen.process_call(can_process.clone(), bus_send, row_offset)
+                        witgen.process_call(can_process.clone(), bus_send, *row_offset)
                     }
->>>>>>> 9beec812
                     Identity::Connect(..) => Ok(vec![]),
                 },
                 QueueItem::VariableAssignment(assignment) => witgen.process_equation_on_row(
