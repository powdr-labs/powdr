--- conflicted
+++ resolved
@@ -7,17 +7,10 @@
 members = []
 
 [dependencies]
-<<<<<<< HEAD
-openvm = { git = "https://github.com/powdr-labs/openvm.git", rev = "4e380d9", features = [
-    "std",
-] }
-openvm-ruint = { git = "https://github.com/powdr-labs/openvm.git", rev = "4e380d9", package = "ruint" }
-=======
 openvm = { git = "https://github.com/powdr-labs/openvm.git", rev = "2d03a6a", features = [
     "std",
 ] }
 openvm-ruint = { git = "https://github.com/powdr-labs/openvm.git", rev = "2d03a6a", package = "ruint" }
->>>>>>> 465663ee
 
 [features]
 default = []