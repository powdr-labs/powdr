use eyre::Result;
use itertools::{multiunzip, Itertools};
use openvm_build::{build_guest_package, find_unique_executable, get_package, TargetFilter};
use openvm_circuit::arch::{
    instructions::exe::VmExe, Streams, SystemConfig, VirtualMachine, VmChipComplex, VmConfig,
    VmInventoryError,
};
use openvm_stark_backend::{
    air_builders::symbolic::SymbolicConstraints, engine::StarkEngine, rap::AnyRap,
};
use openvm_stark_sdk::{config::fri_params::SecurityParameters, engine::StarkFriEngine};
use powdr_autoprecompiles::SymbolicMachine;
use powdr_number::FieldElement;
use std::{
    collections::HashMap,
    path::{Path, PathBuf},
    sync::{Arc, Mutex},
};
use utils::get_pil;

use crate::customize_exe::openvm_bus_interaction_to_powdr;
use crate::utils::symbolic_to_algebraic;
use openvm_circuit_primitives_derive::ChipUsageGetter;
use openvm_sdk::{
    config::{AggStarkConfig, AppConfig, SdkVmConfig, SdkVmConfigExecutor, SdkVmConfigPeriphery},
    keygen::AggStarkProvingKey,
    prover::AggStarkProver,
    Sdk, StdIn,
};
use openvm_stark_backend::{config::StarkGenericConfig, Chip};
use openvm_stark_sdk::config::{
    baby_bear_poseidon2::{config_from_perm, default_perm, BabyBearPoseidon2Engine},
    FriParameters,
};
use openvm_stark_sdk::{
    config::baby_bear_poseidon2::BabyBearPoseidon2Config,
    openvm_stark_backend::p3_field::{Field, PrimeField32},
    p3_baby_bear::BabyBear,
};
use powdr_extension::{PowdrExecutor, PowdrExtension, PowdrPeriphery};
use serde::{Deserialize, Serialize};
use std::collections::BTreeMap;

mod air_builder;
use air_builder::AirKeygenBuilder;
use derive_more::From;
use openvm_circuit::{
    circuit_derive::Chip,
    derive::{AnyEnum, InstructionExecutor as InstructionExecutorDerive},
};
mod utils;

use tracing::dispatcher::Dispatch;
use tracing::field::Field as TracingField;
use tracing::{Event, Subscriber};
use tracing_subscriber::{
    layer::Context,
    prelude::*,
    registry::{LookupSpan, Registry},
    Layer,
};

type SC = BabyBearPoseidon2Config;
pub type F = BabyBear;

pub use bus_interaction_handler::{BusMap, BusType};
pub use openvm_build::GuestOptions;

/// We do not use the transpiler, instead we customize an already transpiled program
mod customize_exe;

pub use customize_exe::customize;

// A module for our extension
mod powdr_extension;

pub mod bus_interaction_handler;
mod instruction_formatter;

#[allow(dead_code)]
mod plonk;

/// A custom VmConfig that wraps the SdkVmConfig, adding our custom extension.
#[derive(Serialize, Deserialize, Clone)]
#[serde(bound = "F: Field")]
pub struct SpecializedConfig<F: PrimeField32> {
    sdk_config: SdkVmConfig,
    powdr: PowdrExtension<F>,
}

#[allow(clippy::large_enum_variant)]
#[derive(ChipUsageGetter, Chip, InstructionExecutorDerive, From, AnyEnum)]
pub enum SpecializedExecutor<F: PrimeField32> {
    #[any_enum]
    SdkExecutor(SdkVmConfigExecutor<F>),
    #[any_enum]
    PowdrExecutor(PowdrExecutor<F>),
}

#[derive(From, ChipUsageGetter, Chip, AnyEnum)]
pub enum MyPeriphery<F: PrimeField32> {
    #[any_enum]
    SdkPeriphery(SdkVmConfigPeriphery<F>),
    #[any_enum]
    PowdrPeriphery(PowdrPeriphery<F>),
}

impl<F: PrimeField32> VmConfig<F> for SpecializedConfig<F> {
    type Executor = SpecializedExecutor<F>;
    type Periphery = MyPeriphery<F>;

    fn system(&self) -> &SystemConfig {
        VmConfig::<F>::system(&self.sdk_config)
    }

    fn system_mut(&mut self) -> &mut SystemConfig {
        VmConfig::<F>::system_mut(&mut self.sdk_config)
    }

    fn create_chip_complex(
        &self,
    ) -> Result<VmChipComplex<F, Self::Executor, Self::Periphery>, VmInventoryError> {
        let chip = self.sdk_config.create_chip_complex()?;
        let chip = chip.extend(&self.powdr)?;

        Ok(chip)
    }
}

impl<F: Default + PrimeField32> SpecializedConfig<F> {
    pub fn from_base_and_extension(sdk_config: SdkVmConfig, powdr: PowdrExtension<F>) -> Self {
        Self { sdk_config, powdr }
    }
}

pub fn build_elf_path<P: AsRef<Path>>(
    guest_opts: GuestOptions,
    pkg_dir: P,
    target_filter: &Option<TargetFilter>,
) -> Result<PathBuf> {
    let pkg = get_package(pkg_dir.as_ref());
    let target_dir = match build_guest_package(&pkg, &guest_opts, None, target_filter) {
        Ok(target_dir) => target_dir,
        Err(Some(code)) => {
            return Err(eyre::eyre!("Failed to build guest: code = {}", code));
        }
        Err(None) => {
            return Err(eyre::eyre!(
                "Failed to build guest (OPENVM_SKIP_BUILD is set)"
            ));
        }
    };

    find_unique_executable(pkg_dir, target_dir, target_filter)
}

// compile the original openvm program without powdr extension
pub fn compile_openvm(
    guest: &str,
    guest_opts: GuestOptions,
) -> Result<OriginalCompiledProgram<F>, Box<dyn std::error::Error>> {
    // wrap the sdk config (with the standard extensions) in our custom config (with our custom extension)
    let sdk_vm_config = SdkVmConfig::builder()
        .system(Default::default())
        .rv32i(Default::default())
        .rv32m(Default::default())
        .io(Default::default())
        .keccak(Default::default())
        .build();

    let sdk = Sdk::default();

    // Build the ELF with guest options and a target filter.
    // We need these extra Rust flags to get the labels.
    let guest_opts = guest_opts.with_rustc_flags(vec!["-C", "link-arg=--emit-relocs"]);

    // Point to our local guest
    use std::path::PathBuf;
    let mut path = PathBuf::from(env!("CARGO_MANIFEST_DIR")).to_path_buf();
    path.push(guest);
    let target_path = path.to_str().unwrap();

    let elf = sdk.build(guest_opts, target_path, &Default::default())?;

    // Transpile the ELF into a VmExe. Note that this happens using the sdk transpiler only, our extension does not use a transpiler.
    let exe = sdk.transpile(elf, sdk_vm_config.transpiler())?;

    Ok(OriginalCompiledProgram { exe, sdk_vm_config })
}

/// Determines how the precompile (a circuit with algebraic gates and bus interactions)
/// is implemented as a RAP.
#[derive(Default, Clone, Deserialize, Serialize)]
pub enum PrecompileImplementation {
    /// Allocate a column for each variable and process a call in a single row.
    #[default]
    SingleRowChip,
    /// Compile the circuit to a PlonK circuit.
    PlonkChip,
}

#[derive(Clone)]
pub struct PowdrConfig {
    /// Number of autoprecompiles to generate.
    pub autoprecompiles: u64,
    /// Number of basic blocks to skip for autoprecompiles.
    /// This is either the largest N if no PGO, or the costliest N with PGO.
    pub skip_autoprecompiles: u64,
    /// Map from bus id to bus type such as Execution, Memory, etc.
    pub bus_map: BusMap,
    /// The max degree of constraints.
    pub degree_bound: usize,
    /// Implementation of the precompile, i.e., how to compile it to a RAP.
    pub implementation: PrecompileImplementation,
}

impl PowdrConfig {
    pub fn new(autoprecompiles: u64, skip_autoprecompiles: u64) -> Self {
        Self {
            autoprecompiles,
            skip_autoprecompiles,
            bus_map: BusMap::openvm_base(),
            degree_bound: customize_exe::OPENVM_DEGREE_BOUND,
            implementation: PrecompileImplementation::default(),
        }
    }

    pub fn with_autoprecompiles(self, autoprecompiles: u64) -> Self {
        Self {
            autoprecompiles,
            ..self
        }
    }

    pub fn with_bus_map(self, bus_map: BusMap) -> Self {
        Self { bus_map, ..self }
    }

    pub fn with_degree_bound(self, degree_bound: usize) -> Self {
        Self {
            degree_bound,
            ..self
        }
    }

    pub fn with_precompile_implementation(
        self,
        precompile_implementation: PrecompileImplementation,
    ) -> Self {
        Self {
            implementation: precompile_implementation,
            ..self
        }
    }
}

pub fn compile_guest(
    guest: &str,
    guest_opts: GuestOptions,
    config: PowdrConfig,
    pgo_data: Option<HashMap<u32, u32>>,
) -> Result<CompiledProgram<F>, Box<dyn std::error::Error>> {
    let OriginalCompiledProgram { exe, sdk_vm_config } = compile_openvm(guest, guest_opts.clone())?;
    compile_exe(guest, guest_opts, exe, sdk_vm_config, config, pgo_data)
}

pub fn compile_exe(
    guest: &str,
    guest_opts: GuestOptions,
    exe: VmExe<F>,
    sdk_vm_config: SdkVmConfig,
    config: PowdrConfig,
    pgo_data: Option<HashMap<u32, u32>>,
) -> Result<CompiledProgram<F>, Box<dyn std::error::Error>> {
    // Build the ELF with guest options and a target filter.
    // We need these extra Rust flags to get the labels.
    let guest_opts = guest_opts.with_rustc_flags(vec!["-C", "link-arg=--emit-relocs"]);

    // Point to our local guest
    use std::path::PathBuf;
    let mut path = PathBuf::from(env!("CARGO_MANIFEST_DIR")).to_path_buf();
    path.push(guest);
    let target_path = path.to_str().unwrap();

    let elf_binary = build_elf_path(guest_opts.clone(), target_path, &Default::default())?;
    let elf_powdr = powdr_riscv_elf::load_elf(&elf_binary);

    let airs =
        instructions_to_airs::<_, powdr_number::BabyBearField>(exe.clone(), sdk_vm_config.clone());

    let (exe, extension) = customize_exe::customize(
        exe,
        sdk_vm_config.clone(),
        &elf_powdr.text_labels,
        &airs,
        config.clone(),
        pgo_data,
    );
    // Generate the custom config based on the generated instructions
    let vm_config = SpecializedConfig::from_base_and_extension(sdk_vm_config, extension);
    export_pil(vm_config.clone(), "debug.pil", 1000, &config.bus_map);

    Ok(CompiledProgram { exe, vm_config })
}

#[derive(Serialize, Deserialize, Clone)]
#[serde(bound = "F: Field")]
pub struct CompiledProgram<F: PrimeField32> {
    pub exe: VmExe<F>,
    pub vm_config: SpecializedConfig<F>,
}

// the original openvm program and config without powdr extension
pub struct OriginalCompiledProgram<F: PrimeField32> {
    pub exe: VmExe<F>,
    pub sdk_vm_config: SdkVmConfig,
}

pub struct AirMetrics {
    pub name: String,
    pub width: usize,
    pub constraints: usize,
    pub bus_interactions: usize,
}

impl CompiledProgram<F> {
    pub fn powdr_airs_metrics(&self) -> Vec<AirMetrics> {
        let chip_complex: VmChipComplex<_, _, _> = self.vm_config.create_chip_complex().unwrap();

        chip_complex
            .inventory
            .executors()
            .iter()
            .filter_map(|executor| {
                let air = executor.air();
                let width = air.width();
                let name = air.name();

                // We actually give name "powdr_air_for_opcode_<opcode>" to the AIRs,
                // but OpenVM uses the actual Rust type (PowdrAir) as the name in this method.
                // TODO this is hacky but not sure how to do it better rn.
                if name.starts_with("PowdrAir") || name.starts_with("PlonkAir") {
                    let constraints = get_constraints(air);
                    Some(AirMetrics {
                        name: name.to_string(),
                        width,
                        constraints: constraints.constraints.len(),
                        bus_interactions: constraints.interactions.len(),
                    })
                } else {
                    None
                }
            })
            .collect()
    }
}

pub fn execute(
    program: CompiledProgram<F>,
    inputs: StdIn,
) -> Result<(), Box<dyn std::error::Error>> {
    let CompiledProgram { exe, vm_config } = program;

    let sdk = Sdk::default();

    let output = sdk.execute(exe.clone(), vm_config.clone(), inputs)?;
    tracing::info!("Public values output: {:?}", output);

    Ok(())
}

pub fn pgo(
    program: OriginalCompiledProgram<F>,
    inputs: StdIn,
) -> Result<HashMap<u32, u32>, Box<dyn std::error::Error>> {
    // in memory collector storage
    let collected = Arc::new(Mutex::new(Vec::new()));
    let collector_layer = PgoCollector {
        pc: collected.clone(),
    };

    // build subscriber
    let subscriber = Registry::default().with(collector_layer);

    // prepare for execute
    let OriginalCompiledProgram { exe, sdk_vm_config } = program;
    let sdk = Sdk::default();

    // dispatch constructs a local subscriber at trace level that is invoked during pgo but doesn't override the global one at info level
    let dispatch = Dispatch::new(subscriber);
    tracing::dispatcher::with_default(&dispatch, || {
        sdk.execute(exe.clone(), sdk_vm_config.clone(), inputs)
            .unwrap();
    });

    // collect the pc's during execution
    let pc = collected.lock().unwrap().clone();

    // create pc_index map to times executed, where pc_index = (pc - pc_base) / step
    let pc_base = exe.program.pc_base;
    let step = exe.program.step;
    let pc_index_count = pc
        .iter()
        .fold(std::collections::HashMap::new(), |mut acc, pc| {
            let pc_index = (*pc as u32 - pc_base) / step;
            *acc.entry(pc_index).or_insert(0u32) += 1;
            acc
        });

    // the smallest pc is the same as the base_pc if there's no stdin
    let pc_min = pc.iter().min().unwrap();
    tracing::info!("pc_min: {}; pc_base: {}", pc_min, pc_base);

    // print the total and by pc counts at the warn level (default level in powdr-openvm)
    tracing::warn!("Pgo captured {} pc's", pc.len());

    // print pc_index map in descending order of pc_index count
    let mut pc_index_count_sorted: Vec<_> = pc_index_count.iter().collect();
    pc_index_count_sorted.sort_by(|a, b| b.1.cmp(a.1));
    pc_index_count_sorted.iter().for_each(|(pc, count)| {
        tracing::warn!("pc_index {}: {}", pc, count);
    });

    Ok(pc_index_count)
}

pub fn prove(
    program: &CompiledProgram<F>,
    mock: bool,
    recursion: bool,
    inputs: StdIn,
) -> Result<(), Box<dyn std::error::Error>> {
    let CompiledProgram { exe, vm_config } = program;

    let sdk = Sdk::default();

    // Set app configuration
    let app_log_blowup = 2;
    let app_fri_params = FriParameters::standard_with_100_bits_conjectured_security(app_log_blowup);
    let app_config = AppConfig::new(app_fri_params, vm_config.clone());

    // Commit the exe
    let app_committed_exe = sdk.commit_app_exe(app_fri_params, exe.clone())?;

    // Generate an AppProvingKey
    let app_pk = Arc::new(sdk.app_keygen(app_config)?);

    if mock {
        tracing::info!("Checking constraints and witness in Mock prover...");
        let engine = BabyBearPoseidon2Engine::new(
            FriParameters::standard_with_100_bits_conjectured_security(app_log_blowup),
        );
        let vm = VirtualMachine::new(engine, vm_config.clone());
        let pk = vm.keygen();
        let streams = Streams::from(inputs);
        let mut result = vm.execute_and_generate(exe.clone(), streams).unwrap();
        let _final_memory = Option::take(&mut result.final_memory);
        let global_airs = vm.config().create_chip_complex().unwrap().airs();
        for proof_input in &result.per_segment {
            let (airs, pks, air_proof_inputs): (Vec<_>, Vec<_>, Vec<_>) =
                multiunzip(proof_input.per_air.iter().map(|(air_id, air_proof_input)| {
                    (
                        global_airs[*air_id].clone(),
                        pk.per_air[*air_id].clone(),
                        air_proof_input.clone(),
                    )
                }));
            vm.engine.debug(&airs, &pks, &air_proof_inputs);
        }
    } else {
        // Generate a proof
        tracing::info!("Generating app proof...");
        let start = std::time::Instant::now();
        let app_proof =
            sdk.generate_app_proof(app_pk.clone(), app_committed_exe.clone(), inputs.clone())?;
        tracing::info!("App proof took {:?}", start.elapsed());

        tracing::info!(
            "Public values: {:?}",
            app_proof.user_public_values.public_values
        );

        // Verify
        let app_vk = app_pk.get_app_vk();
        sdk.verify_app_proof(&app_vk, &app_proof)?;
        tracing::info!("App proof verification done.");

        if recursion {
            // Generate the aggregation proving key
            tracing::info!("Generating aggregation proving key...");
            let (agg_stark_pk, _) =
                AggStarkProvingKey::dummy_proof_and_keygen(AggStarkConfig::default());

            tracing::info!("Generating aggregation proof...");

            let agg_prover = AggStarkProver::<BabyBearPoseidon2Engine>::new(
                agg_stark_pk,
                app_pk.leaf_committed_exe.clone(),
                *sdk.agg_tree_config(),
            );
            // Note that this proof is not verified. We assume that any valid app proof
            // (verified above) also leads to a valid aggregation proof.
            // If this was not the case, it would be a completeness bug in OpenVM.
            let start = std::time::Instant::now();
            let _proof_with_publics = agg_prover.generate_root_verifier_input(app_proof);
            tracing::info!("Agg proof (inner recursion) took {:?}", start.elapsed());
        }

        tracing::info!("All done.");
    }

    Ok(())
}

pub fn get_pc_idx_count(guest: &str, guest_opts: GuestOptions, inputs: StdIn) -> HashMap<u32, u32> {
    let program = compile_openvm(guest, guest_opts).unwrap();
    // times executed by program index, where index = (pc - base_pc) / step
    // help determine the basic blocks to create autoprecompile for
    pgo(program, inputs).unwrap()
}

pub fn instructions_to_airs<VC: VmConfig<F>, P: FieldElement>(
    exe: VmExe<F>,
    vm_config: VC,
) -> BTreeMap<usize, SymbolicMachine<P>>
where
    VC::Executor: Chip<SC>,
    VC::Periphery: Chip<SC>,
{
    let mut chip_complex: VmChipComplex<_, _, _> = vm_config.create_chip_complex().unwrap();
    exe.program
        .instructions_and_debug_infos
        .iter()
        .map(|instr| instr.as_ref().unwrap().0.opcode)
        .unique()
        .filter_map(|op| {
            chip_complex
                .inventory
                .get_mut_executor(&op)
                .map(|executor| {
                    let air = executor.air();

                    let columns = get_columns(air.clone());

                    let constraints = get_constraints(air);

                    let powdr_exprs = constraints
                        .constraints
                        .iter()
                        .map(|expr| symbolic_to_algebraic::<F, P>(expr, &columns).into())
                        .collect::<Vec<_>>();

                    let powdr_bus_interactions = constraints
                        .interactions
                        .iter()
                        .map(|expr| openvm_bus_interaction_to_powdr(expr, &columns))
                        .collect();

                    let symb_machine = SymbolicMachine {
                        constraints: powdr_exprs,
                        bus_interactions: powdr_bus_interactions,
                    };

                    (op.as_usize(), symb_machine)
                })
        })
        .collect()
}

pub fn export_pil<VC: VmConfig<F>>(vm_config: VC, path: &str, max_width: usize, bus_map: &BusMap)
where
    VC::Executor: Chip<SC>,
    VC::Periphery: Chip<SC>,
{
    let chip_complex: VmChipComplex<_, _, _> = vm_config.create_chip_complex().unwrap();

    let pil = chip_complex
        .inventory
        .executors()
        .iter()
        .filter_map(|executor| {
            let air = executor.air();
            let width = air.width();
            let name = air.name();

            if width > max_width {
                log::warn!("Skipping {name} (width: {width})");
                return None;
            }

            let columns = get_columns(air.clone());

            let constraints = get_constraints(air);

            Some(get_pil(&name, &constraints, &columns, vec![], bus_map))
        })
        .join("\n\n\n");

    println!("Writing PIL...");
    std::fs::write(path, pil).unwrap();
    println!("Exported PIL to {path}");
}

fn get_columns(air: Arc<dyn AnyRap<SC>>) -> Vec<String> {
    let width = air.width();
    air.columns()
        .inspect(|columns| {
            assert_eq!(columns.len(), width);
        })
        .unwrap_or_else(|| (0..width).map(|i| format!("unknown_{i}")).collect())
}

fn get_constraints(air: Arc<dyn AnyRap<SC>>) -> SymbolicConstraints<F> {
    let perm = default_perm();
    let security_params = SecurityParameters::standard_fast();
    let config = config_from_perm(&perm, security_params);
    let air_keygen_builder = AirKeygenBuilder::new(config.pcs(), air);
    let builder = air_keygen_builder.get_symbolic_builder(None);
    builder.constraints()
}

// holds basic type fields of execution objects captured in trace by subscriber
#[derive(Default)]
struct PgoData {
    pc: Option<usize>,
}

impl tracing::field::Visit for PgoData {
    // when we receive a u64 field, they are parsed into fields of the pgo data
    fn record_u64(&mut self, field: &tracing::field::Field, value: u64) {
        if field.name() == "pc" {
            self.pc = Some(value as usize);
        }
    }

    // required for implementation, but in practice we will only receive u64 fields
    // the fields we receive are determined by the instruction trace print out of our openvm fork during execution
    fn record_debug(&mut self, _: &TracingField, _: &dyn std::fmt::Debug) {}
}

// A Layer that collects data we are interested in using for the pgo from the trace fields.
#[derive(Clone)]
struct PgoCollector {
    pc: Arc<Mutex<Vec<usize>>>,
}

impl<S> Layer<S> for PgoCollector
where
    S: Subscriber + for<'a> LookupSpan<'a>,
{
    fn on_event(&self, event: &Event<'_>, _ctx: Context<'_, S>) {
        // build a visitor to parse and hold trace fields we are interested in
        let mut visitor = PgoData::default();
        event.record(&mut visitor);

        // because our subscriber is at the trace level, for trace print outs that don't match PgoData,
        // the visitor can't parse them, and these cases are filtered out automatically
        if let Some(pc) = visitor.pc {
            self.pc.lock().unwrap().push(pc);
        }
    }
}

#[cfg(test)]
mod tests {
    use super::*;
    use test_log::test;

    fn compile_and_prove(
        guest: &str,
        config: PowdrConfig,
        mock: bool,
        recursion: bool,
        stdin: StdIn,
        pgo_data: Option<HashMap<u32, u32>>,
    ) -> Result<(), Box<dyn std::error::Error>> {
        let program = compile_guest(guest, GuestOptions::default(), config, pgo_data).unwrap();
        prove(&program, mock, recursion, stdin)
    }

    fn prove_simple(
        guest: &str,
        config: PowdrConfig,
        stdin: StdIn,
        pgo_data: Option<HashMap<u32, u32>>,
    ) {
        let result = compile_and_prove(guest, config, false, false, stdin, pgo_data);
        assert!(result.is_ok());
    }

    fn prove_mock(
        guest: &str,
        config: PowdrConfig,
        stdin: StdIn,
        pgo_data: Option<HashMap<u32, u32>>,
    ) {
        let result = compile_and_prove(guest, config, true, false, stdin, pgo_data);
        assert!(result.is_ok());
    }

    fn _prove_recursion(
        guest: &str,
        config: PowdrConfig,
        stdin: StdIn,
        pgo_data: Option<HashMap<u32, u32>>,
    ) {
        let result = compile_and_prove(guest, config, false, true, stdin, pgo_data);
        assert!(result.is_ok());
    }

    const GUEST: &str = "guest";
    const GUEST_ITER: u32 = 1 << 10;
    const GUEST_APC: u64 = 1;
    const GUEST_SKIP: u64 = 56;
    const GUEST_SKIP_PGO: u64 = 0;

    const GUEST_KECCAK: &str = "guest-keccak";
    const GUEST_KECCAK_ITER: u32 = 1000;
    const GUEST_KECCAK_ITER_SMALL: u32 = 10;
    const GUEST_KECCAK_APC: u64 = 1;
    const GUEST_KECCAK_APC_PGO: u64 = 2;
    const GUEST_KECCAK_SKIP: u64 = 0;

    #[test]
    fn guest_prove_simple() {
        let mut stdin = StdIn::default();
        stdin.write(&GUEST_ITER);
        let config = PowdrConfig::new(GUEST_APC, GUEST_SKIP);
        prove_simple(GUEST, config, stdin, None);
    }

    #[test]
    fn guest_prove_mock() {
        let mut stdin = StdIn::default();
        stdin.write(&GUEST_ITER);
        let config = PowdrConfig::new(GUEST_APC, GUEST_SKIP);
        prove_mock(GUEST, config, stdin, None);
    }

    // All gate constraints should be satisfied, but bus interactions are not implemented yet.
    #[test]
    #[should_panic = "LogUp multiset equality check failed."]
    fn guest_plonk_prove_mock() {
        let mut stdin = StdIn::default();
        stdin.write(&GUEST_ITER);
        let config = PowdrConfig::new(GUEST_APC, GUEST_SKIP)
            .with_precompile_implementation(PrecompileImplementation::PlonkChip);
        prove_mock(GUEST, config, stdin, None);
    }

    // #[test]
    // #[ignore = "Too much RAM"]
    // // TODO: This test currently panics because the kzg params are not set up correctly. Fix this.
    // #[should_panic = "No such file or directory"]
    // fn guest_prove_recursion() {
    //     let mut stdin = StdIn::default();
    //     stdin.write(&GUEST_ITER);
    //     prove_recursion(GUEST, GUEST_APC, GUEST_SKIP, stdin);
    // }

    #[test]
    fn keccak_small_prove_simple() {
        let mut stdin = StdIn::default();
        stdin.write(&GUEST_KECCAK_ITER_SMALL);
        let config = PowdrConfig::new(GUEST_KECCAK_APC, GUEST_KECCAK_SKIP);
        prove_simple(GUEST_KECCAK, config, stdin, None);
    }

    #[test]
    #[ignore = "Too long"]
    fn keccak_prove_simple() {
        let mut stdin = StdIn::default();
        stdin.write(&GUEST_KECCAK_ITER);
        let config = PowdrConfig::new(GUEST_KECCAK_APC, GUEST_KECCAK_SKIP);
        prove_simple(GUEST_KECCAK, config, stdin, None);
    }

    #[test]
    fn keccak_small_prove_mock() {
        let mut stdin = StdIn::default();
        stdin.write(&GUEST_KECCAK_ITER_SMALL);

        let config = PowdrConfig::new(GUEST_KECCAK_APC, GUEST_KECCAK_SKIP);
        prove_mock(GUEST_KECCAK, config, stdin, None);
    }

    // All gate constraints should be satisfied, but bus interactions are not implemented yet.
    #[test]
    #[should_panic = "LogUp multiset equality check failed."]
    fn keccak_plonk_small_prove_mock() {
        let mut stdin = StdIn::default();
        stdin.write(&GUEST_KECCAK_ITER_SMALL);
        let config = PowdrConfig::new(GUEST_KECCAK_APC, GUEST_KECCAK_SKIP)
            .with_precompile_implementation(PrecompileImplementation::PlonkChip);
        prove_mock(GUEST_KECCAK, config, stdin, None);
    }

    #[test]
    #[ignore = "Too long"]
    fn keccak_prove_mock() {
        let mut stdin = StdIn::default();
        stdin.write(&GUEST_KECCAK_ITER);
        let config = PowdrConfig::new(GUEST_KECCAK_APC, GUEST_KECCAK_SKIP);
        prove_mock(GUEST_KECCAK, config, stdin, None);
    }

    // Create 2 APC for 10 Keccak iterations to test different PGO modes
    #[test]
    fn keccak_prove_multiple_pgo_modes() {
        use std::time::Instant;
        // Config
        let mut stdin = StdIn::default();
        stdin.write(&GUEST_KECCAK_ITER_SMALL);
        let config = PowdrConfig::new(GUEST_KECCAK_APC_PGO, GUEST_KECCAK_SKIP);

        let start = Instant::now();
        let pgo_data = get_pc_idx_count(GUEST_KECCAK, GuestOptions::default(), stdin.clone());
        prove_simple(GUEST_KECCAK, config.clone(), stdin.clone(), Some(pgo_data));
        let elapsed = start.elapsed();
        tracing::info!("Proving with PGO took {:?}", elapsed);

        let start = Instant::now();
        prove_simple(GUEST_KECCAK, config, stdin, None);
        let elapsed = start.elapsed();
        tracing::info!("Proving without PGO took {:?}", elapsed);
    }

    // #[test]
    // #[ignore = "Too much RAM"]
    // // TODO: This test currently panics because the kzg params are not set up correctly. Fix this.
    // #[should_panic = "No such file or directory"]
    // fn keccak_prove_recursion() {
    //     let mut stdin = StdIn::default();
    //     stdin.write(&GUEST_KECCAK_ITER);
    //     prove_recursion(GUEST_KECCAK, GUEST_KECCAK_APC, GUEST_KECCAK_SKIP, stdin);
    // }

    // The following are compilation tests only
    fn test_keccak_machine(pgo_data: Option<HashMap<u32, u32>>) {
        let config = PowdrConfig::new(GUEST_KECCAK_APC, GUEST_KECCAK_SKIP);
        let machines = compile_guest(GUEST_KECCAK, GuestOptions::default(), config, pgo_data)
            .unwrap()
            .powdr_airs_metrics();
        assert_eq!(machines.len(), 1);
        let m = &machines[0];
<<<<<<< HEAD
        assert_eq!(m.width, 2175);
        assert_eq!(m.constraints, 160);
        assert_eq!(m.bus_interactions, 2181);
=======
        assert_eq!(m.width, 3195);
        assert_eq!(m.constraints, 161);
        assert_eq!(m.bus_interactions, 2861);
>>>>>>> 0bed8b7a
    }

    #[test]
    fn guest_machine() {
        let mut stdin = StdIn::default();
        stdin.write(&GUEST_ITER);
        let config = PowdrConfig::new(GUEST_APC, GUEST_SKIP_PGO);
        let pgo_data = get_pc_idx_count(GUEST, GuestOptions::default(), stdin);
        let machines = compile_guest(GUEST, GuestOptions::default(), config, Some(pgo_data))
            .unwrap()
            .powdr_airs_metrics();
        assert_eq!(machines.len(), 1);
        let m = &machines[0];
        assert_eq!(m.width, 53);
        assert_eq!(m.constraints, 22);
        assert_eq!(m.bus_interactions, 39);
    }

    #[test]
    fn guest_machine_plonk() {
        let config = PowdrConfig::new(GUEST_APC, GUEST_SKIP)
            .with_precompile_implementation(PrecompileImplementation::PlonkChip);
        let machines = compile_guest(GUEST, GuestOptions::default(), config, None)
            .unwrap()
            .powdr_airs_metrics();
        assert_eq!(machines.len(), 1);
        let m = &machines[0];
        assert_eq!(m.width, 8);
        assert_eq!(m.constraints, 1);
        assert_eq!(m.bus_interactions, 0);
    }

    #[test]
    fn keccak_machine() {
        test_keccak_machine(None);
    }

    #[test]
    fn keccak_machine_pgo() {
        let mut stdin = StdIn::default();
        stdin.write(&GUEST_KECCAK_ITER_SMALL);
        let pgo_data = get_pc_idx_count(GUEST_KECCAK, GuestOptions::default(), stdin);
        test_keccak_machine(Some(pgo_data));
    }
}<|MERGE_RESOLUTION|>--- conflicted
+++ resolved
@@ -843,15 +843,9 @@
             .powdr_airs_metrics();
         assert_eq!(machines.len(), 1);
         let m = &machines[0];
-<<<<<<< HEAD
         assert_eq!(m.width, 2175);
-        assert_eq!(m.constraints, 160);
+        assert_eq!(m.constraints, 161);
         assert_eq!(m.bus_interactions, 2181);
-=======
-        assert_eq!(m.width, 3195);
-        assert_eq!(m.constraints, 161);
-        assert_eq!(m.bus_interactions, 2861);
->>>>>>> 0bed8b7a
     }
 
     #[test]
