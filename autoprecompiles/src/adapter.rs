use powdr_constraint_solver::constraint_system::BusInteractionHandler;
use std::hash::Hash;
use std::{fmt::Display, sync::Arc};

use powdr_number::FieldElement;
use serde::{Deserialize, Serialize};

use crate::{
    blocks::{BasicBlock, Instruction, Program},
    constraint_optimizer::IsBusStateful,
    memory_optimizer::MemoryBusInteraction,
    range_constraint_optimizer::RangeConstraintHandler,
    Apc, InstructionHandler, PowdrConfig, VmConfig,
};

#[derive(Serialize, Deserialize)]
pub struct ApcWithStats<F, I, S> {
    apc: Arc<Apc<F, I>>,
    stats: Option<S>,
}
impl<F, I, S> ApcWithStats<F, I, S> {
    pub fn with_stats(mut self, stats: S) -> Self {
        self.stats = Some(stats);
        self
    }

    pub fn into_parts(self) -> (Arc<Apc<F, I>>, Option<S>) {
        (self.apc, self.stats)
    }
}

impl<F, I, S> From<Arc<Apc<F, I>>> for ApcWithStats<F, I, S> {
    fn from(apc: Arc<Apc<F, I>>) -> Self {
        Self { apc, stats: None }
    }
}

pub trait PgoAdapter {
    type Adapter: Adapter;

    fn filter_blocks_and_create_apcs_with_pgo(
        &self,
        blocks: Vec<BasicBlock<<Self::Adapter as Adapter>::Instruction>>,
        config: &PowdrConfig,
        vm_config: AdapterVmConfig<Self::Adapter>,
    ) -> Vec<AdapterApcWithStats<Self::Adapter>> {
        let filtered_blocks = blocks
            .into_iter()
            .filter(|block| !Self::Adapter::should_skip_block(block))
            .collect();
        self.create_apcs_with_pgo(filtered_blocks, config, vm_config)
    }

    fn create_apcs_with_pgo(
        &self,
        blocks: Vec<BasicBlock<<Self::Adapter as Adapter>::Instruction>>,
        config: &PowdrConfig,
        vm_config: AdapterVmConfig<Self::Adapter>,
    ) -> Vec<AdapterApcWithStats<Self::Adapter>>;

    fn pc_execution_count(&self, _pc: u64) -> Option<u32> {
        None
    }
}

pub trait Adapter: Sized
where
    Self::InstructionHandler:
        InstructionHandler<Field = Self::Field, Instruction = Self::Instruction>,
{
    type Field: Serialize + for<'de> Deserialize<'de> + Send + Sync + Clone;
    type PowdrField: FieldElement;
<<<<<<< HEAD
    type InstructionHandler: InstructionHandler + Sync;
=======
    type InstructionHandler: InstructionHandler<Self::Field, Self::Instruction, Self::AirId> + Sync;
>>>>>>> b7a224d4
    type BusInteractionHandler: BusInteractionHandler<Self::PowdrField>
        + Clone
        + IsBusStateful<Self::PowdrField>
        + RangeConstraintHandler<Self::PowdrField>
        + Sync;
    type Program: Program<Self::Instruction> + Send;
    type Instruction: Instruction<Self::Field> + Serialize + for<'de> Deserialize<'de> + Send + Sync;
    type MemoryBusInteraction<V: Ord + Clone + Eq + Display + Hash>: MemoryBusInteraction<
        Self::PowdrField,
        V,
    >;
    type CustomBusTypes: Clone + Display + Sync + Eq + PartialEq;
    type ApcStats: Send + Sync;
    type AirId: Eq + Hash + Send + Sync;

    fn into_field(e: Self::PowdrField) -> Self::Field;

    fn from_field(e: Self::Field) -> Self::PowdrField;

    fn should_skip_block(_block: &BasicBlock<Self::Instruction>) -> bool {
        false
    }
}

pub type AdapterApcWithStats<A> =
    ApcWithStats<<A as Adapter>::Field, <A as Adapter>::Instruction, <A as Adapter>::ApcStats>;
pub type ApcStats<A> = <A as Adapter>::ApcStats;
pub type AdapterApc<A> = Apc<<A as Adapter>::Field, <A as Adapter>::Instruction>;
pub type AdapterVmConfig<'a, A> = VmConfig<
    'a,
    <A as Adapter>::InstructionHandler,
    <A as Adapter>::BusInteractionHandler,
    <A as Adapter>::CustomBusTypes,
>;<|MERGE_RESOLUTION|>--- conflicted
+++ resolved
@@ -70,11 +70,7 @@
 {
     type Field: Serialize + for<'de> Deserialize<'de> + Send + Sync + Clone;
     type PowdrField: FieldElement;
-<<<<<<< HEAD
     type InstructionHandler: InstructionHandler + Sync;
-=======
-    type InstructionHandler: InstructionHandler<Self::Field, Self::Instruction, Self::AirId> + Sync;
->>>>>>> b7a224d4
     type BusInteractionHandler: BusInteractionHandler<Self::PowdrField>
         + Clone
         + IsBusStateful<Self::PowdrField>
