use std::str::FromStr;
use std::collections::BTreeSet;
use powdr_ast::parsed::{*, asm::*, types::*};
use powdr_number::{BigInt, BigUint};
use crate::{ParserContext, unescape_string};

grammar(ctx: &ParserContext);

match {
    r"\s*" => { },
    r"//[^\n\r]*[\n\r]*" => { }, // Skip `// comments`
    r"/\*[^*]*\*+(?:[^/*][^*]*\*+)*/" => { },  // Skip `/* comments */`
    _,
}

pub PILFile: PILFile = {
    <PilStatement*> => PILFile(<>)
};

pub ASMModule: ASMModule = {
    (<ModuleStatement>)* => ASMModule { statements: <> }
};

ModuleStatement: ModuleStatement = {
    <MachineDefinition> => ModuleStatement::SymbolDefinition(<>),
    <LetStatementAtModuleLevel> => ModuleStatement::SymbolDefinition(<>),
    <EnumDeclaration> => ModuleStatement::SymbolDefinition(SymbolDefinition {
            name: <>.name.clone(),
            value: SymbolValue::TypeDeclaration(<>),
        }),
    <Import> => ModuleStatement::SymbolDefinition(<>),
    <ModuleDefinition> => ModuleStatement::SymbolDefinition(<>),
}

ModuleDefinition: SymbolDefinition = {
    "mod" <name:Identifier> ";" => SymbolDefinition { name: name.clone(), value: Module::External(name).into() }, 
    "mod" <name:Identifier> "{" <module:ASMModule> "}" => SymbolDefinition { name, value: Module::Local(module).into() }
}

Import: SymbolDefinition = {
    "use" <path:SymbolPath> <name:( "as" <Identifier> )?> ";" =>
        SymbolDefinition {
            name: name.unwrap_or(path.name().clone().try_into().unwrap()),
            value: Import {path}.into()
        }
}

pub SymbolPath: SymbolPath = {
    <abs:"::"?> <parts:( <Part> "::" )*> <end:Part>  => {
        SymbolPath::from_parts([
            abs.map(|_| vec![Part::Named(String::new())]).unwrap_or_default(),
            parts,
            vec![end],
        ].concat())
    },
}

Part: Part = {
    "super" => Part::Super,
    <name:Identifier> => Part::Named(name),
}

/// Same as SymbolPath except that we do not allow 'int' and 'fe' to be parsed as identifiers.
TypeSymbolPath: SymbolPath = {
    <abs:"::"?> <parts:( <TypeSymbolPathPart> "::" )*> <end:TypeSymbolPathPart>  => {
        SymbolPath::from_parts([
            abs.map(|_| vec![Part::Named(String::new())]).unwrap_or_default(),
            parts,
            vec![end],
        ].concat())
    },
}

TypeSymbolPathPart: Part = {
    "super" => Part::Super,
    <name:NonSpecialIdentifier> => Part::Named(name),
}

LetStatementAtModuleLevel: SymbolDefinition = {
    // TODO
    "let" <name:GenericTypedName>  "=" <value:Expression> ";" =>
        SymbolDefinition {
            name: name.0,
            value: SymbolValue::Expression(TypedExpression{ e: value, type_scheme: name.1 })
        }
}

// ---------------------------- PIL part -----------------------------

pub PilStatement = {
    Include,
    Namespace,
    LetStatement,
    ConstantDefinition,
    PolynomialDefinition,
    PublicDeclaration,
    PolynomialConstantDeclaration,
    PolynomialConstantDefinition,
    PolynomialCommitDeclaration,
    <start:@L> <decl:EnumDeclaration> => PilStatement::EnumDeclaration(ctx.source_ref(start), decl),
    PlookupIdentityStatement,
    PermutationIdentityStatement,
    ConnectIdentityStatement,
    ExpressionStatement,
};

Include: PilStatement = {
    <start:@L> "include" <file:StringLiteral> ";" => PilStatement::Include(ctx.source_ref(start), file)
};

Namespace: PilStatement = {
    <start:@L> "namespace" <name:SymbolPath> "(" <pol_degree:Expression> ")" ";" => PilStatement::Namespace(ctx.source_ref(start), name, pol_degree)
}

LetStatement: PilStatement = {
    // TODO
    <start:@L> "let" <name:GenericTypedName> <expr:( "=" <Expression> )?> ";" =>
        PilStatement::LetStatement(ctx.source_ref(start), name.0, name.1, expr)
}

ConstantDefinition: PilStatement = {
    <start:@L> "constant" <id:ConstantIdentifier> "=" <expr:Expression> ";" => PilStatement::ConstantDefinition(ctx.source_ref(start), id, expr)
}

PolynomialDefinition: PilStatement = {
    <start:@L> PolCol <id:Identifier> "=" <expr:Expression> ";" => PilStatement::PolynomialDefinition(ctx.source_ref(start), id, expr)
}

PublicDeclaration: PilStatement = {
    <start:@L> "public" <id:Identifier> "="
        <poly:NamespacedPolynomialReference>
        <expr1:("[" <Expression> "]")?>
        "(" <expr2:Expression> ")" ";" => PilStatement::PublicDeclaration(ctx.source_ref(start), id, poly, expr1, expr2)
}

PolynomialConstantDeclaration: PilStatement = {
    <start:@L> PolCol ConstantFixed <list:PolynomialNameList> ";" => PilStatement::PolynomialConstantDeclaration(ctx.source_ref(start), list)
}

PolynomialConstantDefinition: PilStatement = {
    <start:@L> PolCol ConstantFixed <id:Identifier> <def:FunctionDefinition> ";"
        => PilStatement::PolynomialConstantDefinition(ctx.source_ref(start), id, def)
}

FunctionDefinition: FunctionDefinition = {
    "(" <params:ParameterList> ")" <body:BracedExpression> =>
        FunctionDefinition::Expression(Expression::LambdaExpression(LambdaExpression{kind: FunctionKind::Pure, params, body})),
    "=" <ArrayLiteralExpression> => FunctionDefinition::Array(<>),
}

ParameterList: Vec<String> = {
    // TODO
    <mut list:( <Identifier> "," )*> <end:Identifier>  => { list.push(end); list },
    => vec![]
}

ArrayLiteralExpression: ArrayExpression = {
    <ArrayLiteralExpression> "+" <ArrayLiteralTerm> => ArrayExpression::concat(<>),
    ArrayLiteralTerm,
}

ArrayLiteralTerm: ArrayExpression = {
    "[" <ExpressionList> "]" => ArrayExpression::value(<>),
    "[" <ExpressionList> "]" "*" => ArrayExpression::repeated_value(<>),
}

PolynomialCommitDeclaration: PilStatement = {
    <start:@L> PolCol CommitWitness <stage:Stage?> <list:PolynomialNameList> ";" => PilStatement::PolynomialCommitDeclaration(ctx.source_ref(start), stage, list, None),
    <start:@L> PolCol CommitWitness <stage:Stage?> <name:PolynomialName> "(" <params:ParameterList> ")" "query" <body:BoxedExpression> ";"
     => PilStatement::PolynomialCommitDeclaration(
        ctx.source_ref(start),
        stage,
        vec![name],
        Some(FunctionDefinition::Expression(Expression::LambdaExpression(LambdaExpression{kind: FunctionKind::Query, params, body})))
    )
}

Stage: u32 = {
    "stage" "(" <Number> ")" => u32::try_from(<>).unwrap()
}

PolynomialNameList: Vec<PolynomialName> = {
    <mut list:( <PolynomialName> "," )*> <end:PolynomialName>  => { list.push(end); list }
}

PolynomialName: PolynomialName = {
    <name:Identifier> <array_size:( "[" <Expression> "]" )?> => PolynomialName{<>}
}

PlookupIdentityStatement: PilStatement = {
    <PlookupIdentity> ";"
}

PlookupIdentity: PilStatement = {
    <start:@L> <se1:SelectedExpressions> "in" <se2:SelectedExpressions> => PilStatement::PlookupIdentity(ctx.source_ref(start), se1, se2)
}

SelectedExpressions: SelectedExpressions<Expression> = {
    <selector:Expression?> "{" <expressions:ExpressionList> "}" => SelectedExpressions{<>},
    Expression => SelectedExpressions{selector: None, expressions: vec![<>]},
}

PermutationIdentityStatement: PilStatement = {
    <PermutationIdentity> ";"
}

PermutationIdentity: PilStatement = {
    <start:@L> <se1:SelectedExpressions> "is" <se2:SelectedExpressions> => PilStatement::PermutationIdentity(ctx.source_ref(start), se1, se2)
}

ConnectIdentityStatement: PilStatement = {
    <ConnectIdentity> ";"
}

ConnectIdentity: PilStatement = {
    <start:@L> "{" <list1:ExpressionList> "}" "connect" "{" <list2:ExpressionList> "}" => PilStatement::ConnectIdentity(ctx.source_ref(start), list1, list2)
}

ExpressionStatement: PilStatement = {
    <ExpressionStatementWithoutSemicolon> ";"
}

ExpressionStatementWithoutSemicolon: PilStatement = {
    <start:@L> <expr:Expression> => PilStatement::Expression(ctx.source_ref(start), expr)
}

PolCol = {
    "pol", "col"
} 

CommitWitness = {
    "commit", "witness"
} 

ConstantFixed = {
    "constant", "fixed"
}

GenericTypedName: (String, Option<TypeScheme<Expression>>) = {
    // TODO
    <name:Identifier> => (name, None),
    <vars:("<" <TypeVarBounds> ">")?> <name:Identifier> <ty:(":" <Type>)> =>
        (name, Some(TypeScheme{ vars: vars.unwrap_or_default(), ty }))
}


// ---------------------------- ASM part -----------------------------

MachineDefinition: SymbolDefinition = {
    "machine" <name:Identifier> <arguments:MachineArguments> "{" <statements:(MachineStatement)*> "}" => SymbolDefinition { name, value: Machine { arguments, statements}.into() }
}

MachineArguments: MachineArguments = {
    "(" "_" "," "_" ")" => MachineArguments::default(),
    "(" <latch:Identifier> "," "_" ")" => MachineArguments { latch: Some(latch), operation_id: None },
    "(" "_" "," <operation_id:Identifier> ")" => MachineArguments { latch: None, operation_id: Some(operation_id) },
    "(" <latch:Identifier> "," <operation_id:Identifier> ")" => MachineArguments { latch: Some(latch), operation_id: Some(operation_id) },
    => MachineArguments::default(),
}

MachineStatement: MachineStatement = {
    Degree,
    CallSelectors,
    Submachine,
    RegisterDeclaration,
    InstructionDeclaration,
    LinkDeclaration,
    PilStatementInMachine,
    FunctionDeclaration,
    OperationDeclaration,
}

PilStatementInMachine: MachineStatement = {
    <start:@L> <stmt:PilStatement> => MachineStatement::Pil(ctx.source_ref(start), stmt)
}

Degree: MachineStatement = {
    <start:@L> "degree" <deg:Expression> ";" => MachineStatement::Degree(ctx.source_ref(start), deg)
}

CallSelectors: MachineStatement = {
    <start:@L> "call_selectors" <id:Identifier> ";" => MachineStatement::CallSelectors(ctx.source_ref(start), id)
}

Submachine: MachineStatement = {
    <start:@L> <path:SymbolPath> <id:Identifier> ";" => MachineStatement::Submachine(ctx.source_ref(start), path, id)
}

pub RegisterDeclaration: MachineStatement = {
    // TODO default update
    <start:@L> "reg" <id:Identifier> <flag:( "[" <RegisterFlag> "]" )?> ";" => MachineStatement::RegisterDeclaration(ctx.source_ref(start), id, flag)

}

RegisterFlag: RegisterFlag = {
    "@pc" => RegisterFlag::IsPC,
    "<=" => RegisterFlag::IsAssignment,
    "@r" => RegisterFlag::IsReadOnly,
}

pub InstructionDeclaration: MachineStatement = {
    <start:@L> "instr" <id:Identifier> <instr:Instruction> => MachineStatement::InstructionDeclaration(ctx.source_ref(start), id, instr)
}

pub Instruction: Instruction = {
    <params:Params> <body:InstructionBody> => Instruction { params, body }
}

pub LinkDeclaration: MachineStatement = {
    <start:@L> "link" <flag:Expression> "=>" <to:CallableRef> ";" => MachineStatement::LinkDeclaration(ctx.source_ref(start), LinkDeclaration { flag, to, is_permutation: false, }),
    <start:@L> "link" <flag:Expression> "~>" <to:CallableRef> ";" => MachineStatement::LinkDeclaration(ctx.source_ref(start), LinkDeclaration { flag, to, is_permutation: true, }),
}

pub InstructionBody: InstructionBody = {
    "{}" => InstructionBody::Local(vec![]),
    "{" <InstructionBodyElements> "}" => InstructionBody::Local(<>),
    "=" <f_ref:CallableRef> ";" => InstructionBody::CallablePlookup(f_ref),
    "~" <f_ref:CallableRef> ";" => InstructionBody::CallablePermutation(f_ref),
}

pub CallableRef: CallableRef = {
    <instance:Identifier> "." <callable:Identifier> <params:CallableParams> => CallableRef { instance, callable, params },
}

CallableParams: CallableParams = {
    <inputs: ExpressionList> "->" <output: ExpressionList> => CallableParams::new(inputs, output),
    // we can ommit the arrow if there are no outputs
    <inputs: ExpressionList> => CallableParams::new(inputs, vec![])
}

InstructionBodyElements: Vec<PilStatement> = {
    <mut list:( <InstructionBodyElement> "," )*> <end:InstructionBodyElement>  => { list.push(end); list },
    => vec![]
}

InstructionBodyElement: PilStatement = {
    PlookupIdentity,
    PermutationIdentity,
    ExpressionStatementWithoutSemicolon,
}

Params: Params<Param> = {
    <_input: ParamList> "->" <output: ParamList> => Params::new(_input, output),
    // we can ommit the arrow if there are no outputs
    <_input: ParamList> => Params::new(_input, vec![])
}

ParamList: Vec<Param> = {
    => vec![],
    <mut list:( <Param> "," )*> <end:Param>  => { list.push(end); list }
}

Param: Param = {
    <name: Identifier> <index:("[" <Number> "]")?> <ty:(":" <Identifier>)?> => Param{<>}
}

FunctionDeclaration: MachineStatement = {
    <start:@L> "function" <id:Identifier> <params:Params> "{" <stmt:(<FunctionStatement>)*> "}" => MachineStatement::FunctionDeclaration(ctx.source_ref(start), id, params, stmt)
}

OperationDeclaration: MachineStatement = {
    <start:@L> "operation" <id:Identifier> <op:OperationId> <params:Params> ";" => MachineStatement::OperationDeclaration(ctx.source_ref(start), id, op, params)
}

OperationId: OperationId = {
    "<" <id:Number> ">" => OperationId { id: Some(id.into()) },
    => OperationId { id: None }
}

pub FunctionStatement: FunctionStatement = {
    AssignmentStatement,
    LabelStatement,
    DebugDirectiveStatement,
    ReturnStatement,
    InstructionStatement,
}

AssignmentStatement: FunctionStatement = {
    <start:@L> <ids:IdentifierList> <op:AssignOperator> <expr:BoxedExpression> ";" => FunctionStatement::Assignment(ctx.source_ref(start), ids, op, expr)
}

IdentifierList: Vec<String> = {
    <mut list:( <Identifier> "," )*> <end:Identifier>  => { list.push(end); list },
    => vec![]
}

AssignOperator: Option<Vec<AssignmentRegister>> = {
    "<==" => None,
    "<=" <AssignmentRegisterList> "=" => Some(<>)
}

AssignmentRegisterList: Vec<AssignmentRegister> = {
    <mut list:( <AssignmentRegister> "," )*> <end:AssignmentRegister>  => { list.push(end); list },
    => vec![]
}

AssignmentRegister: AssignmentRegister = {
    <Identifier> => AssignmentRegister::Register(<>),
    "_" => AssignmentRegister::Wildcard,
}

ReturnStatement: FunctionStatement = {
    <start:@L> "return" <list:ExpressionList> ";" => FunctionStatement::Return(ctx.source_ref(start), list)
}

InstructionStatement: FunctionStatement = {
    <start:@L> <id:Identifier> <list:ExpressionList> ";" => FunctionStatement::Instruction(ctx.source_ref(start), id, list)
}

DebugDirectiveStatement: FunctionStatement = {
    <start:@L> ".debug" "file" <n:UnsignedInteger> <d:StringLiteral> <f:StringLiteral> ";"
        => FunctionStatement::DebugDirective(ctx.source_ref(start), DebugDirective::File(n.try_into().unwrap(), d, f)),
    <start:@L> ".debug" "loc" <f:UnsignedInteger> <line:UnsignedInteger> <col:UnsignedInteger> ";"
        => FunctionStatement::DebugDirective(ctx.source_ref(start), DebugDirective::Loc(f.try_into().unwrap(), line.try_into().unwrap(), col.try_into().unwrap())),
    <start:@L> ".debug" "insn" <insn:StringLiteral> ";"
        => FunctionStatement::DebugDirective(ctx.source_ref(start), DebugDirective::OriginalInstruction(insn)),
}

LabelStatement: FunctionStatement = {
    <start:@L> <id:Identifier> ":" => FunctionStatement::Label(ctx.source_ref(start), id)
}

// ---------------------------- Expressions -----------------------------

ExpressionList: Vec<Expression> = {
    => vec![],
    <mut list:( <Expression> "," )*> <end:Expression>  => { list.push(end); list }
}

Expression: Expression = {
    BoxedExpression => *<>,
}

BoxedExpression: Box<Expression> = {
    LambdaExpression,
}

LambdaExpression: Box<Expression> = {
    <kind:FunctionKind> "||" <body:BoxedExpression> => Box::new(Expression::LambdaExpression(LambdaExpression{kind, params: vec![], body})),
<<<<<<< HEAD
    // TODO
=======
>>>>>>> 6d6b4c9e
    <kind:FunctionKind> "|" <params:ParameterList> "|" <body:BoxedExpression> => Box::new(Expression::LambdaExpression(LambdaExpression{kind, params, body})),
    LogicalOr
}

FunctionKind: FunctionKind = {
    => FunctionKind::Pure,
    "query" => FunctionKind::Query,
    "constr" => FunctionKind::Constr,
}

LogicalOr: Box<Expression> = {
    <l:LogicalOr> "||" <r:LogicalAnd> => Box::new(Expression::BinaryOperation(l, BinaryOperator::LogicalOr, r)),
    LogicalAnd,
}

LogicalAnd: Box<Expression> = {
    <l:LogicalAnd> "&&" <r:Comparison> => Box::new(Expression::BinaryOperation(l, BinaryOperator::LogicalAnd, r)),
    Comparison,
}

Comparison: Box<Expression> = {
    <BinaryOr> <ComparisonOp> <BinaryOr> => Box::new(Expression::BinaryOperation(<>)),
    BinaryOr
}

ComparisonOp: BinaryOperator = {
    "<" => BinaryOperator::Less,
    "<=" => BinaryOperator::LessEqual,
    "==" => BinaryOperator::Equal,
    "=" => BinaryOperator::Identity,
    "!=" => BinaryOperator::NotEqual,
    ">=" => BinaryOperator::GreaterEqual,
    ">" => BinaryOperator::Greater,
}

BinaryOr: Box<Expression> = {
    BinaryOr BinaryOrOp BinaryXor => Box::new(Expression::BinaryOperation(<>)),
    BinaryXor,
}

BinaryOrOp: BinaryOperator = {
    "|" => BinaryOperator::BinaryOr,
}

BinaryXor: Box<Expression> = {
    BinaryXor BinaryXorOp BinaryAnd => Box::new(Expression::BinaryOperation(<>)),
    BinaryAnd,
}

BinaryXorOp: BinaryOperator = {
    "^" => BinaryOperator::BinaryXor,
}

BinaryAnd: Box<Expression> = {
    BinaryAnd BinaryAndOp BitShift => Box::new(Expression::BinaryOperation(<>)),
    BitShift,
}

BinaryAndOp: BinaryOperator = {
    "&" => BinaryOperator::BinaryAnd,
}

BitShift: Box<Expression> = {
    BitShift BitShiftOp Sum => Box::new(Expression::BinaryOperation(<>)),
    Sum,
}

BitShiftOp: BinaryOperator = {
    "<<" => BinaryOperator::ShiftLeft,
    ">>" => BinaryOperator::ShiftRight,
}

Sum: Box<Expression> = {
    Sum SumOp Product => Box::new(Expression::BinaryOperation(<>)),
    Product,
}

SumOp: BinaryOperator = {
    "+" => BinaryOperator::Add,
    "-" => BinaryOperator::Sub,
}

Product: Box<Expression> = {
    Product ProductOp Power => Box::new(Expression::BinaryOperation(<>)),
    Power,
}

ProductOp: BinaryOperator = {
    "*" => BinaryOperator::Mul,
    "/" => BinaryOperator::Div,
    "%" => BinaryOperator::Mod,
}

Power: Box<Expression> = {
    <Power> <PowOp> <Term> => Box::new(Expression::BinaryOperation(<>)),
    Unary,
}

PowOp: BinaryOperator = {
    "**" => BinaryOperator::Pow,
}

Unary: Box<Expression> = {
    PrefixUnaryOp PostfixUnary => Box::new(Expression::UnaryOperation(<>)),
    PostfixUnary,
}

PrefixUnaryOp: UnaryOperator = {
    "-" => UnaryOperator::Minus,
    "!" => UnaryOperator::LogicalNot,
}

PostfixUnary: Box<Expression> = {
    <t:Term> <o:PostfixUnaryOp> => Box::new(Expression::UnaryOperation(o, t)),
    Term,
}

PostfixUnaryOp: UnaryOperator = {
    "'" => UnaryOperator::Next,
}

Term: Box<Expression> = {
    IndexAccess => Box::new(Expression::IndexAccess(<>)),
    FunctionCall => Box::new(Expression::FunctionCall(<>)),
    ConstantIdentifier => Box::new(Expression::Reference(NamespacedPolynomialReference::from_identifier(<>))),
    NamespacedPolynomialReference => Box::new(Expression::Reference(<>)),
    PublicIdentifier => Box::new(Expression::PublicReference(<>)),
    Number => Box::new(Expression::Number(<>.into(), None)),
    StringLiteral => Box::new(Expression::String(<>)),
    MatchExpression,
    IfExpression,
    BlockExpression,
    "[" <items:ExpressionList> "]" => Box::new(Expression::ArrayLiteral(ArrayLiteral{items})),
    "(" <head:Expression> "," <tail:ExpressionList> ")" => { let mut list = vec![head]; list.extend(tail); Box::new(Expression::Tuple(list)) },
    "(" ")" => Box::new(Expression::Tuple(vec![])),
    "(" <BoxedExpression> ")",
    "${" <BoxedExpression> "}" => Box::new(Expression::FreeInput(<>))
}

IndexAccess: IndexAccess = {
    <array:Term> "[" <index:BoxedExpression> "]" => IndexAccess{<>},
}

FunctionCall: FunctionCall = {
    <function:Term> "(" <arguments:ExpressionList> ")" => FunctionCall {<>},
}

NamespacedPolynomialReference: NamespacedPolynomialReference = {
    <SymbolPath> => <>.into(),
    <namespace:Identifier> "." <name:Identifier> => SymbolPath::from_parts([namespace, name].into_iter().map(Part::Named)).into(),
}

MatchExpression: Box<Expression> = {
    "match" <BoxedExpression> "{" <MatchArms> "}" => Box::new(Expression::MatchExpression(<>))
}

MatchArms: Vec<MatchArm> = {
    => vec![],
    <mut list:( <MatchArm> "," )*> <end:MatchArm> ","?  => { list.push(end); list }
}

MatchArm: MatchArm = {
    <pattern:Pattern> "=>" <value: Expression> => MatchArm{pattern, value},
}

IfExpression: Box<Expression> = {
    "if" <condition:BoxedExpression>
        <body:BracedExpression>
        "else"
        <else_body:BracedExpression> => Box::new(Expression::IfExpression(IfExpression{<>}))
}

BlockExpression: Box<Expression> = {
    "{" <StatementInsideBlock+> <BoxedExpression> "}" => Box::new(Expression::BlockExpression(<>))
}

BracedExpression: Box<Expression> = {
    "{" <StatementInsideBlock+> <BoxedExpression> "}" => Box::new(Expression::BlockExpression(<>)),
    "{" <BoxedExpression> "}" => Box::new(Expression::BlockExpression(vec![], <>))
}

StatementInsideBlock: StatementInsideBlock = {
<<<<<<< HEAD
    // TODO
=======
>>>>>>> 6d6b4c9e
    "let" <name:Identifier> <value:("=" <Expression>)?> ";" => StatementInsideBlock::LetStatement(LetStatementInsideBlock{<>}),
    <Expression> ";" => StatementInsideBlock::Expression(<>),
}

// ---------------------------- Pattern -----------------------------

Pattern: Pattern = {
    "_" => Pattern::CatchAll,
    Number => Pattern::Number(<>.into()),
    "-" <Number> => Pattern::Number(-BigInt::from(<>)),
    StringLiteral => Pattern::String(<>),
    TuplePattern,
    ArrayPattern,
    VariablePattern,
    //EnumPattern,
}

TuplePattern: Pattern = {
    "(" ")" => Pattern::Tuple(vec![]),
    "(" <mut items:(<Pattern> ",")+> <last:Pattern> ")" => Pattern::Tuple({items.push(last); items})
}

ArrayPattern: Pattern = {
    // TODO allow ".." - at end, at start, in middle?
    "[" "]" => Pattern::Array(vec![]),
    "[" <mut items:(<Pattern> ",")*> <last:Pattern> "]" => Pattern::Array({items.push(last); items})
}

VariablePattern: Pattern = {
    <Identifier> => Pattern::Variable(<>),
}


// ---------------------------- Type Declarations -----------------------------

EnumDeclaration: EnumDeclaration<Expression> = {
    "enum" <name:Identifier> "{" <variants:EnumVariants> "}" => EnumDeclaration{<>}
}

EnumVariants: Vec<EnumVariant<Expression>> = {
    => vec![],
    <mut list:( <EnumVariant> "," )*> <end:EnumVariant> ","?  => { list.push(end); list }
}

EnumVariant: EnumVariant<Expression> = {
    <name:Identifier> <fields:("(" <TypeTermList> ")")?> => EnumVariant{<>}
}

// ---------------------------- Type Names -----------------------------

pub Type: Type<Expression> = {
    <params:TypeTermList> "->" <value:TypeTermBox> => Type::Function(FunctionType{<>}),
    TypeTerm
}

TypeTermList: Vec<Type<Expression>> = {
    => vec![],
    <mut list:( <TypeTerm> "," )*> <end:TypeTerm>  => { list.push(end); list }
}

TypeTermBox: Box<Type<Expression>> = {
    TypeTerm => Box::new(<>)
}

TypeTerm: Type<Expression> = {
    // The parser parses all identifiers as NamedTypes, some are translated
    // to TypeVars later.
    TypeSymbolPath => Type::NamedType(<>),
    "!" => Type::Bottom,
    "bool" => Type::Bool,
    "int" => Type::Int,
    "fe" => Type::Fe,
    "string" => Type::String,
    "col" => Type::Col,
    "expr" => Type::Expr,
    "constr" => Type::Constr,
    <base:TypeTerm> "[" <length:Expression?> "]" => Type::Array(ArrayType{base: Box::new(base), length}),
    "(" <mut items:( <TypeTerm> "," )+> <end:TypeTerm> ")" => { items.push(end); Type::Tuple(TupleType{items}) },
    "(" ")" => Type::Tuple(TupleType{items: vec![]}),
    "(" <Type> ")",
}

TypeVar: String = {
    UppercaseIdentifier => <>,
}


// bounds should be SymbolPaths in the future.
pub TypeVarBounds: TypeBounds = {
    => Default::default(),
    <list:( <TypeVarWithBounds> "," )*> <end:TypeVarWithBounds> => TypeBounds::new(list.into_iter().chain(std::iter::once(end)))
}

TypeVarWithBounds: (String, BTreeSet<String>) = {
    <TypeVar> <TypeBoundsList> => (<>)
}

TypeBoundsList: BTreeSet<String> = {
    => Default::default(),
    ":" <list:( <Identifier> "+" )*> <end:Identifier>  => list.into_iter().chain(std::iter::once(end)).collect(),
}


// ---------------------------- Terminals -----------------------------



StringLiteral: String = {
    r#""[^\\"\n\r]*(\\[tnfbrx'"\\0-9][^\\"\n\r]*)*""# => unescape_string(<>)
}

Identifier: String = {
    r"[a-z_][a-zA-Z$_0-9@]*" => <>.to_string(),
    UppercaseIdentifier,
    SpecialIdentifier => <>.to_string(),
}

NonSpecialIdentifier: String = {
    r"[a-z_][a-zA-Z$_0-9@]*" => <>.to_string(),
    UppercaseIdentifier => <>.to_string(),
}

UppercaseIdentifier: String = {
    r"[A-Z][a-zA-Z$_0-9@]*" => <>.to_string(),
}

// These identifier are special in the way that the lexer would treat them as keywords,
// but these keywords can never occur in a place where an identifier can be expected,
// so we allow them as identifiers as well.
SpecialIdentifier: &'input str = {
    "file",
    "loc",
    "insn",
    "int",
    "fe",
    "expr",
    "bool",
}

ConstantIdentifier: String = {
    r"%[a-zA-Z_][a-zA-Z$_0-9@]*" => <>.to_string(),
}

PublicIdentifier: String = {
    r":[a-zA-Z_][a-zA-Z$_0-9@]*" => <>.strip_prefix(":").unwrap().to_string()
}

Number: BigUint = {
    r"[0-9][0-9_]*" => BigUint::from_str(&<>.replace('_', "")).unwrap().into(),
    r"0x[0-9A-Fa-f][0-9A-Fa-f_]*" => BigUint::from_str_radix(&<>[2..].replace('_', ""), 16).unwrap().into(),
}

UnsignedInteger: BigUint = {
    r"[0-9][0-9_]*" => BigUint::from_str(&<>.replace('_', "")).unwrap(),
    r"0x[0-9A-Fa-f][0-9A-Fa-f_]*" => BigUint::from_str_radix(&<>[2..].replace('_', ""), 16).unwrap(),
}<|MERGE_RESOLUTION|>--- conflicted
+++ resolved
@@ -437,10 +437,7 @@
 
 LambdaExpression: Box<Expression> = {
     <kind:FunctionKind> "||" <body:BoxedExpression> => Box::new(Expression::LambdaExpression(LambdaExpression{kind, params: vec![], body})),
-<<<<<<< HEAD
     // TODO
-=======
->>>>>>> 6d6b4c9e
     <kind:FunctionKind> "|" <params:ParameterList> "|" <body:BoxedExpression> => Box::new(Expression::LambdaExpression(LambdaExpression{kind, params, body})),
     LogicalOr
 }
@@ -623,10 +620,7 @@
 }
 
 StatementInsideBlock: StatementInsideBlock = {
-<<<<<<< HEAD
     // TODO
-=======
->>>>>>> 6d6b4c9e
     "let" <name:Identifier> <value:("=" <Expression>)?> ";" => StatementInsideBlock::LetStatement(LetStatementInsideBlock{<>}),
     <Expression> ";" => StatementInsideBlock::Expression(<>),
 }
