use std::str::FromStr;
use std::collections::BTreeSet;
use powdr_ast::parsed::{*, asm::*, types::*};
use powdr_number::{BigInt, BigUint};
use crate::{ParserContext, unescape_string};
use powdr_parser_util::Error;

grammar(ctx: &ParserContext);

extern {
    type Error = Error;
}

match {
    r"\s*" => { },
    r"//[^\n\r]*[\n\r]*" => { }, // Skip `// comments`
    r"/\*[^*]*\*+(?:[^/*][^*]*\*+)*/" => { },  // Skip `/* comments */`
    _,
}

pub PILFile: PILFile = {
    <PilStatement*> => PILFile(<>)
};

pub ASMModule: ASMModule = {
    (<ModuleStatement>)* => ASMModule { statements: <> }
};

ModuleStatement: ModuleStatement = {
    <MachineDefinition> => ModuleStatement::SymbolDefinition(<>),
    <LetStatementAtModuleLevel> => ModuleStatement::SymbolDefinition(<>),
    <EnumDeclaration> => ModuleStatement::SymbolDefinition(SymbolDefinition {
            name: <>.name.clone(),
            value: SymbolValue::TypeDeclaration(<>),
        }),
    <TraitImplementation> => ModuleStatement::TraitImplementation(<>),
    <TraitDeclaration> => ModuleStatement::SymbolDefinition(SymbolDefinition {
            name: <>.name.clone(),
            value: SymbolValue::TraitDeclaration(<>),
        }),
    <Import> => ModuleStatement::SymbolDefinition(<>),
    <ModuleDefinition> => ModuleStatement::SymbolDefinition(<>),
}

ModuleDefinition: SymbolDefinition = {
    "mod" <name:Identifier> ";" => SymbolDefinition { name: name.clone(), value: Module::External(name).into() }, 
    "mod" <name:Identifier> "{" <module:ASMModule> "}" => SymbolDefinition { name, value: Module::Local(module).into() }
}

Import: SymbolDefinition = {
    "use" <path:SymbolPath> <name:( "as" <Identifier> )?> ";" =>
        SymbolDefinition {
            name: name.unwrap_or(path.name().clone().try_into().unwrap()),
            value: Import {path}.into()
        }
}

pub SymbolPath: SymbolPath = {
    <abs:"::"?> <parts:( <Part> "::" )*> <end:Part>  => {
        SymbolPath::from_parts([
            abs.map(|_| vec![Part::Named(String::new())]).unwrap_or_default(),
            parts,
            vec![end],
        ].concat())
    },
}

Part: Part = {
    "super" => Part::Super,
    <name:Identifier> => Part::Named(name),
}

// Same as SymbolPath plus we allow "::<...>" at the end.
GenericSymbolPath: (SymbolPath, Option<Vec<Type<Expression>>>) = {
    // If we "inline" SymbolPath here, we get an ambiguity error.
    <abs:"::"?> <parts:( <Part> "::" )*> <end:Part> <types:("::" "<" <TypeTermList<Expression>> ">")?>  => (
        SymbolPath::from_parts([
            abs.map(|_| vec![Part::Named(String::new())]).unwrap_or_default(),
            parts,
            vec![end],
        ].concat()),
        types
    ),
}

/// Same as SymbolPath except that we do not allow 'int' and 'fe' to be parsed as identifiers.
TypeSymbolPath: SymbolPath = {
    <abs:"::"?> <parts:( <TypeSymbolPathPart> "::" )*> <end:TypeSymbolPathPart>  => {
        SymbolPath::from_parts([
            abs.map(|_| vec![Part::Named(String::new())]).unwrap_or_default(),
            parts,
            vec![end],
        ].concat())
    },
}

TypeSymbolPathPart: Part = {
    "super" => Part::Super,
    <name:NonSpecialIdentifier> => Part::Named(name),
}

LetStatementAtModuleLevel: SymbolDefinition = {
    "let" <name:GenericTypedName>  "=" <value:Expression> ";" =>
        SymbolDefinition {
            name: name.0,
            value: SymbolValue::Expression(TypedExpression{ e: value, type_scheme: name.1 })
        }
}

// ---------------------------- PIL part -----------------------------

pub PilStatement = {
    Include,
    Namespace,
    LetStatement,
    PolynomialDefinition,
    PublicDeclaration,
    PolynomialConstantDeclaration,
    PolynomialConstantDefinition,
    PolynomialCommitDeclaration,
    <start:@L> <decl:EnumDeclaration> <end:@R> => PilStatement::EnumDeclaration(ctx.source_ref(start, end), decl),
    <start:@L> <impl_:TraitImplementation> <end:@R> => PilStatement::TraitImplementation(ctx.source_ref(start, end), impl_),
    <start:@L> <decl:TraitDeclaration> <end:@R> => PilStatement::TraitDeclaration(ctx.source_ref(start, end), decl),
    PlookupIdentityStatement,
    PermutationIdentityStatement,
    ConnectIdentityStatement,
    ExpressionStatement,
};

Include: PilStatement = {
    <start:@L> "include" <file:StringLiteral> <end:@R> ";" => PilStatement::Include(ctx.source_ref(start, end), file)
};

Namespace: PilStatement = {
    <start:@L> "namespace" <name:(SymbolPath)?> <pol_degree:("(" <Expression> ")")?> <end:@R> ";"
        => PilStatement::Namespace(ctx.source_ref(start, end), name.unwrap_or_default(), pol_degree)
}

LetStatement: PilStatement = {
    <start:@L> "let" <name:GenericTypedName> <expr:( "=" <Expression> )?> <end:@R> ";" =>
        PilStatement::LetStatement(ctx.source_ref(start, end), name.0, name.1, expr)
}

PolynomialDefinition: PilStatement = {
    <start:@L> PolCol <id:Identifier> "=" <expr:Expression> <end:@R> ";" => PilStatement::PolynomialDefinition(ctx.source_ref(start, end), id, expr)
}

PublicDeclaration: PilStatement = {
    <start:@L> "public" <id:Identifier> "="
        <poly:NamespacedPolynomialReference>
        <expr1:("[" <Expression> "]")?>
        "(" <expr2:Expression> ")" <end:@R> ";" => PilStatement::PublicDeclaration(ctx.source_ref(start, end), id, poly, expr1, expr2)
}

PolynomialConstantDeclaration: PilStatement = {
    <start:@L> PolCol ConstantFixed <list:PolynomialNameList> <end:@R> ";" => PilStatement::PolynomialConstantDeclaration(ctx.source_ref(start, end), list)
}

PolynomialConstantDefinition: PilStatement = {
    <start:@L> PolCol ConstantFixed <id:Identifier> <def:FunctionDefinition> <end:@R> ";"
        => PilStatement::PolynomialConstantDefinition(ctx.source_ref(start, end), id, def)
}

FunctionDefinition: FunctionDefinition = {
    <start:@L> "(" <params:ParameterList> ")" <body:BlockExpression> <end:@R>
        => FunctionDefinition::Expression(Expression::LambdaExpression(ctx.source_ref(start, end), LambdaExpression{
            kind: FunctionKind::Pure,
            params,
            body,
            outer_var_references: Default::default()
        })),
    <start:@L> "=" <array:ArrayLiteralExpression> <end:@R> => FunctionDefinition::Array(array),
}

ParameterList: Vec<Pattern> = {
    PatternList
}

ArrayLiteralExpression: ArrayExpression = {
    <ArrayLiteralExpression> "+" <ArrayLiteralTerm> => ArrayExpression::concat(<>),
    ArrayLiteralTerm,
}

ArrayLiteralTerm: ArrayExpression = {
    "[" <ExpressionList> "]" => ArrayExpression::value(<>),
    "[" <ExpressionList> "]" "*" => ArrayExpression::repeated_value(<>),
}

PolynomialCommitDeclaration: PilStatement = {
    <start:@L> PolCol CommitWitness <stage:Stage?> <list:PolynomialNameList> <end:@R> ";" => PilStatement::PolynomialCommitDeclaration(ctx.source_ref(start, end), stage, list, None),
    <start:@L> PolCol CommitWitness <stage:Stage?> <name:PolynomialName> "(" <params:ParameterList> ")" "query" <body:BoxedExpression> <end:@R> ";"
     => PilStatement::PolynomialCommitDeclaration(
        ctx.source_ref(start, end),
        stage,
        vec![name],
        Some(FunctionDefinition::Expression(Expression::LambdaExpression(ctx.source_ref(start, end), LambdaExpression{
            kind: FunctionKind::Query,
            params,
            body,
            outer_var_references: Default::default()
        })))
    )
}

Stage: u32 = {
    "stage" "(" <Number> ")" => u32::try_from(<>).unwrap()
}

PolynomialNameList: Vec<PolynomialName> = {
    <mut list:( <PolynomialName> "," )*> <end:PolynomialName>  => { list.push(end); list }
}

PolynomialName: PolynomialName = {
    <name:Identifier> <array_size:( "[" <Expression> "]" )?> => PolynomialName{<>}
}

PlookupIdentityStatement: PilStatement = {
    <PlookupIdentity> ";"
}

PlookupIdentity: PilStatement = {
    <start:@L> <se1:SelectedExpressions> "in" <se2:SelectedExpressions> <end:@R> => PilStatement::PlookupIdentity(ctx.source_ref(start, end), se1, se2)
}

SelectedExpressions: SelectedExpressions<Expression> = {
    <selector:(<Expression> "$")?> <expr:Expression> => SelectedExpressions{selector, expressions: Box::new(expr)},
}

PermutationIdentityStatement: PilStatement = {
    <PermutationIdentity> ";"
}

PermutationIdentity: PilStatement = {
    <start:@L> <se1:SelectedExpressions> "is" <se2:SelectedExpressions> <end:@R> => PilStatement::PermutationIdentity(ctx.source_ref(start, end), se1, se2)
}

ConnectIdentityStatement: PilStatement = {
    <ConnectIdentity> ";"
}

ConnectIdentity: PilStatement = {
    <start:@L> "[" <list1:ExpressionList> "]" "connect" "[" <list2:ExpressionList> "]" <end:@R> => PilStatement::ConnectIdentity(ctx.source_ref(start, end), list1, list2)
}

ExpressionStatement: PilStatement = {
    <ExpressionStatementWithoutSemicolon> ";"
}

ExpressionStatementWithoutSemicolon: PilStatement = {
    <start:@L> <expr:Expression> <end:@R> => PilStatement::Expression(ctx.source_ref(start, end), expr)
}

PolCol = {
    "pol", "col"
} 

CommitWitness = {
    "commit", "witness"
} 

ConstantFixed = {
    "constant", "fixed"
}

GenericTypedName: (String, Option<TypeScheme<Expression>>) = {
    <name:Identifier> => (name, None),
    <vars:("<" <TypeVarBounds> ">")?> <name:Identifier> <ty:(":" <Type<Expression>>)> =>
        (name, Some(TypeScheme{ vars: vars.unwrap_or_default(), ty }))
}


// ---------------------------- ASM part -----------------------------

MachineDefinition: SymbolDefinition = {
    "machine" <name:Identifier> <params:MachineParams> <properties:("with" <MachineProperties>)?> "{" <statements:(MachineStatement)*> "}" => SymbolDefinition { name, value: Machine { params, properties: properties.unwrap_or_default(), statements}.into() },
}

MachineProperties: MachineProperties = {
    <start:@L> <mut list:( <MachineProperty> "," )*> <last:MachineProperty> ","? <end:@R> =>? {
        list.push(last);
        Ok(MachineProperties::try_from_prop_list(ctx.source_ref(start, end), list)?)
    }
}

MachineProperty: (String, Expression) = {
    <name:Identifier> ":" <value:Expression> => (name, value),
}

MachineParams: MachineParams = {
    => MachineParams::default(),
    "(" ")" => MachineParams::default(),
    <start:@L> "(" <mut list:( <Param> "," )*> <last:Param> ","? ")" <end:@R> =>? {
        list.push(last);
        Ok(MachineParams::try_from_params(ctx.source_ref(start, end), list)?)
    }
}

MachineStatement: MachineStatement = {
    Submachine,
    RegisterDeclaration,
    InstructionDeclaration,
    LinkDeclarationStatement,
    PilStatementInMachine,
    FunctionDeclaration,
    OperationDeclaration,
}

PilStatementInMachine: MachineStatement = {
    <start:@L> <stmt:PilStatement> <end:@R> => MachineStatement::Pil(ctx.source_ref(start, end), stmt)
}

Submachine: MachineStatement = {
    <start:@L> <path:SymbolPath> <id:Identifier> <args:("(" <ExpressionList> ")")?> <end:@R> ";" => MachineStatement::Submachine(ctx.source_ref(start, end), path, id, args.unwrap_or_default()),
}

pub RegisterDeclaration: MachineStatement = {
    // TODO default update
    <start:@L> "reg" <id:Identifier> <flag:( "[" <RegisterFlag> "]" )?> <end:@R> ";" => MachineStatement::RegisterDeclaration(ctx.source_ref(start, end), id, flag)

}

RegisterFlag: RegisterFlag = {
    "@pc" => RegisterFlag::IsPC,
    "<=" => RegisterFlag::IsAssignment,
    "@r" => RegisterFlag::IsReadOnly,
}

pub InstructionDeclaration: MachineStatement = {
    <start:@L> "instr" <id:Identifier> <instr:Instruction> <end:@R> => MachineStatement::InstructionDeclaration(ctx.source_ref(start, end), id, instr)
}

pub Instruction: Instruction = {
    <params:Params> <links:(<LinkDeclaration>)*> <body:InstructionBody> => Instruction { params, body, links },
    <params:Params> <links:(<LinkDeclaration>)+> ";" => Instruction { params, body: InstructionBody(vec![]), links },
}

pub LinkDeclarationStatement: MachineStatement = {
    <start:@L> <link:LinkDeclaration> <end:@R> ";" => MachineStatement::LinkDeclaration(ctx.source_ref(start, end), link),
}

pub LinkDeclaration: LinkDeclaration = {
    "link" <flag:LinkFlag> "=>" <link:Expression> =>? Ok(LinkDeclaration { flag, link: link.try_into()?, is_permutation: false, }),
    "link" <flag:LinkFlag> "~>" <link:Expression> =>? Ok(LinkDeclaration { flag, link: link.try_into()?, is_permutation: true, }),
}

pub LinkFlag: Expression = {
    "if" <Expression>,
    => 1.into(),
}

pub InstructionBody: InstructionBody = {
    "{}" => InstructionBody(vec![]),
    "{" <InstructionBodyElements> "}" => InstructionBody(<>),
}

InstructionBodyElements: Vec<PilStatement> = {
    <mut list:( <InstructionBodyElement> "," )*> <end:InstructionBodyElement>  => { list.push(end); list },
    => vec![]
}

InstructionBodyElement: PilStatement = {
    PlookupIdentity,
    PermutationIdentity,
    ExpressionStatementWithoutSemicolon,
}

Params: Params<Param> = {
    <_input: ParamList> "->" <output: ParamList> => Params::new(_input, output),
    // we can ommit the arrow if there are no outputs
    <_input: ParamList> => Params::new(_input, vec![])
}

ParamList: Vec<Param> = {
    => vec![],
    <mut list:( <Param> "," )*> <end:Param>  => { list.push(end); list }
}

Param: Param = {
    <name: Identifier> <index:("[" <Number> "]")?> <ty:(":" <SymbolPath>)?> => Param{<>}
}

FunctionDeclaration: MachineStatement = {
    <start:@L> "function" <id:Identifier> <params:Params> "{" <stmt:(<FunctionStatement>)*> "}" <end:@R> => MachineStatement::FunctionDeclaration(ctx.source_ref(start, end), id, params, stmt)
}

OperationDeclaration: MachineStatement = {
    <start:@L> "operation" <id:Identifier> <op:OperationId> <params:Params> <end:@R> ";" => MachineStatement::OperationDeclaration(ctx.source_ref(start, end), id, op, params)
}

OperationId: OperationId = {
    "<" <id:Number> ">" => OperationId { id: Some(id.into()) },
    => OperationId { id: None }
}

pub FunctionStatement: FunctionStatement = {
    AssignmentStatement,
    LabelStatement,
    DebugDirectiveStatement,
    ReturnStatement,
    InstructionStatement,
}

AssignmentStatement: FunctionStatement = {
    <start:@L> <ids:IdentifierList> <op:AssignOperator> <expr:BoxedExpression> <end:@R> ";" => FunctionStatement::Assignment(ctx.source_ref(start, end), ids, op, expr)
}

IdentifierList: Vec<String> = {
    <mut list:( <Identifier> "," )*> <end:Identifier>  => { list.push(end); list },
    => vec![]
}

AssignOperator: Option<Vec<AssignmentRegister>> = {
    "<==" => None,
    "<=" <AssignmentRegisterList> "=" => Some(<>)
}

AssignmentRegisterList: Vec<AssignmentRegister> = {
    <mut list:( <AssignmentRegister> "," )*> <end:AssignmentRegister>  => { list.push(end); list },
    => vec![]
}

AssignmentRegister: AssignmentRegister = {
    <Identifier> => AssignmentRegister::Register(<>),
    "_" => AssignmentRegister::Wildcard,
}

ReturnStatement: FunctionStatement = {
    <start:@L> "return" <list:ExpressionList> <end:@R> ";" => FunctionStatement::Return(ctx.source_ref(start, end), list)
}

InstructionStatement: FunctionStatement = {
    <start:@L> <id:Identifier> <list:ExpressionList> <end:@R> ";" => FunctionStatement::Instruction(ctx.source_ref(start, end), id, list)
}

DebugDirectiveStatement: FunctionStatement = {
    <start:@L> ".debug" "file" <n:UnsignedInteger> <d:StringLiteral> <f:StringLiteral> <end:@R> ";"
        => FunctionStatement::DebugDirective(ctx.source_ref(start, end), DebugDirective::File(n.try_into().unwrap(), d, f)),
    <start:@L> ".debug" "loc" <f:UnsignedInteger> <line:UnsignedInteger> <col:UnsignedInteger> <end:@R> ";"
        => FunctionStatement::DebugDirective(ctx.source_ref(start, end), DebugDirective::Loc(f.try_into().unwrap(), line.try_into().unwrap(), col.try_into().unwrap())),
    <start:@L> ".debug" "insn" <insn:StringLiteral> <end:@R> ";"
        => FunctionStatement::DebugDirective(ctx.source_ref(start, end), DebugDirective::OriginalInstruction(insn)),
}

LabelStatement: FunctionStatement = {
    <start:@L> <id:Identifier> ":" <end:@R> => FunctionStatement::Label(ctx.source_ref(start, end), id)
}

// ---------------------------- Expressions -----------------------------

ExpressionList: Vec<Expression> = {
    => vec![],
    <mut list:( <Expression> "," )*> <end:Expression>  => { list.push(end); list }
}

Expression: Expression = {
    BoxedExpression => *<>,
}

BoxedExpression: Box<Expression> = {
    LambdaExpression,
}

LambdaExpression: Box<Expression> = {
    <start:@L> <kind:FunctionKind> "||" <body:BoxedExpression> <end:@R>
        => ctx.to_expr_with_source_ref(LambdaExpression{kind, params: vec![], body, outer_var_references: Default::default()}, start, end),
    <start:@L> <kind:FunctionKind> "|" <params:ParameterList> "|" <body:BoxedExpression> <end:@R>
        => ctx.to_expr_with_source_ref(LambdaExpression{kind, params, body, outer_var_references: Default::default()}, start, end),
    LogicalOr
}

FunctionKind: FunctionKind = {
    => FunctionKind::Pure,
    "query" => FunctionKind::Query,
    "constr" => FunctionKind::Constr,
}

LogicalOr: Box<Expression> = {
    <start:@L> <left:LogicalOr> "||" <right:LogicalAnd> <end:@R> => ctx.to_expr_with_source_ref(BinaryOperation { left, op: BinaryOperator::LogicalOr, right }, start, end),
    LogicalAnd,
}

LogicalAnd: Box<Expression> = {
    <start:@L> <left:LogicalAnd> "&&" <right:Comparison> <end:@R> => ctx.to_expr_with_source_ref(BinaryOperation { left, op: BinaryOperator::LogicalAnd, right }, start, end),
    Comparison,
}

Comparison: Box<Expression> = {
    <start:@L> <left:BinaryOr> <op:ComparisonOp> <right:BinaryOr> <end:@R> => ctx.to_expr_with_source_ref(BinaryOperation { left, op: op, right }, start, end),
    BinaryOr
}

ComparisonOp: BinaryOperator = {
    "<" => BinaryOperator::Less,
    "<=" => BinaryOperator::LessEqual,
    "==" => BinaryOperator::Equal,
    "=" => BinaryOperator::Identity,
    "!=" => BinaryOperator::NotEqual,
    ">=" => BinaryOperator::GreaterEqual,
    ">" => BinaryOperator::Greater,
}

BinaryOr: Box<Expression> = {
    <start:@L> <left:BinaryOr> <op:BinaryOrOp> <right:BinaryXor> <end:@R> => ctx.to_expr_with_source_ref(BinaryOperation { left, op, right }, start, end),
    BinaryXor,
}

BinaryOrOp: BinaryOperator = {
    "|" => BinaryOperator::BinaryOr,
}

BinaryXor: Box<Expression> = {
    <start:@L> <left:BinaryXor> <op:BinaryXorOp> <right:BinaryAnd> <end:@R> => ctx.to_expr_with_source_ref(BinaryOperation { left, op, right }, start, end),
    BinaryAnd,
}

BinaryXorOp: BinaryOperator = {
    "^" => BinaryOperator::BinaryXor,
}

BinaryAnd: Box<Expression> = {
    <start:@L> <left:BinaryAnd> <op:BinaryAndOp> <right:BitShift> <end:@R> => ctx.to_expr_with_source_ref(BinaryOperation { left, op, right }, start, end),
    BitShift,
}

BinaryAndOp: BinaryOperator = {
    "&" => BinaryOperator::BinaryAnd,
}

BitShift: Box<Expression> = {
    <start:@L> <left:BitShift> <op:BitShiftOp> <right:Sum> <end:@R> => ctx.to_expr_with_source_ref(BinaryOperation { left, op, right }, start, end),
    Sum,
}

BitShiftOp: BinaryOperator = {
    "<<" => BinaryOperator::ShiftLeft,
    ">>" => BinaryOperator::ShiftRight,
}

Sum: Box<Expression> = {
    <start:@L> <left:Sum> <op:SumOp> <right:Product> <end:@R> => ctx.to_expr_with_source_ref(BinaryOperation { left, op, right }, start, end),
    Product,
}

SumOp: BinaryOperator = {
    "+" => BinaryOperator::Add,
    "-" => BinaryOperator::Sub,
}

Product: Box<Expression> = {
    <start:@L> <left:Product> <op:ProductOp> <right:Power> <end:@R> => ctx.to_expr_with_source_ref(BinaryOperation { left, op, right }, start, end),
    Power,
}

ProductOp: BinaryOperator = {
    "*" => BinaryOperator::Mul,
    "/" => BinaryOperator::Div,
    "%" => BinaryOperator::Mod,
}

Power: Box<Expression> = {
    <start:@L> <left:Term> <op:PowOp> <right:Power> <end:@R> => ctx.to_expr_with_source_ref(BinaryOperation { left, op, right }, start, end),
    Unary,
}

PowOp: BinaryOperator = {
    "**" => BinaryOperator::Pow,
}

Unary: Box<Expression> = {
    <start:@L> <op:PrefixUnaryOp> <expr:PostfixUnary> <end:@R> => ctx.to_expr_with_source_ref(UnaryOperation{op, expr}, start, end),
    PostfixUnary,
}

PrefixUnaryOp: UnaryOperator = {
    "-" => UnaryOperator::Minus,
    "!" => UnaryOperator::LogicalNot,
}

PostfixUnary: Box<Expression> = {
    <start:@L> <t:Term> <op:PostfixUnaryOp> <end:@R> => ctx.to_expr_with_source_ref(UnaryOperation{op, expr: t}, start, end),
    Term,
}

PostfixUnaryOp: UnaryOperator = {
    "'" => UnaryOperator::Next,
}

Term: Box<Expression> = {
    <start:@L> <i:IndexAccess> <end:@R> => ctx.to_expr_with_source_ref(i, start, end),
    <start:@L> <f:FunctionCall> <end:@R> => ctx.to_expr_with_source_ref(f, start, end),
    <start:@L> <i:ConstantIdentifier> <end:@R> => ctx.to_expr_with_source_ref(NamespacedPolynomialReference::from_identifier(i), start, end),
    <start:@L> <g:GenericReference> <end:@R> => ctx.to_expr_with_source_ref(g, start, end),
    <start:@L> <p:PublicIdentifier> <end:@R> => Box::new(Expression::PublicReference(ctx.source_ref(start, end), p)),
    <start:@L> <value:Number> <end:@R> => ctx.to_expr_with_source_ref(Number {value: value.into(), type_: None}, start, end),
    <start:@L> <s:StringLiteral> <end:@R> => Box::new(Expression::String(ctx.source_ref(start, end), s)),
    MatchExpression,
    IfExpression,
    BlockExpression,
    <start:@L> "[" <items:ExpressionList> "]" <end:@R> => ctx.to_expr_with_source_ref(ArrayLiteral{items}, start, end),
    <start:@L> "(" <head:Expression> "," <tail:ExpressionList> ")" <end:@R> => { let mut list = vec![head]; list.extend(tail); Box::new(Expression::Tuple(ctx.source_ref(start, end), list)) },
    <start:@L> "(" ")" <end:@R> => Box::new(Expression::Tuple(ctx.source_ref(start, end), vec![])),
    "(" <BoxedExpression> ")",
    <start:@L> "${" <b:BoxedExpression> "}" <end:@R> => Box::new(Expression::FreeInput(ctx.source_ref(start, end), b))
}

IndexAccess: IndexAccess = {
    <array:Term> "[" <index:BoxedExpression> "]" => IndexAccess{<>},
}

FunctionCall: FunctionCall = {
    <function:Term> "(" <arguments:ExpressionList> ")" => FunctionCall {<>},
}

NamespacedPolynomialReference: NamespacedPolynomialReference = {
    <SymbolPath> => <>.into(),
    <namespace:Identifier> "." <name:Identifier> => SymbolPath::from_parts([namespace, name].into_iter().map(Part::Named)).into(),
}

GenericReference: NamespacedPolynomialReference = {
    <namespace:Identifier> "." <name:Identifier> => SymbolPath::from_parts([namespace, name].into_iter().map(Part::Named)).into(),
    <path:GenericSymbolPath> => NamespacedPolynomialReference{path: path.0, type_args: path.1},
}

MatchExpression: Box<Expression> = {
    <start:@L> "match" <scrutinee:BoxedExpression> "{" <arms:MatchArms> "}" <end:@R> => ctx.to_expr_with_source_ref(MatchExpression{scrutinee, arms}, start, end),
}

MatchArms: Vec<MatchArm> = {
    => vec![],
    <mut list:( <MatchArm> "," )*> <end:MatchArm> ","?  => { list.push(end); list }
}

MatchArm: MatchArm = {
    <pattern:Pattern> "=>" <value: Expression> => MatchArm{pattern, value},
}

IfExpression: Box<Expression> = {
    <start:@L> "if" <condition:BoxedExpression>
        <body:BlockExpression>
        "else"
        <else_body:BlockExpression>
        <end:@R> => ctx.to_expr_with_source_ref(IfExpression{condition, body, else_body}, start, end),
}


BlockExpression: Box<Expression> = {
    <start:@L> "{" <statements:StatementInsideBlock*> <expr:BoxedExpression?> "}" <end:@R> => ctx.to_expr_with_source_ref(BlockExpression{statements, expr}, start, end),
}

StatementInsideBlock: StatementInsideBlock = {
    "let" <pattern:Pattern> <ty:(":" <Type<ArrayLengthNumber>>)?> <value:("=" <Expression>)?> ";" => StatementInsideBlock::LetStatement(LetStatementInsideBlock{<>}),
    <Expression> ";" => StatementInsideBlock::Expression(<>),
}

// ---------------------------- Pattern -----------------------------

Pattern: Pattern = {
    <start:@L> "_" <end:@R> => Pattern::CatchAll(ctx.source_ref(start, end)),
    <start:@L> <n:Number> <end:@R> => Pattern::Number(ctx.source_ref(start, end), n.into()),
    <start:@L> "-" <n:Number> <end:@R> => Pattern::Number(ctx.source_ref(start, end), -BigInt::from(n)),
    <start:@L> <l:StringLiteral> <end:@R> => Pattern::String(ctx.source_ref(start, end), l),
    TuplePattern,
    ArrayPattern,
    // We never parse Pattern::Variable directly. Instead, we
    // parse all identifiers (and symbol paths) as Pattern::Enum.
    // At symbol resolution stage, single identifiers that do not
    // exist in the current scope are then turned into Pattern::Variable
    // to allow `match x { (y, None) => ... }` to bind the first component
    // to `y` and match the enum variant `None` at the same time.
    EnumPattern,
}

PatternIncludingEllipsis: Pattern = {
    Pattern => <>,
    <start:@L> ".." <end:@R> => Pattern::Ellipsis(ctx.source_ref(start, end)),
}

TuplePattern: Pattern = {
    <start:@L> "(" ")" <end:@R> => Pattern::Tuple(ctx.source_ref(start, end), vec![]),
    <start:@L> "(" <mut items:(<Pattern> ",")+> <last:Pattern> ")" <end:@R> => Pattern::Tuple(ctx.source_ref(start, end), {items.push(last); items})
}

ArrayPattern: Pattern = {
    <start:@L> "[" "]" <end:@R> => Pattern::Array(ctx.source_ref(start, end), vec![]),
    <start:@L> "[" <mut items:(<PatternIncludingEllipsis> ",")*> <last:PatternIncludingEllipsis> "]" <end:@R> => Pattern::Array(ctx.source_ref(start, end), {items.push(last); items})
}

EnumPattern: Pattern = {
    <start:@L> <n:SymbolPath> <items:( "(" <PatternList> ")" )?> <end:@R> => Pattern::Enum(ctx.source_ref(start, end), n, items)
}

PatternList: Vec<Pattern> = {
    <mut list:( <Pattern> "," )*> <end:Pattern>  => { list.push(end); list },
    => vec![]
}

// ---------------------------- Trait/Impl Declaration -----------------------------

TraitDeclaration: TraitDeclaration<Expression> = {
    "trait" <name:Identifier> <type_vars:("<" <TraitVars> ">")> "{" <functions:TraitFunctions> "}" => TraitDeclaration { name, type_vars, functions }
}

TraitVars: Vec<String> = {
    <mut list:( <TypeVar> "," )*> <end:TypeVar> ","?  => { list.push(end); list }
}

TraitFunctions: Vec<TraitFunction<Expression>> = {
    => vec![],
    <mut list:( <TraitFunction> "," )*> <end:TraitFunction> ","  => { list.push(end); list }
}

TraitFunction: TraitFunction<Expression> = {
    <name:Identifier> ":" <params:TypeTermList<Expression>> "->" <value:TypeTermBox<Expression>> => TraitFunction { name, ty: Type::Function(FunctionType{params, value}) }
<<<<<<< HEAD
}

TraitImplementation: TraitImplementation<Expression> = {
    "impl" <type_scheme: GenericTraitName> "{" <functions:NamedExpressions> "}" => TraitImplementation { name: type_scheme.0, type_scheme: type_scheme.1, functions }
}

NamedExpressions: Vec<NamedExpression<Expression>> = {
    => vec![],
    <mut list:( <NamedExpression> "," )*> <end:NamedExpression> ","?  => { list.push(end); list }
}

NamedExpression: NamedExpression<Expression> = {
    <name:Identifier> ":" <body:BoxedExpression> => NamedExpression { name, body }
}

GenericTraitName: (SymbolPath, TypeScheme) = {
    <vars:("<" <TypeVarBounds> ">")> <name:SymbolPath> <items:("<" <TypeTermList<ArrayLengthNumber>> ">")> =>
        (name, TypeScheme{ vars, ty: Type::Tuple(TupleType{items}) })
=======
>>>>>>> e58ddac3
}


// ---------------------------- Type Declarations -----------------------------

EnumDeclaration: EnumDeclaration<Expression> = {
    "enum" <name:Identifier> <type_vars:("<" <TypeVarBounds> ">")?> "{" <variants:EnumVariants> "}"
        => EnumDeclaration{name, type_vars: type_vars.unwrap_or_default(), variants}
}

EnumVariants: Vec<EnumVariant<Expression>> = {
    => vec![],
    <mut list:( <EnumVariant> "," )*> <end:EnumVariant> ","?  => { list.push(end); list }
}

EnumVariant: EnumVariant<Expression> = {
    <name:Identifier> <fields:("(" <TypeTermList<Expression>> ")")?> => EnumVariant{<>}
}

// ---------------------------- Type Names -----------------------------

pub TypeExpr = Type<Expression>;
pub TypeNumber = Type<Number>;

Type<ArrayLength>: Type<ArrayLength> = {
    <params:TypeTermList<ArrayLength>> "->" <value:TypeTermBox<ArrayLength>> => Type::Function(FunctionType{<>}),
    TypeTerm<ArrayLength>
}

TypeTermList<ArrayLength>: Vec<Type<ArrayLength>> = {
    => vec![],
    <mut list:( <TypeTerm<ArrayLength>> "," )*> <end:TypeTerm<ArrayLength>>  => { list.push(end); list }
}

TypeTermBox<ArrayLength>: Box<Type<ArrayLength>> = {
    TypeTerm<ArrayLength> => Box::new(<>)
}

TypeTerm<ArrayLength>: Type<ArrayLength> = {
    // The parser parses all identifiers as NamedTypes, some are translated
    // to TypeVars later.
    TypeSymbolPath ("<" <TypeTermList<ArrayLength>> ">")? => Type::NamedType(<>),
    "!" => Type::Bottom,
    "bool" => Type::Bool,
    "int" => Type::Int,
    "fe" => Type::Fe,
    "string" => Type::String,
    "col" => Type::Col,
    "expr" => Type::Expr,
    <base:TypeTerm<ArrayLength>> "[" <length:ArrayLength?> "]" => Type::Array(ArrayType{base: Box::new(base), length}),
    "(" <mut items:( <TypeTerm<ArrayLength>> "," )+> <end:TypeTerm<ArrayLength>> ")" => { items.push(end); Type::Tuple(TupleType{items}) },
    "(" ")" => Type::Tuple(TupleType{items: vec![]}),
    "(" <Type<ArrayLength>> ")",
}

ArrayLengthExpr: Expression = {
    Expression
}

ArrayLengthNumber: u64 = {
    Number => u64::try_from(<>).unwrap()
}

TypeVar: String = {
    UppercaseIdentifier => <>,
}


// bounds should be SymbolPaths in the future.
pub TypeVarBounds: TypeBounds = {
    => Default::default(),
    <list:( <TypeVarWithBounds> "," )*> <end:TypeVarWithBounds> => TypeBounds::new(list.into_iter().chain(std::iter::once(end)))
}

TypeVarWithBounds: (String, BTreeSet<String>) = {
    <TypeVar> <TypeBoundsList> => (<>)
}

TypeBoundsList: BTreeSet<String> = {
    => Default::default(),
    ":" <list:( <Identifier> "+" )*> <end:Identifier>  => list.into_iter().chain(std::iter::once(end)).collect(),
}



// ---------------------------- Terminals -----------------------------



StringLiteral: String = {
    r#""[^\\"\n\r]*(\\[tnfbrx'"\\0-9][^\\"\n\r]*)*""# => unescape_string(<>)
}

Identifier: String = {
    r"[a-z_][a-zA-Z$_0-9@]*" => <>.to_string(),
    UppercaseIdentifier,
    SpecialIdentifier => <>.to_string(),
}

NonSpecialIdentifier: String = {
    r"[a-z_][a-zA-Z$_0-9@]*" => <>.to_string(),
    UppercaseIdentifier => <>.to_string(),
}

UppercaseIdentifier: String = {
    r"[A-Z][a-zA-Z$_0-9@]*" => <>.to_string(),
}

// These identifier are special in the way that the lexer would treat them as keywords,
// but these keywords can never occur in a place where an identifier can be expected,
// so we allow them as identifiers as well.
SpecialIdentifier: &'input str = {
    "file",
    "loc",
    "insn",
    "int",
    "fe",
    "expr",
    "bool",
}

ConstantIdentifier: String = {
    r"%[a-zA-Z_][a-zA-Z$_0-9@]*" => <>.to_string(),
}

PublicIdentifier: String = {
    r":[a-zA-Z_][a-zA-Z$_0-9@]*" => <>.strip_prefix(":").unwrap().to_string()
}

Number: BigUint = {
    r"[0-9][0-9_]*" => BigUint::from_str(&<>.replace('_', "")).unwrap().into(),
    r"0x[0-9A-Fa-f][0-9A-Fa-f_]*" => BigUint::from_str_radix(&<>[2..].replace('_', ""), 16).unwrap().into(),
}

UnsignedInteger: BigUint = {
    r"[0-9][0-9_]*" => BigUint::from_str(&<>.replace('_', "")).unwrap(),
    r"0x[0-9A-Fa-f][0-9A-Fa-f_]*" => BigUint::from_str_radix(&<>[2..].replace('_', ""), 16).unwrap(),
}<|MERGE_RESOLUTION|>--- conflicted
+++ resolved
@@ -711,7 +711,6 @@
 
 TraitFunction: TraitFunction<Expression> = {
     <name:Identifier> ":" <params:TypeTermList<Expression>> "->" <value:TypeTermBox<Expression>> => TraitFunction { name, ty: Type::Function(FunctionType{params, value}) }
-<<<<<<< HEAD
 }
 
 TraitImplementation: TraitImplementation<Expression> = {
@@ -730,8 +729,6 @@
 GenericTraitName: (SymbolPath, TypeScheme) = {
     <vars:("<" <TypeVarBounds> ">")> <name:SymbolPath> <items:("<" <TypeTermList<ArrayLengthNumber>> ">")> =>
         (name, TypeScheme{ vars, ty: Type::Tuple(TupleType{items}) })
-=======
->>>>>>> e58ddac3
 }
 
 
