use eyre::Result;
use itertools::{multiunzip, Itertools};
use openvm_build::{build_guest_package, find_unique_executable, get_package, TargetFilter};
use openvm_circuit::arch::{
    instructions::exe::VmExe, Streams, SystemConfig, VirtualMachine, VmChipComplex, VmConfig,
    VmInventoryError,
};
use openvm_stark_backend::{
    air_builders::symbolic::SymbolicConstraints, engine::StarkEngine, rap::AnyRap,
};
use openvm_stark_sdk::{config::fri_params::SecurityParameters, engine::StarkFriEngine};
use powdr_autoprecompiles::{DegreeBound, SymbolicMachine};
use powdr_number::FieldElement;
use std::{
    collections::HashMap,
    path::{Path, PathBuf},
    sync::{Arc, Mutex},
};
use utils::get_pil;

use crate::customize_exe::openvm_bus_interaction_to_powdr;
use crate::utils::symbolic_to_algebraic;
use openvm_circuit_primitives_derive::ChipUsageGetter;
use openvm_sdk::{
    config::{AggStarkConfig, AppConfig, SdkVmConfig, SdkVmConfigExecutor, SdkVmConfigPeriphery},
    keygen::AggStarkProvingKey,
    prover::AggStarkProver,
    Sdk, StdIn,
};
use openvm_stark_backend::{config::StarkGenericConfig, Chip};
use openvm_stark_sdk::config::{
    baby_bear_poseidon2::{config_from_perm, default_perm, BabyBearPoseidon2Engine},
    FriParameters,
};
use openvm_stark_sdk::{
    config::baby_bear_poseidon2::BabyBearPoseidon2Config,
    openvm_stark_backend::p3_field::{Field, PrimeField32},
    p3_baby_bear::BabyBear,
};
use powdr_extension::{PowdrExecutor, PowdrExtension, PowdrPeriphery};
use serde::{Deserialize, Serialize};
use std::collections::BTreeMap;

mod air_builder;
use air_builder::AirKeygenBuilder;
use derive_more::From;
use openvm_circuit::{
    circuit_derive::Chip,
    derive::{AnyEnum, InstructionExecutor as InstructionExecutorDerive},
};
mod utils;

use tracing::dispatcher::Dispatch;
use tracing::field::Field as TracingField;
use tracing::{Event, Subscriber};
use tracing_subscriber::{
    layer::Context,
    prelude::*,
    registry::{LookupSpan, Registry},
    Layer,
};

type SC = BabyBearPoseidon2Config;
pub type F = BabyBear;

pub use bus_interaction_handler::{BusMap, BusType};
pub use openvm_build::GuestOptions;

/// We do not use the transpiler, instead we customize an already transpiled program
mod customize_exe;

pub use customize_exe::customize;

// A module for our extension
mod powdr_extension;

pub mod bus_interaction_handler;
mod instruction_formatter;

#[allow(dead_code)]
mod plonk;

/// A custom VmConfig that wraps the SdkVmConfig, adding our custom extension.
#[derive(Serialize, Deserialize, Clone)]
#[serde(bound = "F: Field")]
pub struct SpecializedConfig<F: PrimeField32> {
    sdk_config: SdkVmConfig,
    powdr: PowdrExtension<F>,
}

#[allow(clippy::large_enum_variant)]
#[derive(ChipUsageGetter, Chip, InstructionExecutorDerive, From, AnyEnum)]
pub enum SpecializedExecutor<F: PrimeField32> {
    #[any_enum]
    SdkExecutor(SdkVmConfigExecutor<F>),
    #[any_enum]
    PowdrExecutor(PowdrExecutor<F>),
}

#[derive(From, ChipUsageGetter, Chip, AnyEnum)]
pub enum MyPeriphery<F: PrimeField32> {
    #[any_enum]
    SdkPeriphery(SdkVmConfigPeriphery<F>),
    #[any_enum]
    PowdrPeriphery(PowdrPeriphery<F>),
}

impl<F: PrimeField32> VmConfig<F> for SpecializedConfig<F> {
    type Executor = SpecializedExecutor<F>;
    type Periphery = MyPeriphery<F>;

    fn system(&self) -> &SystemConfig {
        VmConfig::<F>::system(&self.sdk_config)
    }

    fn system_mut(&mut self) -> &mut SystemConfig {
        VmConfig::<F>::system_mut(&mut self.sdk_config)
    }

    fn create_chip_complex(
        &self,
    ) -> Result<VmChipComplex<F, Self::Executor, Self::Periphery>, VmInventoryError> {
        let chip = self.sdk_config.create_chip_complex()?;
        let chip = chip.extend(&self.powdr)?;

        Ok(chip)
    }
}

impl<F: Default + PrimeField32> SpecializedConfig<F> {
    pub fn from_base_and_extension(sdk_config: SdkVmConfig, powdr: PowdrExtension<F>) -> Self {
        Self { sdk_config, powdr }
    }
}

pub fn build_elf_path<P: AsRef<Path>>(
    guest_opts: GuestOptions,
    pkg_dir: P,
    target_filter: &Option<TargetFilter>,
) -> Result<PathBuf> {
    let pkg = get_package(pkg_dir.as_ref());
    let target_dir = match build_guest_package(&pkg, &guest_opts, None, target_filter) {
        Ok(target_dir) => target_dir,
        Err(Some(code)) => {
            return Err(eyre::eyre!("Failed to build guest: code = {}", code));
        }
        Err(None) => {
            return Err(eyre::eyre!(
                "Failed to build guest (OPENVM_SKIP_BUILD is set)"
            ));
        }
    };

    find_unique_executable(pkg_dir, target_dir, target_filter)
}

// compile the original openvm program without powdr extension
pub fn compile_openvm(
    guest: &str,
    guest_opts: GuestOptions,
) -> Result<OriginalCompiledProgram<F>, Box<dyn std::error::Error>> {
    // wrap the sdk config (with the standard extensions) in our custom config (with our custom extension)
    let sdk_vm_config = SdkVmConfig::builder()
        .system(Default::default())
        .rv32i(Default::default())
        .rv32m(Default::default())
        .io(Default::default())
        .keccak(Default::default())
        .build();

    let sdk = Sdk::default();

    // Build the ELF with guest options and a target filter.
    // We need these extra Rust flags to get the labels.
    let guest_opts = guest_opts.with_rustc_flags(vec!["-C", "link-arg=--emit-relocs"]);

    // Point to our local guest
    use std::path::PathBuf;
    let mut path = PathBuf::from(env!("CARGO_MANIFEST_DIR")).to_path_buf();
    path.push(guest);
    let target_path = path.to_str().unwrap();

    let elf = sdk.build(guest_opts, target_path, &Default::default())?;

    // Transpile the ELF into a VmExe. Note that this happens using the sdk transpiler only, our extension does not use a transpiler.
    let exe = sdk.transpile(elf, sdk_vm_config.transpiler())?;

    Ok(OriginalCompiledProgram { exe, sdk_vm_config })
}

/// Determines how the precompile (a circuit with algebraic gates and bus interactions)
/// is implemented as a RAP.
#[derive(Default, Clone, Deserialize, Serialize)]
pub enum PrecompileImplementation {
    /// Allocate a column for each variable and process a call in a single row.
    #[default]
    SingleRowChip,
    /// Compile the circuit to a PlonK circuit.
    PlonkChip,
}

#[derive(Clone)]
pub struct PowdrConfig {
    /// Number of autoprecompiles to generate.
    pub autoprecompiles: u64,
    /// Number of basic blocks to skip for autoprecompiles.
    /// This is either the largest N if no PGO, or the costliest N with PGO.
    pub skip_autoprecompiles: u64,
    /// Map from bus id to bus type such as Execution, Memory, etc.
    pub bus_map: BusMap,
<<<<<<< HEAD
    /// Max degree of constraints.
    pub degree_bound: DegreeBound,
=======
    /// The max degree of constraints.
    pub degree_bound: usize,
    /// Implementation of the precompile, i.e., how to compile it to a RAP.
    pub implementation: PrecompileImplementation,
>>>>>>> 062c2a26
}

impl PowdrConfig {
    pub fn new(autoprecompiles: u64, skip_autoprecompiles: u64) -> Self {
        Self {
            autoprecompiles,
            skip_autoprecompiles,
            bus_map: BusMap::openvm_base(),
<<<<<<< HEAD
            degree_bound: DegreeBound {
                identities: customize_exe::OPENVM_DEGREE_BOUND,
                bus_interactions: customize_exe::OPENVM_DEGREE_BOUND - 1,
            },
=======
            degree_bound: customize_exe::OPENVM_DEGREE_BOUND,
            implementation: PrecompileImplementation::default(),
>>>>>>> 062c2a26
        }
    }

    pub fn with_autoprecompiles(self, autoprecompiles: u64) -> Self {
        Self {
            autoprecompiles,
            ..self
        }
    }

    pub fn with_bus_map(self, bus_map: BusMap) -> Self {
        Self { bus_map, ..self }
    }

    pub fn with_degree_bound(self, degree_bound: DegreeBound) -> Self {
        Self {
            degree_bound,
            ..self
        }
    }

    pub fn with_precompile_implementation(
        self,
        precompile_implementation: PrecompileImplementation,
    ) -> Self {
        Self {
            implementation: precompile_implementation,
            ..self
        }
    }
}

pub fn compile_guest(
    guest: &str,
    guest_opts: GuestOptions,
    config: PowdrConfig,
    pgo_data: Option<HashMap<u32, u32>>,
) -> Result<CompiledProgram<F>, Box<dyn std::error::Error>> {
    let OriginalCompiledProgram { exe, sdk_vm_config } = compile_openvm(guest, guest_opts.clone())?;
    compile_exe(guest, guest_opts, exe, sdk_vm_config, config, pgo_data)
}

pub fn compile_exe(
    guest: &str,
    guest_opts: GuestOptions,
    exe: VmExe<F>,
    sdk_vm_config: SdkVmConfig,
    config: PowdrConfig,
    pgo_data: Option<HashMap<u32, u32>>,
) -> Result<CompiledProgram<F>, Box<dyn std::error::Error>> {
    // Build the ELF with guest options and a target filter.
    // We need these extra Rust flags to get the labels.
    let guest_opts = guest_opts.with_rustc_flags(vec!["-C", "link-arg=--emit-relocs"]);

    // Point to our local guest
    use std::path::PathBuf;
    let mut path = PathBuf::from(env!("CARGO_MANIFEST_DIR")).to_path_buf();
    path.push(guest);
    let target_path = path.to_str().unwrap();

    let elf_binary = build_elf_path(guest_opts.clone(), target_path, &Default::default())?;
    let elf_powdr = powdr_riscv_elf::load_elf(&elf_binary);

    let airs =
        instructions_to_airs::<_, powdr_number::BabyBearField>(exe.clone(), sdk_vm_config.clone());

    let (exe, extension) = customize_exe::customize(
        exe,
        sdk_vm_config.clone(),
        &elf_powdr.text_labels,
        &airs,
        config.clone(),
        pgo_data,
    );
    // Generate the custom config based on the generated instructions
    let vm_config = SpecializedConfig::from_base_and_extension(sdk_vm_config, extension);
    export_pil(vm_config.clone(), "debug.pil", 1000, &config.bus_map);

    Ok(CompiledProgram { exe, vm_config })
}

#[derive(Serialize, Deserialize, Clone)]
#[serde(bound = "F: Field")]
pub struct CompiledProgram<F: PrimeField32> {
    pub exe: VmExe<F>,
    pub vm_config: SpecializedConfig<F>,
}

// the original openvm program and config without powdr extension
pub struct OriginalCompiledProgram<F: PrimeField32> {
    pub exe: VmExe<F>,
    pub sdk_vm_config: SdkVmConfig,
}

pub struct AirMetrics {
    pub name: String,
    pub width: usize,
    pub constraints: usize,
    pub bus_interactions: usize,
}

impl CompiledProgram<F> {
    pub fn powdr_airs_metrics(&self) -> Vec<AirMetrics> {
        let chip_complex: VmChipComplex<_, _, _> = self.vm_config.create_chip_complex().unwrap();

        chip_complex
            .inventory
            .executors()
            .iter()
            .filter_map(|executor| {
                let air = executor.air();
                let width = air.width();
                let name = air.name();

                // We actually give name "powdr_air_for_opcode_<opcode>" to the AIRs,
                // but OpenVM uses the actual Rust type (PowdrAir) as the name in this method.
                // TODO this is hacky but not sure how to do it better rn.
                if name.starts_with("PowdrAir") || name.starts_with("PlonkAir") {
                    let constraints = get_constraints(air);
                    Some(AirMetrics {
                        name: name.to_string(),
                        width,
                        constraints: constraints.constraints.len(),
                        bus_interactions: constraints.interactions.len(),
                    })
                } else {
                    None
                }
            })
            .collect()
    }
}

pub fn execute(
    program: CompiledProgram<F>,
    inputs: StdIn,
) -> Result<(), Box<dyn std::error::Error>> {
    let CompiledProgram { exe, vm_config } = program;

    let sdk = Sdk::default();

    let output = sdk.execute(exe.clone(), vm_config.clone(), inputs)?;
    tracing::info!("Public values output: {:?}", output);

    Ok(())
}

pub fn pgo(
    program: OriginalCompiledProgram<F>,
    inputs: StdIn,
) -> Result<HashMap<u32, u32>, Box<dyn std::error::Error>> {
    // in memory collector storage
    let collected = Arc::new(Mutex::new(Vec::new()));
    let collector_layer = PgoCollector {
        pc: collected.clone(),
    };

    // build subscriber
    let subscriber = Registry::default().with(collector_layer);

    // prepare for execute
    let OriginalCompiledProgram { exe, sdk_vm_config } = program;
    let sdk = Sdk::default();

    // dispatch constructs a local subscriber at trace level that is invoked during pgo but doesn't override the global one at info level
    let dispatch = Dispatch::new(subscriber);
    tracing::dispatcher::with_default(&dispatch, || {
        sdk.execute(exe.clone(), sdk_vm_config.clone(), inputs)
            .unwrap();
    });

    // collect the pc's during execution
    let pc = collected.lock().unwrap().clone();

    // create pc_index map to times executed, where pc_index = (pc - pc_base) / step
    let pc_base = exe.program.pc_base;
    let step = exe.program.step;
    let pc_index_count = pc
        .iter()
        .fold(std::collections::HashMap::new(), |mut acc, pc| {
            let pc_index = (*pc as u32 - pc_base) / step;
            *acc.entry(pc_index).or_insert(0u32) += 1;
            acc
        });

    // the smallest pc is the same as the base_pc if there's no stdin
    let pc_min = pc.iter().min().unwrap();
    tracing::info!("pc_min: {}; pc_base: {}", pc_min, pc_base);

    // print the total and by pc counts at the warn level (default level in powdr-openvm)
    tracing::warn!("Pgo captured {} pc's", pc.len());

    // print pc_index map in descending order of pc_index count
    let mut pc_index_count_sorted: Vec<_> = pc_index_count.iter().collect();
    pc_index_count_sorted.sort_by(|a, b| b.1.cmp(a.1));
    pc_index_count_sorted.iter().for_each(|(pc, count)| {
        tracing::warn!("pc_index {}: {}", pc, count);
    });

    Ok(pc_index_count)
}

pub fn prove(
    program: &CompiledProgram<F>,
    mock: bool,
    recursion: bool,
    inputs: StdIn,
) -> Result<(), Box<dyn std::error::Error>> {
    let CompiledProgram { exe, vm_config } = program;

    let sdk = Sdk::default();

    // Set app configuration
    let app_log_blowup = 2;
    let app_fri_params = FriParameters::standard_with_100_bits_conjectured_security(app_log_blowup);
    let app_config = AppConfig::new(app_fri_params, vm_config.clone());

    // Commit the exe
    let app_committed_exe = sdk.commit_app_exe(app_fri_params, exe.clone())?;

    // Generate an AppProvingKey
    let app_pk = Arc::new(sdk.app_keygen(app_config)?);

    if mock {
        tracing::info!("Checking constraints and witness in Mock prover...");
        let engine = BabyBearPoseidon2Engine::new(
            FriParameters::standard_with_100_bits_conjectured_security(app_log_blowup),
        );
        let vm = VirtualMachine::new(engine, vm_config.clone());
        let pk = vm.keygen();
        let streams = Streams::from(inputs);
        let mut result = vm.execute_and_generate(exe.clone(), streams).unwrap();
        let _final_memory = Option::take(&mut result.final_memory);
        let global_airs = vm.config().create_chip_complex().unwrap().airs();
        for proof_input in &result.per_segment {
            let (airs, pks, air_proof_inputs): (Vec<_>, Vec<_>, Vec<_>) =
                multiunzip(proof_input.per_air.iter().map(|(air_id, air_proof_input)| {
                    (
                        global_airs[*air_id].clone(),
                        pk.per_air[*air_id].clone(),
                        air_proof_input.clone(),
                    )
                }));
            vm.engine.debug(&airs, &pks, &air_proof_inputs);
        }
    } else {
        // Generate a proof
        tracing::info!("Generating app proof...");
        let start = std::time::Instant::now();
        let app_proof =
            sdk.generate_app_proof(app_pk.clone(), app_committed_exe.clone(), inputs.clone())?;
        tracing::info!("App proof took {:?}", start.elapsed());

        tracing::info!(
            "Public values: {:?}",
            app_proof.user_public_values.public_values
        );

        // Verify
        let app_vk = app_pk.get_app_vk();
        sdk.verify_app_proof(&app_vk, &app_proof)?;
        tracing::info!("App proof verification done.");

        if recursion {
            // Generate the aggregation proving key
            tracing::info!("Generating aggregation proving key...");
            let (agg_stark_pk, _) =
                AggStarkProvingKey::dummy_proof_and_keygen(AggStarkConfig::default());

            tracing::info!("Generating aggregation proof...");

            let agg_prover = AggStarkProver::<BabyBearPoseidon2Engine>::new(
                agg_stark_pk,
                app_pk.leaf_committed_exe.clone(),
                *sdk.agg_tree_config(),
            );
            // Note that this proof is not verified. We assume that any valid app proof
            // (verified above) also leads to a valid aggregation proof.
            // If this was not the case, it would be a completeness bug in OpenVM.
            let start = std::time::Instant::now();
            let _proof_with_publics = agg_prover.generate_root_verifier_input(app_proof);
            tracing::info!("Agg proof (inner recursion) took {:?}", start.elapsed());
        }

        tracing::info!("All done.");
    }

    Ok(())
}

pub fn get_pc_idx_count(guest: &str, guest_opts: GuestOptions, inputs: StdIn) -> HashMap<u32, u32> {
    let program = compile_openvm(guest, guest_opts).unwrap();
    // times executed by program index, where index = (pc - base_pc) / step
    // help determine the basic blocks to create autoprecompile for
    pgo(program, inputs).unwrap()
}

pub fn instructions_to_airs<VC: VmConfig<F>, P: FieldElement>(
    exe: VmExe<F>,
    vm_config: VC,
) -> BTreeMap<usize, SymbolicMachine<P>>
where
    VC::Executor: Chip<SC>,
    VC::Periphery: Chip<SC>,
{
    let mut chip_complex: VmChipComplex<_, _, _> = vm_config.create_chip_complex().unwrap();
    exe.program
        .instructions_and_debug_infos
        .iter()
        .map(|instr| instr.as_ref().unwrap().0.opcode)
        .unique()
        .filter_map(|op| {
            chip_complex
                .inventory
                .get_mut_executor(&op)
                .map(|executor| {
                    let air = executor.air();

                    let columns = get_columns(air.clone());

                    let constraints = get_constraints(air);

                    let powdr_exprs = constraints
                        .constraints
                        .iter()
                        .map(|expr| symbolic_to_algebraic::<F, P>(expr, &columns).into())
                        .collect::<Vec<_>>();

                    let powdr_bus_interactions = constraints
                        .interactions
                        .iter()
                        .map(|expr| openvm_bus_interaction_to_powdr(expr, &columns))
                        .collect();

                    let symb_machine = SymbolicMachine {
                        constraints: powdr_exprs,
                        bus_interactions: powdr_bus_interactions,
                    };

                    (op.as_usize(), symb_machine)
                })
        })
        .collect()
}

pub fn export_pil<VC: VmConfig<F>>(vm_config: VC, path: &str, max_width: usize, bus_map: &BusMap)
where
    VC::Executor: Chip<SC>,
    VC::Periphery: Chip<SC>,
{
    let chip_complex: VmChipComplex<_, _, _> = vm_config.create_chip_complex().unwrap();

    let pil = chip_complex
        .inventory
        .executors()
        .iter()
        .filter_map(|executor| {
            let air = executor.air();
            let width = air.width();
            let name = air.name();

            if width > max_width {
                log::warn!("Skipping {name} (width: {width})");
                return None;
            }

            let columns = get_columns(air.clone());

            let constraints = get_constraints(air);

            Some(get_pil(&name, &constraints, &columns, vec![], bus_map))
        })
        .join("\n\n\n");

    println!("Writing PIL...");
    std::fs::write(path, pil).unwrap();
    println!("Exported PIL to {path}");
}

fn get_columns(air: Arc<dyn AnyRap<SC>>) -> Vec<String> {
    let width = air.width();
    air.columns()
        .inspect(|columns| {
            assert_eq!(columns.len(), width);
        })
        .unwrap_or_else(|| (0..width).map(|i| format!("unknown_{i}")).collect())
}

fn get_constraints(air: Arc<dyn AnyRap<SC>>) -> SymbolicConstraints<F> {
    let perm = default_perm();
    let security_params = SecurityParameters::standard_fast();
    let config = config_from_perm(&perm, security_params);
    let air_keygen_builder = AirKeygenBuilder::new(config.pcs(), air);
    let builder = air_keygen_builder.get_symbolic_builder(None);
    builder.constraints()
}

// holds basic type fields of execution objects captured in trace by subscriber
#[derive(Default)]
struct PgoData {
    pc: Option<usize>,
}

impl tracing::field::Visit for PgoData {
    // when we receive a u64 field, they are parsed into fields of the pgo data
    fn record_u64(&mut self, field: &tracing::field::Field, value: u64) {
        if field.name() == "pc" {
            self.pc = Some(value as usize);
        }
    }

    // required for implementation, but in practice we will only receive u64 fields
    // the fields we receive are determined by the instruction trace print out of our openvm fork during execution
    fn record_debug(&mut self, _: &TracingField, _: &dyn std::fmt::Debug) {}
}

// A Layer that collects data we are interested in using for the pgo from the trace fields.
#[derive(Clone)]
struct PgoCollector {
    pc: Arc<Mutex<Vec<usize>>>,
}

impl<S> Layer<S> for PgoCollector
where
    S: Subscriber + for<'a> LookupSpan<'a>,
{
    fn on_event(&self, event: &Event<'_>, _ctx: Context<'_, S>) {
        // build a visitor to parse and hold trace fields we are interested in
        let mut visitor = PgoData::default();
        event.record(&mut visitor);

        // because our subscriber is at the trace level, for trace print outs that don't match PgoData,
        // the visitor can't parse them, and these cases are filtered out automatically
        if let Some(pc) = visitor.pc {
            self.pc.lock().unwrap().push(pc);
        }
    }
}

#[cfg(test)]
mod tests {
    use super::*;
    use test_log::test;

    fn compile_and_prove(
        guest: &str,
        config: PowdrConfig,
        mock: bool,
        recursion: bool,
        stdin: StdIn,
        pgo_data: Option<HashMap<u32, u32>>,
    ) -> Result<(), Box<dyn std::error::Error>> {
        let program = compile_guest(guest, GuestOptions::default(), config, pgo_data).unwrap();
        prove(&program, mock, recursion, stdin)
    }

    fn prove_simple(
        guest: &str,
        config: PowdrConfig,
        stdin: StdIn,
        pgo_data: Option<HashMap<u32, u32>>,
    ) {
        let result = compile_and_prove(guest, config, false, false, stdin, pgo_data);
        assert!(result.is_ok());
    }

    fn prove_mock(
        guest: &str,
        config: PowdrConfig,
        stdin: StdIn,
        pgo_data: Option<HashMap<u32, u32>>,
    ) {
        let result = compile_and_prove(guest, config, true, false, stdin, pgo_data);
        assert!(result.is_ok());
    }

    fn _prove_recursion(
        guest: &str,
        config: PowdrConfig,
        stdin: StdIn,
        pgo_data: Option<HashMap<u32, u32>>,
    ) {
        let result = compile_and_prove(guest, config, false, true, stdin, pgo_data);
        assert!(result.is_ok());
    }

    const GUEST: &str = "guest";
    const GUEST_ITER: u32 = 1 << 10;
    const GUEST_APC: u64 = 1;
    const GUEST_SKIP: u64 = 56;
    const GUEST_SKIP_PGO: u64 = 0;

    const GUEST_KECCAK: &str = "guest-keccak";
    const GUEST_KECCAK_ITER: u32 = 1000;
    const GUEST_KECCAK_ITER_SMALL: u32 = 10;
    const GUEST_KECCAK_APC: u64 = 1;
    const GUEST_KECCAK_APC_PGO: u64 = 2;
    const GUEST_KECCAK_SKIP: u64 = 0;

    #[test]
    fn guest_prove_simple() {
        let mut stdin = StdIn::default();
        stdin.write(&GUEST_ITER);
        let config = PowdrConfig::new(GUEST_APC, GUEST_SKIP);
        prove_simple(GUEST, config, stdin, None);
    }

    #[test]
    fn guest_prove_mock() {
        let mut stdin = StdIn::default();
        stdin.write(&GUEST_ITER);
        let config = PowdrConfig::new(GUEST_APC, GUEST_SKIP);
        prove_mock(GUEST, config, stdin, None);
    }

    // All gate constraints should be satisfied, but bus interactions are not implemented yet.
    #[test]
    #[should_panic = "LogUp multiset equality check failed."]
    fn guest_plonk_prove_mock() {
        let mut stdin = StdIn::default();
        stdin.write(&GUEST_ITER);
        let config = PowdrConfig::new(GUEST_APC, GUEST_SKIP)
            .with_precompile_implementation(PrecompileImplementation::PlonkChip);
        prove_mock(GUEST, config, stdin, None);
    }

    // #[test]
    // #[ignore = "Too much RAM"]
    // // TODO: This test currently panics because the kzg params are not set up correctly. Fix this.
    // #[should_panic = "No such file or directory"]
    // fn guest_prove_recursion() {
    //     let mut stdin = StdIn::default();
    //     stdin.write(&GUEST_ITER);
    //     prove_recursion(GUEST, GUEST_APC, GUEST_SKIP, stdin);
    // }

    #[test]
    fn keccak_small_prove_simple() {
        let mut stdin = StdIn::default();
        stdin.write(&GUEST_KECCAK_ITER_SMALL);
        let config = PowdrConfig::new(GUEST_KECCAK_APC, GUEST_KECCAK_SKIP);
        prove_simple(GUEST_KECCAK, config, stdin, None);
    }

    #[test]
    #[ignore = "Too long"]
    fn keccak_prove_simple() {
        let mut stdin = StdIn::default();
        stdin.write(&GUEST_KECCAK_ITER);
        let config = PowdrConfig::new(GUEST_KECCAK_APC, GUEST_KECCAK_SKIP);
        prove_simple(GUEST_KECCAK, config, stdin, None);
    }

    #[test]
    fn keccak_small_prove_mock() {
        let mut stdin = StdIn::default();
        stdin.write(&GUEST_KECCAK_ITER_SMALL);

        let config = PowdrConfig::new(GUEST_KECCAK_APC, GUEST_KECCAK_SKIP);
        prove_mock(GUEST_KECCAK, config, stdin, None);
    }

    // All gate constraints should be satisfied, but bus interactions are not implemented yet.
    #[test]
    #[should_panic = "LogUp multiset equality check failed."]
    fn keccak_plonk_small_prove_mock() {
        let mut stdin = StdIn::default();
        stdin.write(&GUEST_KECCAK_ITER_SMALL);
        let config = PowdrConfig::new(GUEST_KECCAK_APC, GUEST_KECCAK_SKIP)
            .with_precompile_implementation(PrecompileImplementation::PlonkChip);
        prove_mock(GUEST_KECCAK, config, stdin, None);
    }

    #[test]
    #[ignore = "Too long"]
    fn keccak_prove_mock() {
        let mut stdin = StdIn::default();
        stdin.write(&GUEST_KECCAK_ITER);
        let config = PowdrConfig::new(GUEST_KECCAK_APC, GUEST_KECCAK_SKIP);
        prove_mock(GUEST_KECCAK, config, stdin, None);
    }

    // Create 2 APC for 10 Keccak iterations to test different PGO modes
    #[test]
    fn keccak_prove_multiple_pgo_modes() {
        use std::time::Instant;
        // Config
        let mut stdin = StdIn::default();
        stdin.write(&GUEST_KECCAK_ITER_SMALL);
        let config = PowdrConfig::new(GUEST_KECCAK_APC_PGO, GUEST_KECCAK_SKIP);

        let start = Instant::now();
        let pgo_data = get_pc_idx_count(GUEST_KECCAK, GuestOptions::default(), stdin.clone());
        prove_simple(GUEST_KECCAK, config.clone(), stdin.clone(), Some(pgo_data));
        let elapsed = start.elapsed();
        tracing::info!("Proving with PGO took {:?}", elapsed);

        let start = Instant::now();
        prove_simple(GUEST_KECCAK, config, stdin, None);
        let elapsed = start.elapsed();
        tracing::info!("Proving without PGO took {:?}", elapsed);
    }

    // #[test]
    // #[ignore = "Too much RAM"]
    // // TODO: This test currently panics because the kzg params are not set up correctly. Fix this.
    // #[should_panic = "No such file or directory"]
    // fn keccak_prove_recursion() {
    //     let mut stdin = StdIn::default();
    //     stdin.write(&GUEST_KECCAK_ITER);
    //     prove_recursion(GUEST_KECCAK, GUEST_KECCAK_APC, GUEST_KECCAK_SKIP, stdin);
    // }

    // The following are compilation tests only
    fn test_keccak_machine(pgo_data: Option<HashMap<u32, u32>>) {
        let config = PowdrConfig::new(GUEST_KECCAK_APC, GUEST_KECCAK_SKIP);
        let machines = compile_guest(GUEST_KECCAK, GuestOptions::default(), config, pgo_data)
            .unwrap()
            .powdr_airs_metrics();
        assert_eq!(machines.len(), 1);
        let m = &machines[0];
        assert_eq!(m.width, 3195);
        assert_eq!(m.constraints, 160);
        assert_eq!(m.bus_interactions, 2861);
    }

    #[test]
    fn guest_machine() {
        let mut stdin = StdIn::default();
        stdin.write(&GUEST_ITER);
        let config = PowdrConfig::new(GUEST_APC, GUEST_SKIP_PGO);
        let pgo_data = get_pc_idx_count(GUEST, GuestOptions::default(), stdin);
        let machines = compile_guest(GUEST, GuestOptions::default(), config, Some(pgo_data))
            .unwrap()
            .powdr_airs_metrics();
        assert_eq!(machines.len(), 1);
        let m = &machines[0];
        assert_eq!(m.width, 53);
        assert_eq!(m.constraints, 21);
        assert_eq!(m.bus_interactions, 39);
    }

    #[test]
    fn guest_machine_plonk() {
        let config = PowdrConfig::new(GUEST_APC, GUEST_SKIP)
            .with_precompile_implementation(PrecompileImplementation::PlonkChip);
        let machines = compile_guest(GUEST, GuestOptions::default(), config, None)
            .unwrap()
            .powdr_airs_metrics();
        assert_eq!(machines.len(), 1);
        let m = &machines[0];
        assert_eq!(m.width, 8);
        assert_eq!(m.constraints, 1);
        assert_eq!(m.bus_interactions, 0);
    }

    #[test]
    fn keccak_machine() {
        test_keccak_machine(None);
    }

    #[test]
    fn keccak_machine_pgo() {
        let mut stdin = StdIn::default();
        stdin.write(&GUEST_KECCAK_ITER_SMALL);
        let pgo_data = get_pc_idx_count(GUEST_KECCAK, GuestOptions::default(), stdin);
        test_keccak_machine(Some(pgo_data));
    }
}<|MERGE_RESOLUTION|>--- conflicted
+++ resolved
@@ -208,15 +208,10 @@
     pub skip_autoprecompiles: u64,
     /// Map from bus id to bus type such as Execution, Memory, etc.
     pub bus_map: BusMap,
-<<<<<<< HEAD
     /// Max degree of constraints.
     pub degree_bound: DegreeBound,
-=======
-    /// The max degree of constraints.
-    pub degree_bound: usize,
     /// Implementation of the precompile, i.e., how to compile it to a RAP.
     pub implementation: PrecompileImplementation,
->>>>>>> 062c2a26
 }
 
 impl PowdrConfig {
@@ -225,15 +220,11 @@
             autoprecompiles,
             skip_autoprecompiles,
             bus_map: BusMap::openvm_base(),
-<<<<<<< HEAD
             degree_bound: DegreeBound {
                 identities: customize_exe::OPENVM_DEGREE_BOUND,
                 bus_interactions: customize_exe::OPENVM_DEGREE_BOUND - 1,
             },
-=======
-            degree_bound: customize_exe::OPENVM_DEGREE_BOUND,
             implementation: PrecompileImplementation::default(),
->>>>>>> 062c2a26
         }
     }
 
