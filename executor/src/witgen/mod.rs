--- conflicted
+++ resolved
@@ -198,54 +198,8 @@
         // These are already captured in the range constraints.
         let (fixed, retained_identities) =
             global_constraints::set_global_constraints(fixed, &identities);
-<<<<<<< HEAD
         let machines =
-            MachineExtractor::new(&fixed).split_out_machines(retained_identities, self.stage);
-=======
-        let ExtractionOutput {
-            machines,
-            base_parts,
-        } = if self.stage == 0 {
-            MachineExtractor::new(&fixed).split_out_machines(retained_identities)
-        } else {
-            // We expect later-stage witness columns to be accumulators for lookup and permutation arguments.
-            // These don't behave like normal witness columns (e.g. in a block machine), and they might depend
-            // on witness columns of more than one machine.
-            // Therefore, we treat everything as one big machine. Also, we remove lookups and permutations,
-            // as they are assumed to be handled in stage 0.
-            let polynomial_identities = identities
-                .iter()
-                .filter(|identity| matches!(identity, Identity::Polynomial(_)))
-                .collect::<Vec<_>>();
-            ExtractionOutput {
-                machines: Vec::new(),
-                base_parts: MachineParts::new(
-                    &fixed,
-                    Default::default(),
-                    polynomial_identities,
-                    fixed.witness_cols.keys().collect::<HashSet<_>>(),
-                    fixed.analyzed.prover_functions.iter().collect(),
-                ),
-            }
-        };
-
-        let mutable_state = MutableState::new(machines.into_iter(), &self.query_callback);
-
-        let generator = (!base_parts.witnesses.is_empty()).then(|| {
-            let mut generator = Generator::new(
-                "Main Machine".to_string(),
-                &fixed,
-                base_parts,
-                // We could set the latch of the main VM here, but then we would have to detect it.
-                // Instead, the main VM will be computed in one block, directly continuing into the
-                // infinite loop after the first return.
-                None,
-            );
-
-            generator.run(&mutable_state);
-            generator
-        });
->>>>>>> a6ba8516
+            MachineExtractor::new(&fixed).split_out_machines(retained_identities);
 
         // Run main machine and extract columns from all machines.
         let mut columns = MutableState::new(machines.into_iter(), &self.query_callback).run();
