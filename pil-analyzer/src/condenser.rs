--- conflicted
+++ resolved
@@ -24,13 +24,9 @@
         display::format_type_scheme_around_name,
         types::{ArrayType, Type},
         visitor::{AllChildren, ExpressionVisitable},
-<<<<<<< HEAD
-        ArrayLiteral, BlockExpression, FunctionKind, LambdaExpression, LetStatementInsideBlock,
-        NamedExpression, Number, Pattern, StructExpression, TypedExpression, UnaryOperation,
-=======
         ArrayLiteral, BlockExpression, FunctionCall, FunctionKind, LambdaExpression,
-        LetStatementInsideBlock, Number, Pattern, TypedExpression, UnaryOperation,
->>>>>>> b381adb5
+        LetStatementInsideBlock, NamedExpression, Number, Pattern, StructExpression,
+        TypedExpression, UnaryOperation,
     },
 };
 use powdr_number::{BigUint, FieldElement};
