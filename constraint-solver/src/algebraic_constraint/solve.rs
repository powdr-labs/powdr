--- conflicted
+++ resolved
@@ -404,125 +404,8 @@
 
     use pretty_assertions::assert_eq;
 
-    type Qse = GroupedExpression<GoldilocksField, &'static str>;
-
-<<<<<<< HEAD
-    #[test]
-    fn test_mul() {
-        let x = Qse::from_unknown_variable("X");
-        let y = Qse::from_unknown_variable("Y");
-        let a = Qse::from_number(GoldilocksField::from(3));
-        let t = x * y + a;
-        assert_eq!(t.to_string(), "(X) * (Y) + 3");
-    }
-
-    #[test]
-    fn test_add() {
-        let x = Qse::from_unknown_variable("X");
-        let y = Qse::from_unknown_variable("Y");
-        let a = Qse::from_unknown_variable("A");
-        let b = Qse::from_known_symbol("B", RangeConstraint::default());
-        let t: Qse = x * y - a + b;
-        assert_eq!(t.to_string(), "(X) * (Y) - A + B");
-        assert_eq!(
-            (t.clone() + t).to_string(),
-            "(X) * (Y) + (X) * (Y) - 2 * A + (B + B)"
-        );
-    }
-
-    #[test]
-    fn test_mul_by_known() {
-        let x = Qse::from_unknown_variable("X");
-        let y = Qse::from_unknown_variable("Y");
-        let a = Qse::from_known_symbol("A", RangeConstraint::default());
-        let b = Qse::from_known_symbol("B", RangeConstraint::default());
-        let t: Qse = (x * y + a) * b;
-        assert_eq!(t.to_string(), "(B * X) * (Y) + (A * B)");
-    }
-
-    #[test]
-    fn test_mul_by_zero() {
-        let x = Qse::from_unknown_variable("X");
-        let y = Qse::from_unknown_variable("Y");
-        let a = Qse::from_known_symbol("A", RangeConstraint::default());
-        let zero = Qse::zero();
-        let t: Qse = x * y + a;
-        assert_eq!(t.to_string(), "(X) * (Y) + A");
-        assert_eq!((t.clone() * zero).to_string(), "0");
-    }
-
-    #[test]
-    fn test_apply_update() {
-        let x = Qse::from_unknown_variable("X");
-        let y = Qse::from_unknown_variable("Y");
-        let a = Qse::from_known_symbol("A", RangeConstraint::default());
-        let b = Qse::from_known_symbol("B", RangeConstraint::default());
-        let mut t: Qse = (x * y + a) * b;
-        assert_eq!(t.to_string(), "(B * X) * (Y) + (A * B)");
-        t.substitute_by_known(
-            &"B",
-            &SymbolicExpression::from_symbol("B", RangeConstraint::from_value(7.into())),
-        );
-        assert!(t.is_quadratic());
-        assert_eq!(t.to_string(), "(7 * X) * (Y) + (A * 7)");
-        t.substitute_by_known(
-            &"X",
-            &SymbolicExpression::from_symbol("X", RangeConstraint::from_range(1.into(), 2.into())),
-        );
-        assert!(!t.is_quadratic());
-        assert_eq!(t.to_string(), "(7 * X) * Y + (A * 7)");
-        t.substitute_by_known(
-            &"Y",
-            &SymbolicExpression::from_symbol("Y", RangeConstraint::from_value(3.into())),
-        );
-        assert!(t.try_to_known().is_some());
-        assert_eq!(t.to_string(), "((A * 7) + ((7 * X) * 3))");
-    }
-
-    #[test]
-    fn test_apply_update_inner_zero() {
-        let x = Qse::from_unknown_variable("X");
-        let y = Qse::from_unknown_variable("Y");
-        let a = Qse::from_known_symbol("A", RangeConstraint::default());
-        let b = Qse::from_known_symbol("B", RangeConstraint::default());
-        let mut t: Qse = (x * a + y) * b;
-        assert_eq!(t.to_string(), "(A * B) * X + B * Y");
-        t.substitute_by_known(
-            &"B",
-            &SymbolicExpression::from_symbol("B", RangeConstraint::from_value(7.into())),
-        );
-        assert_eq!(t.to_string(), "(A * 7) * X + 7 * Y");
-        t.substitute_by_known(
-            &"A",
-            &SymbolicExpression::from_symbol("A", RangeConstraint::from_value(0.into())),
-        );
-        assert_eq!(t.to_string(), "7 * Y");
-    }
-
-    #[test]
-    fn substitute_known() {
-        let x = Qse::from_unknown_variable("X");
-        let y = Qse::from_unknown_variable("Y");
-        let a = Qse::from_known_symbol("A", RangeConstraint::default());
-        let b = Qse::from_known_symbol("B", RangeConstraint::default());
-        let mut t: Qse = (x * a + y) * b.clone() + b;
-        assert_eq!(t.to_string(), "(A * B) * X + B * Y + B");
-        // We substitute B by an expression containing B on purpose.
-        t.substitute_by_known(
-            &"B",
-            &(SymbolicExpression::from_symbol("B", Default::default())
-                + SymbolicExpression::from(GoldilocksField::from(1))),
-        );
-        assert_eq!(t.to_string(), "(A * (B + 1)) * X + (B + 1) * Y + (B + 1)");
-        t.substitute_by_known(
-            &"B",
-            &SymbolicExpression::from_symbol("B", RangeConstraint::from_value(10.into())),
-        );
-        assert_eq!(t.to_string(), "(A * 11) * X + 11 * Y + 11");
-    }
-
-=======
->>>>>>> b34676df
+    type Qse = GroupedExpression<SymbolicExpression<GoldilocksField, &'static str>, &'static str>;
+
     impl<T: FieldElement> RangeConstraintProvider<T, &'static str>
         for HashMap<&'static str, RangeConstraint<T>>
     {
