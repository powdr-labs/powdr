--- conflicted
+++ resolved
@@ -98,10 +98,6 @@
             machine.bus_interactions.len(),
             machine.constraints.len()
         ],
-<<<<<<< HEAD
-        [33, 26, 20]
-=======
-        [31, 27, 17]
->>>>>>> 25fcf8df
+        [28, 25, 17]
     );
 }