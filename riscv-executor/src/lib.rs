//! A specialized executor for our RISC-V assembly that can speedup witgen and
//! help with making partition decisions.
//!
//! WARNING: the general witness generation/execution code over the polynomial
//! constraints try to ensure the determinism of the instructions. If we bypass
//! much of witness generation using the present module, we lose the
//! non-determinism verification.
//!
//! TODO: perform determinism verification for each instruction independently
//! from execution.

use std::{
    collections::HashMap,
    fmt::{self, Display, Formatter},
    io,
};

use builder::TraceBuilder;

use itertools::Itertools;
use powdr_ast::{
    asm_analysis::{
        AnalysisASMFile, CallableSymbol, FunctionStatement, Item, LabelStatement, Machine,
    },
<<<<<<< HEAD
    parsed::{
        asm::DebugDirective, BinaryOperation, Expression, FunctionCall, Number, UnaryOperation,
    },
=======
    parsed::{asm::DebugDirective, Expression, FunctionCall, Number},
>>>>>>> 7617be2b
};
use powdr_number::{FieldElement, LargeInt};
use powdr_riscv_syscalls::SYSCALL_REGISTERS;

pub mod arith;
pub mod poseidon_gl;

/// Initial value of the PC.
///
/// To match the ZK proof witness, the PC must start after some offset used for
/// proof initialization.
///
/// TODO: get this value from some authoritative place
const PC_INITIAL_VAL: usize = 2;

#[derive(Debug, Clone, Copy, PartialEq, Eq)]
pub enum Elem<F: FieldElement> {
    /// Only the ranges of i32 and u32 are actually valid for a Binary value.
    /// I.e., [-2**31, 2**32).
    Binary(i64),
    Field(F),
}

impl<F: FieldElement> Elem<F> {
    /// Interprets the value of a field as a binary, if it can be represented either as a
    /// u32 or a i32.
    ///
    /// Panics otherwise.
    pub fn new_from_fe_as_bin(value: &F) -> Self {
        if let Some(v) = value.to_integer().try_into_u32() {
            Self::Binary(v as i64)
        } else if let Some(v) = value.try_into_i32() {
            Self::Binary(v as i64)
        } else {
            panic!("Value does not fit in 32 bits.")
        }
    }

    /// Interprets the value of self as a field element.
    pub fn into_fe(&self) -> F {
        match *self {
            Self::Field(f) => f,
            Self::Binary(b) => b.into(),
        }
    }

    pub fn fe(&self) -> F {
        match self {
            Self::Field(f) => *f,
            Self::Binary(_) => panic!(),
        }
    }

    pub fn bin(&self) -> i64 {
        match self {
            Self::Binary(b) => *b,
            Self::Field(_) => panic!(),
        }
    }

    fn bin_mut(&mut self) -> &mut i64 {
        match self {
            Self::Binary(b) => b,
            Self::Field(_) => panic!(),
        }
    }

    fn u(&self) -> u32 {
        self.bin().try_into().unwrap()
    }

    fn s(&self) -> i32 {
        self.bin().try_into().unwrap()
    }

    fn is_zero(&self) -> bool {
        match self {
            Self::Binary(b) => *b == 0,
            Self::Field(f) => f.is_zero(),
        }
    }
}

impl<F: FieldElement> From<u32> for Elem<F> {
    fn from(value: u32) -> Self {
        Self::Binary(value as i64)
    }
}

impl<F: FieldElement> From<i32> for Elem<F> {
    fn from(value: i32) -> Self {
        Self::Binary(value as i64)
    }
}

impl<F: FieldElement> From<usize> for Elem<F> {
    fn from(value: usize) -> Self {
        Self::Binary(value as i64)
    }
}

impl<F: FieldElement> Display for Elem<F> {
    fn fmt(&self, f: &mut Formatter<'_>) -> fmt::Result {
        match self {
            Self::Binary(b) => write!(f, "{b}"),
            Self::Field(fe) => write!(f, "{fe}"),
        }
    }
}

pub type MemoryState = HashMap<u32, u32>;

#[derive(Debug)]
pub enum MemOperationKind {
    Read,
    Write,
}

#[derive(Debug)]
pub struct MemOperation {
    /// The row of the execution trace the memory operation happened.
    pub row: usize,
    pub kind: MemOperationKind,
    pub address: u32,
}

pub struct RegWrite<F: FieldElement> {
    /// The row of the execution trace this write will result into. Multiple
    /// writes at the same row are valid: the last write to a given reg_idx will
    /// define the final value of the register in that row.
    row: usize,
    /// Index of the register in the register bank.
    reg_idx: u16,
    val: Elem<F>,
}

pub struct ExecutionTrace<F: FieldElement> {
    pub reg_map: HashMap<String, u16>,

    /// Values of the registers in the execution trace.
    ///
    /// Each N elements is a row with all registers, where N is the number of
    /// registers.
    pub reg_writes: Vec<RegWrite<F>>,

    /// Writes and reads to memory.
    pub mem_ops: Vec<MemOperation>,

    /// The length of the trace, after applying the reg_writes.
    pub len: usize,
}

impl<F: FieldElement> ExecutionTrace<F> {
    /// Replay the execution and get the register values per trace row.
    pub fn replay(&self) -> TraceReplay<F> {
        TraceReplay {
            trace: self,
            regs: vec![0.into(); self.reg_map.len()],
            pc_idx: self.reg_map["pc"] as usize,
            next_write: 0,
            next_r: 0,
        }
    }
}

pub struct TraceReplay<'a, F: FieldElement> {
    trace: &'a ExecutionTrace<F>,
    regs: Vec<Elem<F>>,
    pc_idx: usize,
    next_write: usize,
    next_r: usize,
}

impl<'a, F: FieldElement> TraceReplay<'a, F> {
    /// Returns the next row's registers value.
    ///
    /// Just like an iterator's next(), but returns the value borrowed from self.
    pub fn next_row(&mut self) -> Option<&[Elem<F>]> {
        if self.next_r == self.trace.len {
            return None;
        }

        // we optimistically increment the PC, if it is a jump or special case,
        // one of the writes will overwrite it
        *self.regs[self.pc_idx].bin_mut() += 1;

        while let Some(next_write) = self.trace.reg_writes.get(self.next_write) {
            if next_write.row > self.next_r {
                break;
            }
            self.next_write += 1;

            self.regs[next_write.reg_idx as usize] = next_write.val;
        }

        self.next_r += 1;
        Some(&self.regs[..])
    }
}

mod builder {
    use std::{cmp, collections::HashMap};

    use powdr_ast::asm_analysis::{Machine, RegisterTy};
    use powdr_number::FieldElement;

    use crate::{
        Elem, ExecMode, ExecutionTrace, MemOperation, MemOperationKind, MemoryState, RegWrite,
        PC_INITIAL_VAL,
    };

    fn register_names(main: &Machine) -> Vec<&str> {
        main.registers
            .iter()
            .filter_map(|statement| {
                if statement.ty != RegisterTy::Assignment {
                    Some(&statement.name[..])
                } else {
                    None
                }
            })
            .collect()
    }

    pub struct TraceBuilder<'b, F: FieldElement> {
        trace: ExecutionTrace<F>,

        /// Maximum rows we can run before we stop the execution.
        max_rows: usize,

        // index of special case registers to look after:
        x0_idx: u16,
        pc_idx: u16,

        /// The value of PC at the start of the execution of the current row.
        curr_pc: Elem<F>,

        /// The PC in the register bank refers to the batches, we have to track our
        /// actual program counter independently.
        next_statement_line: u32,

        /// When PC is written, we need to know what line to actually execute next
        /// from this map of batch to statement line.
        batch_to_line_map: &'b [u32],

        /// Current register bank
        regs: Vec<Elem<F>>,

        /// Current memory.
        mem: HashMap<u32, u32>,

        /// The execution mode we running.
        /// Fast: do not save the register's trace and memory accesses.
        /// Trace: save everything - needed for continuations.
        mode: ExecMode,
    }

    impl<'a, 'b, F: FieldElement> TraceBuilder<'b, F> {
        /// Creates a new builder.
        ///
        /// May fail if max_rows_len is too small or if the main machine is
        /// empty. In this case, the final (empty) execution trace is returned
        /// in Err.
        pub fn new(
            main: &'a Machine,
            mem: MemoryState,
            batch_to_line_map: &'b [u32],
            max_rows_len: usize,
            mode: ExecMode,
        ) -> Result<Self, Box<(ExecutionTrace<F>, MemoryState)>> {
            let reg_map = register_names(main)
                .into_iter()
                .enumerate()
                .map(|(i, name)| (name.to_string(), i as u16))
                .collect::<HashMap<String, u16>>();

            let reg_len = reg_map.len();

            // To save cache/memory bandwidth, I set the register index to be
            // u16, so panic if it doesn't fit (it obviously will fit for RISC-V).
            <usize as TryInto<u16>>::try_into(reg_len).unwrap();

            // To avoid a special case when replaying the trace, we create a
            // special write operation that sets the PC with 0 in the first row.
            let pc_idx = reg_map["pc"];
            let reg_writes = vec![RegWrite {
                row: 0,
                reg_idx: pc_idx,
                val: 0.into(),
            }];

            let mut regs = vec![0.into(); reg_len];
            regs[pc_idx as usize] = PC_INITIAL_VAL.into();

            let mut ret = Self {
                x0_idx: reg_map["x0"],
                pc_idx,
                curr_pc: PC_INITIAL_VAL.into(),
                trace: ExecutionTrace {
                    reg_map,
                    reg_writes,
                    mem_ops: Vec::new(),
                    len: PC_INITIAL_VAL + 1,
                },
                next_statement_line: 1,
                batch_to_line_map,
                max_rows: max_rows_len,
                regs,
                mem,
                mode,
            };

            if ret.has_enough_rows() || ret.set_next_pc().is_none() {
                Err(Box::new(ret.finish()))
            } else {
                Ok(ret)
            }
        }

        /// get current value of PC
        pub(crate) fn get_pc(&self) -> Elem<F> {
            self.curr_pc
        }

        /// get current value of register
        pub(crate) fn get_reg(&self, idx: &str) -> Elem<F> {
            self.get_reg_idx(self.trace.reg_map[idx])
        }

        /// get current value of register by register index instead of name
        fn get_reg_idx(&self, idx: u16) -> Elem<F> {
            self.regs[idx as usize]
        }

        /// sets the PC
        pub(crate) fn set_pc(&mut self, value: Elem<F>) {
            // updates the internal statement-based program counter accordingly:
            self.next_statement_line = self.batch_to_line_map[value.u() as usize];
            self.set_reg_idx(self.pc_idx, value);
        }

        /// set next value of register, accounting to x0 writes
        ///
        /// to set the PC, use set_pc() instead of this
        pub(crate) fn set_reg(&mut self, idx: &str, value: impl Into<Elem<F>>) {
            self.set_reg_impl(idx, value.into())
        }

        fn set_reg_impl(&mut self, idx: &str, value: Elem<F>) {
            let idx = self.trace.reg_map[idx];
            assert!(idx != self.pc_idx);
            if idx == self.x0_idx {
                return;
            }
            self.set_reg_idx(idx, value);
        }

        /// raw set next value of register by register index instead of name
        fn set_reg_idx(&mut self, idx: u16, value: Elem<F>) {
            // Record register write in trace.
            if let ExecMode::Trace = self.mode {
                self.trace.reg_writes.push(RegWrite {
                    row: self.trace.len,
                    reg_idx: idx,
                    val: value,
                });
            }

            self.regs[idx as usize] = value;
        }

        /// advance to next row, returns the index to the statement that must be
        /// executed now, or None if the execution is finished
        pub fn advance(&mut self) -> Option<u32> {
            let next_pc = self.regs[self.pc_idx as usize];
            if self.curr_pc != next_pc {
                // If we are at the limit of rows, stop the execution
                if self.has_enough_rows() {
                    return None;
                }

                self.trace.len += 1;
                self.curr_pc = next_pc;
            }

            // advance to the next statement
            let st_line = self.next_statement_line;

            // optimistically advance the internal and register PCs
            self.next_statement_line += 1;
            self.set_next_pc().and(Some(st_line))
        }

        pub(crate) fn set_mem(&mut self, addr: u32, val: u32) {
            if let ExecMode::Trace = self.mode {
                self.trace.mem_ops.push(MemOperation {
                    row: self.trace.len,
                    kind: MemOperationKind::Write,
                    address: addr,
                });
            }

            self.mem.insert(addr, val);
        }

        pub(crate) fn get_mem(&mut self, addr: u32) -> u32 {
            if let ExecMode::Trace = self.mode {
                self.trace.mem_ops.push(MemOperation {
                    row: self.trace.len,
                    kind: MemOperationKind::Read,
                    address: addr,
                });
            }

            *self.mem.get(&addr).unwrap_or(&0)
        }

        pub fn finish(self) -> (ExecutionTrace<F>, MemoryState) {
            (self.trace, self.mem)
        }

        /// Should we stop the execution because the maximum number of rows has
        /// been reached?
        fn has_enough_rows(&self) -> bool {
            self.trace.len >= self.max_rows
        }

        /// Optimistically increment PC, but the execution might rewrite it.
        ///
        /// Only do it when running the last statement of a batch.
        fn set_next_pc(&mut self) -> Option<()> {
            let pc = self.curr_pc.u();
            let line_of_next_batch = *self.batch_to_line_map.get(pc as usize + 1)?;

            match self.next_statement_line.cmp(&line_of_next_batch) {
                cmp::Ordering::Less => (),
                cmp::Ordering::Equal => {
                    // Write it directly. We don't want to call set_reg_idx and
                    // trace the natural increment of the PC.
                    self.regs[self.pc_idx as usize] = (pc + 1).into();
                }
                cmp::Ordering::Greater => {
                    panic!(
                        "next_statement_line: {} > line_of_next_batch: {}",
                        self.next_statement_line, line_of_next_batch
                    );
                }
            };

            Some(())
        }
    }
}

pub fn get_main_machine(program: &AnalysisASMFile) -> &Machine {
    for (name, m) in program.items.iter() {
        if name.len() == 1 && name.parts().next() == Some("Main") {
            let Item::Machine(m) = m else {
                panic!();
            };
            return m;
        }
    }
    panic!();
}

struct PreprocessedMain<'a, T: FieldElement> {
    statements: Vec<&'a FunctionStatement>,
    label_map: HashMap<&'a str, Elem<T>>,
    batch_to_line_map: Vec<u32>,
    debug_files: Vec<(&'a str, &'a str)>,
}

/// Returns the list of instructions, directly indexable by PC, the map from
/// labels to indices into that list, and the list with the start of each batch.
fn preprocess_main_function<T: FieldElement>(machine: &Machine) -> PreprocessedMain<T> {
    let CallableSymbol::Function(main_function) = &machine.callable.0["main"] else {
        panic!("main function missing")
    };

    let orig_statements = &main_function.body.statements;

    let mut statements = Vec::new();
    let mut label_map = HashMap::new();
    let mut batch_to_line_map = vec![0; PC_INITIAL_VAL];
    let mut debug_files = Vec::new();

    for (batch_idx, batch) in orig_statements.iter_batches().enumerate() {
        batch_to_line_map.push(statements.len() as u32);
        let mut statement_seen = false;
        for s in batch.statements {
            match s {
                FunctionStatement::Assignment(_)
                | FunctionStatement::Instruction(_)
                | FunctionStatement::Return(_) => {
                    statement_seen = true;
                    statements.push(s)
                }
                FunctionStatement::DebugDirective(d) => {
                    match &d.directive {
                        DebugDirective::File(idx, dir, file) => {
                            // debug files should be densely packed starting
                            // from 1, so the idx should match vec size + 1:
                            assert_eq!(*idx, debug_files.len() + 1);
                            debug_files.push((dir.as_str(), file.as_str()));
                        }
                        DebugDirective::Loc(_, _, _) | DebugDirective::OriginalInstruction(_) => {
                            // keep debug locs for debugging purposes
                            statements.push(s);
                        }
                    }
                }
                FunctionStatement::Label(LabelStatement { source: _, name }) => {
                    // assert there are no statements in the middle of a block
                    assert!(!statement_seen);
                    label_map.insert(name.as_str(), (batch_idx + PC_INITIAL_VAL).into());
                }
            }
        }
    }
    assert!(statements.len() <= u32::MAX as usize);

    // add a final element to the map so the queries don't overflow:
    batch_to_line_map.push(statements.len() as u32);

    PreprocessedMain {
        statements,
        label_map,
        batch_to_line_map,
        debug_files,
    }
}

type Callback<'a, F> = dyn powdr_executor::witgen::QueryCallback<F> + 'a;

struct Executor<'a, 'b, F: FieldElement> {
    proc: TraceBuilder<'b, F>,
    label_map: HashMap<&'a str, Elem<F>>,
    inputs: &'b Callback<'b, F>,
    bootloader_inputs: &'b [Elem<F>],
    _stdout: io::Stdout,
}

impl<'a, 'b, F: FieldElement> Executor<'a, 'b, F> {
    fn exec_instruction(&mut self, name: &str, args: &[Expression]) -> Vec<Elem<F>> {
        let args = args
            .iter()
            .map(|expr| self.eval_expression(expr)[0])
            .collect::<Vec<_>>();

        match name {
            "mstore" | "mstore_bootloader" => {
                let addr = args[0].bin() as u32;
                assert_eq!(addr % 4, 0);
                self.proc.set_mem(addr, args[1].u());

                Vec::new()
            }
            "mload" => {
                let addr = args[0].bin() as u32;
                let val = self.proc.get_mem(addr & 0xfffffffc);
                let rem = addr % 4;

                vec![val.into(), rem.into()]
            }
            "load_bootloader_input" => {
                let addr = args[0].bin() as usize;
                let val = self.bootloader_inputs[addr];

                vec![val]
            }
            "assert_bootloader_input" => {
                let addr = args[0].bin() as usize;
                let actual_val = self.bootloader_inputs[addr];

                assert_eq!(args[1], actual_val);

                vec![]
            }
            "load_label" => args,
            "jump" | "jump_dyn" => {
                let next_pc = self.proc.get_pc().u() + 1;
                self.proc.set_pc(args[0]);

                vec![next_pc.into()]
            }
            "jump_to_bootloader_input" => {
                let bootloader_input_idx = args[0].bin() as usize;
                let addr = self.bootloader_inputs[bootloader_input_idx];
                self.proc.set_pc(addr);

                Vec::new()
            }
            "branch_if_nonzero" => {
                if !args[0].is_zero() {
                    self.proc.set_pc(args[1]);
                }

                Vec::new()
            }
            "branch_if_zero" => {
                if args[0].is_zero() {
                    self.proc.set_pc(args[1]);
                }

                Vec::new()
            }
            "skip_if_zero" => {
                if args[0].is_zero() {
                    let pc = self.proc.get_pc().s();
                    self.proc.set_pc((pc + args[1].s() + 1).into());
                }

                Vec::new()
            }
            "branch_if_positive" => {
                if args[0].bin() > 0 {
                    self.proc.set_pc(args[1]);
                }

                Vec::new()
            }
            "is_positive" => {
                let r = if args[0].bin() > 0 { 1 } else { 0 };

                vec![r.into()]
            }
            "is_equal_zero" => {
                let r = if args[0].is_zero() { 1 } else { 0 };

                vec![r.into()]
            }
            "is_not_equal_zero" => {
                let r = if !args[0].is_zero() { 1 } else { 0 };

                vec![r.into()]
            }
            "wrap" | "wrap16" => {
                // don't use .u() here: we are deliberately discarding the
                // higher bits
                let r = args[0].bin() as u32;

                vec![r.into()]
            }
            "wrap_signed" => {
                let r = (args[0].bin() + 0x100000000) as u32;

                vec![r.into()]
            }
            "sign_extend_byte" => {
                let r = args[0].u() as i8 as u32;

                vec![r.into()]
            }
            "sign_extend_16_bits" => {
                let r = args[0].u() as i16 as u32;

                vec![r.into()]
            }
            "to_signed" => {
                let r = args[0].u() as i32;

                vec![r.into()]
            }
            "fail" => {
                // TODO: handle it better
                panic!("reached a fail instruction")
            }
            "divremu" => {
                let y = args[0].u();
                let x = args[1].u();
                let div;
                let rem;
                if x != 0 {
                    div = y / x;
                    rem = y % x;
                } else {
                    div = 0xffffffff;
                    rem = y;
                }

                vec![div.into(), rem.into()]
            }
            "mul" => {
                let r = args[0].u() as u64 * args[1].u() as u64;
                let lo = r as u32;
                let hi = (r >> 32) as u32;

                vec![lo.into(), hi.into()]
            }
            "and" => vec![(args[0].u() & args[1].u()).into()],
            "or" => vec![(args[0].u() | args[1].u()).into()],
            "xor" => vec![(args[0].u() ^ args[1].u()).into()],
            "shl" => vec![(args[0].u() << args[1].u()).into()],
            "shr" => vec![(args[0].u() >> args[1].u()).into()],
            "split_gl" => {
                let value = args[0].into_fe().to_integer();
                // This instruction is only for Goldilocks, so the value must
                // fit into a u64.
                let value = value.try_into_u64().unwrap();
                let lo = (value & 0xffffffff) as u32;
                let hi = (value >> 32) as u32;

                vec![lo.into(), hi.into()]
            }
            "poseidon_gl" => {
                assert!(args.is_empty());
                let inputs = (0..12)
                    .map(|i| self.proc.get_reg(&register_by_idx(i)).into_fe())
                    .collect::<Vec<_>>();
                let result = poseidon_gl::poseidon_gl(&inputs);
                (0..4).for_each(|i| {
                    self.proc
                        .set_reg(&register_by_idx(i), Elem::Field(result[i]))
                });
                vec![]
            }
            "affine_256" => {
                assert!(args.is_empty());
                // take input from registers
                let x1 = (0..8)
                    .map(|i| self.proc.get_reg(&register_by_idx(i + 3)).into_fe())
                    .collect::<Vec<_>>();
                let y1 = (0..8)
                    .map(|i| self.proc.get_reg(&register_by_idx(i + 11)).into_fe())
                    .collect::<Vec<_>>();
                let x2 = (0..8)
                    .map(|i| self.proc.get_reg(&register_by_idx(i + 19)).into_fe())
                    .collect::<Vec<_>>();
                let result = arith::affine_256(&x1, &y1, &x2);
                // store result in registers
                (0..8).for_each(|i| {
                    self.proc
                        .set_reg(&register_by_idx(i + 3), Elem::Field(result.0[i]))
                });
                (0..8).for_each(|i| {
                    self.proc
                        .set_reg(&register_by_idx(i + 11), Elem::Field(result.1[i]))
                });
                vec![]
            }
            "ec_add" => {
                assert!(args.is_empty());
                // take input from registers
                let x1 = (0..8)
                    .map(|i| self.proc.get_reg(&register_by_idx(i + 4)).into_fe())
                    .collect::<Vec<_>>();
                let y1 = (0..8)
                    .map(|i| self.proc.get_reg(&register_by_idx(i + 12)).into_fe())
                    .collect::<Vec<_>>();
                let x2 = (0..8)
                    .map(|i| self.proc.get_reg(&register_by_idx(i + 20)).into_fe())
                    .collect::<Vec<_>>();
                let y2 = (0..8)
                    .map(|i| self.proc.get_reg(&register_by_idx(i + 28)).into_fe())
                    .collect::<Vec<_>>();
                let result = arith::ec_add(&x1, &y1, &x2, &y2);
                // store result in registers
                (0..8).for_each(|i| {
                    self.proc
                        .set_reg(&register_by_idx(i + 4), Elem::Field(result.0[i]))
                });
                (0..8).for_each(|i| {
                    self.proc
                        .set_reg(&register_by_idx(i + 12), Elem::Field(result.1[i]))
                });
                vec![]
            }
            "ec_double" => {
                assert!(args.is_empty());
                // take input from registers
                let x = (0..8)
                    .map(|i| self.proc.get_reg(&register_by_idx(i + 2)).into_fe())
                    .collect::<Vec<_>>();
                let y = (0..8)
                    .map(|i| self.proc.get_reg(&register_by_idx(i + 10)).into_fe())
                    .collect::<Vec<_>>();
                let result = arith::ec_double(&x, &y);
                // store result in registers
                (0..8).for_each(|i| {
                    self.proc
                        .set_reg(&register_by_idx(i + 2), Elem::Field(result.0[i]))
                });
                (0..8).for_each(|i| {
                    self.proc
                        .set_reg(&register_by_idx(i + 10), Elem::Field(result.1[i]))
                });
                vec![]
            }
            instr => {
                panic!("unknown instruction: {instr}");
            }
        }
    }

    fn eval_expression(&mut self, expression: &Expression) -> Vec<Elem<F>> {
        match expression {
            Expression::Reference(_, r) => {
                // an identifier looks like this:
                let name = r.try_to_identifier().unwrap();

                // labels share the identifier space with registers:
                // try one, then the other
                let val = self
                    .label_map
                    .get(name.as_str())
                    .cloned()
                    .unwrap_or_else(|| self.proc.get_reg(name.as_str()));
                vec![val]
            }
<<<<<<< HEAD
            Expression::PublicReference(_, _) => todo!(),
            Expression::Number(_, Number { value: n, type_: _ }) => {
=======
            Expression::PublicReference(_) => todo!(),
            Expression::Number(Number { value: n, .. }) => {
>>>>>>> 7617be2b
                let unsigned: u32 = n
                    .try_into()
                    .unwrap_or_else(|_| panic!("Value does not fit in 32 bits."));

                vec![unsigned.into()]
            }
            Expression::String(_, _) => todo!(),
            Expression::Tuple(_, _) => todo!(),
            Expression::LambdaExpression(_, _) => todo!(),
            Expression::ArrayLiteral(_, _) => todo!(),
            Expression::BinaryOperation(
                _,
                BinaryOperation {
                    left: l,
                    op,
                    right: r,
                },
            ) => {
                let l = &self.eval_expression(l)[0];
                let r = &self.eval_expression(r)[0];

                let result = match (l, r) {
                    (Elem::Binary(l), Elem::Binary(r)) => match op {
                        powdr_ast::parsed::BinaryOperator::Add => Elem::Binary(l + r),
                        powdr_ast::parsed::BinaryOperator::Sub => Elem::Binary(l - r),
                        powdr_ast::parsed::BinaryOperator::Mul => match l.checked_mul(*r) {
                            // Multiplication is a special case as the input for
                            // poseidon_gl requires field multiplication. So,
                            // if native multiplication overflows, we use field
                            // multiplication.
                            //
                            // TODO: support types in the zkVM specification, so
                            // that we don't have to guess which kind of
                            // arithmetic we have to use.
                            Some(v) => Elem::Binary(v),
                            None => {
                                let l = F::from(*l);
                                let r = F::from(*r);
                                Elem::Field(l * r)
                            }
                        },
                        powdr_ast::parsed::BinaryOperator::Div => Elem::Binary(l / r),
                        powdr_ast::parsed::BinaryOperator::Mod => Elem::Binary(l % r),
                        powdr_ast::parsed::BinaryOperator::Pow => {
                            Elem::Binary(l.pow(u32::try_from(*r).unwrap()))
                        }
                        _ => todo!(),
                    },
                    (Elem::Field(l), Elem::Field(r)) => {
                        let result = match op {
                            // We need to subtract field elements in the bootloader:
                            powdr_ast::parsed::BinaryOperator::Sub => *l - *r,
                            _ => todo!(),
                        };
                        Elem::Field(result)
                    }
                    (Elem::Binary(l), Elem::Field(r)) => {
                        // We need to add a field element to a binary when calling poseidon_gl:
                        let result = match op {
                            powdr_ast::parsed::BinaryOperator::Add => F::from(*l) + *r,
                            _ => todo!(),
                        };
                        Elem::Field(result)
                    }
                    _ => panic!("tried to operate a binary value with a field value"),
                };

                vec![result]
            }
            Expression::UnaryOperation(_, UnaryOperation { op, expr: arg }) => {
                let arg = self.eval_expression(arg)[0].bin();
                let result = match op {
                    powdr_ast::parsed::UnaryOperator::Minus => -arg,
                    powdr_ast::parsed::UnaryOperator::LogicalNot => todo!(),
                    powdr_ast::parsed::UnaryOperator::Next => unreachable!(),
                };

                vec![Elem::Binary(result)]
            }
            Expression::FunctionCall(
                _,
                FunctionCall {
                    function,
                    arguments,
                },
            ) => match function.as_ref() {
                Expression::Reference(_, f) if f.to_string() == "std::prover::eval" => {
                    self.eval_expression(&arguments[0])
                }
                Expression::Reference(_, f) if f.to_string() == "std::convert::int" => {
                    // whatever. we don't need to convert anything
                    self.eval_expression(&arguments[0])
                }
                Expression::Reference(_, f) => {
                    self.exec_instruction(f.try_to_identifier().unwrap(), arguments)
                }
                _ => {
                    unimplemented!(
                        "Function call not implemented: {function}{}",
                        arguments.iter().format(", ")
                    )
                }
            },
            Expression::FreeInput(_, expr) => {
                let Expression::FunctionCall(
                    _,
                    FunctionCall {
                        function,
                        arguments,
                    },
                ) = expr.as_ref()
                else {
                    panic!("Free input does not match pattern: {expr}");
                };
                let Expression::Reference(_, f) = function.as_ref() else {
                    panic!("Free input does not match pattern: {expr}");
                };
                let variant = f
                    .to_string()
                    .strip_prefix("std::prover::Query::")
                    .unwrap_or_else(|| panic!("Free input does not match pattern: {expr}"))
                    .to_string();
                let values = arguments
                    .iter()
                    .map(|arg| self.eval_expression(arg)[0].to_string())
                    .collect::<Vec<_>>();
                let query = format!("{variant}({})", values.join(","));
                match (self.inputs)(&query).unwrap() {
                    Some(val) => vec![Elem::new_from_fe_as_bin(&val)],
                    None => {
                        panic!("unknown query command: {query}");
                    }
                }
            }
            Expression::MatchExpression(_, _) => todo!(),
            Expression::IfExpression(_, _) => panic!(),
            Expression::BlockExpression(_, _) => panic!(),
            Expression::IndexAccess(_, _) => todo!(),
        }
    }
}

pub fn execute_ast<T: FieldElement>(
    program: &AnalysisASMFile,
    initial_memory: MemoryState,
    inputs: &Callback<T>,
    bootloader_inputs: &[Elem<T>],
    max_steps_to_execute: usize,
    mode: ExecMode,
) -> (ExecutionTrace<T>, MemoryState) {
    let main_machine = get_main_machine(program);
    let PreprocessedMain {
        statements,
        label_map,
        batch_to_line_map,
        debug_files,
    } = preprocess_main_function(main_machine);

    let proc = match TraceBuilder::<'_, T>::new(
        main_machine,
        initial_memory,
        &batch_to_line_map,
        max_steps_to_execute,
        mode,
    ) {
        Ok(proc) => proc,
        Err(ret) => return *ret,
    };

    let mut e = Executor {
        proc,
        label_map,
        inputs,
        bootloader_inputs,
        _stdout: io::stdout(),
    };

    let mut curr_pc = 0u32;
    loop {
        let stm = statements[curr_pc as usize];

        log::trace!("l {curr_pc}: {stm}",);

        match stm {
            FunctionStatement::Assignment(a) => {
                let results = e.eval_expression(a.rhs.as_ref());
                assert_eq!(a.lhs_with_reg.len(), results.len());
                for ((dest, _), val) in a.lhs_with_reg.iter().zip(results) {
                    e.proc.set_reg(dest, val);
                }
            }
            FunctionStatement::Instruction(i) => {
                e.exec_instruction(&i.instruction, &i.inputs);
            }
            FunctionStatement::Return(_) => break,
            FunctionStatement::DebugDirective(dd) => {
                match &dd.directive {
                    DebugDirective::Loc(file, line, column) => {
                        let (dir, file) = debug_files[file - 1];
                        log::trace!("Executed {dir}/{file}:{line}:{column}");
                    }
                    DebugDirective::OriginalInstruction(insn) => {
                        log::trace!("  {insn}");
                    }
                    DebugDirective::File(_, _, _) => unreachable!(),
                };
            }
            FunctionStatement::Label(_) => {
                unreachable!()
            }
        };

        curr_pc = match e.proc.advance() {
            Some(pc) => pc,
            None => break,
        };
    }

    e.proc.finish()
}

pub enum ExecMode {
    Fast,
    Trace,
}

/// Execute a Powdr/RISCV assembly source.
///
/// Generic argument F is just used by the powdr_parser, before everything is
/// converted to i64, so it is important to the execution itself.
pub fn execute<F: FieldElement>(
    asm_source: &str,
    initial_memory: MemoryState,
    inputs: &Callback<F>,
    bootloader_inputs: &[Elem<F>],
    mode: ExecMode,
) -> (ExecutionTrace<F>, MemoryState) {
    log::info!("Parsing...");
    let parsed = powdr_parser::parse_asm(None, asm_source).unwrap();
    log::info!("Resolving imports...");
    let resolved = powdr_importer::load_dependencies_and_resolve(None, parsed).unwrap();
    log::info!("Analyzing...");
    let analyzed = powdr_analysis::analyze(resolved).unwrap();

    log::info!("Executing...");
    execute_ast(
        &analyzed,
        initial_memory,
        inputs,
        bootloader_inputs,
        usize::MAX,
        mode,
    )
}

/// FIXME: copied from `riscv/runtime.rs` instead of adding dependency.
/// Helper function for register names used in submachine instruction params.
fn register_by_idx(mut idx: usize) -> String {
    // s0..11 callee saved registers
    static SAVED_REGS: [&str; 12] = [
        "x8", "x9", "x18", "x19", "x20", "x21", "x22", "x23", "x24", "x25", "x26", "x27",
    ];

    // first, use syscall_registers
    if idx < SYSCALL_REGISTERS.len() {
        return SYSCALL_REGISTERS[idx].to_string();
    }
    idx -= SYSCALL_REGISTERS.len();
    // second, callee saved registers
    if idx < SAVED_REGS.len() {
        return SAVED_REGS[idx].to_string();
    }
    idx -= SAVED_REGS.len();
    // lastly, use extra submachine registers
    format!("xtra{idx}")
}<|MERGE_RESOLUTION|>--- conflicted
+++ resolved
@@ -22,13 +22,9 @@
     asm_analysis::{
         AnalysisASMFile, CallableSymbol, FunctionStatement, Item, LabelStatement, Machine,
     },
-<<<<<<< HEAD
     parsed::{
         asm::DebugDirective, BinaryOperation, Expression, FunctionCall, Number, UnaryOperation,
     },
-=======
-    parsed::{asm::DebugDirective, Expression, FunctionCall, Number},
->>>>>>> 7617be2b
 };
 use powdr_number::{FieldElement, LargeInt};
 use powdr_riscv_syscalls::SYSCALL_REGISTERS;
@@ -839,13 +835,8 @@
                     .unwrap_or_else(|| self.proc.get_reg(name.as_str()));
                 vec![val]
             }
-<<<<<<< HEAD
             Expression::PublicReference(_, _) => todo!(),
-            Expression::Number(_, Number { value: n, type_: _ }) => {
-=======
-            Expression::PublicReference(_) => todo!(),
-            Expression::Number(Number { value: n, .. }) => {
->>>>>>> 7617be2b
+            Expression::Number(_, Number { value: n, .. }) => {
                 let unsigned: u32 = n
                     .try_into()
                     .unwrap_or_else(|_| panic!("Value does not fit in 32 bits."));
