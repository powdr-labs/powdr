use std::{
    collections::{BTreeMap, HashMap},
    sync::Arc,
};

use itertools::Itertools;
use openvm_circuit::{
    arch::{AirInventory, DenseRecordArena},
    utils::next_power_of_two_or_zero,
};
use openvm_cuda_backend::base::DeviceMatrix;
use openvm_cuda_common::copy::MemCopyH2D;
use openvm_stark_backend::{
    p3_field::PrimeField32,
    prover::{hal::ProverBackend, types::AirProvingContext},
    Chip,
};
use openvm_stark_sdk::p3_baby_bear::BabyBear;
use powdr_autoprecompiles::{
    expression::{AlgebraicExpression, AlgebraicReference},
    Apc, SymbolicBusInteraction,
};
use powdr_constraint_solver::constraint_system::ComputationMethod;
use powdr_expression::{AlgebraicBinaryOperator, AlgebraicUnaryOperator};

use crate::{
    bus_map::DEFAULT_TUPLE_RANGE_CHECKER,
    cuda_abi::{self, DerivedExprSpec, DevArgSpan, DevInteraction, OpCode, OriginalAir, Subst},
    extraction_utils::{OriginalAirs, OriginalVmConfig},
    powdr_extension::{
        chip::PowdrChipGpu,
        executor::OriginalArenas,
        trace_generator::{common::create_dummy_airs, cuda::inventory::create_dummy_chip_complex},
    },
    BabyBearSC, Instr,
};

mod inventory;
mod periphery;

pub use periphery::PowdrPeripheryInstancesGpu;

/// Encodes an algebraic expression into GPU stack-machine bytecode.
///
/// Appends instructions to `bc` representing `expr` using the opcodes in `OpCode`.
/// References are encoded as `PushApc` with a column-major offset computed from
/// `id_to_apc_index` and `apc_height` (offset = apc_col_index * apc_height).
/// Constants are encoded as `PushConst` followed by the field element as `u32`.
/// Unary minus and binary operations map to `Neg`, `Add`, `Sub`, and `Mul`.
///
/// Note: This function does not track or enforce the evaluation stack depth,
/// which is done in device code.
fn emit_expr(
    bc: &mut Vec<u32>,
    expr: &AlgebraicExpression<BabyBear>,
    id_to_apc_index: &BTreeMap<u64, usize>,
    apc_height: usize,
) {
    match expr {
        AlgebraicExpression::Number(c) => {
            bc.push(OpCode::PushConst as u32);
            bc.push(c.as_canonical_u32());
        }
        AlgebraicExpression::Reference(r) => {
            let idx = (id_to_apc_index[&r.id] * apc_height) as u32;
            bc.push(OpCode::PushApc as u32);
            bc.push(idx);
        }
        AlgebraicExpression::UnaryOperation(u) => {
            emit_expr(bc, &u.expr, id_to_apc_index, apc_height);
            match u.op {
                AlgebraicUnaryOperator::Minus => bc.push(OpCode::Neg as u32),
            }
        }
        AlgebraicExpression::BinaryOperation(b) => {
            emit_expr(bc, &b.left, id_to_apc_index, apc_height);
            emit_expr(bc, &b.right, id_to_apc_index, apc_height);
            match b.op {
                AlgebraicBinaryOperator::Add => bc.push(OpCode::Add as u32),
                AlgebraicBinaryOperator::Sub => bc.push(OpCode::Sub as u32),
                AlgebraicBinaryOperator::Mul => bc.push(OpCode::Mul as u32),
            }
        }
    }
}

fn emit_dev_arg_span(
    bc: &mut Vec<u32>,
    expr: &AlgebraicExpression<BabyBear>,
    id_to_apc_index: &BTreeMap<u64, usize>,
    apc_height: usize,
) -> DevArgSpan {
    let off = bc.len() as u32;
    emit_expr(bc, expr, id_to_apc_index, apc_height);
    let len = (bc.len() as u32) - off;
    DevArgSpan { off, len }
}

/// Compile derived columns to GPU bytecode according to input order.
fn compile_derived_to_gpu(
    derived_columns: &[(
        AlgebraicReference,
        ComputationMethod<BabyBear, AlgebraicExpression<BabyBear>>,
    )],
    apc_poly_id_to_index: &BTreeMap<u64, usize>,
    apc_height: usize,
) -> (Vec<DerivedExprSpec>, Vec<u32>) {
    let mut specs = Vec::with_capacity(derived_columns.len());
    let mut bytecode = Vec::new();

    for (col, computation_method) in derived_columns {
        let apc_col_index = apc_poly_id_to_index[&col.id];
        let off = bytecode.len() as u32;
        match computation_method {
            ComputationMethod::Constant(c) => {
                // Encode constant as an expression
                bytecode.push(OpCode::PushConst as u32);
                bytecode.push(c.as_canonical_u32());
            }
            ComputationMethod::InverseOrZero(expr) => {
                // Encode inner expression, then apply InvOrZero
                emit_expr(&mut bytecode, expr, apc_poly_id_to_index, apc_height);
                bytecode.push(OpCode::InvOrZero as u32);
            }
        }
        let len = (bytecode.len() as u32) - off;
        specs.push(DerivedExprSpec {
            col_base: (apc_col_index * apc_height) as u64,
            span: DevArgSpan { off, len },
        });
    }

    (specs, bytecode)
}

pub fn compile_bus_to_gpu(
    bus_interactions: &[SymbolicBusInteraction<BabyBear>],
    apc_poly_id_to_index: &BTreeMap<u64, usize>,
    apc_height: usize,
) -> (Vec<DevInteraction>, Vec<DevArgSpan>, Vec<u32>) {
    let mut interactions = Vec::with_capacity(bus_interactions.len());
    let mut arg_spans = Vec::new();
    let mut bytecode = Vec::new();

    for bus_interaction in bus_interactions {
        // multiplicity as first arg span
        let args_index_off = arg_spans.len() as u32;
        let mult_span = emit_dev_arg_span(
            &mut bytecode,
            &bus_interaction.mult,
            apc_poly_id_to_index,
            apc_height,
        );
        arg_spans.push(mult_span);

        // args
        for arg in &bus_interaction.args {
            let span = emit_dev_arg_span(&mut bytecode, arg, apc_poly_id_to_index, apc_height);
            arg_spans.push(span);
        }

        interactions.push(DevInteraction {
            bus_id: (bus_interaction.id as u32),
            num_args: bus_interaction.args.len() as u32,
            args_index_off,
        });
    }

    (interactions, arg_spans, bytecode)
}

pub struct PowdrTraceGeneratorGpu {
    pub apc: Arc<Apc<BabyBear, Instr<BabyBear>>>,
    pub original_airs: OriginalAirs<BabyBear>,
    pub config: OriginalVmConfig,
    pub periphery: PowdrPeripheryInstancesGpu,
}

impl PowdrTraceGeneratorGpu {
    pub fn new(
        apc: Arc<Apc<BabyBear, Instr<BabyBear>>>,
        original_airs: OriginalAirs<BabyBear>,
        config: OriginalVmConfig,
        periphery: PowdrPeripheryInstancesGpu,
    ) -> Self {
        Self {
            apc,
            original_airs,
            config,
            periphery,
        }
    }

    fn try_generate_witness(
        &self,
        mut original_arenas: OriginalArenas<DenseRecordArena>,
    ) -> Option<DeviceMatrix<BabyBear>> {
        let num_apc_calls = original_arenas.number_of_calls();

        if num_apc_calls == 0 {
            // If the APC isn't called, early return with an empty trace.
            return None;
        }

        let chip_inventory = {
            let airs: AirInventory<BabyBearSC> =
                create_dummy_airs(&self.config.sdk_config.sdk, self.periphery.dummy.clone())
                    .expect("Failed to create dummy airs");

            create_dummy_chip_complex(
                &self.config.sdk_config.sdk,
                airs,
                self.periphery.dummy.clone(),
            )
            .expect("Failed to create chip complex")
            .inventory
        };

        let arenas = original_arenas.arenas_mut();

        let dummy_trace_by_air_name: HashMap<String, DeviceMatrix<BabyBear>> = chip_inventory
            .chips()
            .iter()
            .enumerate()
            .rev()
            .filter_map(|(insertion_idx, chip)| {
                let air_name = chip_inventory.airs().ext_airs()[insertion_idx].name();

                let record_arena = {
                    match arenas.remove(&air_name) {
                        Some(ra) => ra,
                        None => return None, // skip this iteration, because we only have record arena for chips that are used
                    }
                };

                let shared_trace = chip.generate_proving_ctx(record_arena).common_main.unwrap();

                Some((air_name, shared_trace))
            })
            .collect();

        // Map from apc poly id to its index in the final apc trace
        let apc_poly_id_to_index: BTreeMap<u64, usize> = self
            .apc
            .machine
            .main_columns()
            .enumerate()
            .map(|(index, c)| (c.id, index))
            .collect();

        // allocate for apc trace
        let width = apc_poly_id_to_index.len();
        let height = next_power_of_two_or_zero(num_apc_calls);
        let mut output = DeviceMatrix::<BabyBear>::with_capacity(height, width);

        // Prepare `OriginalAir` and `Subst` arrays
        let (airs, substitutions) = {
            self.apc
                // go through original instructions
                .instructions()
                .iter()
                // along with their substitutions
                .zip_eq(self.apc.subs())
                // map to `(air_name, substitutions)`
                .map(|(instr, subs)| (&self.original_airs.opcode_to_air[&instr.0.opcode], subs))
                // group by air name. This results in `HashMap<air_name, Vec<subs>>` where the length of the vector is the number of rows which are created in this air, per apc call
                .into_group_map()
                // go through each air and its substitutions
                .iter()
                .fold(
                    (Vec::new(), Vec::new()),
                    |(mut airs, mut substitutions), (air_name, subs_by_row)| {
                        // Find the substitutions that map to an apc column
                        let new_substitutions: Vec<Subst> = subs_by_row
                            .iter()
                            // enumerate over them to get the row index inside the air block
                            .enumerate()
                            .flat_map(|(row, subs)| {
                                // for each substitution, map to `Subst` struct
                                subs.iter()
<<<<<<< HEAD
                                    .map(|sub| {
                                        // Check if this dummy column is present in the final apc row
                                        Subst {
                                            col: sub.original_poly_index as i32,
                                            row: row as i32,
                                            apc_col: apc_poly_id_to_index[&sub.apc_poly_id] as i32,
                                        }
=======
                                    .map(move |sub| (row, sub))
                                    .map(|(row, sub)| Subst {
                                        col: sub.original_poly_index as i32,
                                        row: row as i32,
                                        apc_col: apc_poly_id_to_index[&sub.apc_poly_id] as i32,
>>>>>>> 25323501
                                    })
                            })
                            // sort by column so that reads to the same column are coalesced, as the table is column major
                            .sorted_by(|left, right| left.col.cmp(&right.col))
                            .collect();

                        // get the device dummy trace for this air
                        let dummy_trace = &dummy_trace_by_air_name[*air_name];

                        use openvm_stark_backend::prover::hal::MatrixDimensions;
                        airs.push(OriginalAir {
                            width: dummy_trace.width() as i32,
                            height: dummy_trace.height() as i32,
                            buffer: dummy_trace.buffer().as_ptr(),
                            row_block_size: subs_by_row.len() as i32,
                            substitutions_offset: new_substitutions.len() as i32,
                            substitutions_length: new_substitutions.len() as i32,
                        });

                        substitutions.extend(new_substitutions);

                        (airs, substitutions)
                    },
                )
        };

        // Send the airs and substitutions to device
        let airs = airs.to_device().unwrap();
        let substitutions = substitutions.to_device().unwrap();

        cuda_abi::apc_tracegen(&mut output, airs, substitutions, num_apc_calls).unwrap();

        // Apply derived columns using the GPU expression evaluator
        let (derived_specs, derived_bc) = compile_derived_to_gpu(
            &self.apc.machine.derived_columns,
            &apc_poly_id_to_index,
            height,
        );
        // In practice `d_specs` is never empty, because we will always have `is_valid`
        let d_specs = derived_specs.to_device().unwrap();
        let d_bc = derived_bc.to_device().unwrap();
        cuda_abi::apc_apply_derived_expr(&mut output, d_specs, d_bc, num_apc_calls).unwrap();

        // Encode bus interactions for GPU consumption
        let (bus_interactions, arg_spans, bytecode) = compile_bus_to_gpu(
            &self.apc.machine.bus_interactions,
            &apc_poly_id_to_index,
            height,
        );
        let bus_interactions = bus_interactions.to_device().unwrap();
        let arg_spans = arg_spans.to_device().unwrap();
        let bytecode = bytecode.to_device().unwrap();

        // Gather GPU inputs for periphery (bus ids, count device buffers)
        let periphery = &self.periphery.real;

        // Range checker
        let var_range_bus_id = periphery
            .range_checker
            .cpu_chip
            .as_ref()
            .unwrap()
            .bus()
            .index() as u32;
        let var_range_count = &periphery.range_checker.count;

        // Tuple checker
        let chip = periphery.tuple_range_checker.as_ref().unwrap();
        let tuple2_bus_id = DEFAULT_TUPLE_RANGE_CHECKER as u32;
        let tuple2_sizes = chip.sizes;
        let tuple2_count_u32 = chip.count.as_ref();

        // Bitwise lookup; NUM_BITS is fixed at 8 in CUDA
        let chip = periphery.bitwise_lookup_8.as_ref().unwrap();
        let bitwise_bus_id = chip.cpu_chip.as_ref().unwrap().bus().inner.index as u32;
        let bitwise_count_u32 = chip.count.as_ref();

        // Launch GPU apply-bus to update periphery histograms on device
        // Note that this is implicitly serialized after `apc_tracegen`,
        // because we use the default host to device stream, which only launches
        // the next kernel function after the prior (`apc_tracegen`) returns.
        // This is important because bus evaluation depends on trace results.
        cuda_abi::apc_apply_bus(
            // APC related
            &output,
            num_apc_calls,
            // Interaction related
            bytecode,
            bus_interactions,
            arg_spans,
            // Variable range checker related
            var_range_bus_id,
            var_range_count,
            // Tuple range checker related
            tuple2_bus_id,
            tuple2_count_u32,
            tuple2_sizes,
            // Bitwise related
            bitwise_bus_id,
            bitwise_count_u32,
        )
        .unwrap();

        Some(output)
    }
}

impl<R, PB: ProverBackend<Matrix = DeviceMatrix<BabyBear>>> Chip<R, PB> for PowdrChipGpu {
    fn generate_proving_ctx(&self, _: R) -> AirProvingContext<PB> {
        tracing::trace!("Generating air proof input for PowdrChip {}", self.name);

        let trace = self
            .trace_generator
            .try_generate_witness(self.record_arena_by_air_name.take());

        AirProvingContext::new(vec![], trace, vec![])
    }
}<|MERGE_RESOLUTION|>--- conflicted
+++ resolved
@@ -278,21 +278,11 @@
                             .flat_map(|(row, subs)| {
                                 // for each substitution, map to `Subst` struct
                                 subs.iter()
-<<<<<<< HEAD
-                                    .map(|sub| {
-                                        // Check if this dummy column is present in the final apc row
-                                        Subst {
-                                            col: sub.original_poly_index as i32,
-                                            row: row as i32,
-                                            apc_col: apc_poly_id_to_index[&sub.apc_poly_id] as i32,
-                                        }
-=======
                                     .map(move |sub| (row, sub))
                                     .map(|(row, sub)| Subst {
                                         col: sub.original_poly_index as i32,
                                         row: row as i32,
                                         apc_col: apc_poly_id_to_index[&sub.apc_poly_id] as i32,
->>>>>>> 25323501
                                     })
                             })
                             // sort by column so that reads to the same column are coalesced, as the table is column major
