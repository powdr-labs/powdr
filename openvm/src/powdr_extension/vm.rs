--- conflicted
+++ resolved
@@ -28,11 +28,7 @@
 use powdr_autoprecompiles::Apc;
 use serde::{Deserialize, Serialize};
 
-<<<<<<< HEAD
-use crate::{AirMetrics, Instr, PrecompileImplementation};
-=======
-use crate::Instr;
->>>>>>> a74baaf0
+use crate::{AirMetrics, Instr};
 
 use super::PowdrOpcode;
 
@@ -132,20 +128,7 @@
 {
     fn extend_circuit(&self, inventory: &mut AirInventory<SC>) -> Result<(), AirInventoryError> {
         for precompile in &self.precompiles {
-<<<<<<< HEAD
-            match self.implementation {
-                PrecompileImplementation::SingleRowChip => {
-                    inventory.add_air(PowdrAir::new(precompile.apc.clone()));
-                }
-                PrecompileImplementation::PlonkChip => {
-                    let copy_constraint_bus_id = inventory.new_bus_idx();
-                    let plonk_air = PlonkAir::new(copy_constraint_bus_id, &self.bus_map);
-                    inventory.add_air(plonk_air);
-                }
-            }
-=======
             inventory.add_air(PowdrAir::new(precompile.apc.clone()));
->>>>>>> a74baaf0
         }
         Ok(())
     }
