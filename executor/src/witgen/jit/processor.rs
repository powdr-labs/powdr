#![allow(dead_code)]
use std::{
    collections::BTreeSet,
    fmt::{self, Display, Formatter, Write},
};

use itertools::Itertools;
use powdr_ast::analyzed::{PolyID, PolynomialIdentity, PolynomialType};
use powdr_number::FieldElement;

use crate::witgen::{
    data_structures::identity::{BusSend, Identity},
    jit::debug_formatter::format_identities,
    range_constraints::RangeConstraint,
    FixedData,
};

use super::{
    affine_symbolic_expression,
    effect::{format_code, Effect},
    identity_queue::{IdentityQueue, QueueItem},
    prover_function_heuristics::ProverFunction,
    variable::{Cell, MachineCallVariable, Variable},
    witgen_inference::{
        Assignment, BranchResult, CanProcessCall, FixedEvaluator, Value, WitgenInference,
    },
};

/// A generic processor for generating JIT code.
pub struct Processor<'a, T: FieldElement, FixedEval> {
    fixed_data: &'a FixedData<'a, T>,
    /// An evaluator for fixed columns
    fixed_evaluator: FixedEval,
    /// List of identities and row offsets to process them on.
    identities: Vec<(&'a Identity<T>, i32)>,
    /// List of assignments provided from outside.
    initial_assignments: Vec<Assignment<'a, T>>,
    /// The prover functions, i.e. helpers to compute certain values that
    /// we cannot easily determine.
    prover_functions: Vec<(ProverFunction<'a, T>, i32)>,
    /// The size of a block.
    block_size: usize,
    /// If the processor should check for correctly stackable block shapes.
    check_block_shape: bool,
    /// List of variables we want to be known at the end. One of them not being known
    /// is a failure.
    requested_known_vars: Vec<Variable>,
    /// List of variables we want to know the derived range constraints of at the very end
    /// (for every branch).
    requested_range_constraints: Vec<Variable>,
    /// Maximum branch depth allowed.
    max_branch_depth: usize,
}

pub struct ProcessorResult<T: FieldElement> {
    /// Generated code.
    pub code: Vec<Effect<T, Variable>>,
    /// Range constrainst of the variables they were requested on.
    pub range_constraints: Vec<RangeConstraint<T>>,
}

impl<'a, T: FieldElement, FixedEval: FixedEvaluator<T>> Processor<'a, T, FixedEval> {
    pub fn new(
        fixed_data: &'a FixedData<'a, T>,
        fixed_evaluator: FixedEval,
        identities: impl IntoIterator<Item = (&'a Identity<T>, i32)>,
        assignments: Vec<Assignment<'a, T>>,
        requested_known_vars: impl IntoIterator<Item = Variable>,
        max_branch_depth: usize,
    ) -> Self {
        let identities = identities.into_iter().collect_vec();
        Self {
            fixed_data,
            fixed_evaluator,
            identities,
            initial_assignments: assignments,
            prover_functions: vec![],
            block_size: 1,
            check_block_shape: false,
            requested_known_vars: requested_known_vars.into_iter().collect(),
            requested_range_constraints: vec![],
            max_branch_depth,
        }
    }

    /// Provides a list of variables that we want to know the derived range constraints of at the end.
    pub fn with_requested_range_constraints(
        mut self,
        vars: impl IntoIterator<Item = Variable>,
    ) -> Self {
        self.requested_range_constraints.extend(vars);
        self
    }

    /// Sets the block size.
    pub fn with_block_size(mut self, block_size: usize) -> Self {
        self.block_size = block_size;
        self
    }

    /// Activates the check to see if the code for two subsequently generated
    /// blocks conflicts.
    pub fn with_block_shape_check(mut self) -> Self {
        self.check_block_shape = true;
        self
    }

    pub fn with_prover_functions(
        mut self,
        prover_functions: Vec<(ProverFunction<'a, T>, i32)>,
    ) -> Self {
        assert!(self.prover_functions.is_empty());
        self.prover_functions = prover_functions;
        self
    }

    pub fn generate_code(
        self,
        can_process: impl CanProcessCall<T>,
        witgen: WitgenInference<'a, T, FixedEval>,
    ) -> Result<ProcessorResult<T>, Error<'a, T, FixedEval>> {
        // Create variable assignments for bus send arguments.
        let mut assignments = self.initial_assignments.clone();
        assignments.extend(
            self.identities
                .iter()
                .filter_map(|(id, row_offset)| {
                    if let Identity::BusSend(bus_send) = id {
                        Some((
                            bus_send.identity_id,
                            &bus_send.selected_payload.expressions,
                            *row_offset,
                        ))
                    } else {
                        None
                    }
                })
                .flat_map(|(identity_id, arguments, row_offset)| {
                    arguments.iter().enumerate().map(move |(index, arg)| {
                        let var = Variable::MachineCallParam(MachineCallVariable {
                            identity_id,
                            row_offset,
                            index,
                        });
                        Assignment::assign_variable(arg, row_offset, var)
                    })
                }),
        );
        let branch_depth = 0;
<<<<<<< HEAD
        let identity_queue = IdentityQueue::new(self.fixed_data, &self.identities, &[], &[]);
=======
        let identity_queue = IdentityQueue::new(self.fixed_data, &self.identities, &assignments);
>>>>>>> afd3830c
        self.generate_code_for_branch(can_process, witgen, identity_queue, branch_depth)
    }

    fn generate_code_for_branch(
        &self,
        can_process: impl CanProcessCall<T>,
        mut witgen: WitgenInference<'a, T, FixedEval>,
        mut identity_queue: IdentityQueue<'a, T>,
        branch_depth: usize,
    ) -> Result<ProcessorResult<T>, Error<'a, T, FixedEval>> {
        if self
            .process_until_no_progress(can_process.clone(), &mut witgen, &mut identity_queue)
            .is_err()
        {
            return Err(Error::conflicting_constraints(
                witgen,
                self.fixed_evaluator.clone(),
            ));
        }

        if self.check_block_shape {
            // Check that the "spill" into the previous block is compatible
            // with the "missing pieces" in the next block.
            // If this is not the case, this is a hard error
            // (i.e. cannot be fixed by runtime witgen) and thus we panic inside.
            // We could do this only at the end of each branch, but it's a bit
            // more convenient to do it here.
            self.check_block_shape(&witgen);
        }

        // Check that we could derive all requested variables.
        let missing_variables = self
            .requested_known_vars
            .iter()
            .filter(|var| !witgen.is_known(var))
            // Sort to get deterministic code.
            .sorted()
            .cloned()
            .collect_vec();

        let incomplete_machine_calls = self.incomplete_machine_calls(&witgen);
        if missing_variables.is_empty() && incomplete_machine_calls.is_empty() {
            let range_constraints = self
                .requested_range_constraints
                .iter()
                .map(|var| witgen.range_constraint(var))
                .collect();
            let code = witgen.finish();
            return Ok(ProcessorResult {
                code,
                range_constraints,
            });
        }

        // We need to do some work, try to branch.
        let most_constrained_var = witgen
            .known_variables()
            .iter()
            .map(|var| (var, witgen.range_constraint(var)))
            .filter(|(_, rc)| rc.try_to_single_value().is_none())
            .sorted()
            .min_by_key(|(_, rc)| rc.range_width())
            .map(|(var, rc)| (var.clone(), rc.clone()));
        // Either there is no variable left to branch on or the most constrained
        // still has more than (1 << max_branch_depth) possible values.
        let no_viable_branch_variable = most_constrained_var
            .as_ref()
            .map(|(_, rc)| (rc.range_width() >> self.max_branch_depth) > 0.into())
            .unwrap_or(true);
        if branch_depth >= self.max_branch_depth || no_viable_branch_variable {
            let reason = if no_viable_branch_variable {
                ErrorReason::NoBranchVariable
            } else {
                ErrorReason::MaxBranchDepthReached(self.max_branch_depth)
            };
            let incomplete_identities = self
                .identities
                .iter()
                .filter(|(id, row_offset)| !witgen.is_complete(id, *row_offset))
                .map(|(id, row_offset)| (*id, *row_offset))
                .collect_vec();
            return Err(Error {
                reason,
                witgen,
                fixed_evaluator: self.fixed_evaluator.clone(),
                missing_variables,
                incomplete_identities,
            });
        };
        let (most_constrained_var, range) = most_constrained_var.unwrap();

        log::debug!("Branching on variable {most_constrained_var} with range {range} at depth {branch_depth}");

        let BranchResult {
            common_code,
            condition,
            branches: [first_branch, second_branch],
        } = witgen.branch_on(&most_constrained_var.clone());

        identity_queue.variables_updated(vec![most_constrained_var.clone()], None);

        // TODO Tuning: If this fails (or also if it does not generate progress right away),
        // we could also choose a different variable to branch on.

        let first_branch_result = self.generate_code_for_branch(
            can_process.clone(),
            first_branch,
            identity_queue.clone(),
            branch_depth + 1,
        );
        let second_branch_result = self.generate_code_for_branch(
            can_process,
            second_branch,
            identity_queue,
            branch_depth + 1,
        );
        let mut result = match (first_branch_result, second_branch_result) {
            (Err(e), other) | (other, Err(e))
                if e.reason == ErrorReason::ConflictingConstraints =>
            {
                // Any branch with a conflicting constraint is not reachable and thus
                // can be pruned. We do not branch but still add the range constraint
                // of the branching variable.
                // Note that both branches might actually have a conflicting constraint,
                // but then it is correct to return one.
                log::trace!("Branching on {most_constrained_var} resulted in a conflict, we can reduce to a single branch.");
                other?
            }
            // Any other error should be propagated.
            (Err(e), _) | (_, Err(e)) => Err(e)?,
            (Ok(first_result), Ok(second_result)) if first_result.code == second_result.code => {
                log::trace!("Branching on {most_constrained_var} resulted in the same code, we can reduce to a single branch.");
                ProcessorResult {
                    code: first_result.code,
                    range_constraints: combine_range_constraints(
                        &first_result.range_constraints,
                        &second_result.range_constraints,
                    ),
                }
            }
            (Ok(first_result), Ok(second_result)) => {
                let code = vec![Effect::Branch(
                    condition,
                    first_result.code,
                    second_result.code,
                )];
                let range_constraints = combine_range_constraints(
                    &first_result.range_constraints,
                    &second_result.range_constraints,
                );
                ProcessorResult {
                    code,
                    range_constraints,
                }
            }
        };
        // Prepend the common code in the success case.
        result.code = common_code.into_iter().chain(result.code).collect();
        Ok(result)
    }

    fn process_until_no_progress(
        &self,
        can_process: impl CanProcessCall<T>,
        witgen: &mut WitgenInference<'a, T, FixedEval>,
        identity_queue: &mut IdentityQueue<'a, T>,
    ) -> Result<(), affine_symbolic_expression::Error> {
        loop {
            let item = identity_queue.next();
            let updated_vars = match &item {
                Some(QueueItem::Identity(identity, row_offset)) => match identity {
                    Identity::Polynomial(PolynomialIdentity { id, expression, .. }) => {
                        witgen.process_polynomial_identity(*id, expression, *row_offset)
                    }
                    Identity::BusSend(BusSend {
                        bus_id: _,
                        identity_id,
                        selected_payload,
                    }) => witgen.process_call(
                        can_process.clone(),
                        *identity_id,
                        &selected_payload.selector,
                        selected_payload.expressions.len(),
                        *row_offset,
                    ),
                    Identity::Connect(..) => Ok(vec![]),
                },
<<<<<<< HEAD
                Some(QueueItem::Assignment(..) | QueueItem::ProverFunction(..)) => todo!(),
=======
                Some(QueueItem::Assignment(assignment)) => witgen.process_assignment(assignment),
                // TODO Also add prover functions to the queue (activated by their variables)
                // and sort them so that they are always last.
>>>>>>> afd3830c
                None => self.process_prover_functions(witgen),
            }?;
            if updated_vars.is_empty() && item.is_none() {
                // No identities to process and prover functions did not make any progress,
                // we are done.
                return Ok(());
            }
            identity_queue.variables_updated(updated_vars, item);
        }
    }

    /// Tries to process all prover functions until the first one is able to update a variable.
    /// Returns the updated variables.
    fn process_prover_functions(
        &self,
        witgen: &mut WitgenInference<'a, T, FixedEval>,
    ) -> Result<Vec<Variable>, affine_symbolic_expression::Error> {
        for (prover_function, row_offset) in &self.prover_functions {
            let updated_vars = witgen.process_prover_function(prover_function, *row_offset)?;
            if !updated_vars.is_empty() {
                return Ok(updated_vars);
            }
        }

        Ok(vec![])
    }

    /// If any machine call could not be completed, that's bad because machine calls typically have side effects.
    /// So, the underlying lookup / permutation / bus argument likely does not hold.
    /// This function checks that all machine calls are complete, at least for a window of <block_size> rows.
    /// It returns the list of incomplete calls, if any.
    fn incomplete_machine_calls(
        &self,
        witgen: &WitgenInference<'a, T, FixedEval>,
    ) -> Vec<(&Identity<T>, i32)> {
        self.identities
            .iter()
            .map(|(id, _)| id)
            .filter(|id| is_machine_call(id))
            .unique()
            .flat_map(|&call| {
                let rows = self.rows_for_identity(call);
                let complete_rows = rows
                    .iter()
                    .filter(|&&row| witgen.is_complete(call, row))
                    .collect::<Vec<_>>();
                // We might process more rows than `self.block_size`, so we check
                // that the complete calls are on consecutive rows.
                if complete_rows.len() >= self.block_size {
                    let (min, max) = complete_rows.iter().minmax().into_option().unwrap();
                    // TODO instead of checking for consecutive rows, we could also check
                    // that they "fit" the next block.
                    // TODO actually I think that we should not allow more than block size
                    // completed calls.
                    let is_consecutive = *max - *min == complete_rows.len() as i32 - 1;
                    if is_consecutive {
                        return vec![];
                    }
                }
                rows.iter()
                    .filter(|&row| !witgen.is_complete(call, *row))
                    .map(|row| (call, *row))
                    .collect::<Vec<_>>()
            })
            .collect::<Vec<_>>()
    }

    /// Returns the list of rows the given identity is processed on.
    fn rows_for_identity(&self, identity: &Identity<T>) -> Vec<i32> {
        self.identities
            .iter()
            .filter_map(move |(id, row_offset)| {
                if *id == identity {
                    Some(*row_offset)
                } else {
                    None
                }
            })
            .collect()
    }

    /// After solving, the known cells should be such that we can stack different blocks.
    /// If this is not the case, this function panics.
    /// TODO the same is actually true for machine calls.
    fn check_block_shape(&self, witgen: &WitgenInference<'a, T, FixedEval>) {
        let known_columns: BTreeSet<_> = witgen
            .known_variables()
            .iter()
            .filter_map(|var| match var {
                Variable::WitnessCell(cell) => Some(cell.id),
                _ => None,
            })
            .collect();
        for column_id in known_columns {
            let known_rows = witgen
                .known_variables()
                .iter()
                .filter_map(|var| match var {
                    Variable::WitnessCell(cell) if cell.id == column_id => Some(cell.row_offset),
                    _ => None,
                })
                .collect::<BTreeSet<_>>();

            // Two values that refer to the same row (modulo block size) are compatible if:
            // - One of them is unknown, or
            // - Both are concrete and equal
            let is_compatible = |v1: Value<T>, v2: Value<T>| match (v1, v2) {
                (Value::Unknown, _) | (_, Value::Unknown) => true,
                (Value::Concrete(a), Value::Concrete(b)) => a == b,
                _ => false,
            };
            let cell_var = |row_offset| {
                Variable::WitnessCell(Cell {
                    // Column name does not matter.
                    column_name: "".to_string(),
                    id: column_id,
                    row_offset,
                })
            };

            // A column is stackable if all rows equal to each other modulo
            // the block size are compatible.
            for row in &known_rows {
                let this_val = witgen.value(&cell_var(*row));
                let next_block_val = witgen.value(&cell_var(row + self.block_size as i32));
                if !is_compatible(this_val, next_block_val) {
                    let column_name = self.fixed_data.column_name(&PolyID {
                        id: column_id,
                        ptype: PolynomialType::Committed,
                    });
                    let row_vals = known_rows
                        .iter()
                        .map(|&r| format!("  row {r}: {}\n", witgen.value(&cell_var(r))))
                        .format("");
                    log::debug!(
                        "Code generated so far:\n{}\n\
                        Column {column_name} is not stackable in a {}-row block, \
                        conflict in rows {row} and {}.\n{row_vals}",
                        format_code(witgen.code()),
                        self.block_size,
                        row + self.block_size as i32
                    );
                    panic!(
                        "Column {column_name} is not stackable in a {}-row block, conflict in rows {row} and {}.\n{row_vals}",
                        self.block_size,
                        row + self.block_size as i32
                    );
                }
            }
        }
    }
}

fn is_machine_call<T>(identity: &Identity<T>) -> bool {
    matches!(identity, Identity::BusSend(_))
}

fn combine_range_constraints<T: FieldElement>(
    first: &[RangeConstraint<T>],
    second: &[RangeConstraint<T>],
) -> Vec<RangeConstraint<T>> {
    first
        .iter()
        .zip(second.iter())
        .map(|(rc1, rc2)| rc1.disjunction(rc2))
        .collect()
}

pub struct Error<'a, T: FieldElement, FixedEval: FixedEvaluator<T>> {
    pub reason: ErrorReason,
    pub witgen: WitgenInference<'a, T, FixedEval>,
    pub fixed_evaluator: FixedEval,
    /// Required variables that could not be determined
    pub missing_variables: Vec<Variable>,
    /// Identities that could not be processed completely.
    /// Note that we only force submachine calls to be complete.
    pub incomplete_identities: Vec<(&'a Identity<T>, i32)>,
}

#[derive(PartialEq, Eq)]
pub enum ErrorReason {
    /// This error means that the current branch (if it is a branch)
    /// is actually not reachable.
    ConflictingConstraints,
    /// We were not able to solve all required constraints and
    /// there is no variable left to branch on.
    NoBranchVariable,
    /// We were not able to solve all required constraints and
    /// the maximum branch depth was reached.
    MaxBranchDepthReached(usize),
}

impl<T: FieldElement, FE: FixedEvaluator<T>> Display for Error<'_, T, FE> {
    fn fmt(&self, f: &mut Formatter) -> fmt::Result {
        write!(
            f,
            "{}",
            self.to_string_with_variable_formatter(|var| var.to_string())
        )
    }
}

impl<'a, T: FieldElement, FE: FixedEvaluator<T>> Error<'a, T, FE> {
    pub fn conflicting_constraints(
        witgen: WitgenInference<'a, T, FE>,
        fixed_evaluator: FE,
    ) -> Self {
        Self {
            witgen,
            fixed_evaluator,
            reason: ErrorReason::ConflictingConstraints,
            missing_variables: vec![],
            incomplete_identities: vec![],
        }
    }

    pub fn to_string_with_variable_formatter(
        &self,
        var_formatter: impl Fn(&Variable) -> String,
    ) -> String {
        let mut s = String::new();
        let reason_str = match &self.reason {
            ErrorReason::ConflictingConstraints => "Conflicting constraints".to_string(),
            ErrorReason::NoBranchVariable => "No variable available to branch on".to_string(),
            ErrorReason::MaxBranchDepthReached(depth) => {
                format!("Maximum branch depth of {depth} reached")
            }
        };
        write!(
            s,
            "Unable to derive algorithm to compute required values: {reason_str}."
        )
        .unwrap();
        if !self.missing_variables.is_empty() {
            write!(
                s,
                "\nThe following variables or values are still missing: {}",
                self.missing_variables
                    .iter()
                    .map(var_formatter)
                    .format(", ")
            )
            .unwrap();
        };
        write!(
            s,
            "\nThe following branch decisions were taken:\n{}",
            self.witgen
                .branches_taken()
                .iter()
                .map(|(var, rc)| format!("    {var} = {rc}"))
                .join("\n")
        )
        .unwrap();
        if !self.incomplete_identities.is_empty() {
            write!(
                s,
                "\nThe following identities have not been fully processed:\n{}",
                format_identities(&self.incomplete_identities, &self.witgen,)
            )
            .unwrap();
        };
        let code = self.witgen.code();
        if code.is_empty() {
            write!(s, "\nNo code generated so far.").unwrap();
        } else {
            write!(s, "\nGenerated code so far:\n{}", format_code(code)).unwrap();
        };
        s
    }
}<|MERGE_RESOLUTION|>--- conflicted
+++ resolved
@@ -147,11 +147,12 @@
                 }),
         );
         let branch_depth = 0;
-<<<<<<< HEAD
-        let identity_queue = IdentityQueue::new(self.fixed_data, &self.identities, &[], &[]);
-=======
-        let identity_queue = IdentityQueue::new(self.fixed_data, &self.identities, &assignments);
->>>>>>> afd3830c
+        let identity_queue = IdentityQueue::new(
+            self.fixed_data,
+            &self.identities,
+            &assignments,
+            &self.prover_functions,
+        );
         self.generate_code_for_branch(can_process, witgen, identity_queue, branch_depth)
     }
 
@@ -319,10 +320,9 @@
         witgen: &mut WitgenInference<'a, T, FixedEval>,
         identity_queue: &mut IdentityQueue<'a, T>,
     ) -> Result<(), affine_symbolic_expression::Error> {
-        loop {
-            let item = identity_queue.next();
+        while let Some(item) = identity_queue.next() {
             let updated_vars = match &item {
-                Some(QueueItem::Identity(identity, row_offset)) => match identity {
+                QueueItem::Identity(identity, row_offset) => match identity {
                     Identity::Polynomial(PolynomialIdentity { id, expression, .. }) => {
                         witgen.process_polynomial_identity(*id, expression, *row_offset)
                     }
@@ -339,38 +339,14 @@
                     ),
                     Identity::Connect(..) => Ok(vec![]),
                 },
-<<<<<<< HEAD
-                Some(QueueItem::Assignment(..) | QueueItem::ProverFunction(..)) => todo!(),
-=======
-                Some(QueueItem::Assignment(assignment)) => witgen.process_assignment(assignment),
-                // TODO Also add prover functions to the queue (activated by their variables)
-                // and sort them so that they are always last.
->>>>>>> afd3830c
-                None => self.process_prover_functions(witgen),
+                QueueItem::Assignment(assignment) => witgen.process_assignment(assignment),
+                QueueItem::ProverFunction(prover_function, row_offset) => {
+                    witgen.process_prover_function(prover_function, *row_offset)
+                }
             }?;
-            if updated_vars.is_empty() && item.is_none() {
-                // No identities to process and prover functions did not make any progress,
-                // we are done.
-                return Ok(());
-            }
-            identity_queue.variables_updated(updated_vars, item);
-        }
-    }
-
-    /// Tries to process all prover functions until the first one is able to update a variable.
-    /// Returns the updated variables.
-    fn process_prover_functions(
-        &self,
-        witgen: &mut WitgenInference<'a, T, FixedEval>,
-    ) -> Result<Vec<Variable>, affine_symbolic_expression::Error> {
-        for (prover_function, row_offset) in &self.prover_functions {
-            let updated_vars = witgen.process_prover_function(prover_function, *row_offset)?;
-            if !updated_vars.is_empty() {
-                return Ok(updated_vars);
-            }
-        }
-
-        Ok(vec![])
+            identity_queue.variables_updated(updated_vars, Some(item));
+        }
+        Ok(())
     }
 
     /// If any machine call could not be completed, that's bad because machine calls typically have side effects.
