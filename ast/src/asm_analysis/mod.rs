mod display;

use std::{
    collections::{
        btree_map::{IntoIter, Iter, IterMut},
        BTreeMap, BTreeSet,
    },
    iter::{once, repeat},
    ops::ControlFlow,
};

use itertools::Either;
use num_traits::One;
use powdr_parser_util::SourceRef;

use crate::parsed::{
    asm::{
        AbsoluteSymbolPath, AssignmentRegister, CallableRef, FunctionParams, Instruction,
        MachineParams, OperationId, OperationParams,
    },
    visitor::{ExpressionVisitable, VisitOrder},
    EnumDeclaration, NamespacedPolynomialReference, PilStatement, StructDeclaration,
    TraitDeclaration, TraitImplementation, TypedExpression,
};

pub use crate::parsed::Expression;

#[derive(Clone, Debug)]
pub struct RegisterDeclarationStatement {
    pub source: SourceRef,
    pub name: String,
    pub ty: RegisterTy,
}

#[derive(Clone, Debug, PartialEq, Eq, PartialOrd, Ord)]
pub enum RegisterTy {
    Pc,
    Assignment,
    Write,
    ReadOnly,
}

impl RegisterTy {
    pub fn is_write(&self) -> bool {
        self == &Self::Write
    }

    pub fn is_assignment(&self) -> bool {
        self == &Self::Assignment
    }

    pub fn is_read_only(&self) -> bool {
        self == &Self::ReadOnly
    }

    pub fn is_pc(&self) -> bool {
        self == &Self::Pc
    }
}

#[derive(Clone, Debug)]
pub struct InstructionDefinitionStatement {
    pub source: SourceRef,
    pub name: String,
    pub instruction: Instruction,
}

#[derive(Clone, Debug)]
pub struct LinkDefinition {
    pub source: SourceRef,
    /// the instruction flag, if this is an instruction link. Should be boolean.
    /// This is kept separate from the link flag to easily identity links from different instructions (for link merging).
    /// The final link selector is the product of the instruction flag, if present, and the link flag.
    pub instr_flag: Option<Expression>,
    /// the link flag. Should be boolean.
    pub link_flag: Expression,
    /// the callable to invoke when the flag is on. TODO: check this during type checking
    pub to: CallableRef,
    /// true if this is a permutation link
    pub is_permutation: bool,
}

/// Helper function to multiply optional instruction flag with link flag
pub fn combine_flags(instr_flag: Option<Expression>, link_flag: Expression) -> Expression {
    match instr_flag {
        Some(f) => match link_flag {
            Expression::Number(_, n) if n.value.is_one() => f,
            _ => f * link_flag,
        },
        None => link_flag,
    }
}

#[derive(Clone, Debug, Default)]
pub struct FunctionStatements {
    inner: Vec<FunctionStatement>,
    batches: Option<Vec<BatchMetadata>>,
}

pub struct BatchRef<'a> {
    pub statements: &'a [FunctionStatement],
    reason: &'a Option<IncompatibleSet>,
}

pub struct Batch {
    pub statements: Vec<FunctionStatement>,
    reason: Option<IncompatibleSet>,
}

impl From<Vec<FunctionStatement>> for Batch {
    fn from(statements: Vec<FunctionStatement>) -> Self {
        Self {
            statements,
            reason: None,
        }
    }
}

impl Batch {
    pub fn set_reason(&mut self, reason: IncompatibleSet) {
        self.reason = Some(reason);
    }

    pub fn reason(mut self, reason: IncompatibleSet) -> Self {
        self.reason = Some(reason);
        self
    }
}

impl FunctionStatements {
    /// create with no batch information
    pub fn new(inner: Vec<FunctionStatement>) -> Self {
        Self {
            inner,
            batches: None,
        }
    }

    /// turn into the underlying statements, forgetting batch information
    pub fn into_inner(self) -> Vec<FunctionStatement> {
        self.inner
    }

    /// set the batch information
    pub fn set_batches(&mut self, batches: Vec<BatchMetadata>) {
        self.batches = Some(batches);
    }

    pub fn is_empty(&self) -> bool {
        self.inner.is_empty()
    }

    /// iterate over the statements by reference
    pub fn iter(&self) -> impl Iterator<Item = &FunctionStatement> {
        self.inner.iter()
    }

    /// iterate over the statements by mutable reference
    /// Warning: mutation should be checked not to invalidate batch information
    pub fn iter_mut(&mut self) -> impl Iterator<Item = &mut FunctionStatement> {
        self.inner.iter_mut()
    }

    /// iterate over the batches by reference
    pub fn iter_batches(&self) -> impl Iterator<Item = BatchRef> {
        match &self.batches {
            Some(batches) => Either::Left(batches.iter()),
            None => Either::Right(
                repeat(&BatchMetadata {
                    size: 1,
                    reason: None,
                })
                .take(self.inner.len()),
            ),
        }
        .scan(0, move |start, batch| {
            let res = BatchRef {
                reason: &batch.reason,
                statements: &self.inner[*start..*start + batch.size],
            };
            *start += batch.size;
            Some(res)
        })
    }
}

impl FunctionStatements {
    /// iterate over the batches by reference
    pub fn into_iter_batches(self) -> impl Iterator<Item = Batch> {
        let len = self.inner.len();
        let mut inner = self.inner.into_iter();

        match self.batches {
            Some(batches) => Either::Left(batches.into_iter()),
            None => Either::Right(
                repeat(BatchMetadata {
                    size: 1,
                    reason: None,
                })
                .take(len),
            ),
        }
        .map(move |batch| Batch {
            reason: batch.reason,
            statements: (&mut inner).take(batch.size).collect(),
        })
    }
}

impl FromIterator<Batch> for FunctionStatements {
    fn from_iter<I: IntoIterator<Item = Batch>>(iter: I) -> Self {
        let mut inner = vec![];
        let mut batches = vec![];

        for batch in iter {
            batches.push(BatchMetadata {
                size: batch.statements.len(),
                reason: batch.reason,
            });
            inner.extend(batch.statements);
        }

        FunctionStatements {
            inner,
            batches: Some(batches),
        }
    }
}

#[derive(Clone, Debug)]
pub struct FunctionBody {
    pub statements: FunctionStatements,
}

#[derive(Debug)]
pub struct CallableSymbolDefinitionRef<'a> {
    /// the name of this symbol
    pub name: &'a str,
    /// a reference to the symbol
    pub symbol: &'a CallableSymbol,
}

#[derive(Debug)]
pub struct CallableSymbolDefinitionMut<'a> {
    /// the name of this symbol
    pub name: &'a str,
    /// a mutable reference to the symbol
    pub symbol: &'a mut CallableSymbol,
}

#[derive(Debug)]
pub struct CallableSymbolDefinition {
    /// the name of this symbol
    pub name: String,
    /// the symbol
    pub symbol: CallableSymbol,
}

#[derive(Clone, Debug, Default)]
pub struct CallableSymbolDefinitions(pub BTreeMap<String, CallableSymbol>);

impl IntoIterator for CallableSymbolDefinitions {
    type Item = CallableSymbolDefinition;

    type IntoIter = std::iter::Map<
        IntoIter<String, CallableSymbol>,
        fn((String, CallableSymbol)) -> CallableSymbolDefinition,
    >;

    fn into_iter(self) -> Self::IntoIter {
        self.0
            .into_iter()
            .map(|(name, symbol)| CallableSymbolDefinition { name, symbol })
    }
}

impl<'a> IntoIterator for &'a CallableSymbolDefinitions {
    type Item = CallableSymbolDefinitionRef<'a>;

    type IntoIter = std::iter::Map<
        Iter<'a, String, CallableSymbol>,
        fn((&'a String, &'a CallableSymbol)) -> CallableSymbolDefinitionRef<'a>,
    >;

    fn into_iter(self) -> Self::IntoIter {
        self.0
            .iter()
            .map(|(name, symbol)| CallableSymbolDefinitionRef { name, symbol })
    }
}

impl<'a> IntoIterator for &'a mut CallableSymbolDefinitions {
    type Item = CallableSymbolDefinitionMut<'a>;

    type IntoIter = std::iter::Map<
        IterMut<'a, String, CallableSymbol>,
        fn((&'a String, &'a mut CallableSymbol)) -> CallableSymbolDefinitionMut<'a>,
    >;

    fn into_iter(self) -> Self::IntoIter {
        self.0
            .iter_mut()
            .map(|(name, symbol)| CallableSymbolDefinitionMut { name, symbol })
    }
}

impl FromIterator<CallableSymbolDefinition> for CallableSymbolDefinitions {
    fn from_iter<I: IntoIterator<Item = CallableSymbolDefinition>>(iter: I) -> Self {
        Self(iter.into_iter().map(|d| (d.name, d.symbol)).collect())
    }
}

impl CallableSymbolDefinitions {
    /// Returns whether all definitions define operations
    pub fn is_only_operations(&self) -> bool {
        self.iter()
            .all(|d| matches!(d.symbol, CallableSymbol::Operation(_)))
    }

    /// Returns whether all definitions define functions
    pub fn is_only_functions(&self) -> bool {
        self.iter()
            .all(|d| matches!(d.symbol, CallableSymbol::Function(_)))
    }

    /// Returns an iterator over references to definitions
    pub fn iter(&self) -> impl Iterator<Item = CallableSymbolDefinitionRef> {
        self.into_iter()
    }

    /// Returns an iterator over mutable references to definitions
    pub fn iter_mut(&mut self) -> impl Iterator<Item = CallableSymbolDefinitionMut> {
        self.into_iter()
    }

    /// Returns an iterator over references to operation definitions
    pub fn operation_definitions(&self) -> impl Iterator<Item = OperationDefinitionRef> {
        self.0.iter().filter_map(|(name, symbol)| {
            <&OperationSymbol>::try_from(symbol)
                .map(|operation| OperationDefinitionRef { name, operation })
                .ok()
        })
    }

    /// Returns an iterator over references to function definitions
    pub fn function_definitions(&self) -> impl Iterator<Item = FunctionDefinitionRef> {
        self.0.iter().filter_map(|(name, symbol)| {
            <&FunctionSymbol>::try_from(symbol)
                .map(|function| FunctionDefinitionRef { name, function })
                .ok()
        })
    }

    /// Returns an iterator over mutable references to operation definitions
    pub fn operation_definitions_mut(&mut self) -> impl Iterator<Item = OperationDefinitionMut> {
        self.0.iter_mut().filter_map(|(name, symbol)| {
            <&mut OperationSymbol>::try_from(symbol)
                .map(|operation| OperationDefinitionMut { name, operation })
                .ok()
        })
    }

    /// Returns an iterator over mutable references to function definitions
    pub fn function_definitions_mut(&mut self) -> impl Iterator<Item = FunctionDefinitionMut> {
        self.0.iter_mut().filter_map(|(name, symbol)| {
            <&mut FunctionSymbol>::try_from(symbol)
                .map(|function| FunctionDefinitionMut { name, function })
                .ok()
        })
    }

    /// Returns an iterator over references to operations
    pub fn operations(&self) -> impl Iterator<Item = &OperationSymbol> {
        self.0
            .iter()
            .filter_map(|(_, symbol)| symbol.try_into().ok())
    }

    /// Returns an iterator over references to functions
    pub fn functions(&self) -> impl Iterator<Item = &FunctionSymbol> {
        self.0
            .iter()
            .filter_map(|(_, symbol)| symbol.try_into().ok())
    }

    /// Returns an iterator over references to operations
    pub fn operations_mut(&mut self) -> impl Iterator<Item = &mut OperationSymbol> {
        self.0
            .iter_mut()
            .filter_map(|(_, symbol)| symbol.try_into().ok())
    }

    /// Returns an iterator over references to functions
    pub fn functions_mut(&mut self) -> impl Iterator<Item = &mut FunctionSymbol> {
        self.0
            .iter_mut()
            .filter_map(|(_, symbol)| symbol.try_into().ok())
    }

    /// insert a symbol with a given name
    pub fn insert<S: Into<CallableSymbol>>(
        &mut self,
        name: String,
        s: S,
    ) -> Option<CallableSymbol> {
        self.0.insert(name, s.into())
    }
}

pub struct OperationDefinitionRef<'a> {
    /// the name of the operation
    pub name: &'a str,
    /// a reference to the operation
    pub operation: &'a OperationSymbol,
}

pub struct OperationDefinitionMut<'a> {
    /// the name of the operation
    pub name: &'a str,
    /// a mutable reference to the operation
    pub operation: &'a mut OperationSymbol,
}

pub struct FunctionDefinitionRef<'a> {
    /// the name of the function
    pub name: &'a str,
    /// a reference to the function
    pub function: &'a FunctionSymbol,
}

pub struct FunctionDefinitionMut<'a> {
    /// the name of the function
    pub name: &'a str,
    /// a mutable reference to the function
    pub function: &'a mut FunctionSymbol,
}

#[derive(Clone, Debug)]
pub enum CallableSymbol {
    Function(FunctionSymbol),
    Operation(OperationSymbol),
}

impl From<FunctionSymbol> for CallableSymbol {
    fn from(value: FunctionSymbol) -> Self {
        Self::Function(value)
    }
}

impl From<OperationSymbol> for CallableSymbol {
    fn from(value: OperationSymbol) -> Self {
        Self::Operation(value)
    }
}

impl TryFrom<CallableSymbol> for FunctionSymbol {
    type Error = ();

    fn try_from(value: CallableSymbol) -> Result<Self, Self::Error> {
        match value {
            CallableSymbol::Function(s) => Ok(s),
            _ => Err(()),
        }
    }
}

impl TryFrom<CallableSymbol> for OperationSymbol {
    type Error = ();

    fn try_from(value: CallableSymbol) -> Result<Self, Self::Error> {
        match value {
            CallableSymbol::Operation(s) => Ok(s),
            _ => Err(()),
        }
    }
}

impl<'a> TryFrom<&'a CallableSymbol> for &'a FunctionSymbol {
    type Error = ();

    fn try_from(value: &'a CallableSymbol) -> Result<Self, Self::Error> {
        match value {
            CallableSymbol::Function(s) => Ok(s),
            _ => Err(()),
        }
    }
}

impl<'a> TryFrom<&'a CallableSymbol> for &'a OperationSymbol {
    type Error = ();

    fn try_from(value: &'a CallableSymbol) -> Result<Self, Self::Error> {
        match value {
            CallableSymbol::Operation(s) => Ok(s),
            _ => Err(()),
        }
    }
}

impl<'a> TryFrom<&'a mut CallableSymbol> for &'a mut FunctionSymbol {
    type Error = ();

    fn try_from(value: &'a mut CallableSymbol) -> Result<Self, Self::Error> {
        match value {
            CallableSymbol::Function(s) => Ok(s),
            _ => Err(()),
        }
    }
}

impl<'a> TryFrom<&'a mut CallableSymbol> for &'a mut OperationSymbol {
    type Error = ();

    fn try_from(value: &'a mut CallableSymbol) -> Result<Self, Self::Error> {
        match value {
            CallableSymbol::Operation(s) => Ok(s),
            _ => Err(()),
        }
    }
}

#[derive(Clone, Debug)]
pub struct FunctionSymbol {
    pub source: SourceRef,
    /// the parameters of this function, in the form of values
    pub params: FunctionParams,
    /// the body of the function
    pub body: FunctionBody,
}

#[derive(Clone, Debug)]
pub struct OperationSymbol {
    pub source: SourceRef,
    /// the id of this operation. This machine's operation id must be set to this value in order for this operation to be active.
    pub id: OperationId,
    /// the parameters of this operation, in the form of columns defined in some constraints block of this machine
    pub params: OperationParams,
}

#[derive(Clone, Debug)]
pub enum FunctionStatement {
    Assignment(AssignmentStatement),
    Instruction(InstructionStatement),
    Label(LabelStatement),
    DebugDirective(DebugDirective),
    Return(Return),
}

impl ExpressionVisitable<Expression<NamespacedPolynomialReference>> for FunctionStatement {
    fn visit_expressions_mut<F, B>(&mut self, f: &mut F, o: VisitOrder) -> std::ops::ControlFlow<B>
    where
        F: FnMut(&mut Expression<NamespacedPolynomialReference>) -> std::ops::ControlFlow<B>,
    {
        match self {
            FunctionStatement::Assignment(assignment) => {
                assignment.rhs.as_mut().visit_expressions_mut(f, o)
            }
            FunctionStatement::Instruction(instruction) => instruction
                .inputs
                .iter_mut()
                .try_for_each(move |i| i.visit_expressions_mut(f, o)),
            FunctionStatement::Label(_) | FunctionStatement::DebugDirective(..) => {
                ControlFlow::Continue(())
            }
            FunctionStatement::Return(ret) => ret
                .values
                .iter_mut()
                .try_for_each(move |e| e.visit_expressions_mut(f, o)),
        }
    }

    fn visit_expressions<F, B>(&self, f: &mut F, o: VisitOrder) -> std::ops::ControlFlow<B>
    where
        F: FnMut(&Expression<NamespacedPolynomialReference>) -> std::ops::ControlFlow<B>,
    {
        match self {
            FunctionStatement::Assignment(assignment) => {
                assignment.rhs.as_ref().visit_expressions(f, o)
            }
            FunctionStatement::Instruction(instruction) => instruction
                .inputs
                .iter()
                .try_for_each(move |i| i.visit_expressions(f, o)),
            FunctionStatement::Label(_) | FunctionStatement::DebugDirective(..) => {
                ControlFlow::Continue(())
            }
            FunctionStatement::Return(ret) => ret
                .values
                .iter()
                .try_for_each(move |e| e.visit_expressions(f, o)),
        }
    }
}

impl From<AssignmentStatement> for FunctionStatement {
    fn from(value: AssignmentStatement) -> Self {
        Self::Assignment(value)
    }
}

impl From<InstructionStatement> for FunctionStatement {
    fn from(value: InstructionStatement) -> Self {
        Self::Instruction(value)
    }
}

impl From<LabelStatement> for FunctionStatement {
    fn from(value: LabelStatement) -> Self {
        Self::Label(value)
    }
}

impl From<DebugDirective> for FunctionStatement {
    fn from(value: DebugDirective) -> Self {
        Self::DebugDirective(value)
    }
}

impl From<Return> for FunctionStatement {
    fn from(value: Return) -> Self {
        Self::Return(value)
    }
}

#[derive(Clone, Debug)]
pub struct AssignmentStatement {
    pub source: SourceRef,
    pub lhs_with_reg: Vec<(String, AssignmentRegister)>,
    pub rhs: Box<Expression>,
}

impl AssignmentStatement {
    fn lhs(&self) -> impl Iterator<Item = &String> {
        self.lhs_with_reg.iter().map(|(lhs, _)| lhs)
    }

    fn assignment_registers(&self) -> impl Iterator<Item = &AssignmentRegister> {
        self.lhs_with_reg.iter().map(|(_, reg)| reg)
    }
}

#[derive(Clone, Debug)]
pub struct InstructionStatement {
    pub source: SourceRef,
    pub instruction: String,
    pub inputs: Vec<Expression>,
}

#[derive(Clone, Debug)]
pub struct LabelStatement {
    pub source: SourceRef,
    pub name: String,
}

#[derive(Clone, Debug)]
pub struct DebugDirective {
    pub source: SourceRef,
    pub directive: crate::parsed::asm::DebugDirective,
}

#[derive(Clone, Debug)]
pub struct Return {
    pub source: SourceRef,
    pub values: Vec<Expression>,
}

#[derive(Clone, Debug)]
pub struct SubmachineDeclaration {
    /// the name of this instance
    pub name: String,
    /// the type of the submachine
    pub ty: AbsoluteSymbolPath,
    /// machine arguments
    pub args: Vec<Expression>,
}

/// An item that is part of the module tree after all modules,
/// imports and references have been resolved.
#[derive(Clone, Debug)]
pub enum Item {
    Machine(Machine),
    Expression(TypedExpression),
    TypeDeclaration(TypeDeclaration),
    TraitImplementation(TraitImplementation<Expression>),
    TraitDeclaration(TraitDeclaration<Expression>),
}

impl Item {
    pub fn try_to_machine(&self) -> Option<&Machine> {
        match self {
            Item::Machine(m) => Some(m),
            Item::Expression(_)
            | Item::TypeDeclaration(_)
            | Item::TraitImplementation(_)
            | Item::TraitDeclaration(_) => None,
        }
    }
}

#[derive(Clone, Debug)]
pub enum TypeDeclaration {
    Enum(EnumDeclaration<Expression>),
    Struct(StructDeclaration<Expression>),
}

impl From<EnumDeclaration<Expression>> for TypeDeclaration {
    fn from(value: EnumDeclaration<Expression>) -> Self {
        TypeDeclaration::Enum(value)
    }
}

impl From<StructDeclaration<Expression>> for TypeDeclaration {
    fn from(value: StructDeclaration<Expression>) -> Self {
        TypeDeclaration::Struct(value)
    }
}

<<<<<<< HEAD
#[derive(Clone, Default, Debug)]
=======
#[derive(Default, Debug, PartialEq, Eq, PartialOrd, Ord, Clone)]
pub struct MachineDegree {
    pub min: Option<Expression>,
    pub max: Option<Expression>,
}

impl MachineDegree {
    pub fn is_static(&self) -> bool {
        // we use expression equality here, so `2 + 2 != 4`
        matches!((&self.min, &self.max), (Some(min), Some(max)) if min == max)
    }
}

impl From<Expression> for MachineDegree {
    fn from(value: Expression) -> Self {
        Self {
            min: Some(value.clone()),
            max: Some(value),
        }
    }
}

#[derive(Clone, Debug, Default)]
>>>>>>> f7393d69
pub struct Machine {
    /// The degree i.e. the number of rows in instances of this machine type
    pub degree: MachineDegree,
    /// The latch, i.e. the boolean column whose values must be 1 in order for this machine to be accessed. Must be defined in one of the constraint blocks of this machine.
    pub latch: Option<String>,
    /// The operation id, i.e. the column whose values determine which operation is being invoked in the current block. Must be defined in one of the constraint blocks of this machine.
    pub operation_id: Option<String>,
    /// call selector array
    pub call_selectors: Option<String>,
    /// Declared machine parameters
    pub params: MachineParams,
    /// The set of registers for this machine
    pub registers: Vec<RegisterDeclarationStatement>,
    /// The index of the program counter in the registers, if any
    pub pc: Option<usize>,
    /// The set of pil statements
    pub pil: Vec<PilStatement>,
    /// The set of instructions which can be invoked in functions
    pub instructions: Vec<InstructionDefinitionStatement>,
    /// The set of low level links to other machines
    pub links: Vec<LinkDefinition>,
    /// The set of functions and operations in the same namespace
    pub callable: CallableSymbolDefinitions,
    /// The set of submachines
    pub submachines: Vec<SubmachineDeclaration>,
}

impl Machine {
    /// Returns whether this machine type features a program counter. This is how we differentiate virtual machines from constrained machines.
    pub fn has_pc(&self) -> bool {
        self.pc.is_some()
    }

    /// Returns the name of the program counter, if any.
    pub fn pc(&self) -> Option<String> {
        self.pc.map(|index| self.registers[index].name.clone())
    }

    /// Returns an iterator over references to the names of register declarations
    pub fn write_register_names(&self) -> impl Iterator<Item = &str> {
        self.registers
            .iter()
            .filter(|r| r.ty.is_write())
            .map(|r| r.name.as_ref())
    }

    /// Returns an iterator over references to the names of the assignment registers
    pub fn assignment_register_names(&self) -> impl Iterator<Item = &str> {
        self.registers
            .iter()
            .filter(|r| r.ty.is_assignment())
            .map(|r| r.name.as_ref())
    }

    /// Returns an iterator over references to the names of the read-only registers
    pub fn read_only_register_names(&self) -> impl Iterator<Item = &str> {
        self.registers
            .iter()
            .filter(|r| r.ty.is_read_only())
            .map(|r| r.name.as_ref())
    }

    /// Returns an iterator over references to the operation definitions    
    pub fn operation_definitions(&self) -> impl Iterator<Item = OperationDefinitionRef> {
        self.callable.operation_definitions()
    }

    /// Returns an iterator over references to the function definitions
    pub fn function_definitions(&self) -> impl Iterator<Item = FunctionDefinitionRef> {
        self.callable.function_definitions()
    }

    /// Returns an iterator over mutable references to the operation definitions
    pub fn operation_definitions_mut(&mut self) -> impl Iterator<Item = OperationDefinitionMut> {
        self.callable.operation_definitions_mut()
    }

    /// Returns an iterator over mutable references to the function definitions
    pub fn function_definitions_mut(&mut self) -> impl Iterator<Item = FunctionDefinitionMut> {
        self.callable.function_definitions_mut()
    }

    /// Returns an iterator over references to the operations    
    pub fn operations(&self) -> impl Iterator<Item = &OperationSymbol> {
        self.callable.operations()
    }

    /// Returns an iterator over references to the functions
    pub fn functions(&self) -> impl Iterator<Item = &FunctionSymbol> {
        self.callable.functions()
    }

    /// Returns an iterator over mutable references to the operations    
    pub fn operations_mut(&mut self) -> impl Iterator<Item = &mut OperationSymbol> {
        self.callable.operations_mut()
    }

    /// Returns an iterator over mutable references to the functions
    pub fn functions_mut(&mut self) -> impl Iterator<Item = &mut FunctionSymbol> {
        self.callable.functions_mut()
    }
}

#[derive(Clone, Default, Debug)]
pub struct Rom {
    pub statements: FunctionStatements,
}

#[derive(Default, Clone, Debug)]
pub struct AnalysisASMFile {
    pub items: BTreeMap<AbsoluteSymbolPath, Item>,
}

impl AnalysisASMFile {
    pub fn machines(&self) -> impl Iterator<Item = (&AbsoluteSymbolPath, &Machine)> {
        self.items.iter().filter_map(|(n, m)| match m {
            Item::Machine(m) => Some((n, m)),
            Item::Expression(_)
            | Item::TypeDeclaration(_)
            | Item::TraitDeclaration(_)
            | Item::TraitImplementation(_) => None,
        })
    }
    pub fn machines_mut(&mut self) -> impl Iterator<Item = (&AbsoluteSymbolPath, &mut Machine)> {
        self.items.iter_mut().filter_map(|(n, m)| match m {
            Item::Machine(m) => Some((n, m)),
            Item::Expression(_)
            | Item::TypeDeclaration(_)
            | Item::TraitDeclaration(_)
            | Item::TraitImplementation(_) => None,
        })
    }
}

#[derive(Default, Debug, Clone)]
pub struct BatchMetadata {
    // the set of compatible statements
    pub size: usize,
    // the reason why this batch ended (for debugging purposes), None if we ran out of statements to batch
    pub reason: Option<IncompatibleSet>,
}

impl BatchMetadata {
    pub fn size(&self) -> usize {
        self.size
    }
}

#[derive(Debug, PartialEq, Eq, PartialOrd, Ord, Clone)]
pub enum Incompatible {
    Label,
    Unimplemented,
}

#[derive(Debug, PartialEq, Eq, PartialOrd, Ord, Default, Clone)]
pub struct IncompatibleSet(pub BTreeSet<Incompatible>);

impl From<Incompatible> for IncompatibleSet {
    fn from(value: Incompatible) -> Self {
        Self(once(value).collect())
    }
}<|MERGE_RESOLUTION|>--- conflicted
+++ resolved
@@ -715,9 +715,6 @@
     }
 }
 
-<<<<<<< HEAD
-#[derive(Clone, Default, Debug)]
-=======
 #[derive(Default, Debug, PartialEq, Eq, PartialOrd, Ord, Clone)]
 pub struct MachineDegree {
     pub min: Option<Expression>,
@@ -741,7 +738,6 @@
 }
 
 #[derive(Clone, Debug, Default)]
->>>>>>> f7393d69
 pub struct Machine {
     /// The degree i.e. the number of rows in instances of this machine type
     pub degree: MachineDegree,
