//! A plonky3 adapter for powdr
//!
//! Supports public inputs with the use of fixed columns.
//! Namely, given public value pub corresponding to a witness value in row j
//! of witness column x, a corresponding fixed selector column s which is 0
//! everywhere save for at row j is constructed to constrain s * (pub - x) on
//! every row.
<<<<<<< HEAD

use std::{any::TypeId, cmp::max, collections::BTreeMap};
=======
>>>>>>> 0dc3ae76

use p3_air::{
    Air, AirBuilder, AirBuilderWithPublicValues, BaseAir, ExtensionBuilder, PairBuilder,
    PermutationAirBuilder,
};

use p3_uni_stark::{
    NextStageTraceCallback
}
use p3_field::{AbstractField, ExtensionField};
use p3_goldilocks::Goldilocks;
use p3_matrix::{dense::RowMajorMatrix, MatrixRowSlices};
use p3_symmetric::Permutation;
use p3_uni_stark::StarkGenericConfig;
use powdr_ast::analyzed::{
    AlgebraicBinaryOperation, AlgebraicBinaryOperator, AlgebraicExpression,
    AlgebraicUnaryOperation, AlgebraicUnaryOperator, Analyzed, Challenge, IdentityKind,
    PolynomialType,
};
use powdr_ast::parsed::visitor::ExpressionVisitable;
use powdr_executor::witgen::WitgenCallback;
use powdr_number::{FieldElement, GoldilocksField, LargeInt};
use tracing::field::Field;

pub type Val = p3_goldilocks::Goldilocks;

pub(crate) struct PowdrCircuit<'a, T> {
    /// The analyzed PIL
    analyzed: &'a Analyzed<T>,
    /// The value of the witness columns, if set
    witness: Option<&'a [(String, Vec<T>)]>,
    /// Callback to augment the witness in the later stages
    witgen_callback: Option<WitgenCallback<T>>,
    /// Value of challenges at every stage
    challenge_values: Vec<Option<BTreeMap<u64, FieldElement>>>,
    /// The matrix of preprocessed values, used in debug mode to check the constraints before proving
    #[cfg(debug_assertions)]
    preprocessed: Option<RowMajorMatrix<Goldilocks>>,
}

// implementations for challenges
impl<'a, T: FieldElement> PowdrCircuit<'a, T> {
<<<<<<< HEAD
    /// Generate next stage trace, assuming that
    pub(crate) fn next_stage_witness(
        &self,
        stage: u32,
        challenge_values: BTreeMap<u64, FieldElement>,
    ) {
        self.challenge_values.append(challenge_values);
        self.witness = Option(
            self.witgen_callback
                .unwrap_or_else(panic!("Need witness callback for multi-stage challenges!"))
                .next_stage_witness(
                    self.witness(),
                    self.challenge_values[stage].unwrap_or_default(),
                    stage,
                ),
        );
    }
}

impl<'a, T: FieldElement> PowdrCircuit<'a, T> {
    // Generates the trace for a
    pub fn generate_trace_rows(&self, stage: u32) -> RowMajorMatrix<Goldilocks> {
        let current_witness = self.witness().iter();

=======
    pub fn generate_trace_rows(&self) -> RowMajorMatrix<Goldilocks> {
        // an iterator over all columns, committed then fixed
        let witness = self.witness().iter();
>>>>>>> 0dc3ae76
        let degrees = self.analyzed.degrees();

        let values = match degrees.len() {
            1 => {
                // for each row, get the value of each column
                let degree = degrees.iter().next().unwrap();
                (0..*degree)
                    .flat_map(move |i| {
                        // witness values
                        witness.clone().map(move |(_, v)| v[i as usize])
                    })
                    .map(cast_to_goldilocks)
                    .collect()
            }
            0 => {
                // in this case, there are no columns, so there are no values
                assert!(witness.clone().next().is_none());
                vec![]
            }
            _ => unreachable!(),
        };
        RowMajorMatrix::new(values, self.multi_stage_width(stage))
    }
}

pub fn cast_to_goldilocks<T: FieldElement>(v: T) -> Val {
    assert_eq!(TypeId::of::<T>(), TypeId::of::<GoldilocksField>());
    Val::from_canonical_u64(v.to_integer().try_into_u64().unwrap())
}

impl<'a, T: FieldElement> PowdrCircuit<'a, T> {
    pub(crate) fn new(analyzed: &'a Analyzed<T>) -> Self {
        Self {
            analyzed,
            witness: None,
            witgen_callback: None,
            #[cfg(debug_assertions)]
            preprocessed: None,
            challenge_values: None
        }
    }

    fn witness(&self) -> &'a [(String, Vec<T>)] {
        self.witness.as_ref().unwrap()
    }

    /// Calculates public values from generated witness values.
    pub(crate) fn get_public_values(&self) -> Vec<Goldilocks> {
        let witness = self
            .witness
            .as_ref()
            .expect("Witness needs to be set")
            .iter()
            .map(|(name, values)| (name, values))
            .collect::<BTreeMap<_, _>>();

        self.analyzed
            .get_publics()
            .iter()
            .map(|(col_name, _, idx)| {
                let vals = *witness.get(&col_name).unwrap();
                cast_to_goldilocks(vals[*idx])
            })
            .collect()
    }

    pub(crate) fn with_witness(self, witness: &'a [(String, Vec<T>)]) -> Self {
        assert_eq!(witness.len(), self.analyzed.commitment_count());
        Self {
            witness: Some(witness),
            ..self
        }
    }

    pub(crate) fn with_witgen_callback(self, witgen_callback: WitgenCallback<T>) -> Self {
        Self {
            witgen_callback: Some(witgen_callback),
            ..self
        }
    }

    /// Returns a vector of referenced challenges in each stage.
    pub(crate) fn get_challenges(self) -> Vec<Vec<u64>> {
        let mut challenges = BTreeMap::new(); // extracting the challenges from identities
        for identity in self
            .analyzed
            .identities_with_inlined_intermediate_polynomials()
        {
            identity.pre_visit_expressions(&mut |expr| {
                if let AlgebraicExpression::Challenge(challenge) = expr {
                    challenges
                        .entry(challenge.stage)
                        .and_modify(|e| *e.append(challenge.id))
                        .or_insert(vec![challenge.id])
                }
            });
        }

        challenges.values().collect::<Vec<Vec<u64>>>()
    }
}

impl<'a, T: FieldElement> PowdrCircuit<'a, T> {
    #[cfg(debug_assertions)]
    pub(crate) fn with_preprocessed(
        mut self,
        preprocessed_matrix: RowMajorMatrix<Goldilocks>,
    ) -> Self {
        self.preprocessed = Some(preprocessed_matrix);
        self
    }

<<<<<<< HEAD
    /// Conversion to plonky3 expression.
=======
    /// Conversion to plonky3 expression
>>>>>>> 0dc3ae76
    fn to_plonky3_expr<AB: AirBuilder<F = Val> + AirBuilderWithPublicValues>(
        &self,
        e: &AlgebraicExpression<T>,
        main: &AB::M,
        fixed: &AB::M,
        publics: &BTreeMap<&String, <AB as AirBuilderWithPublicValues>::PublicVar>,
    ) -> AB::Expr {
        let res = match e {
            AlgebraicExpression::Reference(r) => {
                let poly_id = r.poly_id;

                match poly_id.ptype {
                    PolynomialType::Committed => {
                        assert!(
                            r.poly_id.id < self.width() as u64,
                            "Plonky3 expects `poly_id` to be contiguous"
                        );

                        let row = main.row_slice(r.next as usize);
                        row[r.poly_id.id as usize].into()
                    }
                    PolynomialType::Constant => {
                        assert!(
                            r.poly_id.id < self.analyzed.constant_count() as u64,
                            "Plonky3 expects `poly_id` to be contiguous"
                        );
                        let row = fixed.row_slice(r.next as usize);
                        row[r.poly_id.id as usize].into()
                    }
                    PolynomialType::Intermediate => {
                        unreachable!("intermediate polynomials should have been inlined")
                    }
                }
            }
            AlgebraicExpression::PublicReference(id) => (*publics
                .get(id)
                .expect("Referenced public value does not exist"))
            .into(),
            AlgebraicExpression::Number(n) => AB::Expr::from(cast_to_goldilocks(*n)),
            AlgebraicExpression::BinaryOperation(AlgebraicBinaryOperation { left, op, right }) => {
                let left = self.to_plonky3_expr::<AB>(left, main, fixed, publics);
                let right = self.to_plonky3_expr::<AB>(right, main, fixed, publics);

                match op {
                    AlgebraicBinaryOperator::Add => left + right,
                    AlgebraicBinaryOperator::Sub => left - right,
                    AlgebraicBinaryOperator::Mul => left * right,
                    AlgebraicBinaryOperator::Pow => {
                        unreachable!("exponentiations should have been evaluated")
                    }
                }
            }
            AlgebraicExpression::UnaryOperation(AlgebraicUnaryOperation { op, expr }) => {
                let expr: <AB as AirBuilder>::Expr =
                    self.to_plonky3_expr::<AB>(expr, main, fixed, publics);

                match op {
                    AlgebraicUnaryOperator::Minus => -expr,
                }
            }
            AlgebraicExpression::Challenge(challenge) => {
                unreachable!("Challenges cannot be accessed in stage-0 proving!")
            }
        };
        res
    }

    /// Challenges, given as extension field elements, are represented by D columns in the pil.
    /// Thus, a stage-1 or stage-2 constraint is translated into two constraints to be evaluated
    fn to_plonky3_expr_multistage<AB: AirBuilder<F = Val> + AirBuilderWithPublicValues>(
        &self,
        e: &AlgebraicExpression<T>,
        main: &AB::M,
        fixed: &AB::M,
        publics: &BTreeMap<&String, <AB as AirBuilderWithPublicValues>::PublicVar>,
        multi_stage: Vec<&AB::M>, // returns a reference to the stage _ matrix
        challenges: Vec<
            &BTreeMap<
                &String,
                (
                    <AB as AirBuilderWithPublicValues>::PublicVar,
                    <AB as AirBuilderWithPublicValues>::PublicVar,
                ),
            >,
        >,
    ) -> (AB::Expr, AB::Expr) {
        let res = match e {
            AlgebraicExpression::Reference(r) => {
                let poly_id = r.poly_id;

                match poly_id.ptype {
                    PolynomialType::Committed => {
                        assert!(
                            r.poly_id.id < self.analyzed.commitment_count() as u64,
                            "Plonky3 expects `poly_id` to be contiguous"
                        );
                        let col_idx = r.poly_id.id;
                        if col_idx < self.width() {
                            (
                                self.to_plonky3_expr::<AB>(e, main, fixed, publics),
                                self.to_plonky3_expr::<AB>(e, main, fixed, publics),
                            )
                        } else {
                            let (row, idx) = match col_idx {
                                col_idx if col_idx < self.width() + self.multi_stage_width(1) => (
                                    multi_stage[0].row_slice(r.next as usize),
                                    2 * (col_idx - self.width()),
                                ),
                                col_idx
                                    if col_idx
                                        < self.width()
                                            + self.multi_stage_width(1)
                                            + self.multi_stage_width(2) =>
                                {
                                    (
                                        multi_stage[1].row_slice(r.next as usize),
                                        self.width,
                                        2 * (col_idx - self.width() - self.multi_stage_width(1)),
                                    )
                                }
                                _ => panic!("Witness stage too high for Plonky3 backend."),
                            };
                            (row[idx as usize].into(), row[idx + 1 as usize].into())
                        }
                    }
                    _ => (
                        self.to_plonky3_expr::<AB>(e, main, fixed, publics),
                        self.to_plonky3_expr::<AB>(e, main, fixed, publics),
                    ),
                }
            }
            AlgebraicExpression::BinaryOperation(AlgebraicBinaryOperation { left, op, right }) => {
                let left = self.to_plonky3_expr_multistage::<AB>(
                    left,
                    main,
                    fixed,
                    publics,
                    multi_stage_trace,
                    challenges,
                );
                let right = self.to_plonky3_expr_multistage::<AB>(
                    right,
                    main,
                    fixed,
                    publics,
                    multi_stage_trace,
                    challenges,
                );

                match op {
                    AlgebraicBinaryOperator::Add => (left.0 + right.0, left.1 + right.1),
                    AlgebraicBinaryOperator::Sub => (left.0 - right.0, left.1 - right.1),
                    AlgebraicBinaryOperator::Mul => (left.0 * right.0, left.1 * right.1),
                    AlgebraicBinaryOperator::Pow => {
                        unreachable!("exponentiations should have been evaluated")
                    }
                }
            }
            AlgebraicExpression::UnaryOperation(AlgebraicUnaryOperation { op, expr }) => {
                let expr: <AB as AirBuilder>::Expr = self.to_plonky3_expr_multistage::<AB>(
                    expr,
                    main,
                    fixed,
                    publics,
                    multi_stage_trace,
                    challenges,
                );

                match op {
                    AlgebraicUnaryOperator::Minus => (-expr.0, -expr.1),
                }
            }
            AlgebraicExpression::Challenge(challenge) => (*challenges[challenge.stage]
                .get(challenge.id)
                .expect("Referenced public value does not exist"))
            .map(|(ch1, ch2)| (ch1.into(), ch2.into()))
            .into(),
            _ => (
                self.to_plonky3_expr::<AB>(e, main, fixed, publics),
                self.to_plonky3_expr::<AB>(e, main, fixed, publics),
            ),
        };
        res
    }
}

/// An extension of [Air] allowing access to the number of fixed columns

<<<<<<< HEAD

impl<'a, T: FieldElement> BaseAir<Val> for PowdrCircuit<'a, T> {
    fn width(&self) -> usize {
        self.multi_stage_width(0)
=======
impl<'a, T: FieldElement> BaseAir<Val> for PowdrCircuit<'a, T> {
    fn width(&self) -> usize {
        self.analyzed.commitment_count()
>>>>>>> 0dc3ae76
    }

    fn preprocessed_width(&self) -> usize {
        self.analyzed.constant_count() + self.analyzed.publics_count()
    }

    fn preprocessed_trace(&self) -> Option<RowMajorMatrix<Val>> {
        #[cfg(debug_assertions)]
        {
            self.preprocessed.clone()
        }
        #[cfg(not(debug_assertions))]
        unimplemented!()
    }

    
    // fn multi_stage_width(&self, stage: u32) -> usize {
    //     let mut width = 0;
    //     for identity in &self
    //         .analyzed
    //         .definitions_in_source_order(PolynomialType::Committed)
    //     {
    //         let symbol = identity.0;
    //         if Some(stage) == symbol[stage] {
    //             width += 1;
    //         };
    //     }
    //     width as usize
    // }
}

pub trait PowdrAirBuilder:
    AirBuilder + AirBuilderWithPublicValues<F = Val> + PairBuilder + ExtensionBuilder
{
<<<<<<< HEAD
    /// Traces from each stage.
    fn multi_stage(&self, stage: u32) -> Self::M;

    /// Challenges from each stage, as public elements.
    fn challenges(&self, stage: u32) -> &Vec<Self::PublicVar>;

    fn preprocessed(&self) -> Self::M;
}


impl<'a, T: FieldElement> MultistageAirBuilder for PowdrCircuit<'a, T> {

}

impl<'a, T: FieldElement, SC: StarkGenericConfig> NextStageTraceCallback<SC, T> for PowdrCircuit<'a, T>
{
    fn get_next_stage_trace(&self, trace_stage:u32, challenge_values: BTreeMap<u64, FieldElement>) -> RowMajorMatrix<T> {
        self.next_stage_witness(trace_stage, challenge_values); // next-stage trace filled in
        self.generate_trace_rows(trace_stage)
    }
}

impl<'a, T: FieldElement, AB: PowdrAirBuilder> Air<AB> for PowdrCircuit<'a, T> {
    fn eval(&self, builder: &mut AB) {
        let main = builder.main();
        // get fixed only if we have constant columns, otherwise it panics. We could solve this by implementing our own `PairBuilder` returning an `Option`
        let fixed = builder.preprocessed();

        let pi = builder.public_values();
        let publics = self.analyzed.get_publics();
        assert_eq!(publics.len(), pi.len());

        let public_vals_by_id = publics
            .iter()
            .zip(pi.to_vec())
            .map(|((id, _, _), val)| (id, val))
            .collect::<BTreeMap<&String, <AB as AirBuilderWithPublicValues>::PublicVar>>();

        // challenges
        let multi_stage = (1..3)
            .map(|stage| builder.multi_stage(stage))
            .collect::<Vec<&<AB as PermutationAirBuilder>::M>>();

        let challenge_ids = self.get_challenges();

        // challenge values are represented as
        let challenge_vals_by_id = (0..2)
            .map(|stage| {
                challenge_ids[stage]
                    .zip(
                        builder
                            .challenges(stage)
                            .chunks_exact(2)
                            .map(|chunk| (chunk[0], chunk[1])),
                    )
                    .collect::<BTreeMap<
                        u64,
                        (
                            <AB as AirBuilderWithPublicValues>::PublicVar,
                            <AB as AirBuilderWithPublicValues>::PublicVar,
                        ),
                    >>()
            })
            .collect::<Vec<
                BTreeMap<
                    u64,
                    (
                        <AB as AirBuilderWithPublicValues>::PublicVar,
                        <AB as AirBuilderWithPublicValues>::PublicVar,
                    ),
                >,
            >>();

        let local = main.row_slice(0);
        let fixed_local = fixed.row_slice(0);
=======
    fn eval(&self, builder: &mut AB) {
        let main = builder.main();
        let fixed = builder.preprocessed();
        let pi = builder.public_values();
        let publics = self.analyzed.get_publics();
        assert_eq!(publics.len(), pi.len());

        let local = main.row_slice(0);

        // public constraints
        let public_vals_by_id = publics
            .iter()
            .zip(pi.to_vec())
            .map(|((id, _, _), val)| (id, val))
            .collect::<BTreeMap<&String, <AB as AirBuilderWithPublicValues>::PublicVar>>();

        let fixed_local = fixed.row_slice(0);
        let public_offset = self.analyzed.constant_count();

        publics
            .iter()
            .enumerate()
            .for_each(|(index, (pub_id, col_id, _))| {
                let selector = fixed_local[public_offset + index];
                let witness_col = local[*col_id];
                let public_value = public_vals_by_id[pub_id];

                // constraining s(i) * (pub[i] - x(i)) = 0
                builder.assert_zero(selector * (public_value.into() - witness_col));
            });
>>>>>>> 0dc3ae76

        // circuit constraints
        for identity in &self
            .analyzed
            .identities_with_inlined_intermediate_polynomials()
        {
            // determine whether or not the current identity involves challenges.
            let mut stage_zero = True;
            identity.pre_visit_expressions(&mut |expr| {
                if let AlgebraicExpression::AlgebraicReference(r) = expr {
                    if r.poly_id.ptype == Committed && r.poly_id.id >= self.width() {
                        stage_zero = False
                    }
                }
            });

            match identity.kind {
                IdentityKind::Polynomial => {
                    assert_eq!(identity.left.expressions.len(), 0);
                    assert_eq!(identity.right.expressions.len(), 0);
                    assert!(identity.right.selector.is_none());

<<<<<<< HEAD
                    if stage_zero {
                        let left = self.to_plonky3_expr::<AB>(
                            identity.left.selector.as_ref().unwrap(),
                            &main,
                            &fixed,
                            &public_vals_by_id,
                        );
                        builder.assert_zero(left);
                    } else {
                        let (left1, left2) = self.to_plonky3_expr_multistage::<AB>(
                            identity.left.selector.as_ref().unwrap(),
                            &main,
                            &fixed,
                            &public_vals_by_id,
                            &multi_stage,
                            &challenge_vals_by_id,
                        );
                        builder.assert_zero(left1);
                        builder.assert_zero(left2);
                    }
=======
                    let left = self.to_plonky3_expr::<AB>(
                        identity.left.selector.as_ref().unwrap(),
                        &main,
                        &fixed,
                        &public_vals_by_id,
                    );

                    builder.assert_zero(left);
>>>>>>> 0dc3ae76
                }
                // TODO: support for challenges
                IdentityKind::Plookup => unimplemented!("Plonky3 does not support plookup"),
                IdentityKind::Permutation => {
                    unimplemented!("Plonky3 does not support permutations")
                }
                IdentityKind::Connect => unimplemented!("Plonky3 does not support connections"),
            }
        }

        // public variable onstraints

        let public_offset = self.analyzed.constant_count();
        publics
            .iter()
            .enumerate()
            .for_each(|(index, (pub_id, col_id, _))| {
                let selector = fixed_local[public_offset + index];
                let witness_col = local[*col_id];
                let public_value = public_vals_by_id[pub_id];

                // constraining s(i) * (pub[i] - x(i)) = 0
                builder.assert_zero(selector * (public_value.into() - witness_col));
            });
    }
}<|MERGE_RESOLUTION|>--- conflicted
+++ resolved
@@ -5,11 +5,13 @@
 //! of witness column x, a corresponding fixed selector column s which is 0
 //! everywhere save for at row j is constructed to constrain s * (pub - x) on
 //! every row.
-<<<<<<< HEAD
+//! Supports public inputs with the use of fixed columns.
+//! Namely, given public value pub corresponding to a witness value in row j
+//! of witness column x, a corresponding fixed selector column s which is 0
+//! everywhere save for at row j is constructed to constrain s * (pub - x) on
+//! every row.
 
 use std::{any::TypeId, cmp::max, collections::BTreeMap};
-=======
->>>>>>> 0dc3ae76
 
 use p3_air::{
     Air, AirBuilder, AirBuilderWithPublicValues, BaseAir, ExtensionBuilder, PairBuilder,
@@ -52,7 +54,6 @@
 
 // implementations for challenges
 impl<'a, T: FieldElement> PowdrCircuit<'a, T> {
-<<<<<<< HEAD
     /// Generate next stage trace, assuming that
     pub(crate) fn next_stage_witness(
         &self,
@@ -77,11 +78,6 @@
     pub fn generate_trace_rows(&self, stage: u32) -> RowMajorMatrix<Goldilocks> {
         let current_witness = self.witness().iter();
 
-=======
-    pub fn generate_trace_rows(&self) -> RowMajorMatrix<Goldilocks> {
-        // an iterator over all columns, committed then fixed
-        let witness = self.witness().iter();
->>>>>>> 0dc3ae76
         let degrees = self.analyzed.degrees();
 
         let values = match degrees.len() {
@@ -91,6 +87,7 @@
                 (0..*degree)
                     .flat_map(move |i| {
                         // witness values
+                        witness.clone().map(move |(_, v)| v[i as usize])
                         witness.clone().map(move |(_, v)| v[i as usize])
                     })
                     .map(cast_to_goldilocks)
@@ -141,8 +138,12 @@
         self.analyzed
             .get_publics()
             .iter()
+        self.analyzed
+            .get_publics()
+            .iter()
             .map(|(col_name, _, idx)| {
                 let vals = *witness.get(&col_name).unwrap();
+                cast_to_goldilocks(vals[*idx])
                 cast_to_goldilocks(vals[*idx])
             })
             .collect()
@@ -194,16 +195,13 @@
         self
     }
 
-<<<<<<< HEAD
     /// Conversion to plonky3 expression.
-=======
-    /// Conversion to plonky3 expression
->>>>>>> 0dc3ae76
     fn to_plonky3_expr<AB: AirBuilder<F = Val> + AirBuilderWithPublicValues>(
         &self,
         e: &AlgebraicExpression<T>,
         main: &AB::M,
         fixed: &AB::M,
+        publics: &BTreeMap<&String, <AB as AirBuilderWithPublicValues>::PublicVar>,
         publics: &BTreeMap<&String, <AB as AirBuilderWithPublicValues>::PublicVar>,
     ) -> AB::Expr {
         let res = match e {
@@ -233,6 +231,10 @@
                     }
                 }
             }
+            AlgebraicExpression::PublicReference(id) => (*publics
+                .get(id)
+                .expect("Referenced public value does not exist"))
+            .into(),
             AlgebraicExpression::PublicReference(id) => (*publics
                 .get(id)
                 .expect("Referenced public value does not exist"))
@@ -241,6 +243,8 @@
             AlgebraicExpression::BinaryOperation(AlgebraicBinaryOperation { left, op, right }) => {
                 let left = self.to_plonky3_expr::<AB>(left, main, fixed, publics);
                 let right = self.to_plonky3_expr::<AB>(right, main, fixed, publics);
+                let left = self.to_plonky3_expr::<AB>(left, main, fixed, publics);
+                let right = self.to_plonky3_expr::<AB>(right, main, fixed, publics);
 
                 match op {
                     AlgebraicBinaryOperator::Add => left + right,
@@ -252,6 +256,8 @@
                 }
             }
             AlgebraicExpression::UnaryOperation(AlgebraicUnaryOperation { op, expr }) => {
+                let expr: <AB as AirBuilder>::Expr =
+                    self.to_plonky3_expr::<AB>(expr, main, fixed, publics);
                 let expr: <AB as AirBuilder>::Expr =
                     self.to_plonky3_expr::<AB>(expr, main, fixed, publics);
 
@@ -387,19 +393,14 @@
 
 /// An extension of [Air] allowing access to the number of fixed columns
 
-<<<<<<< HEAD
 
 impl<'a, T: FieldElement> BaseAir<Val> for PowdrCircuit<'a, T> {
     fn width(&self) -> usize {
         self.multi_stage_width(0)
-=======
-impl<'a, T: FieldElement> BaseAir<Val> for PowdrCircuit<'a, T> {
-    fn width(&self) -> usize {
-        self.analyzed.commitment_count()
->>>>>>> 0dc3ae76
     }
 
     fn preprocessed_width(&self) -> usize {
+        self.analyzed.constant_count() + self.analyzed.publics_count()
         self.analyzed.constant_count() + self.analyzed.publics_count()
     }
 
@@ -431,7 +432,6 @@
 pub trait PowdrAirBuilder:
     AirBuilder + AirBuilderWithPublicValues<F = Val> + PairBuilder + ExtensionBuilder
 {
-<<<<<<< HEAD
     /// Traces from each stage.
     fn multi_stage(&self, stage: u32) -> Self::M;
 
@@ -462,7 +462,10 @@
 
         let pi = builder.public_values();
         let publics = self.analyzed.get_publics();
+        let publics = self.analyzed.get_publics();
         assert_eq!(publics.len(), pi.len());
+
+        let local = main.row_slice(0);
 
         let public_vals_by_id = publics
             .iter()
@@ -507,38 +510,6 @@
 
         let local = main.row_slice(0);
         let fixed_local = fixed.row_slice(0);
-=======
-    fn eval(&self, builder: &mut AB) {
-        let main = builder.main();
-        let fixed = builder.preprocessed();
-        let pi = builder.public_values();
-        let publics = self.analyzed.get_publics();
-        assert_eq!(publics.len(), pi.len());
-
-        let local = main.row_slice(0);
-
-        // public constraints
-        let public_vals_by_id = publics
-            .iter()
-            .zip(pi.to_vec())
-            .map(|((id, _, _), val)| (id, val))
-            .collect::<BTreeMap<&String, <AB as AirBuilderWithPublicValues>::PublicVar>>();
-
-        let fixed_local = fixed.row_slice(0);
-        let public_offset = self.analyzed.constant_count();
-
-        publics
-            .iter()
-            .enumerate()
-            .for_each(|(index, (pub_id, col_id, _))| {
-                let selector = fixed_local[public_offset + index];
-                let witness_col = local[*col_id];
-                let public_value = public_vals_by_id[pub_id];
-
-                // constraining s(i) * (pub[i] - x(i)) = 0
-                builder.assert_zero(selector * (public_value.into() - witness_col));
-            });
->>>>>>> 0dc3ae76
 
         // circuit constraints
         for identity in &self
@@ -561,7 +532,6 @@
                     assert_eq!(identity.right.expressions.len(), 0);
                     assert!(identity.right.selector.is_none());
 
-<<<<<<< HEAD
                     if stage_zero {
                         let left = self.to_plonky3_expr::<AB>(
                             identity.left.selector.as_ref().unwrap(),
@@ -582,16 +552,6 @@
                         builder.assert_zero(left1);
                         builder.assert_zero(left2);
                     }
-=======
-                    let left = self.to_plonky3_expr::<AB>(
-                        identity.left.selector.as_ref().unwrap(),
-                        &main,
-                        &fixed,
-                        &public_vals_by_id,
-                    );
-
-                    builder.assert_zero(left);
->>>>>>> 0dc3ae76
                 }
                 // TODO: support for challenges
                 IdentityKind::Plookup => unimplemented!("Plonky3 does not support plookup"),
