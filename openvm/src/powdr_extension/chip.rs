// Mostly taken from [this openvm extension](https://github.com/openvm-org/openvm/blob/1b76fd5a900a7d69850ee9173969f70ef79c4c76/extensions/rv32im/circuit/src/auipc/core.rs#L1)

use std::{
    collections::BTreeMap,
    sync::{Arc, Mutex},
};

use crate::{
    powdr_extension::executor::PowdrPeripheryInstances, traits::OpenVmField,
    utils::algebraic_to_symbolic, IntoOpenVm,
};

use super::{executor::PowdrExecutor, PowdrStackedPrecompile};
use itertools::Itertools;
use openvm_circuit::system::memory::MemoryController;
use openvm_circuit::{
    arch::{ExecutionState, InstructionExecutor, Result as ExecutionResult},
    system::memory::OfflineMemory,
    utils::next_power_of_two_or_zero,
};
use openvm_instructions::{instruction::Instruction, LocalOpcode};
use openvm_sdk::config::SdkVmConfig;
use openvm_stark_backend::{
    air_builders::symbolic::{
        symbolic_expression::{SymbolicEvaluator, SymbolicExpression},
        symbolic_variable::{Entry, SymbolicVariable},
    },
    interaction::BusIndex,
    p3_air::{Air, BaseAir},
    p3_matrix::dense::RowMajorMatrix,
    rap::ColumnsAir,
};

use openvm_stark_backend::{
    config::{StarkGenericConfig, Val},
    interaction::InteractionBuilder,
    p3_field::{Field, FieldAlgebra, PrimeField32},
    p3_matrix::Matrix,
    prover::types::AirProofInput,
    rap::{AnyRap, BaseAirWithPublicValues, PartitionedBaseAir},
    Chip, ChipUsageGetter,
};
use powdr_autoprecompiles::{
    expression::{AlgebraicExpression, AlgebraicReference},
    powdr::UniqueReferences,
};
use serde::{Deserialize, Serialize};

pub struct PowdrChip<P: IntoOpenVm> {
    pub name: String,
    /// An "executor" for each precompile stacked in this chip, by opcode.
    pub executors: BTreeMap<usize, PowdrExecutor<P>>,
    pub air: Arc<PowdrAir<P>>,
}

impl<P: IntoOpenVm> PowdrChip<P> {
    pub(crate) fn new(
<<<<<<< HEAD
        precompile: PowdrStackedPrecompile<P>,
=======
        precompile: PowdrPrecompile<P>,
        original_airs: BTreeMap<usize, powdr_autoprecompiles::SymbolicMachine<P>>,
>>>>>>> f28e52fa
        memory: Arc<Mutex<OfflineMemory<OpenVmField<P>>>>,
        base_config: SdkVmConfig,
        periphery: PowdrPeripheryInstances,
    ) -> Self {
<<<<<<< HEAD
        let air: PowdrAir<P> = PowdrAir::new(precompile.machine);
        let name = format!(
            "StackedPrecompile_{}",
            precompile
                .precompiles
                .keys()
                .map(|o| o.global_opcode())
                .join("_")
=======
        let PowdrPrecompile {
            machine,
            original_instructions,
            is_valid_column,
            name,
            opcode,
        } = precompile;
        let air = PowdrAir::new(machine);
        let executor = PowdrExecutor::new(
            original_instructions,
            original_airs,
            is_valid_column,
            memory,
            base_config,
            periphery,
>>>>>>> f28e52fa
        );

        let executors = precompile
            .precompiles
            .into_iter()
            .map(|(opcode, pcp)| {
                let original_airs = pcp
                    .original_airs
                    .into_iter()
                    .map(|(k, v)| (k, v.into()))
                    .collect();
                let executor = PowdrExecutor::new(
                    pcp.original_instructions,
                    original_airs,
                    pcp.is_valid_column,
                    memory.clone(),
                    base_config.clone(),
                    periphery.clone(),
                );
                (opcode.global_opcode().as_usize(), executor)
            })
            .collect();

        Self {
            // TODO: proper name
            name,
            air: Arc::new(air),
            executors,
        }
    }
}

impl<P: IntoOpenVm> InstructionExecutor<OpenVmField<P>> for PowdrChip<P> {
    fn execute(
        &mut self,
        memory: &mut MemoryController<OpenVmField<P>>,
        instruction: &Instruction<OpenVmField<P>>,
        from_state: ExecutionState<u32>,
    ) -> ExecutionResult<ExecutionState<u32>> {
        let &Instruction { opcode, .. } = instruction;

        let execution_state = self
            .executors
            .get_mut(&opcode.as_usize())
            .expect("invalid opcode for stacked chip")
            .execute(memory, from_state)?;

        Ok(execution_state)
    }

    fn get_opcode_name(&self, _: usize) -> String {
        self.name.clone()
    }
}

impl<P: IntoOpenVm> ChipUsageGetter for PowdrChip<P> {
    fn air_name(&self) -> String {
        format!("powdr_air_for_opcodes_{}", self.executors.keys().join("_"))
    }

    fn current_trace_height(&self) -> usize {
        self.executors.values().map(|e| e.number_of_calls()).sum()
    }

    fn trace_width(&self) -> usize {
        <PowdrAir<_> as BaseAir<_>>::width(self.air.as_ref())
    }
}

impl<SC: StarkGenericConfig, P: IntoOpenVm<Field = Val<SC>>> Chip<SC> for PowdrChip<P>
where
    Val<SC>: PrimeField32,
{
    fn air(&self) -> Arc<dyn AnyRap<SC>> {
        self.air.clone()
    }

    fn generate_air_proof_input(self) -> AirProofInput<SC> {
        tracing::trace!("Generating air proof input for PowdrChip {}", self.name);

        let num_records = self.current_trace_height();
        let height = next_power_of_two_or_zero(num_records);
        let width = self.trace_width();
        let mut values = Val::<SC>::zero_vec(height * width);
        let mut values_curr_record = 0;
        // this is just for sanity checking later
        let all_is_valid_ids = self
            .executors
            .values()
            .map(|executor| executor.is_valid_poly_id)
            .collect::<Vec<_>>();

        for (_opcode, executor) in self.executors {
            let executor_is_valid_id = executor.is_valid_poly_id;
            let executor_calls = executor.number_of_calls();
            let mut trace = executor.generate_witness::<SC>(
                &self.air.column_index_by_poly_id,
                &self.air.machine.bus_interactions,
            );

            // copy to main trace
            values
                .chunks_mut(width)
                .skip(values_curr_record)
                .zip(trace.rows_mut().take(executor_calls))
                .for_each(|(values_row, trace_row)| {
                    assert!(values_row.len() >= trace_row.len());
                    // copy the trace row to the main trace row
                    values_row.copy_from_slice(trace_row);

                    // check that only the correct is valid is set to ONE
                    for id in all_is_valid_ids.iter() {
                        if *id == executor_is_valid_id {
                            assert_eq!(
                                values_row[self.air.column_index_by_poly_id[id]],
                                <Val<SC>>::ONE
                            );
                        } else {
                            assert_eq!(
                                values_row[self.air.column_index_by_poly_id[id]],
                                <Val<SC>>::ZERO
                            );
                        }
                    }
                });
            values_curr_record += executor_calls;
        }

        let trace = RowMajorMatrix::new(values, width);
        AirProofInput::simple(trace, vec![])
    }
}

pub struct PowdrAir<P> {
    /// The columns in arbitrary order
    columns: Vec<AlgebraicReference>,
    /// The mapping from poly_id id to the index in the list of columns.
    /// The values are always unique and contiguous
    column_index_by_poly_id: BTreeMap<u64, usize>,
    machine: powdr_autoprecompiles::SymbolicMachine<P>,
}

impl<P: IntoOpenVm> ColumnsAir<OpenVmField<P>> for PowdrAir<P> {
    fn columns(&self) -> Option<Vec<String>> {
        Some(self.columns.iter().map(|c| (*c.name).clone()).collect())
    }
}

pub struct RowEvaluator<'a, F: PrimeField32> {
    pub row: &'a [F],
    pub witness_id_to_index: Option<&'a BTreeMap<u64, usize>>,
}

impl<'a, F: PrimeField32> RowEvaluator<'a, F> {
    pub fn new(row: &'a [F], witness_id_to_index: Option<&'a BTreeMap<u64, usize>>) -> Self {
        Self {
            row,
            witness_id_to_index,
        }
    }
}

impl<F: PrimeField32> SymbolicEvaluator<F, F> for RowEvaluator<'_, F> {
    fn eval_const(&self, c: F) -> F {
        c
    }

    fn eval_var(&self, symbolic_var: SymbolicVariable<F>) -> F {
        match symbolic_var.entry {
            Entry::Main {
                part_index: 0,
                offset: 0,
            } => {
                let index = if let Some(witness_id_to_index) = self.witness_id_to_index {
                    witness_id_to_index[&(symbolic_var.index as u64)]
                } else {
                    symbolic_var.index
                };
                self.row[index]
            }
            // currently only the current rotation of the main is supported
            // next rotation is not supported because this is a single row evaluator
            _ => unreachable!(),
        }
    }
    fn eval_is_first_row(&self) -> F {
        unreachable!()
    }
    fn eval_is_last_row(&self) -> F {
        unreachable!()
    }
    fn eval_is_transition(&self) -> F {
        unreachable!()
    }
}

#[derive(Clone, Debug, Serialize, Deserialize)]
#[serde(bound = "F: Field")]
pub struct SymbolicMachine<F> {
    columns: Vec<AlgebraicReference>,
    constraints: Vec<SymbolicConstraint<F>>,
    pub bus_interactions: Vec<SymbolicBusInteraction<F>>,
}

impl<P: IntoOpenVm> From<powdr_autoprecompiles::SymbolicMachine<P>>
    for SymbolicMachine<OpenVmField<P>>
{
    fn from(machine: powdr_autoprecompiles::SymbolicMachine<P>) -> Self {
        let columns = machine.unique_references().collect();

        let powdr_autoprecompiles::SymbolicMachine {
            constraints,
            bus_interactions,
        } = machine;
        Self {
            columns,
            constraints: constraints
                .into_iter()
                .map(SymbolicConstraint::from)
                .collect(),
            bus_interactions: bus_interactions
                .into_iter()
                .map(SymbolicBusInteraction::from)
                .collect(),
        }
    }
}

#[derive(Clone, Debug, Serialize, Deserialize)]
#[serde(bound = "F: Field")]
struct SymbolicConstraint<F> {
    expr: SymbolicExpression<F>,
}

impl<P: IntoOpenVm> From<powdr_autoprecompiles::SymbolicConstraint<P>>
    for SymbolicConstraint<OpenVmField<P>>
{
    fn from(constraint: powdr_autoprecompiles::SymbolicConstraint<P>) -> Self {
        let powdr_autoprecompiles::SymbolicConstraint { expr } = constraint;
        Self {
            expr: algebraic_to_symbolic(&expr),
        }
    }
}

#[derive(Clone, Debug, Serialize, Deserialize)]
#[serde(bound = "F: Field")]
pub struct SymbolicBusInteraction<F> {
    pub id: BusIndex,
    pub mult: SymbolicExpression<F>,
    pub args: Vec<SymbolicExpression<F>>,
    pub count_weight: u32,
}

impl<P: IntoOpenVm> From<powdr_autoprecompiles::SymbolicBusInteraction<P>>
    for SymbolicBusInteraction<OpenVmField<P>>
{
    fn from(bus_interaction: powdr_autoprecompiles::SymbolicBusInteraction<P>) -> Self {
        let powdr_autoprecompiles::SymbolicBusInteraction { id, mult, args, .. } = bus_interaction;
        let mult = algebraic_to_symbolic(&mult);
        let args = args.iter().map(algebraic_to_symbolic).collect();
        Self {
            id: id as BusIndex,
            mult,
            args,
            // TODO: Is this correct?
            count_weight: 1,
        }
    }
}

pub struct RangeCheckerSend<F> {
    pub mult: SymbolicExpression<F>,
    pub value: SymbolicExpression<F>,
    pub max_bits: SymbolicExpression<F>,
}

impl<P: IntoOpenVm> TryFrom<&powdr_autoprecompiles::SymbolicBusInteraction<P>>
    for RangeCheckerSend<OpenVmField<P>>
{
    type Error = ();

    fn try_from(i: &powdr_autoprecompiles::SymbolicBusInteraction<P>) -> Result<Self, Self::Error> {
        if i.id == 3 {
            assert_eq!(i.args.len(), 2);
            let value = &i.args[0];
            let max_bits = &i.args[1];
            Ok(Self {
                mult: algebraic_to_symbolic(&i.mult),
                value: algebraic_to_symbolic(value),
                max_bits: algebraic_to_symbolic(max_bits),
            })
        } else {
            Err(())
        }
    }
}

impl<P: IntoOpenVm> PowdrAir<P> {
    pub fn new(machine: powdr_autoprecompiles::SymbolicMachine<P>) -> Self {
        let (column_index_by_poly_id, columns): (BTreeMap<_, _>, Vec<_>) = machine
            .unique_references()
            .enumerate()
            .map(|(index, c)| ((c.id, index), c.clone()))
            .unzip();

        Self {
            columns,
            column_index_by_poly_id,
            machine,
        }
    }
}

impl<P: IntoOpenVm> BaseAir<OpenVmField<P>> for PowdrAir<P> {
    fn width(&self) -> usize {
        let res = self.columns.len();
        assert!(res > 0);
        res
    }
}

// No public values, but the trait is implemented
impl<P: IntoOpenVm> BaseAirWithPublicValues<OpenVmField<P>> for PowdrAir<P> {}

impl<AB: InteractionBuilder, P: IntoOpenVm<Field = AB::F>> Air<AB> for PowdrAir<P> {
    fn eval(&self, builder: &mut AB) {
        let main = builder.main();
        let witnesses = main.row_slice(0);
        // TODO: cache?
        let witness_values: BTreeMap<u64, AB::Var> = self
            .columns
            .iter()
            .map(|c| c.id)
            .zip_eq(witnesses.iter().cloned())
            .collect();

        let witness_evaluator = WitnessEvaluator::<AB>::new(&witness_values);

        let eval_expr = |expr: &AlgebraicExpression<_>| {
            let symbolic_expr = algebraic_to_symbolic(expr);
            witness_evaluator.eval_expr(&symbolic_expr)
        };

        for constraint in &self.machine.constraints {
            let e = eval_expr(&constraint.expr);
            builder.assert_zero(e);
        }

        for interaction in &self.machine.bus_interactions {
            let powdr_autoprecompiles::SymbolicBusInteraction { id, mult, args, .. } = interaction;

            let mult = eval_expr(mult);
            let args = args.iter().map(&eval_expr).collect_vec();
            // TODO: is this correct?
            let count_weight = 1;

            builder.push_interaction(*id as u16, args, mult, count_weight);
        }
    }
}

pub struct WitnessEvaluator<'a, AB: InteractionBuilder> {
    pub witness: &'a BTreeMap<u64, AB::Var>,
}

impl<'a, AB: InteractionBuilder> WitnessEvaluator<'a, AB> {
    pub fn new(witness: &'a BTreeMap<u64, AB::Var>) -> Self {
        Self { witness }
    }
}

impl<AB: InteractionBuilder> SymbolicEvaluator<AB::F, AB::Expr> for WitnessEvaluator<'_, AB> {
    fn eval_const(&self, c: AB::F) -> AB::Expr {
        c.into()
    }

    fn eval_var(&self, symbolic_var: SymbolicVariable<AB::F>) -> AB::Expr {
        match symbolic_var.entry {
            Entry::Main { part_index, offset } => {
                assert_eq!(part_index, 0);
                assert_eq!(offset, 0);
                (*self.witness.get(&(symbolic_var.index as u64)).unwrap()).into()
            }
            Entry::Public => unreachable!("Public variables are not supported"),
            Entry::Challenge => unreachable!("Challenges are not supported"),
            Entry::Exposed => unreachable!("Exposed values are not supported"),
            Entry::Preprocessed { .. } => {
                unimplemented!("Preprocessed values are not supported yet")
            }
            Entry::Permutation { .. } => unreachable!("Permutation values are not supported"),
        }
    }

    fn eval_is_first_row(&self) -> AB::Expr {
        unimplemented!()
    }

    fn eval_is_last_row(&self) -> AB::Expr {
        unimplemented!()
    }

    fn eval_is_transition(&self) -> AB::Expr {
        unimplemented!()
    }
}

impl<P: IntoOpenVm> PartitionedBaseAir<OpenVmField<P>> for PowdrAir<P> {}<|MERGE_RESOLUTION|>--- conflicted
+++ resolved
@@ -55,18 +55,13 @@
 
 impl<P: IntoOpenVm> PowdrChip<P> {
     pub(crate) fn new(
-<<<<<<< HEAD
         precompile: PowdrStackedPrecompile<P>,
-=======
-        precompile: PowdrPrecompile<P>,
         original_airs: BTreeMap<usize, powdr_autoprecompiles::SymbolicMachine<P>>,
->>>>>>> f28e52fa
         memory: Arc<Mutex<OfflineMemory<OpenVmField<P>>>>,
         base_config: SdkVmConfig,
         periphery: PowdrPeripheryInstances,
     ) -> Self {
-<<<<<<< HEAD
-        let air: PowdrAir<P> = PowdrAir::new(precompile.machine);
+        let air = PowdrAir::new(precompile.machine);
         let name = format!(
             "StackedPrecompile_{}",
             precompile
@@ -74,37 +69,15 @@
                 .keys()
                 .map(|o| o.global_opcode())
                 .join("_")
-=======
-        let PowdrPrecompile {
-            machine,
-            original_instructions,
-            is_valid_column,
-            name,
-            opcode,
-        } = precompile;
-        let air = PowdrAir::new(machine);
-        let executor = PowdrExecutor::new(
-            original_instructions,
-            original_airs,
-            is_valid_column,
-            memory,
-            base_config,
-            periphery,
->>>>>>> f28e52fa
         );
 
         let executors = precompile
             .precompiles
             .into_iter()
             .map(|(opcode, pcp)| {
-                let original_airs = pcp
-                    .original_airs
-                    .into_iter()
-                    .map(|(k, v)| (k, v.into()))
-                    .collect();
                 let executor = PowdrExecutor::new(
                     pcp.original_instructions,
-                    original_airs,
+                    original_airs.clone(),
                     pcp.is_valid_column,
                     memory.clone(),
                     base_config.clone(),
