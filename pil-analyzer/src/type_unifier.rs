--- conflicted
+++ resolved
@@ -18,7 +18,6 @@
 }
 
 impl Unifier {
-<<<<<<< HEAD
     pub fn new() -> Self {
         Self {
             type_var_bounds: HashMap::new(),
@@ -27,12 +26,6 @@
         }
     }
 
-    pub fn substitutions(&self) -> &HashMap<String, Type> {
-        &self.substitutions
-    }
-
-=======
->>>>>>> 6d5faecc
     pub fn type_var_bounds(&self, type_var: &String) -> HashSet<String> {
         self.type_var_bounds
             .get(type_var)
