--- conflicted
+++ resolved
@@ -560,11 +560,7 @@
                     length: None,
                 })
             }
-<<<<<<< HEAD
             Expression::BinaryOperation(_, BinaryOperation { left, op, right }) => {
-=======
-            Expression::BinaryOperation(BinaryOperation { left, op, right }) => {
->>>>>>> 0757e57e
                 // TODO at some point, also store the generic args for operators
                 let fun_type = self.instantiate_scheme(binary_operator_scheme(*op)).0;
                 self.infer_type_of_function_call(
@@ -573,11 +569,7 @@
                     || format!("applying operator {op}"),
                 )?
             }
-<<<<<<< HEAD
             Expression::UnaryOperation(_, UnaryOperation { op, expr: inner }) => {
-=======
-            Expression::UnaryOperation(UnaryOperation { op, expr: inner }) => {
->>>>>>> 0757e57e
                 // TODO at some point, also store the generic args for operators
                 let fun_type = self.instantiate_scheme(unary_operator_scheme(*op)).0;
                 self.infer_type_of_function_call(
@@ -611,19 +603,8 @@
                     format!("calling function {function}")
                 })?
             }
-<<<<<<< HEAD
             Expression::FreeInput(_, _) => todo!(),
-            Expression::MatchExpression(
-                _,
-                MatchExpression {
-                    expr: scrutinee,
-                    arms,
-                },
-            ) => {
-=======
-            Expression::FreeInput(_) => todo!(),
-            Expression::MatchExpression(MatchExpression { scrutinee, arms }) => {
->>>>>>> 0757e57e
+            Expression::MatchExpression(_, MatchExpression { scrutinee, arms }) => {
                 let scrutinee_type = self.infer_type_of_expression(scrutinee)?;
                 let result = self.new_type_var();
                 for MatchArm { pattern, value } in arms {
@@ -641,11 +622,7 @@
                 self.expect_type(&result, &mut if_expr.else_body)?;
                 result
             }
-<<<<<<< HEAD
             Expression::BlockExpression(_, BlockExpression { statements, expr }) => {
-=======
-            Expression::BlockExpression(BlockExpression { statements, expr }) => {
->>>>>>> 0757e57e
                 let original_var_count = self.local_var_types.len();
                 for statement in statements {
                     match statement {
