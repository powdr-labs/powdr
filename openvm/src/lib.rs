use derive_more::From;
use eyre::Result;
use itertools::{multiunzip, Itertools};
use openvm_build::{build_guest_package, find_unique_executable, get_package, TargetFilter};
use openvm_circuit::arch::InitFileGenerator;
use openvm_circuit::arch::{
    instructions::exe::VmExe, segment::DefaultSegmentationStrategy, Streams, SystemConfig,
    VirtualMachine, VmChipComplex, VmConfig, VmInventoryError,
};
use openvm_circuit::{circuit_derive::Chip, derive::AnyEnum};
use openvm_circuit_derive::InstructionExecutor;
use openvm_circuit_primitives_derive::ChipUsageGetter;
use openvm_instructions::program::Program;
use openvm_sdk::{
    config::{AggStarkConfig, AppConfig, SdkVmConfig, SdkVmConfigExecutor, SdkVmConfigPeriphery},
    keygen::AggStarkProvingKey,
    prover::AggStarkProver,
    Sdk, StdIn,
};
use openvm_stark_backend::engine::StarkEngine;
use openvm_stark_sdk::config::{
    baby_bear_poseidon2::{BabyBearPoseidon2Config, BabyBearPoseidon2Engine},
    FriParameters,
};
use openvm_stark_sdk::engine::StarkFriEngine;
use openvm_stark_sdk::openvm_stark_backend::p3_field::PrimeField32;
use openvm_stark_sdk::p3_baby_bear::BabyBear;
use powdr_autoprecompiles::{execution_profile::execution_profile, PowdrConfig};
use powdr_extension::{PowdrExecutor, PowdrExtension, PowdrPeriphery};
use serde::{Deserialize, Serialize};
use std::cmp::Reverse;
use std::fs::File;
use std::io::BufWriter;
use std::iter::Sum;
use std::ops::Add;
use std::{
    collections::HashMap,
    path::{Path, PathBuf},
    sync::Arc,
};
use strum::{Display, EnumString};

pub use crate::customize_exe::Prog;
use tracing::Level;

#[cfg(test)]
use crate::extraction_utils::AirWidthsDiff;
use crate::extraction_utils::{export_pil, AirWidths, OriginalVmConfig};
use crate::instruction_formatter::openvm_opcode_formatter;
use crate::powdr_extension::PowdrPrecompile;

mod air_builder;
pub mod bus_map;
pub mod extraction_utils;
pub mod opcode;
pub mod symbolic_instruction_builder;
mod utils;
pub use opcode::instruction_allowlist;
pub use powdr_autoprecompiles::DegreeBound;
pub use powdr_autoprecompiles::PgoConfig;

type BabyBearSC = BabyBearPoseidon2Config;

// TODO: These constants should be related
const APP_LOG_BLOWUP: usize = 2;
pub const OPENVM_DEGREE_BOUND: usize = 5;
const DEFAULT_DEGREE_BOUND: DegreeBound = DegreeBound {
    identities: OPENVM_DEGREE_BOUND,
    bus_interactions: OPENVM_DEGREE_BOUND - 1,
};

pub fn default_powdr_openvm_config(apc: u64, skip: u64) -> PowdrConfig {
    PowdrConfig::new(apc, skip, DEFAULT_DEGREE_BOUND, POWDR_OPCODE)
}

fn format_fe<F: PrimeField32>(v: F) -> String {
    let v = v.as_canonical_u32();
    if v < F::ORDER_U32 / 2 {
        format!("{v}")
    } else {
        format!("-{}", F::ORDER_U32 - v)
    }
}

pub use openvm_build::GuestOptions;
pub use powdr_autoprecompiles::bus_map::BusType;

/// We do not use the transpiler, instead we customize an already transpiled program
mod customize_exe;

pub use customize_exe::{customize, BabyBearOpenVmApcAdapter, Instr, POWDR_OPCODE};

// A module for our extension
mod powdr_extension;

pub mod bus_interaction_handler;
mod instruction_formatter;
pub mod memory_bus_interaction;

mod plonk;

#[derive(Copy, Clone, Debug, EnumString, Display)]
#[strum(serialize_all = "lowercase")]
pub enum PgoType {
    /// cost = cells saved per apc * times executed
    /// max total columns
    Cell(Option<usize>),
    /// cost = instruction per apc * times executed
    Instruction,
    /// cost = instruction per apc
    None,
}

impl Default for PgoType {
    fn default() -> Self {
        PgoType::Cell(None)
    }
}

/// A custom VmConfig that wraps the SdkVmConfig, adding our custom extension.
#[derive(Serialize, Deserialize, Clone)]
pub struct SpecializedConfig {
    pub sdk_config: OriginalVmConfig,
    pub powdr: PowdrExtension<BabyBear>,
}

// For generation of the init file, we delegate to the underlying SdkVmConfig.
impl InitFileGenerator for SpecializedConfig {
    fn generate_init_file_contents(&self) -> Option<String> {
        self.sdk_config.config().generate_init_file_contents()
    }

    fn write_to_init_file(
        &self,
        manifest_dir: &Path,
        init_file_name: Option<&str>,
    ) -> eyre::Result<()> {
        self.sdk_config
            .config()
            .write_to_init_file(manifest_dir, init_file_name)
    }
}

#[allow(clippy::large_enum_variant)]
#[derive(ChipUsageGetter, From, AnyEnum, InstructionExecutor, Chip)]
pub enum SpecializedExecutor<F: PrimeField32> {
    #[any_enum]
    SdkExecutor(SdkVmConfigExecutor<F>),
    #[any_enum]
    PowdrExecutor(PowdrExecutor<F>),
}

#[derive(From, ChipUsageGetter, Chip, AnyEnum)]
pub enum MyPeriphery<F: PrimeField32> {
    #[any_enum]
    SdkPeriphery(SdkVmConfigPeriphery<F>),
    #[any_enum]
    PowdrPeriphery(PowdrPeriphery<F>),
}

impl VmConfig<BabyBear> for SpecializedConfig {
    type Executor = SpecializedExecutor<BabyBear>;
    type Periphery = MyPeriphery<BabyBear>;

    fn system(&self) -> &SystemConfig {
        VmConfig::<BabyBear>::system(self.sdk_config.config())
    }

    fn system_mut(&mut self) -> &mut SystemConfig {
        VmConfig::<BabyBear>::system_mut(self.sdk_config.config_mut())
    }

    fn create_chip_complex(
        &self,
    ) -> Result<VmChipComplex<BabyBear, Self::Executor, Self::Periphery>, VmInventoryError> {
        let chip = self.sdk_config.create_chip_complex()?;
        let chip = chip.extend(&self.powdr)?;

        Ok(chip)
    }
}

impl SpecializedConfig {
    fn new(
        base_config: OriginalVmConfig,
        precompiles: Vec<PowdrPrecompile<BabyBear>>,
        implementation: PrecompileImplementation,
    ) -> Self {
        let airs = base_config.airs().expect("Failed to convert the AIR of an OpenVM instruction, even after filtering by the blacklist!");
        let bus_map = base_config.bus_map();
        let powdr_extension = PowdrExtension::new(
            precompiles,
            base_config.config().clone(),
            implementation,
            bus_map,
            airs,
        );
        Self {
            sdk_config: base_config,
            powdr: powdr_extension,
        }
    }
}

pub fn build_elf_path<P: AsRef<Path>>(
    guest_opts: GuestOptions,
    pkg_dir: P,
    target_filter: &Option<TargetFilter>,
) -> Result<PathBuf> {
    let pkg = get_package(pkg_dir.as_ref());
    let target_dir = match build_guest_package(&pkg, &guest_opts, None, target_filter) {
        Ok(target_dir) => target_dir,
        Err(Some(code)) => {
            return Err(eyre::eyre!("Failed to build guest: code = {}", code));
        }
        Err(None) => {
            return Err(eyre::eyre!(
                "Failed to build guest (OPENVM_SKIP_BUILD is set)"
            ));
        }
    };

    find_unique_executable(pkg_dir, target_dir, target_filter)
}

// compile the original openvm program without powdr extension
pub fn compile_openvm(
    guest: &str,
    guest_opts: GuestOptions,
) -> Result<OriginalCompiledProgram, Box<dyn std::error::Error>> {
    let sdk = Sdk::default();

    // Build the ELF with guest options and a target filter.
    // We need these extra Rust flags to get the labels.
    let guest_opts = guest_opts.with_rustc_flags(vec!["-C", "link-arg=--emit-relocs"]);

    // Point to our local guest
    use std::path::PathBuf;
    let mut path = PathBuf::from(env!("CARGO_MANIFEST_DIR")).to_path_buf();
    path.push(guest);
    let target_path = path.to_str().unwrap();

    // try to load the sdk config from the openvm.toml file, otherwise use the default
    let openvm_toml_path = path.join("openvm.toml");
    let sdk_vm_config = if openvm_toml_path.exists() {
        let toml = std::fs::read_to_string(&openvm_toml_path)?;
        let app_config: AppConfig<_> = toml::from_str(&toml)?;
        app_config.app_vm_config
    } else {
        SdkVmConfig::builder()
            .system(Default::default())
            .rv32i(Default::default())
            .rv32m(Default::default())
            .io(Default::default())
            .build()
    };

    let elf = sdk.build(
        guest_opts,
        &sdk_vm_config,
        target_path,
        &Default::default(),
        Default::default(),
    )?;

    // Transpile the ELF into a VmExe. Note that this happens using the sdk transpiler only, our extension does not use a transpiler.
    let exe = sdk.transpile(elf, sdk_vm_config.transpiler())?;

    Ok(OriginalCompiledProgram { exe, sdk_vm_config })
}

/// Determines how the precompile (a circuit with algebraic gates and bus interactions)
/// is implemented as a RAP.
#[derive(Default, Clone, Deserialize, Serialize)]
pub enum PrecompileImplementation {
    /// Allocate a column for each variable and process a call in a single row.
    #[default]
    SingleRowChip,
    /// Compile the circuit to a PlonK circuit.
    PlonkChip,
}

pub fn compile_guest(
    guest: &str,
    guest_opts: GuestOptions,
    config: PowdrConfig,
    implementation: PrecompileImplementation,
    pgo_config: PgoConfig,
) -> Result<CompiledProgram, Box<dyn std::error::Error>> {
    let original_program = compile_openvm(guest, guest_opts.clone())?;

    // Optional tally of opcode freqency (only enabled for debug level logs)
    if tracing::enabled!(Level::DEBUG) {
        tally_opcode_frequency(&pgo_config, &original_program.exe);
    }

    compile_exe(
        guest,
        guest_opts,
        original_program,
        config,
        implementation,
        pgo_config,
    )
}

fn instruction_index_to_pc(program: &Program<BabyBear>, idx: usize) -> u64 {
    (program.pc_base + (idx as u32 * program.step)) as u64
}

fn tally_opcode_frequency(pgo_config: &PgoConfig, exe: &VmExe<BabyBear>) {
    let pgo_program_pc_count = match pgo_config {
        PgoConfig::Cell(pgo_program_pc_count, _) | PgoConfig::Instruction(pgo_program_pc_count) => {
            // If execution count of each pc is available, we tally the opcode execution frequency
            tracing::debug!("Opcode execution frequency:");
            pgo_program_pc_count
        }
        PgoConfig::None => {
            // If execution count of each pc isn't available, we just count the occurrences of each opcode in the program
            tracing::debug!("Opcode frequency in program:");
            // Create a dummy HashMap that returns 1 for each pc
            &(0..exe.program.instructions_and_debug_infos.len())
                .map(|i| (instruction_index_to_pc(&exe.program, i), 1))
                .collect::<HashMap<_, _>>()
        }
    };

    exe.program
        .instructions_and_debug_infos
        .iter()
        .enumerate()
        .fold(HashMap::new(), |mut acc, (i, instr)| {
            let opcode = instr.as_ref().unwrap().0.opcode;
            if let Some(count) = pgo_program_pc_count.get(&instruction_index_to_pc(&exe.program, i))
            {
                *acc.entry(opcode).or_insert(0) += count;
            }
            acc
        })
        .into_iter()
        .sorted_by_key(|(_, count)| Reverse(*count))
        .for_each(|(opcode, count)| {
            // Log the opcode and its count
            tracing::debug!("   {}: {count}", openvm_opcode_formatter(&opcode));
        });
}

pub fn compile_exe(
    guest: &str,
    guest_opts: GuestOptions,
    original_program: OriginalCompiledProgram,
    config: PowdrConfig,
    implementation: PrecompileImplementation,
    pgo_config: PgoConfig,
) -> Result<CompiledProgram, Box<dyn std::error::Error>> {
    // Build the ELF with guest options and a target filter.
    // We need these extra Rust flags to get the labels.
    let guest_opts = guest_opts.with_rustc_flags(vec!["-C", "link-arg=--emit-relocs"]);

    // Point to our local guest
    use std::path::PathBuf;
    let mut path = PathBuf::from(env!("CARGO_MANIFEST_DIR")).to_path_buf();
    path.push(guest);
    let target_path = path.to_str().unwrap();

    let elf_binary_path = build_elf_path(guest_opts.clone(), target_path, &Default::default())?;

    compile_exe_with_elf(
        original_program,
        &std::fs::read(elf_binary_path)?,
        config,
        implementation,
        pgo_config,
    )
}

pub fn compile_exe_with_elf(
    original_program: OriginalCompiledProgram,
    elf: &[u8],
    config: PowdrConfig,
    implementation: PrecompileImplementation,
    pgo_config: PgoConfig,
) -> Result<CompiledProgram, Box<dyn std::error::Error>> {
    let elf = powdr_riscv_elf::load_elf_from_buffer(elf);
    let compiled = customize(
        original_program,
        elf.text_labels(),
        elf.debug_info(),
        config,
        implementation,
        pgo_config,
    );
    // Export the compiled program to a PIL file for debugging purposes.
    export_pil(
        &mut BufWriter::new(File::create("debug.pil").unwrap()),
        &compiled.vm_config,
    );
    Ok(compiled)
}

#[derive(Serialize, Deserialize, Clone)]
pub struct CompiledProgram {
    pub exe: VmExe<BabyBear>,
    pub vm_config: SpecializedConfig,
}

// the original openvm program and config without powdr extension
#[derive(Clone)]
pub struct OriginalCompiledProgram {
    pub exe: VmExe<BabyBear>,
    pub sdk_vm_config: SdkVmConfig,
}

#[derive(Clone, Serialize, Deserialize, Default, Debug, Eq, PartialEq)]
pub struct AirMetrics {
    pub widths: AirWidths,
    pub constraints: usize,
    pub bus_interactions: usize,
}

impl Add for AirMetrics {
    type Output = AirMetrics;

    fn add(self, rhs: AirMetrics) -> AirMetrics {
        AirMetrics {
            widths: self.widths + rhs.widths,
            constraints: self.constraints + rhs.constraints,
            bus_interactions: self.bus_interactions + rhs.bus_interactions,
        }
    }
}

impl Sum<AirMetrics> for AirMetrics {
    fn sum<I: Iterator<Item = AirMetrics>>(iter: I) -> AirMetrics {
        iter.fold(AirMetrics::default(), Add::add)
    }
}

impl AirMetrics {
    pub fn total_width(&self) -> usize {
        self.widths.total()
    }
}

#[cfg(test)]
impl CompiledProgram {
    // Return a tuple of (powdr AirMetrics, non-powdr AirMetrics)
    fn air_metrics(&self) -> (Vec<(AirMetrics, Option<AirWidthsDiff>)>, Vec<AirMetrics>) {
        use openvm_stark_backend::Chip;

        use crate::extraction_utils::get_air_metrics;

        let inventory = self.vm_config.create_chip_complex().unwrap().inventory;

        // Order of precompile is the same as that of Powdr executors in chip inventory
        let mut apc_stats = self
            .vm_config
            .powdr
            .precompiles
            .iter()
            .map(|precompile| precompile.apc_stats.clone());

        inventory
            .executors()
            .iter()
            .map(|executor| executor.air())
            .chain(
                inventory
                    .periphery()
                    .iter()
                    .map(|periphery| periphery.air()),
            )
            .fold(
                (Vec::new(), Vec::new()),
                |(mut powdr_air_metrics, mut non_powdr_air_metrics), air| {
                    let name = air.name();

                    // We actually give name "powdr_air_for_opcode_<opcode>" to the AIRs,
                    // but OpenVM uses the actual Rust type (PowdrAir) as the name in this method.
                    // TODO this is hacky but not sure how to do it better rn.
                    if name.starts_with("PowdrAir") || name.starts_with("PlonkAir") {
                        powdr_air_metrics.push((
                            get_air_metrics(air),
                            apc_stats.next().unwrap().map(|stats| stats.widths),
                        ));
                    } else {
                        non_powdr_air_metrics.push(get_air_metrics(air));
                    }

                    (powdr_air_metrics, non_powdr_air_metrics)
                },
            )
    }
}

pub fn execute(program: CompiledProgram, inputs: StdIn) -> Result<(), Box<dyn std::error::Error>> {
    let CompiledProgram { exe, vm_config } = program;

    let sdk = Sdk::default();

    let output = sdk.execute(exe.clone(), vm_config.clone(), inputs)?;
    tracing::info!("Public values output: {:?}", output);

    Ok(())
}

pub fn prove(
    program: &CompiledProgram,
    mock: bool,
    recursion: bool,
    inputs: StdIn,
    segment_height: Option<usize>, // uses the default height if None
) -> Result<(), Box<dyn std::error::Error>> {
    let exe = &program.exe;
    let mut vm_config = program.vm_config.clone();

    // DefaultSegmentationStrategy { max_segment_len: 4194204, max_cells_per_chip_in_segment: 503304480 }
    if let Some(segment_height) = segment_height {
        vm_config
            .sdk_config
            .config_mut()
            .system
            .config
            .segmentation_strategy = Arc::new(
            DefaultSegmentationStrategy::new_with_max_segment_len(segment_height),
        );
        tracing::debug!("Setting max segment len to {}", segment_height);
    }

    let sdk = Sdk::default();

    // Set app configuration
    let app_fri_params = FriParameters::standard_with_100_bits_conjectured_security(APP_LOG_BLOWUP);
    let app_config = AppConfig::new(app_fri_params, vm_config.clone());

    // Commit the exe
    let app_committed_exe = sdk.commit_app_exe(app_fri_params, exe.clone())?;

    // Generate an AppProvingKey
    let app_pk = Arc::new(sdk.app_keygen(app_config)?);

    if mock {
        tracing::info!("Checking constraints and witness in Mock prover...");
        let engine = BabyBearPoseidon2Engine::new(
            FriParameters::standard_with_100_bits_conjectured_security(APP_LOG_BLOWUP),
        );
        let vm = VirtualMachine::new(engine, vm_config.clone());
        let pk = vm.keygen();
        let streams = Streams::from(inputs);
        let mut result = vm.execute_and_generate(exe.clone(), streams).unwrap();
        let _final_memory = Option::take(&mut result.final_memory);
        let global_airs = vm.config().create_chip_complex().unwrap().airs();
        for proof_input in &result.per_segment {
            let (airs, pks, air_proof_inputs): (Vec<_>, Vec<_>, Vec<_>) =
                multiunzip(proof_input.per_air.iter().map(|(air_id, air_proof_input)| {
                    (
                        global_airs[*air_id].clone(),
                        pk.per_air[*air_id].clone(),
                        air_proof_input.clone(),
                    )
                }));
            vm.engine.debug(&airs, &pks, &air_proof_inputs);
        }
    } else {
        // Generate a proof
        tracing::info!("Generating app proof...");
        let start = std::time::Instant::now();
        let app_proof =
            sdk.generate_app_proof(app_pk.clone(), app_committed_exe.clone(), inputs.clone())?;
        tracing::info!("App proof took {:?}", start.elapsed());

        tracing::info!(
            "Public values: {:?}",
            app_proof.user_public_values.public_values
        );

        // Verify
        let app_vk = app_pk.get_app_vk();
        sdk.verify_app_proof(&app_vk, &app_proof)?;
        tracing::info!("App proof verification done.");

        if recursion {
            // Generate the aggregation proving key
            tracing::info!("Generating aggregation proving key...");
            let (agg_stark_pk, _) =
                AggStarkProvingKey::dummy_proof_and_keygen(AggStarkConfig::default());

            tracing::info!("Generating aggregation proof...");

            let agg_prover = AggStarkProver::<BabyBearPoseidon2Engine>::new(
                agg_stark_pk,
                app_pk.leaf_committed_exe.clone(),
                *sdk.agg_tree_config(),
            );
            // Note that this proof is not verified. We assume that any valid app proof
            // (verified above) also leads to a valid aggregation proof.
            // If this was not the case, it would be a completeness bug in OpenVM.
            let start = std::time::Instant::now();
            let _proof_with_publics = agg_prover.generate_root_verifier_input(app_proof);
            tracing::info!("Agg proof (inner recursion) took {:?}", start.elapsed());
        }

        tracing::info!("All done.");
    }

    Ok(())
}

// Same as execution_profile below but for guest path inputs.
pub fn execution_profile_from_guest(
    guest: &str,
    guest_opts: GuestOptions,
    inputs: StdIn,
) -> HashMap<u64, u32> {
    let OriginalCompiledProgram { exe, sdk_vm_config } = compile_openvm(guest, guest_opts).unwrap();
    let program = Prog::from(&exe.program);

    // prepare for execute
    let sdk = Sdk::default();

    execution_profile::<BabyBearOpenVmApcAdapter>(&program, || {
        sdk.execute(exe.clone(), sdk_vm_config.clone(), inputs.clone())
            .unwrap();
    })
}

#[cfg(test)]
mod tests {
    use super::*;
    use expect_test::{expect, Expect};
    use pretty_assertions::assert_eq;
    use test_log::test;

    #[allow(clippy::too_many_arguments)]
    fn compile_and_prove(
        guest: &str,
        config: PowdrConfig,
        implementation: PrecompileImplementation,
        mock: bool,
        recursion: bool,
        stdin: StdIn,
        pgo_config: PgoConfig,
        segment_height: Option<usize>,
    ) -> Result<(), Box<dyn std::error::Error>> {
        let program = compile_guest(
            guest,
            GuestOptions::default(),
            config,
            implementation,
            pgo_config,
        )
        .unwrap();
        prove(&program, mock, recursion, stdin, segment_height)
    }

    fn prove_simple(
        guest: &str,
        config: PowdrConfig,
        implementation: PrecompileImplementation,
        stdin: StdIn,
        pgo_config: PgoConfig,
        segment_height: Option<usize>,
    ) {
        let result = compile_and_prove(
            guest,
            config,
            implementation,
            false,
            false,
            stdin,
            pgo_config,
            segment_height,
        );
        assert!(result.is_ok());
    }

    fn prove_mock(
        guest: &str,
        config: PowdrConfig,
        implementation: PrecompileImplementation,
        stdin: StdIn,
        pgo_config: PgoConfig,
        segment_height: Option<usize>,
    ) {
        let result = compile_and_prove(
            guest,
            config,
            implementation,
            true,
            false,
            stdin,
            pgo_config,
            segment_height,
        );
        assert!(result.is_ok());
    }

    fn prove_recursion(
        guest: &str,
        config: PowdrConfig,
        implementation: PrecompileImplementation,
        stdin: StdIn,
        pgo_config: PgoConfig,
        segment_height: Option<usize>,
    ) {
        let result = compile_and_prove(
            guest,
            config,
            implementation,
            false,
            true,
            stdin,
            pgo_config,
            segment_height,
        );
        assert!(result.is_ok());
    }

    const GUEST: &str = "guest";
    const GUEST_ITER: u32 = 1 << 10;
    const GUEST_APC: u64 = 1;
    const GUEST_SKIP: u64 = 56;
    const GUEST_SKIP_PGO: u64 = 0;

    const GUEST_KECCAK: &str = "guest-keccak";
    const GUEST_KECCAK_ITER: u32 = 1_000;
    const GUEST_KECCAK_ITER_SMALL: u32 = 10;
    const GUEST_KECCAK_ITER_LARGE: u32 = 25_000;
    const GUEST_KECCAK_APC: u64 = 1;
    const GUEST_KECCAK_APC_PGO: u64 = 10;
    const GUEST_KECCAK_APC_PGO_LARGE: u64 = 100;
    const GUEST_KECCAK_SKIP: u64 = 0;

    const GUEST_SHA256_ITER: u32 = 1_000;
    const GUEST_SHA256_ITER_SMALL: u32 = 10;
    const GUEST_SHA256_ITER_LARGE: u32 = 25_000;
    const GUEST_SHA256: &str = "guest-sha256";
    const GUEST_SHA256_APC_PGO: u64 = 10;
    const GUEST_SHA256_APC_PGO_LARGE: u64 = 50;
    const GUEST_SHA256_SKIP: u64 = 0;

    #[test]
    fn guest_prove_simple() {
        let mut stdin = StdIn::default();
        stdin.write(&GUEST_ITER);
        let config = default_powdr_openvm_config(GUEST_APC, GUEST_SKIP);
        prove_simple(
            GUEST,
            config,
            PrecompileImplementation::SingleRowChip,
            stdin,
            PgoConfig::None,
            None,
        );
    }

    #[test]
    fn guest_prove_mock() {
        let mut stdin = StdIn::default();
        stdin.write(&GUEST_ITER);
        let config = default_powdr_openvm_config(GUEST_APC, GUEST_SKIP);
        prove_mock(
            GUEST,
            config,
            PrecompileImplementation::SingleRowChip,
            stdin,
            PgoConfig::None,
            None,
        );
    }

    // All gate constraints should be satisfied, but bus interactions are not implemented yet.
    #[test]
    fn guest_plonk_prove_mock() {
        let mut stdin = StdIn::default();
        stdin.write(&GUEST_ITER);
        let config = default_powdr_openvm_config(GUEST_APC, GUEST_SKIP);
        prove_mock(
            GUEST,
            config,
            PrecompileImplementation::PlonkChip,
            stdin,
            PgoConfig::None,
            None,
        );
    }

    #[test]
    #[ignore = "Too much RAM"]
    fn guest_prove_recursion() {
        let mut stdin = StdIn::default();
        stdin.write(&GUEST_ITER);
        let config = default_powdr_openvm_config(GUEST_APC, GUEST_SKIP);
        let pgo_data = execution_profile_from_guest(GUEST, GuestOptions::default(), stdin.clone());
        prove_recursion(
            GUEST,
            config,
            PrecompileImplementation::SingleRowChip,
            stdin,
            PgoConfig::Instruction(pgo_data),
            None,
        );
    }

    #[test]
    #[ignore = "Too long"]
    fn matmul_compile() {
        let guest = "guest-matmul";
        let config = default_powdr_openvm_config(1, 0);
        assert!(compile_guest(
            guest,
            GuestOptions::default(),
            config,
            PrecompileImplementation::SingleRowChip,
            PgoConfig::default()
        )
        .is_ok());
    }

    #[test]
    fn keccak_small_prove_simple() {
        let mut stdin = StdIn::default();
        stdin.write(&GUEST_KECCAK_ITER_SMALL);
        let config = default_powdr_openvm_config(GUEST_KECCAK_APC, GUEST_KECCAK_SKIP);
        prove_simple(
            GUEST_KECCAK,
            config,
            PrecompileImplementation::SingleRowChip,
            stdin,
            PgoConfig::None,
            None,
        );
    }

    #[test]
    fn keccak_small_prove_simple_multi_segment() {
        // Set the default segmentation height to a small value to test multi-segment proving
        let mut stdin = StdIn::default();
        stdin.write(&GUEST_KECCAK_ITER_SMALL);
        let config = default_powdr_openvm_config(GUEST_KECCAK_APC, GUEST_KECCAK_SKIP);
        // should create two segments
        prove_simple(
            GUEST_KECCAK,
            config,
            PrecompileImplementation::SingleRowChip,
            stdin,
            PgoConfig::None,
            Some(4_000),
        );
    }

    #[test]
    #[ignore = "Too long"]
    fn keccak_prove_simple() {
        let mut stdin = StdIn::default();
        stdin.write(&GUEST_KECCAK_ITER);
        let config = default_powdr_openvm_config(GUEST_KECCAK_APC, GUEST_KECCAK_SKIP);
        prove_simple(
            GUEST_KECCAK,
            config,
            PrecompileImplementation::SingleRowChip,
            stdin,
            PgoConfig::None,
            None,
        );
    }

    #[test]
    #[ignore = "Too much RAM"]
    fn keccak_prove_many_apcs() {
        let mut stdin = StdIn::default();
        stdin.write(&GUEST_KECCAK_ITER);
        let pgo_data =
            execution_profile_from_guest(GUEST_KECCAK, GuestOptions::default(), stdin.clone());

        let config = default_powdr_openvm_config(GUEST_KECCAK_APC_PGO_LARGE, GUEST_KECCAK_SKIP);
        prove_recursion(
            GUEST_KECCAK,
            config.clone(),
            PrecompileImplementation::SingleRowChip,
            stdin.clone(),
            PgoConfig::Instruction(pgo_data.clone()),
            None,
        );

        prove_recursion(
            GUEST_KECCAK,
            config.clone(),
            PrecompileImplementation::SingleRowChip,
            stdin,
            PgoConfig::Cell(pgo_data, None),
            None,
        );
    }

    #[test]
    #[ignore = "Too much RAM"]
    fn keccak_prove_large() {
        let mut stdin = StdIn::default();
        stdin.write(&GUEST_KECCAK_ITER_LARGE);
        let pgo_data =
            execution_profile_from_guest(GUEST_KECCAK, GuestOptions::default(), stdin.clone());

        let config = default_powdr_openvm_config(GUEST_KECCAK_APC_PGO, GUEST_KECCAK_SKIP);
        prove_recursion(
            GUEST_KECCAK,
            config,
            PrecompileImplementation::SingleRowChip,
            stdin,
            PgoConfig::Instruction(pgo_data),
            None,
        );
    }

    #[test]
    fn keccak_small_prove_mock() {
        let mut stdin = StdIn::default();
        stdin.write(&GUEST_KECCAK_ITER_SMALL);

        let config = default_powdr_openvm_config(GUEST_KECCAK_APC, GUEST_KECCAK_SKIP);
        prove_mock(
            GUEST_KECCAK,
            config,
            PrecompileImplementation::SingleRowChip,
            stdin,
            PgoConfig::None,
            None,
        );
    }

    // All gate constraints should be satisfied, but bus interactions are not implemented yet.
    #[test]
    fn keccak_plonk_small_prove_mock() {
        let mut stdin = StdIn::default();
        stdin.write(&GUEST_KECCAK_ITER_SMALL);
        let config = default_powdr_openvm_config(GUEST_KECCAK_APC, GUEST_KECCAK_SKIP);
        prove_mock(
            GUEST_KECCAK,
            config,
            PrecompileImplementation::PlonkChip,
            stdin,
            PgoConfig::None,
            None,
        );
    }

    #[test]
    #[ignore = "Too long"]
    fn keccak_prove_mock() {
        let mut stdin = StdIn::default();
        stdin.write(&GUEST_KECCAK_ITER);
        let config = default_powdr_openvm_config(GUEST_KECCAK_APC, GUEST_KECCAK_SKIP);
        prove_mock(
            GUEST_KECCAK,
            config,
            PrecompileImplementation::SingleRowChip,
            stdin,
            PgoConfig::None,
            None,
        );
    }

    // Create multiple APC for 10 Keccak iterations to test different PGO modes
    #[test]
    fn keccak_prove_multiple_pgo_modes() {
        use std::time::Instant;
        // Config
        let mut stdin = StdIn::default();
        stdin.write(&GUEST_KECCAK_ITER_SMALL);
        let config = default_powdr_openvm_config(GUEST_KECCAK_APC_PGO, GUEST_KECCAK_SKIP);

        // Pgo data
        let pgo_data =
            execution_profile_from_guest(GUEST_KECCAK, GuestOptions::default(), stdin.clone());

        // Pgo Cell mode
        let start = Instant::now();
        prove_simple(
            GUEST_KECCAK,
            config.clone(),
            PrecompileImplementation::SingleRowChip,
            stdin.clone(),
            PgoConfig::Cell(pgo_data.clone(), None),
            None,
        );
        let elapsed = start.elapsed();
        tracing::debug!("Proving keccak with PgoConfig::Cell took {:?}", elapsed);

        // Pgo Instruction mode
        let start = Instant::now();
        prove_simple(
            GUEST_KECCAK,
            config.clone(),
            PrecompileImplementation::SingleRowChip,
            stdin.clone(),
            PgoConfig::Instruction(pgo_data),
            None,
        );
        let elapsed = start.elapsed();
        tracing::debug!(
            "Proving keccak with PgoConfig::Instruction took {:?}",
            elapsed
        );
    }

    #[test]
    #[ignore = "Too long"]
    fn sha256_prove_simple() {
        let mut stdin = StdIn::default();
        stdin.write(&GUEST_SHA256_ITER);
        let config = default_powdr_openvm_config(GUEST_SHA256_APC_PGO, GUEST_SHA256_SKIP);

        let pgo_data =
            execution_profile_from_guest(GUEST_SHA256, GuestOptions::default(), stdin.clone());

        prove_simple(
            GUEST_SHA256,
            config,
            PrecompileImplementation::SingleRowChip,
            stdin,
            PgoConfig::Instruction(pgo_data),
            None,
        );
    }

    #[test]
    #[ignore = "Too long"]
    fn sha256_prove_mock() {
        let mut stdin = StdIn::default();
        stdin.write(&GUEST_SHA256_ITER);
        let config = default_powdr_openvm_config(GUEST_SHA256_APC_PGO, GUEST_SHA256_SKIP);

        let pgo_data =
            execution_profile_from_guest(GUEST_SHA256, GuestOptions::default(), stdin.clone());

        prove_mock(
            GUEST_SHA256,
            config,
            PrecompileImplementation::SingleRowChip,
            stdin,
            PgoConfig::Instruction(pgo_data),
            None,
        );
    }

    #[test]
    #[ignore = "Too much RAM"]
    fn sha256_prove_many_apcs() {
        let mut stdin = StdIn::default();
        stdin.write(&GUEST_SHA256_ITER);
        let pgo_data =
            execution_profile_from_guest(GUEST_SHA256, GuestOptions::default(), stdin.clone());

        let config = default_powdr_openvm_config(GUEST_SHA256_APC_PGO_LARGE, GUEST_SHA256_SKIP);
        prove_recursion(
            GUEST_SHA256,
            config.clone(),
            PrecompileImplementation::SingleRowChip,
            stdin.clone(),
            PgoConfig::Instruction(pgo_data.clone()),
            None,
        );

        prove_recursion(
            GUEST_SHA256,
            config.clone(),
            PrecompileImplementation::SingleRowChip,
            stdin,
            PgoConfig::Cell(pgo_data, None),
            None,
        );
    }

    #[test]
    #[ignore = "Too much RAM"]
    fn sha256_prove_large() {
        let mut stdin = StdIn::default();
        stdin.write(&GUEST_SHA256_ITER_LARGE);
        let pgo_data =
            execution_profile_from_guest(GUEST_SHA256, GuestOptions::default(), stdin.clone());

        let config = default_powdr_openvm_config(GUEST_SHA256_APC_PGO, GUEST_SHA256_SKIP);
        prove_recursion(
            GUEST_SHA256,
            config,
            PrecompileImplementation::SingleRowChip,
            stdin,
            PgoConfig::Instruction(pgo_data),
            None,
        );
    }

    #[test]
    fn sha256_small_prove_simple() {
        let mut stdin = StdIn::default();
        stdin.write(&GUEST_SHA256_ITER_SMALL);
        let config = default_powdr_openvm_config(GUEST_SHA256_APC_PGO, GUEST_SHA256_SKIP);

        let pgo_data =
            execution_profile_from_guest(GUEST_SHA256, GuestOptions::default(), stdin.clone());

        prove_simple(
            GUEST_SHA256,
            config,
            PrecompileImplementation::SingleRowChip,
            stdin,
            PgoConfig::Instruction(pgo_data),
            None,
        );
    }

    #[test]
    fn sha256_small_prove_mock() {
        let mut stdin = StdIn::default();
        stdin.write(&GUEST_SHA256_ITER_SMALL);
        let config = default_powdr_openvm_config(GUEST_SHA256_APC_PGO, GUEST_SHA256_SKIP);

        let pgo_data =
            execution_profile_from_guest(GUEST_SHA256, GuestOptions::default(), stdin.clone());

        prove_mock(
            GUEST_SHA256,
            config,
            PrecompileImplementation::SingleRowChip,
            stdin,
            PgoConfig::Instruction(pgo_data),
            None,
        );
    }

    #[test]
    fn sha256_prove_multiple_pgo_modes() {
        use std::time::Instant;

        let mut stdin = StdIn::default();
        stdin.write(&GUEST_SHA256_ITER_SMALL);
        let config = default_powdr_openvm_config(GUEST_SHA256_APC_PGO, GUEST_SHA256_SKIP);

        let pgo_data =
            execution_profile_from_guest(GUEST_SHA256, GuestOptions::default(), stdin.clone());

        let start = Instant::now();
        prove_simple(
            GUEST_SHA256,
            config.clone(),
            PrecompileImplementation::SingleRowChip,
            stdin.clone(),
            PgoConfig::Cell(pgo_data.clone(), None),
            None,
        );
        let elapsed = start.elapsed();
        tracing::debug!("Proving sha256 with PgoConfig::Cell took {:?}", elapsed);

        let start = Instant::now();
        prove_simple(
            GUEST_SHA256,
            config.clone(),
            PrecompileImplementation::SingleRowChip,
            stdin.clone(),
            PgoConfig::Instruction(pgo_data),
            None,
        );
        let elapsed = start.elapsed();
        tracing::debug!(
            "Proving sha256 with PgoConfig::Instruction took {:?}",
            elapsed
        );
    }

    // #[test]
    // #[ignore = "Too much RAM"]
    // // TODO: This test currently panics because the kzg params are not set up correctly. Fix this.
    // #[should_panic = "No such file or directory"]
    // fn keccak_prove_recursion() {
    //     let mut stdin = StdIn::default();
    //     stdin.write(&GUEST_KECCAK_ITER);
    //     prove_recursion(GUEST_KECCAK, GUEST_KECCAK_APC, GUEST_KECCAK_SKIP, stdin);
    // }

    // The following are compilation tests only

    struct GuestTestConfig {
        pgo_config: PgoConfig,
        name: &'static str,
        apc: u64,
        skip: u64,
    }

    struct MachineTestMetrics {
        powdr_expected_sum: Expect,
        powdr_expected_machine_count: Expect,
        non_powdr_expected_sum: AirMetrics,
        non_powdr_expected_machine_count: usize,
    }

    fn test_machine_compilation(
        guest: GuestTestConfig,
        expected_metrics: MachineTestMetrics,
        expected_columns_saved: Option<Expect>,
    ) {
        let apc_candidates_dir = tempfile::tempdir().unwrap();
        let apc_candidates_dir_path = apc_candidates_dir.path();
        let config = default_powdr_openvm_config(guest.apc, guest.skip)
            .with_apc_candidates_dir(apc_candidates_dir_path);
        let is_cell_pgo = matches!(guest.pgo_config, PgoConfig::Cell(_, _));
        let compiled_program = compile_guest(
            guest.name,
            GuestOptions::default(),
            config,
            PrecompileImplementation::SingleRowChip,
            guest.pgo_config,
        )
        .unwrap();

        let (powdr_air_metrics, non_powdr_air_metrics) = compiled_program.air_metrics();

        expected_metrics.powdr_expected_sum.assert_debug_eq(
            &powdr_air_metrics
                .iter()
                .map(|(metrics, _)| metrics.clone())
                .sum::<AirMetrics>(),
        );
        expected_metrics
            .powdr_expected_machine_count
            .assert_debug_eq(&powdr_air_metrics.len());
        assert_eq!(
            non_powdr_air_metrics.len(),
            expected_metrics.non_powdr_expected_machine_count
        );
        assert_eq!(
            non_powdr_air_metrics.into_iter().sum::<AirMetrics>(),
            expected_metrics.non_powdr_expected_sum
        );
        let columns_saved = is_cell_pgo.then(|| {
            // Test cells saved in Pgo::Cell
            powdr_air_metrics
                .into_iter()
                .map(|(_, columns_saved)| columns_saved.unwrap())
                .sum::<AirWidthsDiff>()
        });
        assert_eq!(columns_saved.is_some(), expected_columns_saved.is_some());
        if let Some(expected) = expected_columns_saved {
            expected.assert_debug_eq(&columns_saved.unwrap());
        }

        // In Cell PGO, check that the apc candidates were persisted to disk
        let json_files_count = std::fs::read_dir(apc_candidates_dir_path)
            .unwrap()
            .filter_map(Result::ok)
            .filter(|entry| entry.path().extension().is_some_and(|ext| ext == "json"))
            .count();
        let cbor_files_count = std::fs::read_dir(apc_candidates_dir_path)
            .unwrap()
            .filter_map(Result::ok)
            .filter(|entry| entry.path().extension().is_some_and(|ext| ext == "cbor"))
            .count();
        assert!(cbor_files_count > 0, "No APC candidate files found");
        if is_cell_pgo {
            assert_eq!(
                json_files_count, 1,
                "Expected exactly one APC candidate JSON file"
            );
        } else {
            assert_eq!(
                json_files_count, 0,
                "Unexpected APC candidate JSON files found"
            );
        }
    }

    const NON_POWDR_EXPECTED_MACHINE_COUNT: usize = 18;
    const NON_POWDR_EXPECTED_SUM: AirMetrics = AirMetrics {
        widths: AirWidths {
            preprocessed: 5,
            main: 797,
            log_up: 388,
        },
        constraints: 604,
        bus_interactions: 252,
    };

    #[test]
    fn guest_machine_pgo_modes() {
        let mut stdin = StdIn::default();
        stdin.write(&GUEST_ITER);
        let pgo_data = execution_profile_from_guest(GUEST, GuestOptions::default(), stdin);

        test_machine_compilation(
            GuestTestConfig {
                pgo_config: PgoConfig::Instruction(pgo_data.clone()),
                name: GUEST,
                apc: GUEST_APC,
                skip: GUEST_SKIP_PGO,
            },
            MachineTestMetrics {
                powdr_expected_sum: expect![[r#"
                    AirMetrics {
                        widths: AirWidths {
                            preprocessed: 0,
                            main: 48,
                            log_up: 36,
                        },
                        constraints: 22,
                        bus_interactions: 30,
                    }
                "#]],
                powdr_expected_machine_count: expect![[r#"
                    1
                "#]],
                non_powdr_expected_sum: NON_POWDR_EXPECTED_SUM,
                non_powdr_expected_machine_count: NON_POWDR_EXPECTED_MACHINE_COUNT,
            },
            None,
        );

        test_machine_compilation(
            GuestTestConfig {
                pgo_config: PgoConfig::Cell(pgo_data, None),
                name: GUEST,
                apc: GUEST_APC,
                skip: GUEST_SKIP_PGO,
            },
            MachineTestMetrics {
                powdr_expected_sum: expect![[r#"
                    AirMetrics {
                        widths: AirWidths {
                            preprocessed: 0,
                            main: 48,
                            log_up: 36,
                        },
                        constraints: 22,
                        bus_interactions: 30,
                    }
                "#]],
                powdr_expected_machine_count: expect![[r#"
                    1
                "#]],
                non_powdr_expected_sum: NON_POWDR_EXPECTED_SUM,
                non_powdr_expected_machine_count: NON_POWDR_EXPECTED_MACHINE_COUNT,
            },
            Some(expect![[r#"
                AirWidthsDiff {
                    before: AirWidths {
                        preprocessed: 0,
                        main: 170,
                        log_up: 128,
                    },
                    after: AirWidths {
                        preprocessed: 0,
                        main: 48,
                        log_up: 36,
                    },
                }
            "#]]),
        );
    }

    #[test]
    fn sha256_machine_pgo() {
        let mut stdin = StdIn::default();
        stdin.write(&GUEST_SHA256_ITER_SMALL);
        let pgo_data = execution_profile_from_guest(GUEST_SHA256, GuestOptions::default(), stdin);

        test_machine_compilation(
            GuestTestConfig {
                pgo_config: PgoConfig::Instruction(pgo_data.clone()),
                name: GUEST_SHA256,
                apc: GUEST_SHA256_APC_PGO,
                skip: GUEST_SHA256_SKIP,
            },
            MachineTestMetrics {
                powdr_expected_sum: expect![[r#"
                    AirMetrics {
                        widths: AirWidths {
                            preprocessed: 0,
                            main: 14676,
                            log_up: 11976,
                        },
<<<<<<< HEAD
                        constraints: 4073,
                        bus_interactions: 11668,
=======
                        constraints: 4213,
                        bus_interactions: 11642,
>>>>>>> c79e4c17
                    }
                "#]],
                powdr_expected_machine_count: expect![[r#"
                    10
                "#]],
                non_powdr_expected_sum: NON_POWDR_EXPECTED_SUM,
                non_powdr_expected_machine_count: NON_POWDR_EXPECTED_MACHINE_COUNT,
            },
            None,
        );

        test_machine_compilation(
            GuestTestConfig {
                pgo_config: PgoConfig::Cell(pgo_data, None),
                name: GUEST_SHA256,
                apc: GUEST_SHA256_APC_PGO,
                skip: GUEST_SHA256_SKIP,
            },
            MachineTestMetrics {
                powdr_expected_sum: expect![[r#"
                    AirMetrics {
                        widths: AirWidths {
                            preprocessed: 0,
                            main: 14656,
                            log_up: 11956,
                        },
<<<<<<< HEAD
                        constraints: 4059,
                        bus_interactions: 11658,
=======
                        constraints: 4195,
                        bus_interactions: 11632,
>>>>>>> c79e4c17
                    }
                "#]],
                powdr_expected_machine_count: expect![[r#"
                    10
                "#]],
                non_powdr_expected_sum: NON_POWDR_EXPECTED_SUM,
                non_powdr_expected_machine_count: NON_POWDR_EXPECTED_MACHINE_COUNT,
            },
            Some(expect![[r#"
                AirWidthsDiff {
                    before: AirWidths {
                        preprocessed: 0,
                        main: 176212,
                        log_up: 117468,
                    },
                    after: AirWidths {
                        preprocessed: 0,
                        main: 14656,
                        log_up: 11956,
                    },
                }
            "#]]),
        );
    }

    #[test]
    fn guest_machine_plonk() {
        let config = default_powdr_openvm_config(GUEST_APC, GUEST_SKIP);
        let (powdr_metrics, _) = compile_guest(
            GUEST,
            GuestOptions::default(),
            config,
            PrecompileImplementation::PlonkChip,
            PgoConfig::None,
        )
        .unwrap()
        .air_metrics();
        assert_eq!(powdr_metrics.len(), 1);
        let powdr_metrics_sum = powdr_metrics
            .into_iter()
            .map(|(metrics, _)| metrics)
            .sum::<AirMetrics>();
        assert_eq!(
            powdr_metrics_sum,
            AirMetrics {
                widths: AirWidths {
                    preprocessed: 0,
                    main: 26,
                    log_up: 20,
                },
                constraints: 1,
                bus_interactions: 16,
            }
        );
    }

    #[test]
    fn keccak_machine_pgo_modes() {
        let mut stdin = StdIn::default();
        stdin.write(&GUEST_KECCAK_ITER_SMALL);
        let pgo_data = execution_profile_from_guest(GUEST_KECCAK, GuestOptions::default(), stdin);

        test_machine_compilation(
            GuestTestConfig {
                pgo_config: PgoConfig::None,
                name: GUEST_KECCAK,
                apc: GUEST_KECCAK_APC,
                skip: GUEST_KECCAK_SKIP,
            },
            MachineTestMetrics {
                powdr_expected_sum: expect![[r#"
                    AirMetrics {
                        widths: AirWidths {
                            preprocessed: 0,
                            main: 2010,
                            log_up: 1788,
                        },
                        constraints: 166,
                        bus_interactions: 1782,
                    }
                "#]],
                powdr_expected_machine_count: expect![[r#"
                    1
                "#]],
                non_powdr_expected_sum: NON_POWDR_EXPECTED_SUM,
                non_powdr_expected_machine_count: NON_POWDR_EXPECTED_MACHINE_COUNT,
            },
            None,
        );

        test_machine_compilation(
            GuestTestConfig {
                pgo_config: PgoConfig::Instruction(pgo_data.clone()),
                name: GUEST_KECCAK,
                apc: GUEST_KECCAK_APC,
                skip: GUEST_KECCAK_SKIP,
            },
            MachineTestMetrics {
                powdr_expected_sum: expect![[r#"
                    AirMetrics {
                        widths: AirWidths {
                            preprocessed: 0,
                            main: 2010,
                            log_up: 1788,
                        },
                        constraints: 166,
                        bus_interactions: 1782,
                    }
                "#]],
                powdr_expected_machine_count: expect![[r#"
                    1
                "#]],
                non_powdr_expected_sum: NON_POWDR_EXPECTED_SUM,
                non_powdr_expected_machine_count: NON_POWDR_EXPECTED_MACHINE_COUNT,
            },
            None,
        );

        test_machine_compilation(
            GuestTestConfig {
                pgo_config: PgoConfig::Cell(pgo_data, None),
                name: GUEST_KECCAK,
                apc: GUEST_KECCAK_APC,
                skip: GUEST_KECCAK_SKIP,
            },
            MachineTestMetrics {
                powdr_expected_sum: expect![[r#"
                    AirMetrics {
                        widths: AirWidths {
                            preprocessed: 0,
                            main: 2010,
                            log_up: 1788,
                        },
                        constraints: 166,
                        bus_interactions: 1782,
                    }
                "#]],
                powdr_expected_machine_count: expect![[r#"
                    1
                "#]],
                non_powdr_expected_sum: NON_POWDR_EXPECTED_SUM,
                non_powdr_expected_machine_count: NON_POWDR_EXPECTED_MACHINE_COUNT,
            },
            Some(expect![[r#"
                AirWidthsDiff {
                    before: AirWidths {
                        preprocessed: 0,
                        main: 27194,
                        log_up: 18736,
                    },
                    after: AirWidths {
                        preprocessed: 0,
                        main: 2010,
                        log_up: 1788,
                    },
                }
            "#]]),
        );
    }

    #[test]
    fn keccak_machine_cell_pgo_max_columns() {
        const MAX_TOTAL_COLUMNS: usize = 10_000;

        let mut stdin = StdIn::default();
        stdin.write(&GUEST_KECCAK_ITER_SMALL);
        let pgo_data =
            execution_profile_from_guest(GUEST_KECCAK, GuestOptions::default(), stdin.clone());

        test_machine_compilation(
            GuestTestConfig {
                pgo_config: PgoConfig::Cell(pgo_data, Some(MAX_TOTAL_COLUMNS)),
                name: GUEST_KECCAK,
                apc: GUEST_KECCAK_APC_PGO_LARGE,
                skip: GUEST_KECCAK_SKIP,
            },
            MachineTestMetrics {
                powdr_expected_sum: expect![[r#"
                    AirMetrics {
                        widths: AirWidths {
                            preprocessed: 0,
                            main: 4842,
                            log_up: 3956,
                        },
<<<<<<< HEAD
                        constraints: 950,
=======
                        constraints: 969,
>>>>>>> c79e4c17
                        bus_interactions: 3817,
                    }
                "#]],
                powdr_expected_machine_count: expect![[r#"
                    19
                "#]],
                non_powdr_expected_sum: NON_POWDR_EXPECTED_SUM,
                non_powdr_expected_machine_count: NON_POWDR_EXPECTED_MACHINE_COUNT,
            },
            Some(expect![[r#"
                AirWidthsDiff {
                    before: AirWidths {
                        preprocessed: 0,
                        main: 38986,
                        log_up: 26936,
                    },
                    after: AirWidths {
                        preprocessed: 0,
                        main: 4842,
                        log_up: 3956,
                    },
                }
            "#]]),
        );

        // TODO

        // // Assert that total columns don't exceed the initial limit set
        // let total_columns = (powdr_metrics_sum + NON_POWDR_EXPECTED_SUM).widths.total();
        // assert!(
        //     total_columns <= MAX_TOTAL_COLUMNS,
        //     "Total columns exceeded the limit: {total_columns} > {MAX_TOTAL_COLUMNS}"
        // );
    }
}<|MERGE_RESOLUTION|>--- conflicted
+++ resolved
@@ -1376,13 +1376,8 @@
                             main: 14676,
                             log_up: 11976,
                         },
-<<<<<<< HEAD
-                        constraints: 4073,
-                        bus_interactions: 11668,
-=======
-                        constraints: 4213,
+                        constraints: 4143,
                         bus_interactions: 11642,
->>>>>>> c79e4c17
                     }
                 "#]],
                 powdr_expected_machine_count: expect![[r#"
@@ -1409,13 +1404,8 @@
                             main: 14656,
                             log_up: 11956,
                         },
-<<<<<<< HEAD
-                        constraints: 4059,
-                        bus_interactions: 11658,
-=======
-                        constraints: 4195,
+                        constraints: 4127,
                         bus_interactions: 11632,
->>>>>>> c79e4c17
                     }
                 "#]],
                 powdr_expected_machine_count: expect![[r#"
@@ -1597,14 +1587,10 @@
                     AirMetrics {
                         widths: AirWidths {
                             preprocessed: 0,
-                            main: 4842,
-                            log_up: 3956,
+                            main: 4843,
+                            log_up: 3952,
                         },
-<<<<<<< HEAD
-                        constraints: 950,
-=======
-                        constraints: 969,
->>>>>>> c79e4c17
+                        constraints: 958,
                         bus_interactions: 3817,
                     }
                 "#]],
@@ -1623,8 +1609,8 @@
                     },
                     after: AirWidths {
                         preprocessed: 0,
-                        main: 4842,
-                        log_up: 3956,
+                        main: 4843,
+                        log_up: 3952,
                     },
                 }
             "#]]),
