--- conflicted
+++ resolved
@@ -224,11 +224,7 @@
             })
             .filter_map(|op| Some((op, chip_complex.inventory.get_executor(op)?)))
             .try_fold(OriginalAirs::default(), |mut airs, (op, executor)| {
-<<<<<<< HEAD
-                airs.insert_opcode(op, executor.air_name(), || {
-=======
                 airs.insert_opcode(op, get_name::<BabyBearSC>(executor.air()), || {
->>>>>>> 569ff627
                     let air = executor.air();
                     let columns = get_columns(air.clone());
                     let constraints = get_constraints(air.clone());
