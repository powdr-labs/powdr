--- conflicted
+++ resolved
@@ -84,10 +84,5 @@
 
 [workspace.lints.clippy]
 print_stdout = "deny"
-<<<<<<< HEAD
 uninlined_format_args = "deny"
-iter_over_hash_type = "deny"
-
-=======
-uninlined_format_args = "deny"
->>>>>>> 0c4883fa
+iter_over_hash_type = "deny"