[package]
name = "openvm-pairing-example"
version = "0.0.0"
edition = "2021"

[workspace]
members = []

[dependencies]
<<<<<<< HEAD
openvm = { git = "https://github.com/openvm-org/openvm.git", rev = "4e380d9", features = ["std"] }

openvm-algebra-guest = { git = "https://github.com/openvm-org/openvm.git", rev = "4e380d9", default-features = false  }
openvm-ecc-guest = { git = "https://github.com/openvm-org/openvm.git", rev = "4e380d9", default-features = false  }
openvm-pairing = { git = "https://github.com/openvm-org/openvm.git", rev = "4e380d9", default-features = false, features = ["bn254"] }
=======
openvm = { git = "https://github.com/openvm-org/openvm.git", rev = "2d03a6a", features = ["std"] }

openvm-algebra-guest = { git = "https://github.com/openvm-org/openvm.git", rev = "2d03a6a", default-features = false  }
openvm-ecc-guest = { git = "https://github.com/openvm-org/openvm.git", rev = "2d03a6a", default-features = false  }
openvm-pairing = { git = "https://github.com/openvm-org/openvm.git", rev = "2d03a6a", default-features = false, features = ["bn254"] }
>>>>>>> 465663ee

hex = { version = "0.4.3", default-features = false, features = ["alloc"] }<|MERGE_RESOLUTION|>--- conflicted
+++ resolved
@@ -7,18 +7,10 @@
 members = []
 
 [dependencies]
-<<<<<<< HEAD
-openvm = { git = "https://github.com/openvm-org/openvm.git", rev = "4e380d9", features = ["std"] }
-
-openvm-algebra-guest = { git = "https://github.com/openvm-org/openvm.git", rev = "4e380d9", default-features = false  }
-openvm-ecc-guest = { git = "https://github.com/openvm-org/openvm.git", rev = "4e380d9", default-features = false  }
-openvm-pairing = { git = "https://github.com/openvm-org/openvm.git", rev = "4e380d9", default-features = false, features = ["bn254"] }
-=======
 openvm = { git = "https://github.com/openvm-org/openvm.git", rev = "2d03a6a", features = ["std"] }
 
 openvm-algebra-guest = { git = "https://github.com/openvm-org/openvm.git", rev = "2d03a6a", default-features = false  }
 openvm-ecc-guest = { git = "https://github.com/openvm-org/openvm.git", rev = "2d03a6a", default-features = false  }
 openvm-pairing = { git = "https://github.com/openvm-org/openvm.git", rev = "2d03a6a", default-features = false, features = ["bn254"] }
->>>>>>> 465663ee
 
 hex = { version = "0.4.3", default-features = false, features = ["alloc"] }