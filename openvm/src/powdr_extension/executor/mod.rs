use std::{
    borrow::{Borrow, BorrowMut},
    cell::RefCell,
    collections::HashMap,
    rc::Rc,
    sync::Arc,
};

use crate::{
    extraction_utils::{
        record_arena_dimension_by_air_name_per_apc_call, OriginalAirs, OriginalVmConfig,
    },
    Instr,
};

use openvm_circuit::arch::{
    execution_mode::{ExecutionCtx, MeteredCtx},
    DenseRecordArena, E2PreCompute, PreflightExecutor,
};
use openvm_circuit_derive::create_tco_handler;
use openvm_circuit_primitives::AlignedBytesBorrow;
use openvm_instructions::{instruction::Instruction, program::DEFAULT_PC_STEP};
use openvm_sdk::config::SdkVmConfigExecutor;
use openvm_stark_backend::{
    p3_field::{Field, PrimeField32},
    p3_maybe_rayon::prelude::{IndexedParallelIterator, IntoParallelRefIterator, ParallelIterator},
};
use openvm_stark_sdk::p3_baby_bear::BabyBear;
use powdr_autoprecompiles::Apc;

use openvm_circuit::arch::Arena;
use openvm_circuit::{
    arch::{
        ExecuteFunc, ExecutionCtxTrait, ExecutionError, Executor, ExecutorInventory,
        MeteredExecutionCtxTrait, MeteredExecutor, StaticProgramError, VmExecState,
        VmExecutionConfig, VmStateMut,
    },
    system::memory::online::{GuestMemory, TracingMemory},
};
use powdr_autoprecompiles::InstructionHandler;

/// A struct which holds the state of the execution based on the original instructions in this block and a dummy inventory.
pub struct PowdrExecutor {
    pub air_by_opcode_id: OriginalAirs<BabyBear>,
    pub executor_inventory: ExecutorInventory<SdkVmConfigExecutor<BabyBear>>,
    pub apc: Arc<Apc<BabyBear, Instr<BabyBear>>>,
    pub original_arenas: Rc<RefCell<OriginalArenas>>,
    pub height_change: u32,
}

/// A shared mutable reference to the arenas used to store the traces of the original instructions, accessed during preflight execution and trace generation.
/// The same reference is reused for all segments, under the assumption that segments are executed sequentially: preflight_0, tracegen_0, preflight_1, tracegen_1, ...
/// It goes through the following cycle for each segment:
/// - initialized at the beginning of preflight execution with the correct sizes for this segment
/// - written to during preflight execution
/// - read from during trace generation
/// - reset to uninitialized after trace generation
#[derive(Default)]
pub enum OriginalArenas {
    #[default]
    Uninitialized,
    Initialized(InitializedOriginalArenas),
}

impl OriginalArenas {
    /// Given an estimate of how many times the APC is called in this segment, and the original airs and apc,
    /// initializes the arenas iff not already initialized.
    fn ensure_initialized(
        &mut self,
        apc_call_count_estimate: impl Fn() -> usize,
        original_airs: &OriginalAirs<BabyBear>,
        apc: &Arc<Apc<BabyBear, Instr<BabyBear>>>,
    ) {
        match self {
            OriginalArenas::Uninitialized => {
                *self = OriginalArenas::Initialized(InitializedOriginalArenas::new(
                    apc_call_count_estimate(),
                    original_airs,
                    apc,
                ));
            }
            OriginalArenas::Initialized(_) => {}
        }
    }

    /// Returns a mutable reference to the arenas.
<<<<<<< HEAD
    /// Should only be called after `initialize` is called.
    pub fn arenas_mut(&mut self) -> &mut HashMap<String, ArenaType> {
=======
    /// - Panics if the arenas are not initialized.
    pub fn arenas_mut(&mut self) -> &mut HashMap<String, MatrixRecordArena<BabyBear>> {
>>>>>>> 99651bad
        match self {
            OriginalArenas::Uninitialized => panic!("original arenas are uninitialized"),
            OriginalArenas::Initialized(initialized) => &mut initialized.arenas,
        }
    }

<<<<<<< HEAD
    pub fn arenas(&self) -> &HashMap<String, ArenaType> {
=======
    /// Returns a reference to the arenas.
    /// - Panics if the arenas are not initialized.
    pub fn arenas(&self) -> &HashMap<String, MatrixRecordArena<BabyBear>> {
>>>>>>> 99651bad
        match self {
            OriginalArenas::Uninitialized => panic!("original arenas are uninitialized"),
            OriginalArenas::Initialized(initialized) => &initialized.arenas,
        }
    }

    /// Returns a mutable reference to the number of calls.
    /// - Panics if the arenas are not initialized.
    pub fn number_of_calls_mut(&mut self) -> &mut usize {
        match self {
            OriginalArenas::Uninitialized => panic!("original arenas are uninitialized"),
            OriginalArenas::Initialized(initialized) => &mut initialized.number_of_calls,
        }
    }

    /// Returns the number of calls. If not initialized, `Preflight::execute` is never called, and thus return 0.
    pub fn number_of_calls(&self) -> usize {
        match self {
            OriginalArenas::Uninitialized => 0,
            OriginalArenas::Initialized(initialized) => initialized.number_of_calls,
        }
    }
}

#[cfg(not(feature = "cuda"))]
type ArenaType = MatrixRecordArena<BabyBear>;
#[cfg(feature = "cuda")]
type ArenaType = DenseRecordArena;

/// A collection of arenas used to store the records of the original instructions, one per air name.
/// Each arena is initialized with a capacity based on an estimate of how many times the APC is called in this segment
/// and how many calls to each air are made per APC call.
#[derive(Default)]
pub struct InitializedOriginalArenas {
    pub arenas: HashMap<String, ArenaType>,
    pub number_of_calls: usize,
}

impl InitializedOriginalArenas {
    /// Creates a new instance of `InitializedOriginalArenas`.
    pub fn new(
        apc_call_count_estimate: usize,
        original_airs: &OriginalAirs<BabyBear>,
        apc: &Arc<Apc<BabyBear, Instr<BabyBear>>>,
    ) -> Self {
        let record_arena_dimensions =
            record_arena_dimension_by_air_name_per_apc_call(apc, original_airs);
        Self {
            arenas: record_arena_dimensions
                .iter()
                .map(
                    |(
                        air_name,
                        RecordArenaDimension {
                            height: num_calls,
                            width: air_width,
                        },
                    )| {
                        (
                            air_name.clone(),
                            ArenaType::with_capacity(
                                *num_calls * apc_call_count_estimate,
                                *air_width,
                            ),
                        )
                    },
                )
                .collect(),
            // This is the actual number of calls, which we don't know yet. It will be updated during preflight execution.
            number_of_calls: 0,
        }
    }
}

/// The dimensions of a record arena for a given air name, used to initialize the arenas.
pub struct RecordArenaDimension {
    pub height: usize,
    pub width: usize,
}

/// A struct to interpret the pre-compute data as for PowdrExecutor.
#[derive(AlignedBytesBorrow, Clone)]
#[repr(C)]
struct PowdrPreCompute<F, Ctx> {
    height_change: u32,
    original_instructions: Vec<(ExecuteFunc<F, Ctx>, Vec<u8>)>,
}

impl Executor<BabyBear> for PowdrExecutor {
    fn pre_compute_size(&self) -> usize {
        // TODO: do we know `ExecutionCtx` is correct? It's only one implementation of `ExecutionCtxTrait`.
        // A clean fix would be to add `Ctx` as a generic parameter to this method in the `Executor` trait, but that would be a breaking change.
        size_of::<PowdrPreCompute<BabyBear, ExecutionCtx>>()
    }

    fn pre_compute<Ctx>(
        &self,
        pc: u32,
        inst: &Instruction<BabyBear>,
        data: &mut [u8],
    ) -> Result<ExecuteFunc<BabyBear, Ctx>, StaticProgramError>
    where
        Ctx: ExecutionCtxTrait,
    {
        let pre_compute: &mut PowdrPreCompute<BabyBear, Ctx> = data.borrow_mut();

        self.pre_compute_impl::<Ctx>(pc, inst, pre_compute)?;

        Ok(execute_e1_impl::<BabyBear, Ctx>)
    }

    #[cfg(feature = "tco")]
    fn handler<Ctx>(
        &self,
        pc: u32,
        inst: &Instruction<BabyBear>,
        data: &mut [u8],
    ) -> Result<openvm_circuit::arch::Handler<BabyBear, Ctx>, StaticProgramError>
    where
        Ctx: ExecutionCtxTrait,
    {
        let pre_compute: &mut PowdrPreCompute<BabyBear, Ctx> = data.borrow_mut();
        self.pre_compute_impl::<Ctx>(pc, inst, pre_compute)?;
        Ok(execute_e1_tco_handler::<BabyBear, Ctx>)
    }
}

impl MeteredExecutor<BabyBear> for PowdrExecutor {
    fn metered_pre_compute_size(&self) -> usize {
        // TODO: do we know `MeteredCtx` is correct? It's only one implementation of `MeteredExecutionCtxTrait`.
        // A clean fix would be to add `Ctx` as a generic parameter to this method in the `MeteredExecutor` trait, but that would be a breaking change.
        size_of::<E2PreCompute<PowdrPreCompute<BabyBear, MeteredCtx>>>()
    }

    fn metered_pre_compute<Ctx>(
        &self,
        chip_idx: usize,
        pc: u32,
        inst: &Instruction<BabyBear>,
        data: &mut [u8],
    ) -> Result<ExecuteFunc<BabyBear, Ctx>, StaticProgramError>
    where
        Ctx: MeteredExecutionCtxTrait,
    {
        let pre_compute: &mut E2PreCompute<PowdrPreCompute<BabyBear, Ctx>> = data.borrow_mut();
        pre_compute.chip_idx = chip_idx as u32;

        self.pre_compute_impl::<Ctx>(pc, inst, &mut pre_compute.data)?;

        Ok(execute_e2_impl::<BabyBear, Ctx>)
    }

    #[cfg(feature = "tco")]
    fn metered_handler<Ctx>(
        &self,
        chip_idx: usize,
        pc: u32,
        inst: &Instruction<BabyBear>,
        data: &mut [u8],
    ) -> Result<openvm_circuit::arch::Handler<BabyBear, Ctx>, StaticProgramError>
    where
        Ctx: MeteredExecutionCtxTrait,
    {
        let pre_compute: &mut E2PreCompute<PowdrPreCompute<BabyBear, Ctx>> = data.borrow_mut();
        pre_compute.chip_idx = chip_idx as u32;

        self.pre_compute_impl::<Ctx>(pc, inst, &mut pre_compute.data)?;

        Ok(execute_e2_tco_handler::<BabyBear, Ctx>)
    }
}

impl PowdrExecutor {
    /// The implementation of pre_compute, shared between Executor and MeteredExecutor.
    #[inline]
    fn pre_compute_impl<Ctx>(
        &self,
        pc: u32,
        inst: &Instruction<BabyBear>,
        data: &mut PowdrPreCompute<BabyBear, Ctx>,
    ) -> Result<(), StaticProgramError>
    where
        Ctx: ExecutionCtxTrait,
    {
        let &Instruction {
            a,
            b,
            c,
            d,
            e,
            f,
            g,
            ..
        } = inst;

        // TODO: debug_assert that the opcode is the one we expect

        if !a.is_zero()
            || !b.is_zero()
            || !c.is_zero()
            || !d.is_zero()
            || !e.is_zero()
            || !f.is_zero()
            || !g.is_zero()
        {
            return Err(StaticProgramError::InvalidInstruction(pc));
        }

        let executor_inventory = &self.executor_inventory;
        // Set the data using the original instructions
        *data = PowdrPreCompute {
            height_change: self.height_change,
            original_instructions: self
                .apc
                .block
                .statements
                .par_iter()
                .enumerate()
                .map(|(idx, instruction)| {
                    let executor = executor_inventory
                        .get_executor(instruction.0.opcode)
                        .ok_or(StaticProgramError::ExecutorNotFound {
                            opcode: instruction.0.opcode,
                        })?;
                    let pre_compute_size = executor.pre_compute_size();
                    let mut pre_compute_data = vec![0u8; pre_compute_size];
                    let execute_func = executor.pre_compute::<Ctx>(
                        pc + idx as u32 * DEFAULT_PC_STEP,
                        &instruction.0,
                        &mut pre_compute_data,
                    )?;
                    Ok((execute_func, pre_compute_data.to_vec()))
                })
                .collect::<Result<Vec<_>, StaticProgramError>>()?,
        };

        Ok(())
    }
}

/// The implementation of the execute function, shared between Executor and MeteredExecutor.
#[inline(always)]
unsafe fn execute_e12_impl<F, CTX: ExecutionCtxTrait>(
    pre_compute: &PowdrPreCompute<F, CTX>,
    vm_state: &mut VmExecState<F, GuestMemory, CTX>,
) {
    // Save the current instret, as we will overwrite it during execution of original instructions
    let instret = vm_state.vm_state.instret;
    let vm_state =
        pre_compute
            .original_instructions
            .iter()
            .fold(vm_state, |vm_state, (executor, data)| {
                executor(data, vm_state);
                vm_state
            });
    // Restore the instret and increment it by one, since we executed a single apc instruction
    vm_state.vm_state.instret = instret + 1;
}

#[create_tco_handler]
unsafe fn execute_e1_impl<F: PrimeField32, CTX: ExecutionCtxTrait>(
    pre_compute: &[u8],
    vm_state: &mut VmExecState<F, GuestMemory, CTX>,
) {
    let pre_compute: &PowdrPreCompute<F, CTX> = pre_compute.borrow();
    execute_e12_impl::<F, CTX>(pre_compute, vm_state);
}

#[create_tco_handler]
unsafe fn execute_e2_impl<F: PrimeField32, CTX: MeteredExecutionCtxTrait>(
    pre_compute: &[u8],
    vm_state: &mut VmExecState<F, GuestMemory, CTX>,
) {
    let pre_compute: &E2PreCompute<PowdrPreCompute<F, CTX>> = pre_compute.borrow();
    vm_state.ctx.on_height_change(
        pre_compute.chip_idx as usize,
        pre_compute.data.height_change,
    );
    execute_e12_impl::<F, CTX>(&pre_compute.data, vm_state);
}

impl PreflightExecutor<BabyBear, ArenaType> for PowdrExecutor {
    fn execute(
        &self,
        state: VmStateMut<BabyBear, TracingMemory, ArenaType>,
        _: &Instruction<BabyBear>,
    ) -> Result<(), ExecutionError> {
        // Extract the state components, since `execute` consumes the state but we need to pass it to each instruction execution
        let VmStateMut {
            pc,
            memory,
            streams,
            rng,
            custom_pvs,
            ctx,
            #[cfg(feature = "metrics")]
            metrics,
        } = state;

        // Initialize the original arenas if not already initialized
        let mut original_arenas = self.original_arenas.as_ref().borrow_mut();

        #[cfg(feature = "cuda")]
        let apc_call_count = || {
            const MAX_ALIGNMENT: usize = 32;
            let apc_width = self.apc.machine().main_columns().count();
            let row_bytes = apc_width * std::mem::size_of::<u32>();
            let buf = ctx.records_buffer.get_ref();
            // Note that the `apc_call_count` here should be exact, because `DenseMatrixRecordArena::with_capacity()` doesn't pad the height to next power of two
            (buf.len() - MAX_ALIGNMENT) / row_bytes
        };

        #[cfg(not(feature = "cuda"))]
        let apc_call_count = || ctx.trace_buffer.len() / ctx.width;

        original_arenas.ensure_initialized(
            // Recover an estimate of how many times the APC is called in this segment based on the current ctx height and width
            apc_call_count,
            &self.air_by_opcode_id,
            &self.apc,
        );

        let arenas = original_arenas.arenas_mut();

        // execute the original instructions one by one
        for instruction in self.apc.instructions() {
            let executor = self
                .executor_inventory
                .get_executor(instruction.0.opcode)
                .unwrap();

            let air_name = self
                .air_by_opcode_id
                .get_instruction_air_and_id(instruction)
                .0;

            let state = VmStateMut {
                pc,
                memory,
                streams,
                rng,
                custom_pvs,
                // We execute in the context of the relevant original table
                ctx: arenas.get_mut(&air_name).unwrap(),
                // TODO: should we pass around the same metrics object, or snapshot it at the beginning of this method and apply a single update at the end?
                #[cfg(feature = "metrics")]
                metrics,
            };

            executor.execute(state, &instruction.0)?;
        }

        // Update the real number of calls to the APC
        *original_arenas.number_of_calls_mut() += 1;

        Ok(())
    }

    fn get_opcode_name(&self, opcode: usize) -> String {
        format!("APC_{opcode}")
    }
}

impl PowdrExecutor {
    pub fn new(
        air_by_opcode_id: OriginalAirs<BabyBear>,
        base_config: OriginalVmConfig,
        apc: Arc<Apc<BabyBear, Instr<BabyBear>>>,
        record_arena_by_air_name: Rc<RefCell<OriginalArenas>>,
        height_change: u32,
    ) -> Self {
        Self {
            air_by_opcode_id,
            executor_inventory: base_config.sdk_config.sdk.create_executors().unwrap(),
            apc,
            original_arenas: record_arena_by_air_name,
            height_change,
        }
    }
}<|MERGE_RESOLUTION|>--- conflicted
+++ resolved
@@ -84,26 +84,17 @@
     }
 
     /// Returns a mutable reference to the arenas.
-<<<<<<< HEAD
-    /// Should only be called after `initialize` is called.
+    /// - Panics if the arenas are not initialized.
     pub fn arenas_mut(&mut self) -> &mut HashMap<String, ArenaType> {
-=======
-    /// - Panics if the arenas are not initialized.
-    pub fn arenas_mut(&mut self) -> &mut HashMap<String, MatrixRecordArena<BabyBear>> {
->>>>>>> 99651bad
         match self {
             OriginalArenas::Uninitialized => panic!("original arenas are uninitialized"),
             OriginalArenas::Initialized(initialized) => &mut initialized.arenas,
         }
     }
 
-<<<<<<< HEAD
-    pub fn arenas(&self) -> &HashMap<String, ArenaType> {
-=======
     /// Returns a reference to the arenas.
     /// - Panics if the arenas are not initialized.
-    pub fn arenas(&self) -> &HashMap<String, MatrixRecordArena<BabyBear>> {
->>>>>>> 99651bad
+    pub fn arenas(&self) -> &HashMap<String, ArenaType> {
         match self {
             OriginalArenas::Uninitialized => panic!("original arenas are uninitialized"),
             OriginalArenas::Initialized(initialized) => &initialized.arenas,
