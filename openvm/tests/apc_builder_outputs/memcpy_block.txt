--- conflicted
+++ resolved
@@ -6,19 +6,11 @@
   BNE 52 0 248 1 1
 
 APC advantage:
-<<<<<<< HEAD
   - Main columns: 172 -> 51 (3.37x reduction)
-  - Bus interactions: 87 -> 36 (2.42x reduction)
+  - Bus interactions: 87 -> 35 (2.49x reduction)
   - Constraints: 111 -> 33 (3.36x reduction)
 
 Symbolic machine using 51 unique main columns:
-=======
-  - Main columns: 172 -> 38 (4.53x reduction)
-  - Bus interactions: 87 -> 23 (3.78x reduction)
-  - Constraints: 111 -> 34 (3.26x reduction)
-
-Symbolic machine using 38 unique main columns:
->>>>>>> ff2b7739
   from_state__timestamp_0
   reads_aux__0__base__prev_timestamp_0
   reads_aux__0__base__timestamp_lt_aux__lower_decomp__0_0
@@ -57,7 +49,6 @@
   diff_marker__2_2
   diff_marker__3_2
   diff_val_2
-<<<<<<< HEAD
   reads_aux__0__base__prev_timestamp_3
   reads_aux__0__base__timestamp_lt_aux__lower_decomp__0_3
   reads_aux__1__base__prev_timestamp_3
@@ -66,8 +57,6 @@
   writes_aux__base__timestamp_lt_aux__lower_decomp__0_3
   reads_aux__0__base__prev_timestamp_4
   reads_aux__0__base__timestamp_lt_aux__lower_decomp__0_4
-=======
->>>>>>> ff2b7739
   reads_aux__1__base__prev_timestamp_4
   reads_aux__1__base__timestamp_lt_aux__lower_decomp__0_4
   cmp_result_4
@@ -116,12 +105,6 @@
 mult=is_valid * 1, args=[b__0_0, 3, b__0_0 + 3 - 2 * a__0_0, 1]
 mult=diff_marker__0_1 + diff_marker__1_1 + diff_marker__2_1 + diff_marker__3_1, args=[diff_val_1 - 1, 0, 0, 0]
 mult=diff_marker__0_2 + diff_marker__1_2 + diff_marker__2_2 + diff_marker__3_2, args=[diff_val_2 - 1, 0, 0, 0]
-<<<<<<< HEAD
-mult=is_valid * 1, args=[cmp_result_1 + cmp_result_2 - 2 * cmp_result_1 * cmp_result_2, 0, 0, 0]
-=======
-mult=is_valid * 1, args=[cmp_result_1, cmp_result_2, cmp_result_1 + cmp_result_2 - 2 * cmp_result_1 * cmp_result_2, 1]
-mult=is_valid * 1, args=[b_msb_f_2, 0, 0, 0]
->>>>>>> ff2b7739
 
 // Algebraic constraints:
 cmp_result_1 * (cmp_result_1 - 1) = 0
