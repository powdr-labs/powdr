--- conflicted
+++ resolved
@@ -6,13 +6,8 @@
 use powdr_ast::analyzed::{
     algebraic_expression_conversion, AlgebraicExpression, AlgebraicReference, Challenge,
 };
-<<<<<<< HEAD
-use powdr_constraint_solver::boolean_extractor;
+use powdr_constraint_solver::boolean_extractor::{self, RangeConstraintsForBooleans};
 use powdr_constraint_solver::constraint_system::{BusInteraction, ConstraintRef, ConstraintSystem};
-=======
-use powdr_constraint_solver::boolean_extractor::{self, RangeConstraintsForBooleans};
-use powdr_constraint_solver::constraint_system::{ConstraintRef, ConstraintSystem};
->>>>>>> 948e34aa
 use powdr_constraint_solver::indexed_constraint_system::IndexedConstraintSystem;
 use powdr_constraint_solver::quadratic_symbolic_expression::RangeConstraintProvider;
 use powdr_constraint_solver::quadratic_symbolic_expression::{
@@ -20,18 +15,10 @@
 };
 use powdr_constraint_solver::range_constraint::RangeConstraint;
 use powdr_constraint_solver::utils::possible_concrete_values;
-<<<<<<< HEAD
 use powdr_number::{
     LargeInt, {FieldElement, LargeInt},
-=======
-use powdr_number::FieldElement;
+};
 use powdr_pilopt::qse_opt::Variable;
-
-use crate::{
-    word_size_by_memory, MemoryBusInteraction, MemoryOp, MemoryType, SymbolicConstraint,
-    SymbolicMachine,
->>>>>>> 948e34aa
-};
 
 use crate::{SymbolicConstraint, MEMORY_BUS_ID};
 
@@ -247,13 +234,6 @@
     (to_remove, new_constraints)
 }
 
-<<<<<<< HEAD
-struct MemoryAddressComparator<T: FieldElement, V> {
-    /// For each address `a` contains a list of expressions `v` such that
-    /// `a = v` is true in the constraint system.
-    memory_addresses:
-        HashMap<QuadraticSymbolicExpression<T, V>, Vec<QuadraticSymbolicExpression<T, V>>>,
-=======
 type BooleanExtractedExpression<T, V> =
     QuadraticSymbolicExpression<T, boolean_extractor::Variable<V>>;
 struct MemoryAddressComparator<T: FieldElement> {
@@ -263,7 +243,6 @@
         BooleanExtractedExpression<T, Variable>,
         Vec<BooleanExtractedExpression<T, Variable>>,
     >,
->>>>>>> 948e34aa
 }
 
 impl<T: FieldElement, V: Hash + Eq + Clone + Ord + Display> MemoryAddressComparator<T, V> {
@@ -276,10 +255,7 @@
                     .ok()
                     .flatten()
             })
-<<<<<<< HEAD
             .map(|bus| bus.addr);
-=======
-            .map(|bus| algebraic_to_quadratic_symbolic_expression(&bus.addr));
 
         let constraints = machine
             .constraints
@@ -292,9 +268,7 @@
             bus_interactions: vec![],
         }
         .into();
->>>>>>> 948e34aa
-
-        let constraint_system: IndexedConstraintSystem<_, _> = system.clone().into();
+
         let memory_addresses = addresses
             .map(|addr| {
                 let addr = addr.transform_var_type(&mut |v| v.into());
@@ -326,16 +300,12 @@
             .iter()
             .cartesian_product(b_exprs)
             .any(|(a_exprs, b_exprs)| {
-<<<<<<< HEAD
-                is_value_known_to_be_different_by_word(a_exprs, b_exprs, word_size, &rc)
-=======
                 is_value_known_to_be_different_by_word(
                     a_exprs,
                     b_exprs,
                     word_size,
                     &RangeConstraintsForBooleans::from(NoRangeConstraints),
                 )
->>>>>>> 948e34aa
             })
     }
 }
