use std::collections::BTreeMap;

use super::simplify_expression;
use itertools::Itertools;
use powdr_constraint_solver::{
    constraint_system::{BusInteraction, BusInteractionHandler, ConstraintSystem},
<<<<<<< HEAD
    journalled_constraint_system::JournalledConstraintSystem,
    quadratic_symbolic_expression::NoRangeConstraints,
=======
    journaling_constraint_system::JournalingConstraintSystem,
>>>>>>> 770559cb
    quadratic_symbolic_expression::QuadraticSymbolicExpression,
    symbolic_expression::SymbolicExpression,
};
use powdr_number::FieldElement;

use crate::{
    bitwise_lookup_optimizer::optimize_bitwise_lookup,
    constraint_optimizer::{optimize_constraints, IsBusStateful},
    legacy_expression::{
        ast_compatibility::CompatibleWithAstExpression, AlgebraicExpression, AlgebraicReference,
    },
    memory_optimizer::{check_register_operation_consistency, optimize_memory},
    powdr::{self},
    stats_logger::StatsLogger,
    DegreeBound, SymbolicBusInteraction, SymbolicConstraint, SymbolicMachine, EXECUTION_BUS_ID,
    PC_LOOKUP_BUS_ID,
};

pub fn optimize<T: FieldElement>(
    machine: SymbolicMachine<T>,
    bus_interaction_handler: impl BusInteractionHandler<T> + IsBusStateful<T> + Clone,
    opcode: Option<u32>,
    degree_bound: DegreeBound,
) -> Result<SymbolicMachine<T>, crate::constraint_optimizer::Error> {
    let mut stats_logger = StatsLogger::start(&machine);
    let machine = if let Some(opcode) = opcode {
        let machine = optimize_pc_lookup(machine, opcode);
        stats_logger.log("PC lookup optimization", &machine);
        machine
    } else {
        machine
    };
    let machine = optimize_exec_bus(machine);
    stats_logger.log("exec bus optimization", &machine);

    let mut constraint_system =
        JournalledConstraintSystem::from(symbolic_machine_to_constraint_system(machine));

    loop {
        let size = system_size(constraint_system.system());
        optimization_loop_iteration(
            &mut constraint_system,
            bus_interaction_handler.clone(),
            degree_bound,
            &mut stats_logger,
        )?;
        if system_size(constraint_system.system()) == size {
            return Ok(constraint_system_to_symbolic_machine(
                constraint_system.system().clone(),
            ));
        }
    }
}

fn optimization_loop_iteration<T: FieldElement>(
    constraint_system: &mut JournalledConstraintSystem<T, AlgebraicReference>,
    bus_interaction_handler: impl BusInteractionHandler<T> + IsBusStateful<T> + Clone,
    degree_bound: DegreeBound,
    stats_logger: &mut StatsLogger,
<<<<<<< HEAD
) -> Result<(), crate::constraint_optimizer::Error> {
=======
) -> Result<ConstraintSystem<T, AlgebraicReference>, crate::constraint_optimizer::Error> {
    let mut constraint_system = JournalingConstraintSystem::from(constraint_system);
>>>>>>> 770559cb
    optimize_constraints(
        constraint_system,
        bus_interaction_handler.clone(),
        degree_bound,
        stats_logger,
    )?;
<<<<<<< HEAD
    optimize_memory(constraint_system, NoRangeConstraints);
    assert!(check_register_operation_consistency(
        constraint_system.system()
    ));
    stats_logger.log("memory optimization", constraint_system.system());
=======
    // TODO: avoid these conversions
    // TODO continue here with the journaling system once the memory machine is changed to
    // ConstraintSystem
    let machine = constraint_system_to_symbolic_machine(constraint_system.system().clone());
    let machine = optimize_memory(machine);
    assert!(check_register_operation_consistency(&machine));
    stats_logger.log("memory optimization", &machine);
>>>>>>> 770559cb

    optimize_bitwise_lookup(constraint_system);
    stats_logger.log("optimizing bitwise lookup", constraint_system.system());

    Ok(())
}

fn system_size<T: FieldElement>(
    constraint_system: &ConstraintSystem<T, AlgebraicReference>,
) -> [usize; 3] {
    [
        constraint_system.algebraic_constraints.len(),
        constraint_system.bus_interactions.len(),
        constraint_system
            .expressions()
            .flat_map(|expr| expr.referenced_variables())
            .unique()
            .count(),
    ]
}

pub fn optimize_pc_lookup<T: FieldElement>(
    mut machine: SymbolicMachine<T>,
    opcode: u32,
) -> SymbolicMachine<T> {
    let mut first_pc = None;
    machine.bus_interactions.retain(|bus_int| {
        if bus_int.id == PC_LOOKUP_BUS_ID {
            if first_pc.is_none() {
                first_pc = Some(bus_int.clone());
            }
            return false;
        }
        true
    });
    let mut first_pc = first_pc.unwrap();
    assert_eq!(first_pc.args.len(), 9);
    first_pc.args[1] = AlgebraicExpression::Number(T::from(opcode));
    first_pc.args[2] = AlgebraicExpression::Number(T::from(0u32));
    first_pc.args[3] = AlgebraicExpression::Number(T::from(0u32));
    first_pc.args[4] = AlgebraicExpression::Number(T::from(0u32));
    first_pc.args[5] = AlgebraicExpression::Number(T::from(0u32));
    first_pc.args[6] = AlgebraicExpression::Number(T::from(0u32));
    first_pc.args[7] = AlgebraicExpression::Number(T::from(0u32));
    first_pc.args[8] = AlgebraicExpression::Number(T::from(0u32));

    machine.bus_interactions.push(first_pc);

    machine
}

pub fn optimize_exec_bus<T: FieldElement>(mut machine: SymbolicMachine<T>) -> SymbolicMachine<T> {
    let mut first_seen = false;
    let mut receive = true;
    let mut latest_send = None;
    let mut subs_pc: BTreeMap<AlgebraicExpression<T>, AlgebraicExpression<T>> = Default::default();
    let mut subs_ts: BTreeMap<AlgebraicExpression<T>, AlgebraicExpression<T>> = Default::default();
    machine.bus_interactions.retain(|bus_int| {
        if bus_int.id != EXECUTION_BUS_ID {
            return true;
        }

        if receive {
            // TODO assert that mult matches -expr
        }

        // Keep the first receive
        let keep = if !first_seen {
            first_seen = true;
            true
        } else if !receive {
            // Save the latest send and remove the bus interaction
            let mut pc_expr = bus_int.args[0].clone();
            powdr::substitute_algebraic_algebraic(&mut pc_expr, &subs_pc);
            pc_expr = simplify_expression(pc_expr);

            let mut ts_expr = bus_int.args[1].clone();
            powdr::substitute_algebraic_algebraic(&mut ts_expr, &subs_ts);
            ts_expr = simplify_expression(ts_expr);

            let mut send = bus_int.clone();
            send.args[0] = pc_expr;
            send.args[1] = ts_expr;

            latest_send = Some(send);
            false
        } else {
            // Equate the latest send to the new receive and remove the bus interaction
            subs_pc.insert(
                bus_int.args[0].clone(),
                latest_send.clone().unwrap().args[0].clone(),
            );
            subs_ts.insert(
                bus_int.args[1].clone(),
                latest_send.clone().unwrap().args[1].clone(),
            );
            false
        };

        receive = !receive;

        keep
    });

    // Re-add the last send
    machine.bus_interactions.push(latest_send.unwrap());

    for c in &mut machine.constraints {
        powdr::substitute_algebraic_algebraic(&mut c.expr, &subs_pc);
        powdr::substitute_algebraic_algebraic(&mut c.expr, &subs_ts);
        c.expr = simplify_expression(c.expr.clone());
    }
    for b in &mut machine.bus_interactions {
        powdr::substitute_algebraic_algebraic(&mut b.mult, &subs_pc);
        powdr::substitute_algebraic_algebraic(&mut b.mult, &subs_ts);
        b.mult = simplify_expression(b.mult.clone());
        for a in &mut b.args {
            powdr::substitute_algebraic_algebraic(a, &subs_pc);
            powdr::substitute_algebraic_algebraic(a, &subs_ts);
            *a = simplify_expression(a.clone());
        }
    }

    machine
}

fn symbolic_machine_to_constraint_system<P: FieldElement>(
    symbolic_machine: SymbolicMachine<P>,
) -> ConstraintSystem<P, AlgebraicReference> {
    ConstraintSystem {
        algebraic_constraints: symbolic_machine
            .constraints
            .iter()
            .map(|constraint| algebraic_to_quadratic_symbolic_expression(&constraint.expr))
            .collect(),
        bus_interactions: symbolic_machine
            .bus_interactions
            .iter()
            .map(symbolic_bus_interaction_to_bus_interaction)
            .collect(),
    }
}

fn constraint_system_to_symbolic_machine<P: FieldElement>(
    constraint_system: ConstraintSystem<P, AlgebraicReference>,
) -> SymbolicMachine<P> {
    SymbolicMachine {
        constraints: constraint_system
            .algebraic_constraints
            .iter()
            .map(|constraint| SymbolicConstraint {
                expr: simplify_expression(quadratic_symbolic_expression_to_algebraic(constraint)),
            })
            .collect(),
        bus_interactions: constraint_system
            .bus_interactions
            .into_iter()
            .map(bus_interaction_to_symbolic_bus_interaction)
            .collect(),
    }
}

fn symbolic_bus_interaction_to_bus_interaction<P: FieldElement>(
    bus_interaction: &SymbolicBusInteraction<P>,
) -> BusInteraction<QuadraticSymbolicExpression<P, AlgebraicReference>> {
    BusInteraction {
        bus_id: SymbolicExpression::Concrete(P::from(bus_interaction.id)).into(),
        payload: bus_interaction
            .args
            .iter()
            .map(|arg| algebraic_to_quadratic_symbolic_expression(arg))
            .collect(),
        multiplicity: algebraic_to_quadratic_symbolic_expression(&bus_interaction.mult),
    }
}

fn bus_interaction_to_symbolic_bus_interaction<P: FieldElement>(
    bus_interaction: BusInteraction<QuadraticSymbolicExpression<P, AlgebraicReference>>,
) -> SymbolicBusInteraction<P> {
    // We set the bus_id to a constant in `bus_interaction_to_symbolic_bus_interaction`,
    // so this should always succeed.
    let id = bus_interaction
        .bus_id
        .try_to_number()
        .unwrap()
        .to_arbitrary_integer()
        .try_into()
        .unwrap();
    SymbolicBusInteraction {
        id,
        args: bus_interaction
            .payload
            .into_iter()
            .map(|arg| simplify_expression(quadratic_symbolic_expression_to_algebraic(&arg)))
            .collect(),
        mult: simplify_expression(quadratic_symbolic_expression_to_algebraic(
            &bus_interaction.multiplicity,
        )),
    }
}

/// Turns an algebraic expression into a quadratic symbolic expression,
/// assuming all [`AlgebraicReference`]s are unknown variables.
pub fn algebraic_to_quadratic_symbolic_expression<T: FieldElement>(
    expr: &AlgebraicExpression<T>,
) -> QuadraticSymbolicExpression<T, AlgebraicReference> {
    powdr_expression::conversion::convert(expr, &mut |reference| {
        QuadraticSymbolicExpression::from_unknown_variable(reference.clone())
    })
}

/// Turns a quadratic symbolic expression back into an algebraic expression.
/// Tries to simplify the expression wrt negation and constant factors
/// to aid human readability.
pub fn quadratic_symbolic_expression_to_algebraic<T: FieldElement>(
    expr: &QuadraticSymbolicExpression<T, AlgebraicReference>,
) -> AlgebraicExpression<T> {
    // Wrap `powdr_pilopt::qse_opt::quadratic_symbolic_expression_to_algebraic`, which
    // works on a `powdr_ast::analyzed::AlgebraicExpression`.
    let expr = expr.transform_var_type(&mut |algebraic_reference| {
        powdr_pilopt::qse_opt::Variable::Reference(algebraic_reference.clone().into())
    });
    // This is where the core conversion is implemented, including the simplification.
    let ast_algebraic_expression =
        powdr_pilopt::qse_opt::quadratic_symbolic_expression_to_algebraic(&expr);
    // Unwrap should be fine, because by construction we don't have challenges or public references,
    // and quadratic_symbolic_expression_to_algebraic should not introduce any exponentiations.
    AlgebraicExpression::try_from_ast_expression(ast_algebraic_expression).unwrap()
}<|MERGE_RESOLUTION|>--- conflicted
+++ resolved
@@ -4,12 +4,8 @@
 use itertools::Itertools;
 use powdr_constraint_solver::{
     constraint_system::{BusInteraction, BusInteractionHandler, ConstraintSystem},
-<<<<<<< HEAD
-    journalled_constraint_system::JournalledConstraintSystem,
+    journaling_constraint_system::JournalingConstraintSystem,
     quadratic_symbolic_expression::NoRangeConstraints,
-=======
-    journaling_constraint_system::JournalingConstraintSystem,
->>>>>>> 770559cb
     quadratic_symbolic_expression::QuadraticSymbolicExpression,
     symbolic_expression::SymbolicExpression,
 };
@@ -46,7 +42,7 @@
     stats_logger.log("exec bus optimization", &machine);
 
     let mut constraint_system =
-        JournalledConstraintSystem::from(symbolic_machine_to_constraint_system(machine));
+        JournalingConstraintSystem::from(symbolic_machine_to_constraint_system(machine));
 
     loop {
         let size = system_size(constraint_system.system());
@@ -65,37 +61,22 @@
 }
 
 fn optimization_loop_iteration<T: FieldElement>(
-    constraint_system: &mut JournalledConstraintSystem<T, AlgebraicReference>,
+    constraint_system: &mut JournalingConstraintSystem<T, AlgebraicReference>,
     bus_interaction_handler: impl BusInteractionHandler<T> + IsBusStateful<T> + Clone,
     degree_bound: DegreeBound,
     stats_logger: &mut StatsLogger,
-<<<<<<< HEAD
 ) -> Result<(), crate::constraint_optimizer::Error> {
-=======
-) -> Result<ConstraintSystem<T, AlgebraicReference>, crate::constraint_optimizer::Error> {
-    let mut constraint_system = JournalingConstraintSystem::from(constraint_system);
->>>>>>> 770559cb
     optimize_constraints(
         constraint_system,
         bus_interaction_handler.clone(),
         degree_bound,
         stats_logger,
     )?;
-<<<<<<< HEAD
     optimize_memory(constraint_system, NoRangeConstraints);
     assert!(check_register_operation_consistency(
         constraint_system.system()
     ));
     stats_logger.log("memory optimization", constraint_system.system());
-=======
-    // TODO: avoid these conversions
-    // TODO continue here with the journaling system once the memory machine is changed to
-    // ConstraintSystem
-    let machine = constraint_system_to_symbolic_machine(constraint_system.system().clone());
-    let machine = optimize_memory(machine);
-    assert!(check_register_operation_consistency(&machine));
-    stats_logger.log("memory optimization", &machine);
->>>>>>> 770559cb
 
     optimize_bitwise_lookup(constraint_system);
     stats_logger.log("optimizing bitwise lookup", constraint_system.system());
