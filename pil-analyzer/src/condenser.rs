//! Component that turns data from the PILAnalyzer into Analyzed,
//! i.e. it turns more complex expressions in identities to simpler expressions.

use std::{
    collections::{hash_map::Entry, BTreeMap, HashMap, HashSet},
    fmt::Display,
    iter::once,
    str::FromStr,
    sync::Arc,
};

use powdr_ast::{
    analyzed::{
        self, AlgebraicExpression, AlgebraicReference, Analyzed, Expression,
        FunctionValueDefinition, Identity, IdentityKind, PolyID, PolynomialType, PublicDeclaration,
        SelectedExpressions, StatementIdentifier, Symbol, SymbolKind,
    },
    parsed::{
        self,
        asm::{AbsoluteSymbolPath, SymbolPath},
        display::format_type_scheme_around_name,
        types::{ArrayType, Type},
        FunctionKind, TypedExpression,
    },
};
use powdr_number::{DegreeType, FieldElement};
use powdr_parser_util::SourceRef;

use crate::{
    evaluator::{self, Definitions, EvalError, SymbolLookup, Value},
    statement_processor::Counters,
};

type ParsedIdentity = Identity<parsed::SelectedExpressions<Expression>>;
type AnalyzedIdentity<T> = Identity<SelectedExpressions<AlgebraicExpression<T>>>;

pub fn condense<T: FieldElement>(
    mut definitions: HashMap<String, (Symbol, Option<FunctionValueDefinition>)>,
    mut public_declarations: HashMap<String, PublicDeclaration>,
    identities: &[ParsedIdentity],
    source_order: Vec<StatementIdentifier>,
    auto_added_symbols: HashSet<String>,
) -> Analyzed<T> {
    let mut condenser = Condenser::new(&definitions);

    let mut condensed_identities = vec![];
    let mut intermediate_columns = HashMap::new();
    let mut new_columns = vec![];
    let mut new_values = HashMap::new();
    // Condense identities and intermediate columns and update the source order.
    let source_order = source_order
        .into_iter()
        .flat_map(|s| {
            if let StatementIdentifier::Definition(name) = &s {
                let mut namespace =
                    AbsoluteSymbolPath::default().join(SymbolPath::from_str(name).unwrap());
                namespace.pop();
                condenser.set_namespace_and_degree(namespace, definitions[name].0.degree);
            }
            let statement = match s {
                StatementIdentifier::Identity(index) => {
                    condenser.condense_identity(&identities[index]);
                    None
                }
                StatementIdentifier::Definition(name)
                    if matches!(
                        definitions[&name].0.kind,
                        SymbolKind::Poly(PolynomialType::Intermediate)
                    ) =>
                {
                    let (symbol, definition) = &definitions[&name];
                    let Some(FunctionValueDefinition::Expression(e)) = definition else {
                        panic!("Expected expression")
                    };
                    let value = if let Some(length) = symbol.length {
                        let scheme = e.type_scheme.as_ref();
                        assert!(
                            scheme.unwrap().vars.is_empty()
                                && matches!(
                                &scheme.unwrap().ty,
                                Type::Array(ArrayType { base, length: _ })
                                if base.as_ref() == &Type::Inter),
                            "Intermediate column type has to be inter[], but got: {}",
                            format_type_scheme_around_name(&name, &e.type_scheme)
                        );
                        let result = condenser.condense_to_array_of_algebraic_expressions(&e.e);
                        assert_eq!(result.len() as u64, length);
                        result
                    } else {
                        assert_eq!(
                            e.type_scheme,
                            Some(Type::Inter.into()),
                            "Intermediate column type has to be inter, but got: {}",
                            format_type_scheme_around_name(&name, &e.type_scheme)
                        );
                        vec![condenser.condense_to_algebraic_expression(&e.e)]
                    };
                    intermediate_columns.insert(name.clone(), (symbol.clone(), value));
                    Some(StatementIdentifier::Definition(name))
                }
                s => Some(s),
            };

            let mut intermediate_values = condenser.extract_new_intermediate_column_values();

            // Extract and prepend the new columns, then identities
            // and finally the original statement (if it exists).
            let new_cols = condenser
                .extract_new_columns()
                .into_iter()
                .map(|new_col| {
                    if new_col.kind == SymbolKind::Poly(PolynomialType::Intermediate) {
                        let name = new_col.absolute_name.clone();
                        let values = intermediate_values.remove(&name).unwrap();
                        intermediate_columns.insert(name, (new_col.clone(), values));
                    } else {
                        new_columns.push(new_col.clone());
                    }
                    StatementIdentifier::Definition(new_col.absolute_name)
                })
                .collect::<Vec<_>>();

            assert!(intermediate_values.is_empty(), "");

            let identity_statements = condenser
                .extract_new_constraints()
                .into_iter()
                .map(|identity| {
                    let index = condensed_identities.len();
                    condensed_identities.push(identity);
                    StatementIdentifier::Identity(index)
                })
                .collect::<Vec<_>>();

            for (name, value) in condenser.extract_new_column_values() {
                if new_values.insert(name.clone(), value).is_some() {
                    panic!("Column {name} already has a hint set, but tried to add another one.",)
                }
            }

            new_cols
                .into_iter()
                .chain(identity_statements)
                .chain(statement)
        })
        .collect();

    definitions.retain(|name, _| !intermediate_columns.contains_key(name));
    for symbol in new_columns {
        definitions.insert(symbol.absolute_name.clone(), (symbol, None));
    }
    for (name, new_value) in new_values {
        if let Some((_, value)) = definitions.get_mut(&name) {
            if !value.is_none() {
                panic!(
                    "Column {name} already has a value / hint set, but tried to add another one."
                )
            }
            *value = Some(new_value);
        } else {
            panic!("Column {name} not found.");
        }
    }

    for decl in public_declarations.values_mut() {
        let symbol = &definitions
            .get(&decl.polynomial.name)
            .unwrap_or_else(|| panic!("Symbol {} not found.", decl.polynomial))
            .0;
        let reference = &mut decl.polynomial;
        // TODO this is the only point we still assign poly_id,
        // maybe move it into PublicDeclaration.
        reference.poly_id = Some(symbol.into());
    }
    Analyzed {
        definitions,
        public_declarations,
        intermediate_columns,
        identities: condensed_identities,
        source_order,
        auto_added_symbols,
    }
}

type SymbolCacheKey = (String, Option<Vec<Type>>);

pub struct Condenser<'a, T> {
    degree: Option<DegreeType>,
    /// All the definitions from the PIL file.
    symbols: &'a HashMap<String, (Symbol, Option<FunctionValueDefinition>)>,
    /// Evaluation cache.
    symbol_values: BTreeMap<SymbolCacheKey, Arc<Value<'a, T>>>,
    /// Current namespace (for names of generated columns).
    namespace: AbsoluteSymbolPath,
    /// ID dispensers.
    counters: Counters,
    /// The generated columns since the last extraction in creation order.
    new_columns: Vec<Symbol>,
    /// The hints and fixed column definitions added since the last extraction.
    new_column_values: HashMap<String, FunctionValueDefinition>,
    /// The values of intermediate columns generated since the last extraction.
    new_intermediate_column_values: HashMap<String, Vec<AlgebraicExpression<T>>>,
    /// The names of all new columns ever generated, to avoid duplicates.
    new_symbols: HashSet<String>,
    new_constraints: Vec<AnalyzedIdentity<T>>,
}

impl<'a, T: FieldElement> Condenser<'a, T> {
    pub fn new(symbols: &'a HashMap<String, (Symbol, Option<FunctionValueDefinition>)>) -> Self {
        let counters = Counters::with_existing(symbols.values().map(|(sym, _)| sym), None, None);
        Self {
            symbols,
            degree: None,
            symbol_values: Default::default(),
            namespace: Default::default(),
            counters,
            new_columns: vec![],
            new_column_values: Default::default(),
            new_intermediate_column_values: Default::default(),
            new_symbols: HashSet::new(),
            new_constraints: vec![],
        }
    }

    pub fn condense_identity(&mut self, identity: &'a ParsedIdentity) {
        if identity.kind == IdentityKind::Polynomial {
            let expr = identity.expression_for_poly_id();
            evaluator::evaluate(expr, self)
                .and_then(|expr| {
                    if let Value::Tuple(items) = expr.as_ref() {
                        assert!(items.is_empty());
                        Ok(())
                    } else {
                        self.add_constraints(expr, identity.source.clone())
                    }
                })
                .unwrap_or_else(|err| {
                    panic!(
                        "Error reducing expression to constraint:\nExpression: {expr}\nError: {err:?}"
                    )
                });
        } else {
            let left = self.condense_selected_expressions(&identity.left);
            let right = self.condense_selected_expressions(&identity.right);
            self.new_constraints.push(Identity {
                id: self.counters.dispense_identity_id(),
                kind: identity.kind,
                source: identity.source.clone(),
                left,
                right,
            })
        }
    }

    /// Sets the current namespace which will be used for newly generated witness columns.
    pub fn set_namespace_and_degree(
        &mut self,
        namespace: AbsoluteSymbolPath,
        degree: Option<DegreeType>,
    ) {
        self.namespace = namespace;
        self.degree = degree;
    }

    /// Returns columns generated since the last call to this function.
    pub fn extract_new_columns(&mut self) -> Vec<Symbol> {
        std::mem::take(&mut self.new_columns)
    }

    /// Return the new column values (fixed column definitions or witness column hints)
    /// added since the last call to this function.
    pub fn extract_new_column_values(&mut self) -> HashMap<String, FunctionValueDefinition> {
        std::mem::take(&mut self.new_column_values)
    }

    /// Return the values of intermediate columns generated since the last call to this function.
    pub fn extract_new_intermediate_column_values(
        &mut self,
    ) -> HashMap<String, Vec<AlgebraicExpression<T>>> {
        std::mem::take(&mut self.new_intermediate_column_values)
    }

    /// Returns the new constraints generated since the last call to this function.
    pub fn extract_new_constraints(&mut self) -> Vec<AnalyzedIdentity<T>> {
        std::mem::take(&mut self.new_constraints)
    }

    fn condense_selected_expressions(
        &mut self,
        sel_expr: &'a parsed::SelectedExpressions<Expression>,
    ) -> SelectedExpressions<AlgebraicExpression<T>> {
        SelectedExpressions {
            selector: sel_expr
                .selector
                .as_ref()
                .map(|expr| self.condense_to_algebraic_expression(expr)),
            expressions: self.condense_to_array_of_algebraic_expressions(&sel_expr.expressions),
        }
    }

    /// Evaluates the expression and expects it to result in an algebraic expression.
    fn condense_to_algebraic_expression(&mut self, e: &'a Expression) -> AlgebraicExpression<T> {
        let result = evaluator::evaluate(e, self).unwrap_or_else(|err| {
            panic!("Error reducing expression to constraint:\nExpression: {e}\nError: {err:?}")
        });
        match result.as_ref() {
            Value::Expression(expr) => expr.clone(),
            _ => panic!("Expected expression but got {result}"),
        }
    }

    /// Evaluates the expression and expects it to result in an array of algebraic expressions.
    fn condense_to_array_of_algebraic_expressions(
        &mut self,
        e: &'a Expression,
    ) -> Vec<AlgebraicExpression<T>> {
        let result = evaluator::evaluate(e, self).unwrap_or_else(|err| {
            panic!("Error reducing expression to constraint:\nExpression: {e}\nError: {err:?}")
        });
        match result.as_ref() {
            Value::Array(items) => items
                .iter()
                .map(|item| match item.as_ref() {
                    Value::Expression(expr) => expr.clone(),
                    _ => panic!("Expected expression but got {item}"),
                })
                .collect(),
            _ => panic!("Expected array of algebraic expressions but got {result}"),
        }
    }
}

impl<'a, T: FieldElement> SymbolLookup<'a, T> for Condenser<'a, T> {
    fn lookup(
        &mut self,
        name: &'a str,
        type_args: Option<Vec<Type>>,
    ) -> Result<Arc<Value<'a, T>>, EvalError> {
        // Cache already computed values.
        // Note that the cache is essential because otherwise
        // we re-evaluate simple values, which users would not expect.
        let cache_key = (name.to_string(), type_args.clone());
        if let Some(v) = self.symbol_values.get(&cache_key) {
            return Ok(v.clone());
        }
        let value = Definitions::lookup_with_symbols(self.symbols, name, type_args, self)?;
        self.symbol_values
            .entry(cache_key)
            .or_insert_with(|| value.clone());
        Ok(value)
    }

    fn lookup_public_reference(&self, name: &str) -> Result<Arc<Value<'a, T>>, EvalError> {
        Definitions(self.symbols).lookup_public_reference(name)
    }

    fn degree(&self) -> Result<Arc<Value<'a, T>>, EvalError> {
        let degree = self.degree.ok_or(EvalError::DataNotAvailable)?;
        Ok(Value::Integer(degree.into()).into())
    }

    fn new_column(
        &mut self,
        name: &str,
        ty: Option<&Type>,
        value: Option<Arc<Value<'a, T>>>,
        source: SourceRef,
    ) -> Result<Arc<Value<'a, T>>, EvalError> {
        let name = self.find_unused_name(name);
        let mut length = None;
        let mut is_array = false;
        let kind = match (ty, &value) {
            (Some(Type::Inter), Some(_)) => SymbolKind::Poly(PolynomialType::Intermediate),
            (Some(Type::Array(ArrayType { base, length: len })), Some(_))
                if base.as_ref() == &Type::Inter =>
            {
                is_array = true;
                length = *len;
                SymbolKind::Poly(PolynomialType::Intermediate)
            }
            (Some(Type::Col) | None, Some(_)) => SymbolKind::Poly(PolynomialType::Constant),
            (Some(Type::Col) | None, None) => SymbolKind::Poly(PolynomialType::Committed),
            _ => {
                return Err(EvalError::TypeError(format!(
                    "Invalid type for new column {name}: {}.",
                    ty.map(|ty| ty.to_string()).unwrap_or_default(),
                )))
            }
        };

        if kind == SymbolKind::Poly(PolynomialType::Intermediate) {
            let expr = if is_array {
                let Value::Array(exprs) = value.unwrap().as_ref().clone() else {
                    panic!("Expected array");
                };
                if let Some(length) = length {
                    if exprs.len() as u64 != length {
                        return Err(EvalError::TypeError(format!(
                            "Error creating intermediate column array {name}: Expected array of length {length} as value but it has {} elements." ,
                            exprs.len(),
                        )));
                    }
                } else {
                    length = Some(exprs.len() as u64);
                }
                exprs
                    .into_iter()
                    .map(|expr| {
                        let Value::Expression(expr) = expr.as_ref() else {
                            panic!("Expected algebraic expression");
                        };
                        expr.clone()
                    })
                    .collect()
            } else {
                let Value::Expression(expr) = value.unwrap().as_ref().clone() else {
                    panic!("Expected algebraic expression");
                };
                vec![expr]
            };
            self.new_intermediate_column_values
                .insert(name.clone(), expr);
        } else if let Some(value) = value {
            let value =
                closure_to_function(&source, value.as_ref(), FunctionKind::Pure).map_err(|e| {
                    match e {
                        EvalError::TypeError(e) => {
                            EvalError::TypeError(format!("Error creating fixed column {name}: {e}"))
                        }
                        _ => e,
                    }
                })?;

            self.new_column_values.insert(name.clone(), value);
        }

        let symbol = Symbol {
            id: self.counters.dispense_symbol_id(kind, length),
            source,
            absolute_name: name.clone(),
            stage: None,
            kind,
<<<<<<< HEAD
            length,
            degree: Some(self.degree.unwrap()),
=======
            length: None,
            degree: self.degree,
>>>>>>> bda1b8f2
        };

        self.new_symbols.insert(name.clone());
        self.new_columns.push(symbol.clone());

        Ok((if is_array {
            Value::Array(
                symbol
                    .array_elements()
                    .map(|(name, poly_id)| {
                        Value::Expression(AlgebraicExpression::Reference(AlgebraicReference {
                            name,
                            poly_id,
                            next: false,
                        }))
                        .into()
                    })
                    .collect(),
            )
        } else {
            Value::Expression(AlgebraicExpression::Reference(AlgebraicReference {
                name,
                poly_id: PolyID::from(&symbol),
                next: false,
            }))
        })
        .into())
    }

    fn set_hint(
        &mut self,
        col: Arc<Value<'a, T>>,
        expr: Arc<Value<'a, T>>,
    ) -> Result<(), EvalError> {
        let name = match col.as_ref() {
            Value::Expression(AlgebraicExpression::Reference(AlgebraicReference {
                name,
                poly_id,
                next: false,
            })) => {
                if poly_id.ptype != PolynomialType::Committed {
                    return Err(EvalError::TypeError(format!(
                        "Expected reference to witness column as first argument for std::prover::set_hint, but got {} column {name}.",
                        poly_id.ptype
                    )));
                }
                if name.contains('[') {
                    return Err(EvalError::TypeError(format!(
                        "Array elements are not supported for std::prover::set_hint (called on {name})."
                    )));
                }
                name.clone()
            }
            col => {
                return Err(EvalError::TypeError(format!(
                    "Expected reference to witness column as first argument for std::prover::set_hint, but got {col}: {}",
                    col.type_formatted()
                )));
            }
        };

        let value = closure_to_function(&SourceRef::unknown(), expr.as_ref(), FunctionKind::Query)
            .map_err(|e| match e {
                EvalError::TypeError(e) => {
                    EvalError::TypeError(format!("Error setting hint for column {col}: {e}"))
                }
                _ => e,
            })?;
        match self.new_column_values.entry(name) {
            Entry::Vacant(entry) => entry.insert(value),
            Entry::Occupied(_) => {
                return Err(EvalError::TypeError(format!(
                    "Column {col} already has a hint set, but tried to add another one."
                )));
            }
        };
        Ok(())
    }

    fn add_constraints(
        &mut self,
        constraints: Arc<Value<'a, T>>,
        source: SourceRef,
    ) -> Result<(), EvalError> {
        match constraints.as_ref() {
            Value::Array(items) => {
                for item in items {
                    self.new_constraints.push(to_constraint(
                        item,
                        source.clone(),
                        &mut self.counters,
                    ))
                }
            }
            _ => self
                .new_constraints
                .push(to_constraint(&constraints, source, &mut self.counters)),
        }
        Ok(())
    }
}

impl<'a, T: FieldElement> Condenser<'a, T> {
    fn find_unused_name(&self, name: &str) -> String {
        once(None)
            .chain((1..).map(Some))
            .map(|cnt| format!("{name}{}", cnt.map(|c| format!("_{c}")).unwrap_or_default()))
            .map(|name| self.namespace.with_part(&name).to_dotted_string())
            .find(|name| !self.symbols.contains_key(name) && !self.new_symbols.contains(name))
            .unwrap()
    }
}

fn to_constraint<T: FieldElement>(
    constraint: &Value<'_, T>,
    source: SourceRef,
    counters: &mut Counters,
) -> AnalyzedIdentity<T> {
    match constraint {
        Value::Enum("Identity", Some(fields)) => {
            assert_eq!(fields.len(), 2);
            AnalyzedIdentity::from_polynomial_identity(
                counters.dispense_identity_id(),
                source,
                to_expr(&fields[0]) - to_expr(&fields[1]),
            )
        }
        Value::Enum(kind @ "Lookup" | kind @ "Permutation", Some(fields)) => {
            assert_eq!(fields.len(), 2);
            let kind = if *kind == "Lookup" {
                IdentityKind::Plookup
            } else {
                IdentityKind::Permutation
            };

            let (sel_from, sel_to) = if let Value::Tuple(t) = fields[0].as_ref() {
                assert_eq!(t.len(), 2);
                (&t[0], &t[1])
            } else {
                unreachable!()
            };

            let (from, to): (Vec<_>, Vec<_>) = if let Value::Array(a) = fields[1].as_ref() {
                a.iter()
                    .map(|pair| {
                        if let Value::Tuple(pair) = pair.as_ref() {
                            assert_eq!(pair.len(), 2);
                            (pair[0].as_ref(), pair[1].as_ref())
                        } else {
                            unreachable!()
                        }
                    })
                    .unzip()
            } else {
                unreachable!()
            };

            Identity {
                id: counters.dispense_identity_id(),
                kind,
                source,
                left: to_selected_exprs(sel_from, from),
                right: to_selected_exprs(sel_to, to),
            }
        }
        Value::Enum("Connection", Some(fields)) => {
            assert_eq!(fields.len(), 1);

            let (from, to): (Vec<_>, Vec<_>) = if let Value::Array(a) = fields[0].as_ref() {
                a.iter()
                    .map(|pair| {
                        if let Value::Tuple(pair) = pair.as_ref() {
                            assert_eq!(pair.len(), 2);
                            (pair[0].as_ref(), pair[1].as_ref())
                        } else {
                            unreachable!()
                        }
                    })
                    .unzip()
            } else {
                unreachable!()
            };

            Identity {
                id: counters.dispense_identity_id(),
                kind: IdentityKind::Connect,
                source,
                left: analyzed::SelectedExpressions {
                    selector: None,
                    expressions: from.into_iter().map(to_expr).collect(),
                },
                right: analyzed::SelectedExpressions {
                    selector: None,
                    expressions: to.into_iter().map(to_expr).collect(),
                },
            }
        }
        _ => panic!("Expected constraint but got {constraint}"),
    }
}

fn to_selected_exprs<'a, T: Clone>(
    selector: &Value<'a, T>,
    exprs: Vec<&Value<'a, T>>,
) -> SelectedExpressions<AlgebraicExpression<T>> {
    SelectedExpressions {
        selector: to_option_expr(selector),
        expressions: exprs.into_iter().map(to_expr).collect(),
    }
}

fn to_option_expr<T: Clone>(value: &Value<'_, T>) -> Option<AlgebraicExpression<T>> {
    match value {
        Value::Enum("None", None) => None,
        Value::Enum("Some", Some(fields)) => {
            assert_eq!(fields.len(), 1);
            Some(to_expr(&fields[0]))
        }
        _ => panic!(),
    }
}

fn to_expr<T: Clone>(value: &Value<'_, T>) -> AlgebraicExpression<T> {
    if let Value::Expression(expr) = value {
        (*expr).clone()
    } else {
        panic!()
    }
}

/// Turns a value of function type (i.e. a closure) into a FunctionValueDefinition
/// and sets the expected function kind.
/// Does not allow captured variables.
fn closure_to_function<T: Clone + Display>(
    source: &SourceRef,
    value: &Value<'_, T>,
    expected_kind: FunctionKind,
) -> Result<FunctionValueDefinition, EvalError> {
    let Value::Closure(evaluator::Closure {
        lambda,
        environment: _,
        type_args,
    }) = value
    else {
        return Err(EvalError::TypeError(format!(
            "Expected lambda expressions but got {value}."
        )));
    };

    if !type_args.is_empty() {
        return Err(EvalError::TypeError(
            "Lambda expression must not have type arguments.".to_string(),
        ));
    }
    if !lambda.outer_var_references.is_empty() {
        return Err(EvalError::TypeError(format!(
            "Lambda expression must not reference outer variables: {lambda}"
        )));
    }
    if lambda.kind != FunctionKind::Pure && lambda.kind != expected_kind {
        return Err(EvalError::TypeError(format!(
            "Expected {expected_kind} lambda expression but got {}.",
            lambda.kind
        )));
    }

    let mut lambda = (*lambda).clone();
    lambda.kind = expected_kind;

    Ok(FunctionValueDefinition::Expression(TypedExpression {
        e: Expression::LambdaExpression(source.clone(), lambda),
        type_scheme: None,
    }))
}<|MERGE_RESOLUTION|>--- conflicted
+++ resolved
@@ -440,13 +440,8 @@
             absolute_name: name.clone(),
             stage: None,
             kind,
-<<<<<<< HEAD
-            length,
-            degree: Some(self.degree.unwrap()),
-=======
             length: None,
             degree: self.degree,
->>>>>>> bda1b8f2
         };
 
         self.new_symbols.insert(name.clone());
