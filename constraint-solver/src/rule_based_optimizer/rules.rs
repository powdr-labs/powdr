--- conflicted
+++ resolved
@@ -75,7 +75,6 @@
       Expression(e),
       for v in env.on_expr(e, (), |e, _| e.referenced_unknown_variables().cloned().collect_vec());
 
-<<<<<<< HEAD
     struct Product(Expr, Expr, Expr);
     Product(e, l, r) <-
       Expression(e),
@@ -83,9 +82,7 @@
       let Some((l, r)) = env.try_as_single_product(e);
     Product(e, r, l) <- Product(e, l, r);
 
-=======
     // AffineExpression(e, coeff, var, offset) => e = coeff * var + offset
->>>>>>> 85dd6713
     struct AffineExpression<T: FieldElement>(Expr, T, Var, T);
     AffineExpression(e, coeff, var, offset) <-
       Expression(e),
@@ -195,11 +192,6 @@
     // Substitute the larger variable by the smaller.
     ActionRule(Action::SubstituteVariableByVariable(v1, v2)) <-
       Equivalence(v1, v2), (v1 > v2);
-<<<<<<< HEAD
-    ActionRule(Action::SubstituteVariableByVariable(v1, v2)) <-
-      Equivalence(v2, v1), (v1 > v2);
-=======
     ActionRule(Action::SubstituteVariableByVariable(v2, v1)) <-
       Equivalence(v1, v2), (v2 > v1);
->>>>>>> 85dd6713
 }