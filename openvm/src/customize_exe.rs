use std::collections::{BTreeSet, HashMap};

use std::path::Path;
use std::sync::Arc;

use crate::extraction_utils::{get_air_metrics, OriginalAirs, OriginalVmConfig};
use crate::instruction_formatter::openvm_instruction_formatter;
use crate::opcode::{branch_opcodes_bigint_set, branch_opcodes_set};
use crate::powdr_extension::chip::PowdrAir;
use crate::utils::UnsupportedOpenVmReferenceError;
use crate::OpenVmField;
use crate::OriginalCompiledProgram;
use crate::{CompiledProgram, SpecializedConfig};
use crate::{IntoOpenVm, PrecompileImplementation};
use itertools::Itertools;
use openvm_instructions::instruction::Instruction as OpenVmInstruction;
use openvm_instructions::program::Program as OpenVmProgram;
use openvm_instructions::VmOpcode;
use openvm_stark_backend::{
    interaction::SymbolicInteraction,
    p3_field::{FieldAlgebra, PrimeField32},
};
use powdr_autoprecompiles::adapter::Adapter;
use powdr_autoprecompiles::blocks::{collect_basic_blocks, Instruction, Program};
use powdr_autoprecompiles::blocks::{generate_apcs_with_pgo, Candidate, KnapsackItem, PgoConfig};
use powdr_autoprecompiles::expression::try_convert;
use powdr_autoprecompiles::SymbolicBusInteraction;
use powdr_autoprecompiles::{Apc, PowdrConfig, SymbolicInstructionStatement};
use powdr_autoprecompiles::{BasicBlock, VmConfig};
use powdr_number::{BabyBearField, FieldElement};
use powdr_riscv_elf::debug_info::DebugInfo;
use serde::{Deserialize, Serialize};

use crate::bus_interaction_handler::OpenVmBusInteractionHandler;
use crate::{
    powdr_extension::{OriginalInstruction, PowdrOpcode, PowdrPrecompile},
    utils::symbolic_to_algebraic,
};

pub const POWDR_OPCODE: usize = 0x10ff;

#[derive(Debug)]
pub enum Error {
    AutoPrecompileError,
}

impl From<powdr_autoprecompiles::constraint_optimizer::Error> for Error {
    fn from(_e: powdr_autoprecompiles::constraint_optimizer::Error) -> Self {
        Error::AutoPrecompileError
    }
}

/// An adapter for the BabyBear OpenVM precompiles.
/// Note: This could be made generic over the field, but the implementation of `Candidate` is BabyBear-specific.
/// The lifetime parameter is used because we use a reference to the `OpenVmProgram` in the `Prog` type.
pub struct BabyBearOpenVmApcAdapter<'a> {
    _marker: std::marker::PhantomData<&'a ()>,
}

impl<'a> Adapter for BabyBearOpenVmApcAdapter<'a> {
    type PowdrField = BabyBearField;
    type Field = OpenVmField<BabyBearField>;
    type InstructionMachineHandler = OriginalAirs<BabyBearField>;
    type BusInteractionHandler = OpenVmBusInteractionHandler<BabyBearField>;
    type Candidate = OpenVmApcCandidate<BabyBearField, Instr<OpenVmField<BabyBearField>>>;
    type Program = Prog<'a, OpenVmField<BabyBearField>>;
    type Instruction = Instr<OpenVmField<BabyBearField>>;

    fn into_field(e: BabyBearField) -> Self::Field {
        e.into_openvm_field()
    }

    fn from_field(e: Self::Field) -> BabyBearField {
        BabyBearField::from_openvm_field(e)
    }
}

/// A newtype wrapper around `OpenVmProgram` to implement the `Program` trait.
/// This is necessary because we cannot implement a foreign trait for a foreign type.
pub struct Prog<'a, F>(&'a OpenVmProgram<F>);

/// A newtype wrapper around `OpenVmInstruction` to implement the `Instruction` trait.
/// This is necessary because we cannot implement a foreign trait for a foreign type.
#[derive(Clone, Serialize, Deserialize)]
pub struct Instr<F>(pub OpenVmInstruction<F>);

impl<F: PrimeField32> Instruction<F> for Instr<F> {
    fn opcode(&self) -> usize {
        self.0.opcode.as_usize()
    }

    fn into_symbolic_instruction(self) -> SymbolicInstructionStatement<F> {
        SymbolicInstructionStatement {
            opcode: self.0.opcode.as_usize(),
            args: vec![
                self.0.a, self.0.b, self.0.c, self.0.d, self.0.e, self.0.f, self.0.g,
            ],
        }
    }
}

impl<'a, F: PrimeField32> Program<F, Instr<F>> for Prog<'a, F> {
    fn base_pc(&self) -> u32 {
        self.0.pc_base
    }

    fn pc_step(&self) -> u32 {
        self.0.step
    }

    fn instructions(&self) -> Box<dyn Iterator<Item = Instr<F>> + '_> {
        Box::new(
            self.0
                .instructions_and_debug_infos
                .iter()
                .filter_map(|x| x.as_ref().map(|i| Instr(i.0.clone()))),
        )
    }
}

pub fn customize(
    OriginalCompiledProgram {
        mut exe,
        sdk_vm_config,
    }: OriginalCompiledProgram,
    labels: &BTreeSet<u32>,
    debug_info: &DebugInfo,
    config: PowdrConfig,
    implementation: PrecompileImplementation,
    pgo_config: PgoConfig,
) -> CompiledProgram {
    let original_config = OriginalVmConfig::new(sdk_vm_config.clone());
    let airs = original_config.airs().expect("Failed to convert the AIR of an OpenVM instruction, even after filtering by the blacklist!");
    let bus_map = original_config.bus_map();

    let opcodes_allowlist = airs.allow_list();

    let labels = add_extra_targets(
        &exe.program,
        labels.clone(),
        exe.program.pc_base,
        exe.program.step,
    );

    let program = Prog(&exe.program);

    let vm_config = VmConfig {
        instruction_machine_handler: &airs,
        bus_interaction_handler: OpenVmBusInteractionHandler::new(bus_map.clone()),
        bus_map: bus_map.clone(),
    };

    let max_total_apc_columns: Option<usize> = match pgo_config {
        PgoConfig::Cell(_, max_total_columns) => max_total_columns.map(|max_total_columns| {
            let total_non_apc_columns = original_config
                .chip_inventory_air_metrics()
                .values()
                .map(|m| m.total_width())
                .sum::<usize>();
            max_total_columns - total_non_apc_columns
        }),
        PgoConfig::Instruction(_) | PgoConfig::None => None,
    };

    let blocks = collect_basic_blocks::<BabyBearOpenVmApcAdapter>(
        &program,
        &labels,
        &opcodes_allowlist,
        &branch_opcodes_set(),
    );
    tracing::info!(
        "Got {} basic blocks from `collect_basic_blocks`",
        blocks.len()
    );
    if tracing::enabled!(tracing::Level::DEBUG) {
        tracing::debug!("Basic blocks sorted by execution count (top 10):");
        for (count, block) in blocks
            .iter()
            .filter_map(|block| {
                Some((
                    pgo_config.pc_offset_execution_count(block.start_idx as u32)?,
                    block,
                ))
            })
            .sorted_by_key(|(count, _)| *count)
            .rev()
            .take(10)
        {
            let name = debug_info
                .symbols
                .try_get_one_or_preceding(
                    block.start_address(exe.program.pc_base, exe.program.step),
                )
                .map(|(symbol, offset)| format!("{} + {offset}", rustc_demangle::demangle(symbol)))
                .unwrap_or_default();
            tracing::debug!(
<<<<<<< HEAD
                "Basic block (executed {count} times):\n{}",
                block.pretty_print(|n| openvm_instruction_formatter(&n.0))
=======
                "Basic block (executed {count} times), {name}:\n{}",
                block.pretty_print(openvm_instruction_formatter)
>>>>>>> 314da343
            );
        }
    }

    let blocks = blocks
        .into_iter()
        .filter(|b| {
            b.statements
                .iter()
                .all(|instr| opcodes_allowlist.contains(&instr.opcode()))
        })
        .collect::<Vec<_>>();

    let apcs = generate_apcs_with_pgo::<BabyBearOpenVmApcAdapter>(
        blocks,
        &config,
        max_total_apc_columns,
        pgo_config,
        vm_config,
    );

    let program = &mut exe.program.instructions_and_debug_infos;

    let noop = OpenVmInstruction {
        opcode: VmOpcode::from_usize(0xdeadaf),
        a: OpenVmField::<BabyBearField>::ZERO,
        b: OpenVmField::<BabyBearField>::ZERO,
        c: OpenVmField::<BabyBearField>::ZERO,
        d: OpenVmField::<BabyBearField>::ZERO,
        e: OpenVmField::<BabyBearField>::ZERO,
        f: OpenVmField::<BabyBearField>::ZERO,
        g: OpenVmField::<BabyBearField>::ZERO,
    };

    tracing::info!("Adjust the program with the autoprecompiles");

    let extensions = apcs
        .into_iter()
        .map(
            |Apc {
                 block,
                 opcode,
                 machine,
                 subs,
             }| {
                let new_instr = OpenVmInstruction {
                    opcode: VmOpcode::from_usize(opcode as usize),
                    a: OpenVmField::<BabyBearField>::ZERO,
                    b: OpenVmField::<BabyBearField>::ZERO,
                    c: OpenVmField::<BabyBearField>::ZERO,
                    d: OpenVmField::<BabyBearField>::ZERO,
                    e: OpenVmField::<BabyBearField>::ZERO,
                    f: OpenVmField::<BabyBearField>::ZERO,
                    g: OpenVmField::<BabyBearField>::ZERO,
                };

                let pc = block.start_idx;
                let n_acc = block.statements.len();
                let (acc, new_instrs): (Vec<_>, Vec<_>) = program[pc..pc + n_acc]
                    .iter()
                    .enumerate()
                    .map(|(i, x)| {
                        let instr = x.as_ref().unwrap();
                        let instr = instr.0.clone();
                        if i == 0 {
                            (instr, new_instr.clone())
                        } else {
                            (instr, noop.clone())
                        }
                    })
                    .collect();

                let new_instrs = new_instrs.into_iter().map(|x| Some((x, None)));

                let len_before = program.len();
                program.splice(pc..pc + n_acc, new_instrs);
                assert_eq!(program.len(), len_before);

                let is_valid_column = machine
                    .main_columns()
                    .find(|c| &*c.name == "is_valid")
                    .unwrap();

                PowdrPrecompile::new(
                    format!("PowdrAutoprecompile_{opcode}"),
                    PowdrOpcode {
                        class_offset: opcode as usize,
                    },
                    machine,
                    acc.into_iter()
                        .zip_eq(subs)
                        .map(|(instruction, subs)| OriginalInstruction::new(instruction, subs))
                        .collect(),
                    is_valid_column,
                )
            },
        )
        .collect();

    CompiledProgram {
        exe,
        vm_config: SpecializedConfig::new(original_config, extensions, implementation),
    }
}

/// Besides the base RISCV-V branching instructions, the bigint extension adds two more branching
/// instruction classes over BranchEqual and BranchLessThan.
/// Those instructions have the form <INSTR rs0 rs1 target_offset ...>, where target_offset is the
/// relative jump we're interested in.
/// This means that for a given program address A containing the instruction above,
/// we add A + target_offset as a target as well.
fn add_extra_targets<F: PrimeField32>(
    program: &OpenVmProgram<F>,
    mut labels: BTreeSet<u32>,
    base_pc: u32,
    pc_step: u32,
) -> BTreeSet<u32> {
    let branch_opcodes_bigint = branch_opcodes_bigint_set();
    let new_labels = program
        .instructions_and_debug_infos
        .iter()
        .enumerate()
        .filter_map(|(i, instr)| {
            let instr = instr.as_ref().unwrap().0.clone();
            let adjusted_pc = base_pc + (i as u32) * pc_step;
            let op = instr.opcode.as_usize();
            branch_opcodes_bigint
                .contains(&op)
                .then_some(adjusted_pc + instr.c.as_canonical_u32())
        });
    labels.extend(new_labels);

    labels
}

pub fn openvm_bus_interaction_to_powdr<F: PrimeField32, P: FieldElement>(
    interaction: &SymbolicInteraction<F>,
    columns: &[Arc<String>],
) -> Result<SymbolicBusInteraction<P>, UnsupportedOpenVmReferenceError> {
    let id = interaction.bus_index as u64;

    let mult = try_convert(symbolic_to_algebraic(&interaction.count, columns))?;
    let args = interaction
        .message
        .iter()
        .map(|e| try_convert(symbolic_to_algebraic(e, columns)))
        .collect::<Result<_, _>>()?;

    Ok(SymbolicBusInteraction { id, mult, args })
}

#[derive(Serialize, Deserialize)]
pub struct OpenVmApcCandidate<P, I> {
    apc: Apc<P, I>,
    execution_frequency: usize,
    width_before: usize,
    width_after: usize,
}

impl<'a> Candidate<BabyBearOpenVmApcAdapter<'a>>
    for OpenVmApcCandidate<BabyBearField, Instr<OpenVmField<BabyBearField>>>
{
    type JsonExport = OpenVmApcCandidateJsonExport<Instr<OpenVmField<BabyBearField>>>;

    fn create(
        apc: Apc<BabyBearField, Instr<OpenVmField<BabyBearField>>>,
        pgo_program_idx_count: &HashMap<u32, u32>,
        vm_config: VmConfig<
            OriginalAirs<BabyBearField>,
            OpenVmBusInteractionHandler<BabyBearField>,
        >,
    ) -> Self {
        let apc_metrics = get_air_metrics(Arc::new(PowdrAir::new(apc.machine().clone())));
        let width_after = apc_metrics.widths.total();

        let width_before: usize = apc
            .block
            .statements
            .iter()
            .map(|instr| {
                vm_config
                    .instruction_machine_handler
                    .get_instruction_metrics(instr.opcode())
                    .unwrap()
                    .widths
                    .total()
            })
            .sum();

        let execution_frequency = *pgo_program_idx_count
            .get(&(apc.block.start_idx as u32))
            .unwrap_or(&0) as usize;

        Self {
            apc,
            execution_frequency,
            width_before,
            width_after,
        }
    }

    /// Return a JSON export of the APC candidate.
    fn to_json_export(
        &self,
        apc_candidates_dir_path: &Path,
    ) -> OpenVmApcCandidateJsonExport<Instr<OpenVmField<BabyBearField>>> {
        OpenVmApcCandidateJsonExport {
            opcode: self.apc.opcode,
            execution_frequency: self.execution_frequency,
            original_block: self.apc.block.clone(),
            total_width_before: self.width_before,
            total_width_after: self.width_after,
            apc_candidate_file: apc_candidates_dir_path
                .join(format!("apc_{}.cbor", self.apc.opcode))
                .display()
                .to_string(),
        }
    }

    fn into_apc(self) -> Apc<BabyBearField, Instr<OpenVmField<BabyBearField>>> {
        self.apc
    }
}

#[derive(Serialize, Deserialize)]
pub struct OpenVmApcCandidateJsonExport<I> {
    // opcode
    opcode: u32,
    // execution_frequency
    execution_frequency: usize,
    // original instructions
    original_block: BasicBlock<I>,
    // total width before optimisation
    total_width_before: usize,
    // total width after optimisation
    total_width_after: usize,
    // path to the apc candidate file
    apc_candidate_file: String,
}

impl<P, I> OpenVmApcCandidate<P, I> {
    fn cells_saved_per_row(&self) -> usize {
        // The number of cells saved per row is the difference between the width before and after the APC.
        self.width_before - self.width_after
    }
}

impl<P, I> KnapsackItem for OpenVmApcCandidate<P, I> {
    fn cost(&self) -> usize {
        self.width_after
    }

    fn value(&self) -> usize {
        // For an APC which is called once and saves 1 cell, this would be 1.
        let value = self
            .execution_frequency
            .checked_mul(self.cells_saved_per_row())
            .unwrap();
        // We need `value()` to be much larger than `cost()` to avoid ties when ranking by `value() / cost()`
        // Therefore, we scale it up by a constant factor.
        value.checked_mul(1000).unwrap()
    }

    fn tie_breaker(&self) -> usize {
        self.apc.opcode as usize
    }
}<|MERGE_RESOLUTION|>--- conflicted
+++ resolved
@@ -194,13 +194,8 @@
                 .map(|(symbol, offset)| format!("{} + {offset}", rustc_demangle::demangle(symbol)))
                 .unwrap_or_default();
             tracing::debug!(
-<<<<<<< HEAD
-                "Basic block (executed {count} times):\n{}",
+                "Basic block (executed {count} times), {name}:\n{}",
                 block.pretty_print(|n| openvm_instruction_formatter(&n.0))
-=======
-                "Basic block (executed {count} times), {name}:\n{}",
-                block.pretty_print(openvm_instruction_formatter)
->>>>>>> 314da343
             );
         }
     }
