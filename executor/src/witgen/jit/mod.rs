mod block_machine_processor;
pub(crate) mod code_cleaner;
mod compiler;
mod debug_formatter;
mod effect;
pub(crate) mod function_cache;
mod identity_queue;
mod interpreter;
mod processor;
mod prover_function_heuristics;
mod single_step_processor;
<<<<<<< HEAD
pub mod solver;
mod symbolic_expression;
=======
>>>>>>> 8a925cf2
mod variable;
pub(crate) mod witgen_inference;

#[cfg(test)]
pub(crate) mod test_util;<|MERGE_RESOLUTION|>--- conflicted
+++ resolved
@@ -9,11 +9,6 @@
 mod processor;
 mod prover_function_heuristics;
 mod single_step_processor;
-<<<<<<< HEAD
-pub mod solver;
-mod symbolic_expression;
-=======
->>>>>>> 8a925cf2
 mod variable;
 pub(crate) mod witgen_inference;
 
