--- conflicted
+++ resolved
@@ -150,20 +150,12 @@
             metrics,
         } => {
             let powdr_config = PowdrConfig::new(autoprecompiles as u64, skip as u64);
-<<<<<<< HEAD
-            let pgo_config = pgo_config(guest.clone(), guest_opts.clone(), pgo, input);
+            let pgo_config = pgo_config(guest.clone(), guest_opts.clone(), pgo, max_columns, input);
             let compile_and_prove = || {
                 let program =
                     powdr_openvm::compile_guest(&guest, guest_opts, powdr_config, pgo_config).unwrap();
                 powdr_openvm::prove(&program, mock, recursion, stdin_from(input), None).unwrap()
             };
-=======
-            let pgo_config = pgo_config(guest.clone(), guest_opts.clone(), pgo, max_columns, input);
-            let program =
-                powdr_openvm::compile_guest(&guest, guest_opts, powdr_config, pgo_config).unwrap();
-            let prove =
-                || powdr_openvm::prove(&program, mock, recursion, stdin_from(input), None).unwrap();
->>>>>>> d8332165
             if let Some(metrics_path) = metrics {
                 run_with_metric_collection_to_file(
                     std::fs::File::create(metrics_path).expect("Failed to create metrics file"),
