--- conflicted
+++ resolved
@@ -11,25 +11,15 @@
 /// Optimize interactions with the bitwise lookup bus. It mostly optimizes the use of
 /// byte-range constraints.
 pub fn optimize_bitwise_lookup<T: FieldElement, V: Hash + Eq + Clone + Ord + Debug + Display>(
-<<<<<<< HEAD
     system: &mut JournalingConstraintSystem<T, V>,
+    bitwise_lookup_bus_id: u64,
 ) {
-=======
-    mut system: ConstraintSystem<T, V>,
-    bitwise_lookup_bus_id: u64,
-) -> ConstraintSystem<T, V> {
->>>>>>> 732da830
     // Expressions that we need to byte-constrain at the end.
     let mut to_byte_constrain = vec![];
     // New constraints (mainly substitutions) we will add.
     let mut new_constraints: Vec<QuadraticSymbolicExpression<T, V>> = vec![];
-<<<<<<< HEAD
     system.retain_bus_interactions(|bus_int| {
-        if !is_simple_multiplicity_bitwise_bus_interaction(bus_int) {
-=======
-    system.bus_interactions.retain(|bus_int| {
         if !is_simple_multiplicity_bitwise_bus_interaction(bus_int, bitwise_lookup_bus_id) {
->>>>>>> 732da830
             return true;
         }
         // See: https://github.com/openvm-org/openvm/blob/v1.0.0/crates/circuits/primitives/src/bitwise_op_lookup/bus.rs
@@ -76,11 +66,7 @@
     // After we have removed the bus interactions, we check which of the
     // expressions we still need to byte-constrain. Some are maybe already
     // byte-constrained by other bus interactions.
-<<<<<<< HEAD
-    let already_byte_constrained = all_byte_constrained_expressions(system.system())
-=======
-    let already_byte_constrained = all_byte_constrained_expressions(&system, bitwise_lookup_bus_id)
->>>>>>> 732da830
+    let already_byte_constrained = all_byte_constrained_expressions(system.system(), bitwise_lookup_bus_id)
         .cloned()
         .collect::<HashSet<_>>();
     let mut to_byte_constrain = to_byte_constrain
@@ -99,15 +85,9 @@
     if to_byte_constrain.len() % 2 != 0 {
         to_byte_constrain.push(T::from(0).into());
     }
-<<<<<<< HEAD
     system.add_bus_interactions(to_byte_constrain.into_iter().tuples().map(|(x, y)| {
         BusInteraction {
-            bus_id: T::from(BITWISE_LOOKUP_BUS_ID).into(),
-=======
-    for (x, y) in to_byte_constrain.into_iter().tuples() {
-        system.bus_interactions.push(BusInteraction {
             bus_id: T::from(bitwise_lookup_bus_id).into(),
->>>>>>> 732da830
             payload: vec![x.clone(), y.clone(), T::from(0).into(), T::from(0).into()],
             multiplicity: T::from(1).into(),
         }
