--- conflicted
+++ resolved
@@ -1,14 +1,11 @@
-<<<<<<< HEAD
 use std::{
     collections::BTreeMap,
     io::{self, Cursor},
+    iter,
     marker::PhantomData,
     path::PathBuf,
     sync::Arc,
 };
-=======
-use std::{collections::BTreeMap, io, iter, marker::PhantomData, path::PathBuf, sync::Arc};
->>>>>>> f23b08a5
 
 use powdr_ast::analyzed::Analyzed;
 use powdr_executor::witgen::WitgenCallback;
@@ -174,19 +171,13 @@
                             .map(|(symbol, _)| symbol),
                     );
 
-<<<<<<< HEAD
-                    backend.prove(&witness, None, witgen_callback)
-=======
                     let dummy_column_name = format!("{machine}.__dummy");
                     let dummy_column = vec![F::zero(); pil.degree() as usize];
                     let witness = iter::once((dummy_column_name, dummy_column))
                         .chain(witness.into_iter())
                         .collect::<Vec<_>>();
 
-                    backend
-                        .prove(&witness, None, witgen_callback)
-                        .map(|proof| (machine.clone(), proof))
->>>>>>> f23b08a5
+                    backend.prove(&witness, None, witgen_callback)
                 })
                 .collect::<Result<_, _>>()?,
         };
