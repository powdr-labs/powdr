use core::panic;
use std::{
    collections::{HashMap, HashSet},
    str::FromStr,
};

use powdr_ast::{
    analyzed::{Expression, PolynomialReference, Reference, RepeatedArray},
    parsed::{
        self, asm::SymbolPath, ArrayExpression, ArrayLiteral, IfExpression, LambdaExpression,
<<<<<<< HEAD
        LetStatementInsideBlock, MatchArm, NamespacedPolynomialReference, Pattern,
        SelectedExpressions, StatementInsideBlock, SymbolCategory, UnaryOperation,
=======
        LetStatementInsideBlock, MatchArm, NamespacedPolynomialReference, Number, Pattern,
        SelectedExpressions, StatementInsideBlock, SymbolCategory,
>>>>>>> 0e0ebe74
    },
};
use powdr_number::DegreeType;

use crate::{type_processor::TypeProcessor, AnalysisDriver};

/// The ExpressionProcessor turns parsed expressions into analyzed expressions.
/// Its main job is to resolve references:
/// It turns simple references into fully namespaced references and resolves local function variables.
pub struct ExpressionProcessor<'a, D: AnalysisDriver> {
    driver: D,
    type_vars: &'a HashSet<&'a String>,
    local_variables: HashMap<String, u64>,
    local_variable_counter: u64,
}

impl<'a, D: AnalysisDriver> ExpressionProcessor<'a, D> {
    pub fn new(driver: D, type_vars: &'a HashSet<&'a String>) -> Self {
        Self {
            driver,
            type_vars,
            local_variables: Default::default(),
            local_variable_counter: 0,
        }
    }

    pub fn process_selected_expressions(
        &mut self,
        expr: SelectedExpressions<parsed::Expression>,
    ) -> SelectedExpressions<Expression> {
        SelectedExpressions {
            selector: expr.selector.map(|e| self.process_expression(e)),
            expressions: self.process_expressions(expr.expressions),
        }
    }

    pub fn process_array_expression(
        &mut self,
        array_expression: ::powdr_ast::parsed::ArrayExpression,
        size: DegreeType,
    ) -> Vec<RepeatedArray> {
        match array_expression {
            ArrayExpression::Value(expressions) => {
                let values = self.process_expressions(expressions);
                let size = values.len() as DegreeType;
                vec![RepeatedArray::new(values, size)]
            }
            ArrayExpression::RepeatedValue(expressions) => {
                if size == 0 {
                    vec![]
                } else {
                    vec![RepeatedArray::new(
                        self.process_expressions(expressions),
                        size,
                    )]
                }
            }
            ArrayExpression::Concat(left, right) => self
                .process_array_expression(*left, size)
                .into_iter()
                .chain(self.process_array_expression(*right, size))
                .collect(),
        }
    }

    pub fn process_expressions(&mut self, exprs: Vec<parsed::Expression>) -> Vec<Expression> {
        exprs
            .into_iter()
            .map(|e| self.process_expression(e))
            .collect()
    }

    pub fn process_expression(&mut self, expr: parsed::Expression) -> Expression {
        use parsed::Expression as PExpression;
        match expr {
            PExpression::Reference(poly) => Expression::Reference(self.process_reference(poly)),
            PExpression::PublicReference(name) => Expression::PublicReference(name),
            PExpression::Number(Number { value: number, .. }) => number.into(),
            PExpression::String(value) => Expression::String(value),
            PExpression::Tuple(items) => Expression::Tuple(self.process_expressions(items)),
            PExpression::ArrayLiteral(ArrayLiteral { items }) => {
                Expression::ArrayLiteral(ArrayLiteral {
                    items: self.process_expressions(items),
                })
            }
            PExpression::LambdaExpression(lambda_expression) => {
                Expression::LambdaExpression(self.process_lambda_expression(lambda_expression))
            }
            PExpression::BinaryOperation(left, op, right) => Expression::BinaryOperation(
                Box::new(self.process_expression(*left)),
                op,
                Box::new(self.process_expression(*right)),
            ),
            PExpression::UnaryOperation(UnaryOperation { op, expr: value }) => UnaryOperation {
                op,
                expr: Box::new(self.process_expression(*value)),
            }
            .into(),
            PExpression::IndexAccess(index_access) => {
                Expression::IndexAccess(parsed::IndexAccess {
                    array: Box::new(self.process_expression(*index_access.array)),
                    index: Box::new(self.process_expression(*index_access.index)),
                })
            }
            PExpression::FunctionCall(c) => Expression::FunctionCall(parsed::FunctionCall {
                function: Box::new(self.process_expression(*c.function)),
                arguments: self.process_expressions(c.arguments),
            }),
            PExpression::MatchExpression(scrutinee, arms) => Expression::MatchExpression(
                Box::new(self.process_expression(*scrutinee)),
                arms.into_iter()
                    .map(|MatchArm { pattern, value }| {
                        let vars = self.save_local_variables();
                        let pattern = self.process_pattern(pattern);
                        let value = self.process_expression(value);
                        self.reset_local_variables(vars);
                        MatchArm { pattern, value }
                    })
                    .collect(),
            ),
            PExpression::IfExpression(IfExpression {
                condition,
                body,
                else_body,
            }) => Expression::IfExpression(IfExpression {
                condition: Box::new(self.process_expression(*condition)),
                body: Box::new(self.process_expression(*body)),
                else_body: Box::new(self.process_expression(*else_body)),
            }),
            PExpression::BlockExpression(statements, expr) => {
                self.process_block_expression(statements, *expr)
            }
            PExpression::FreeInput(_) => panic!(),
        }
    }

    /// Processes a pattern, registering all variables bound in there.
    /// It also changes EnumPatterns consisting of a single identifier that does not resolve
    /// to anything into Variable patterns.
    fn process_pattern(&mut self, pattern: Pattern) -> Pattern {
        match pattern {
            Pattern::CatchAll | Pattern::Ellipsis | Pattern::Number(_) | Pattern::String(_) => {
                pattern
            }
            Pattern::Array(items) => {
                // If there is more than one Pattern::Ellipsis in items, it is an error
                if items.iter().filter(|p| *p == &Pattern::Ellipsis).count() > 1 {
                    panic!("Only one \"..\"-item allowed in array pattern");
                }
                Pattern::Array(self.process_pattern_vec(items))
            }
            Pattern::Tuple(items) => Pattern::Tuple(self.process_pattern_vec(items)),
            Pattern::Variable(name) => self.process_variable_pattern(name),
            Pattern::Enum(name, None) => {
                // The parser cannot distinguish between Enum and Variable patterns.
                // So if "name" is a single identifier that does not resolve to an enum variant,
                // it is a variable pattern.

                if let Some((resolved_name, category)) = self.driver.try_resolve_ref(&name) {
                    if category.compatible_with_request(SymbolCategory::TypeConstructor) {
                        self.process_enum_pattern(resolved_name, None)
                    } else if let Some(identifier) = name.try_to_identifier() {
                        // It's a single identifier that does not resolve to an enum variant.
                        self.process_variable_pattern(identifier.clone())
                    } else {
                        panic!("Expected enum variant but got {category}: {resolved_name}");
                    }
                } else if let Some(identifier) = name.try_to_identifier() {
                    // It's a single identifier that does not resolve to an enum variant.
                    self.process_variable_pattern(identifier.clone())
                } else {
                    panic!("Symbol not found: {name}");
                }
            }
            Pattern::Enum(name, fields) => {
                self.process_enum_pattern(self.driver.resolve_value_ref(&name), fields)
            }
        }
    }

    fn process_pattern_vec(&mut self, patterns: Vec<Pattern>) -> Vec<Pattern> {
        patterns
            .into_iter()
            .map(|p| self.process_pattern(p))
            .collect()
    }

    fn process_variable_pattern(&mut self, name: String) -> Pattern {
        let id = self.local_variable_counter;
        if self.local_variables.insert(name.clone(), id).is_some() {
            panic!("Variable already defined: {name}");
        }
        self.local_variable_counter += 1;
        Pattern::Variable(name)
    }

    fn process_enum_pattern(&mut self, name: String, fields: Option<Vec<Pattern>>) -> Pattern {
        Pattern::Enum(
            SymbolPath::from_str(&name).unwrap(),
            fields.map(|fields| {
                fields
                    .into_iter()
                    .map(|p| self.process_pattern(p))
                    .collect()
            }),
        )
    }

    fn process_reference(&mut self, reference: NamespacedPolynomialReference) -> Reference {
        match reference.try_to_identifier() {
            Some(name) if self.local_variables.contains_key(name) => {
                let id = self.local_variables[name];
                Reference::LocalVar(id, name.to_string())
            }
            _ => Reference::Poly(self.process_namespaced_polynomial_reference(reference)),
        }
    }

    pub fn process_lambda_expression(
        &mut self,
        LambdaExpression { kind, params, body }: LambdaExpression,
    ) -> LambdaExpression<Expression> {
        let previous_local_vars = self.save_local_variables();

        let params = params
            .into_iter()
            .map(|p| self.process_pattern(p))
            .collect::<Vec<_>>();

        for param in &params {
            if !param.is_irrefutable() {
                panic!("Function parameters must be irrefutable, but {param} is refutable.");
            }
        }
        let body = Box::new(self.process_expression(*body));

        self.reset_local_variables(previous_local_vars);
        LambdaExpression { kind, params, body }
    }

    fn process_block_expression(
        &mut self,
        statements: Vec<StatementInsideBlock>,
        expr: ::powdr_ast::parsed::Expression,
    ) -> Expression {
        let vars = self.save_local_variables();

        let processed_statements = statements
            .into_iter()
            .map(|statement| match statement {
                StatementInsideBlock::LetStatement(LetStatementInsideBlock { pattern, value }) => {
                    let value = value.map(|v| self.process_expression(v));
                    let pattern = self.process_pattern(pattern);
                    if value.is_none() && !matches!(pattern, Pattern::Variable(_)) {
                        panic!("Let statement without value requires a single variable, but got {pattern}.");
                    }
                    if !pattern.is_irrefutable() {
                        panic!("Let statement requires an irrefutable pattern, but {pattern} is refutable.");
                    }
                    StatementInsideBlock::LetStatement(LetStatementInsideBlock { pattern, value })
                }
                StatementInsideBlock::Expression(expr) => {
                    StatementInsideBlock::Expression(self.process_expression(expr))
                }
            })
            .collect::<Vec<_>>();

        let processed_expr = self.process_expression(expr);
        self.reset_local_variables(vars);
        Expression::BlockExpression(processed_statements, Box::new(processed_expr))
    }

    pub fn process_namespaced_polynomial_reference(
        &mut self,
        reference: NamespacedPolynomialReference,
    ) -> PolynomialReference {
        let type_processor = TypeProcessor::new(self.driver, self.type_vars);
        let type_args = reference.type_args.map(|args| {
            args.into_iter()
                .map(|t| type_processor.process_type(t))
                .collect()
        });
        PolynomialReference {
            name: self.driver.resolve_value_ref(&reference.path),
            poly_id: None,
            type_args,
        }
    }

    fn save_local_variables(&self) -> LocalVariableState {
        LocalVariableState {
            local_variables: self.local_variables.clone(),
            local_variable_counter: self.local_variable_counter,
        }
    }

    fn reset_local_variables(&mut self, state: LocalVariableState) {
        self.local_variables = state.local_variables;
        self.local_variable_counter = state.local_variable_counter;
    }
}

struct LocalVariableState {
    pub local_variables: HashMap<String, u64>,
    pub local_variable_counter: u64,
}<|MERGE_RESOLUTION|>--- conflicted
+++ resolved
@@ -8,13 +8,8 @@
     analyzed::{Expression, PolynomialReference, Reference, RepeatedArray},
     parsed::{
         self, asm::SymbolPath, ArrayExpression, ArrayLiteral, IfExpression, LambdaExpression,
-<<<<<<< HEAD
-        LetStatementInsideBlock, MatchArm, NamespacedPolynomialReference, Pattern,
+        LetStatementInsideBlock, MatchArm, NamespacedPolynomialReference, Number, Pattern,
         SelectedExpressions, StatementInsideBlock, SymbolCategory, UnaryOperation,
-=======
-        LetStatementInsideBlock, MatchArm, NamespacedPolynomialReference, Number, Pattern,
-        SelectedExpressions, StatementInsideBlock, SymbolCategory,
->>>>>>> 0e0ebe74
     },
 };
 use powdr_number::DegreeType;
