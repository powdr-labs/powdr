--- conflicted
+++ resolved
@@ -171,19 +171,7 @@
         identity_id: u64,
         known_arguments: &BitVec,
         range_constraints: &[RangeConstraint<T>],
-<<<<<<< HEAD
     ) -> (bool, Vec<RangeConstraint<T>>) {
-        // We do not use the input range constraints because then we would need
-        // to generate new code depending on the range constraints as well.
-        match self
-            .function_cache
-            .compile_cached(can_process, identity_id, known_arguments)
-        {
-            Some(entry) => (true, entry.range_constraints.clone()),
-            None => (false, range_constraints.to_vec()),
-        }
-=======
-    ) -> Option<Vec<RangeConstraint<T>>> {
         // We use the input range constraints to see if there is a column
         // containing the substring "operation_id" which is constrained to a
         // single value and use that value as part of the cache key.
@@ -191,10 +179,15 @@
             let v = range_constraints[index].try_to_single_value()?;
             Some((index, v))
         });
-        self.function_cache
-            .compile_cached(can_process, identity_id, known_arguments, operation_id)
-            .map(|r| r.range_constraints.clone())
->>>>>>> c5202a9d
+        match self.function_cache.compile_cached(
+            can_process,
+            identity_id,
+            known_arguments,
+            operation_id,
+        ) {
+            Some(entry) => (true, entry.range_constraints.clone()),
+            None => (false, range_constraints.to_vec()),
+        }
     }
 
     fn process_lookup_direct<'b, 'c, Q: QueryCallback<T>>(
