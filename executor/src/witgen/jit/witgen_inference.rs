use std::collections::{HashMap, HashSet};

use itertools::Itertools;
use powdr_ast::analyzed::{
    AlgebraicBinaryOperation, AlgebraicBinaryOperator, AlgebraicExpression as Expression,
    AlgebraicReference, AlgebraicUnaryOperation, AlgebraicUnaryOperator, Identity, LookupIdentity,
    PermutationIdentity, PhantomLookupIdentity, PhantomPermutationIdentity, PolynomialIdentity,
    PolynomialType, SelectedExpressions,
};
use powdr_number::FieldElement;

use crate::witgen::{
    global_constraints::RangeConstraintSet, jit::affine_symbolic_expression::MachineCallArgument,
};

use super::{
    super::{range_constraints::RangeConstraint, FixedData},
    affine_symbolic_expression::{AffineSymbolicExpression, Effect, ProcessResult},
<<<<<<< HEAD
    variable::{Cell, MachineCallReturnVariable, Variable},
=======
    variable::Variable,
>>>>>>> a737ed85
};

/// Summary of the effect of processing an action.
pub struct ProcessSummary {
    /// The action has been fully completed, processing it again will not have any effect.
    pub complete: bool,
    /// Processing the action changed the state of the inference.
    pub progress: bool,
}

/// This component can generate code that solves identities.
/// It needs a driver that tells it which identities to process on which rows.
pub struct WitgenInference<'a, T: FieldElement, FixedEval: FixedEvaluator<T>> {
    fixed_data: &'a FixedData<'a, T>,
    fixed_evaluator: FixedEval,
    derived_range_constraints: HashMap<Variable, RangeConstraint<T>>,
    known_variables: HashSet<Variable>,
    /// Internal equalities we were not able to solve yet.
    assignments: Vec<Assignment<'a, T>>,
    code: Vec<Effect<T, Variable>>,
}

impl<'a, T: FieldElement, FixedEval: FixedEvaluator<T>> WitgenInference<'a, T, FixedEval> {
    pub fn new(
        fixed_data: &'a FixedData<'a, T>,
        fixed_evaluator: FixedEval,
        known_variables: impl IntoIterator<Item = Variable>,
    ) -> Self {
        Self {
            fixed_data,
            fixed_evaluator,
            derived_range_constraints: Default::default(),
            known_variables: known_variables.into_iter().collect(),
            assignments: Default::default(),
            code: Default::default(),
        }
    }

    pub fn code(self) -> Vec<Effect<T, Variable>> {
        self.code
    }

    pub fn is_known(&self, variable: &Variable) -> bool {
        self.known_variables.contains(variable)
    }

    /// Process an identity on a certain row.
    pub fn process_identity(&mut self, id: &'a Identity<T>, row_offset: i32) -> ProcessSummary {
        let result = match id {
            Identity::Polynomial(PolynomialIdentity { expression, .. }) => {
                self.process_equality_on_row(expression, row_offset, T::from(0).into())
            }
            Identity::Lookup(LookupIdentity {
                id, left, right, ..
            })
            | Identity::Permutation(PermutationIdentity {
                id, left, right, ..
            })
            | Identity::PhantomPermutation(PhantomPermutationIdentity {
                id, left, right, ..
            })
            | Identity::PhantomLookup(PhantomLookupIdentity {
                id, left, right, ..
            }) => self.process_lookup(*id, left, right, row_offset),
            Identity::PhantomBusInteraction(_) => {
                // TODO(bus_interaction) Once we have a concept of "can_be_answered", bus interactions
                // should be as easy as lookups.
                ProcessResult::empty()
            }
            Identity::Connect(_) => ProcessResult::empty(),
        };
        self.ingest_effects(result)
    }

    /// Turns the given variable either to a known symbolic value or an unknown symbolic value
    /// depending on if it is known or not.
    /// If it is known to be range-constrained to a single value, that value is used.
    fn variable_to_expression(&self, variable: Variable) -> AffineSymbolicExpression<T, Variable> {
        // If a variable is known and has a compile-time constant value,
        // that value is stored in the range constraints.
        let rc = self.range_constraint(variable.clone());
        if let Some(val) = rc.as_ref().and_then(|rc| rc.try_to_single_value()) {
            val.into()
        } else if self.known_variables.contains(&variable) {
            AffineSymbolicExpression::from_known_symbol(variable, rc)
        } else {
            AffineSymbolicExpression::from_unknown_variable(variable, rc)
        }
    }

    /// Process the constraint that the expression evaluated at the given offset equals the given value.
    /// This does not have to be solvable right away, but is always processed as soon as we have progress.
    /// Note that all variables in the expression can be unknown and their status can also change over time.
    pub fn assign_constant(&mut self, expression: &'a Expression<T>, row_offset: i32, value: T) {
        self.assignments.push(Assignment {
            lhs: expression,
            row_offset,
            rhs: VariableOrValue::Value(value),
        });
        self.process_assignments();
    }

    /// Process the constraint that the expression evaluated at the given offset equals the given formal variable.
    /// This does not have to be solvable right away, but is always processed as soon as we have progress.
    /// Note that all variables in the expression can be unknown and their status can also change over time.
    pub fn assign_variable(
        &mut self,
        expression: &'a Expression<T>,
        row_offset: i32,
        variable: Variable,
    ) {
        self.assignments.push(Assignment {
            lhs: expression,
            row_offset,
            rhs: VariableOrValue::Variable(variable),
        });
        self.process_assignments();
    }

    fn process_equality_on_row(
        &self,
        lhs: &Expression<T>,
        offset: i32,
        rhs: AffineSymbolicExpression<T, Variable>,
    ) -> ProcessResult<T, Variable> {
        if let Some(r) = self.evaluate(lhs, offset) {
            // TODO propagate or report error properly.
            // If solve returns an error, it means that the constraint is conflicting.
            // In the future, we might run this in a runtime-conditional, so an error
            // could just mean that this case cannot happen in practice.
            (r - rhs).solve().unwrap()
        } else {
            ProcessResult::empty()
        }
    }

    fn process_lookup(
        &mut self,
        identity_id: u64,
        left: &'a SelectedExpressions<T>,
        right: &'a SelectedExpressions<T>,
        row_offset: i32,
    ) -> ProcessResult<T, Variable> {
        // TODO: In the future, call the 'mutable state' to check if the
        // lookup can always be answered.

        // If the RHS is fully fixed columns...
        if right.expressions.iter().all(|e| match e {
            Expression::Reference(r) => r.is_fixed(),
            Expression::Number(_) => true,
            _ => false,
        }) {
            // and the selector is known to be 1...
            if self
                .evaluate(&left.selector, row_offset)
                .and_then(|s| s.try_to_known().map(|k| k.is_known_one()))
                == Some(true)
            {
                if let Some(lhs) = left
                    .expressions
                    .iter()
                    .map(|e| self.evaluate(e, row_offset))
                    .collect::<Option<Vec<_>>>()
                {
                    // and all except one expression is known on the LHS.
                    let unknown = lhs
                        .iter()
                        .filter(|e| e.try_to_known().is_none())
                        .collect_vec();
                    if unknown.len() == 1 && unknown[0].single_unknown_variable().is_some() {
                        let args = left
                            .expressions
                            .iter()
                            .enumerate()
                            .map(|(index, e)| {
                                if let Some(known_value) = self
                                    .evaluate(e, row_offset)
                                    .and_then(|e| e.try_to_known().cloned())
                                {
                                    MachineCallArgument::Known(known_value.clone())
                                } else {
                                    let ret_var = MachineCallReturnVariable {
                                        identity_id,
                                        row_offset,
                                        index,
                                    };
                                    self.assign_variable(
                                        e,
                                        row_offset,
                                        Variable::MachineCallReturnValue(ret_var.clone()),
                                    );
                                    ret_var.into_argument()
                                }
                            })
                            .collect();
                        return ProcessResult::complete(vec![Effect::MachineCall(
                            identity_id,
                            args,
                        )]);
                    }
                }
            }
        }
        ProcessResult::empty()
    }

    fn process_assignments(&mut self) {
        loop {
            let mut progress = false;
            let new_assignments = std::mem::take(&mut self.assignments)
                .into_iter()
                .flat_map(|assignment| {
                    let rhs = match &assignment.rhs {
                        VariableOrValue::Variable(v) => self.variable_to_expression(v.clone()),
                        VariableOrValue::Value(v) => (*v).into(),
                    };
                    let r =
                        self.process_equality_on_row(assignment.lhs, assignment.row_offset, rhs);
                    let summary = self.ingest_effects(r);
                    progress |= summary.progress;
                    // If it is not complete, queue it again.
                    (!summary.complete).then_some(assignment)
                })
                .collect_vec();
            self.assignments.extend(new_assignments);
            if !progress {
                break;
            }
        }
    }

    fn ingest_effects(&mut self, process_result: ProcessResult<T, Variable>) -> ProcessSummary {
        let mut progress = false;
        for e in process_result.effects {
            match &e {
                Effect::Assignment(variable, assignment) => {
                    assert!(self.known_variables.insert(variable.clone()));
                    if let Some(rc) = assignment.range_constraint() {
                        // If the variable was determined to be a constant, we add this
                        // as a range constraint, so we can use it in future evaluations.
                        self.add_range_constraint(variable.clone(), rc);
                    }
                    progress = true;
                    self.code.push(e);
                }
                Effect::RangeConstraint(variable, rc) => {
                    progress |= self.add_range_constraint(variable.clone(), rc.clone());
                }
                Effect::MachineCall(_, arguments) => {
                    for arg in arguments {
                        if let MachineCallArgument::Unknown(v) = arg {
                            self.known_variables.insert(v.clone());
                        }
                    }
                    progress = true;
                    self.code.push(e);
                }
                Effect::Assertion(_) => self.code.push(e),
            }
        }
        if progress {
            self.process_assignments();
        }
        ProcessSummary {
            complete: process_result.complete,
            progress,
        }
    }

    /// Adds a range constraint to the set of derived range constraints. Returns true if progress was made.
    fn add_range_constraint(&mut self, variable: Variable, rc: RangeConstraint<T>) -> bool {
        let rc = self
            .range_constraint(variable.clone())
            .map_or(rc.clone(), |existing_rc| existing_rc.conjunction(&rc));
        if !self.known_variables.contains(&variable) {
            if let Some(v) = rc.try_to_single_value() {
                // Special case: Variable is fixed to a constant by range constraints only.
                self.known_variables.insert(variable.clone());
                self.code
                    .push(Effect::Assignment(variable.clone(), v.into()));
            }
        }
        let old_rc = self
            .derived_range_constraints
            .insert(variable.clone(), rc.clone());

        // If the range constraint changed, we made progress.
        old_rc != Some(rc)
    }

    fn evaluate(
        &self,
        expr: &Expression<T>,
        offset: i32,
    ) -> Option<AffineSymbolicExpression<T, Variable>> {
        Some(match expr {
            Expression::Reference(r) => match r.poly_id.ptype {
                PolynomialType::Constant => self.fixed_evaluator.evaluate(r, offset)?.into(),
                PolynomialType::Committed => {
                    let variable = Variable::from_reference(r, offset);
                    self.variable_to_expression(variable)
                }
                PolynomialType::Intermediate => {
                    let definition = &self.fixed_data.intermediate_definitions[&r.to_thin()];
                    self.evaluate(definition, offset)?
                }
            },
            Expression::PublicReference(_) | Expression::Challenge(_) => {
                // TODO we need to introduce a variable type for those.
                return None;
            }
            Expression::Number(n) => (*n).into(),
            Expression::BinaryOperation(op) => self.evaluate_binary_operation(op, offset)?,
            Expression::UnaryOperation(op) => self.evaluate_unary_operation(op, offset)?,
        })
    }

    fn evaluate_binary_operation(
        &self,
        op: &AlgebraicBinaryOperation<T>,
        offset: i32,
    ) -> Option<AffineSymbolicExpression<T, Variable>> {
        let left = self.evaluate(&op.left, offset)?;
        let right = self.evaluate(&op.right, offset)?;
        match op.op {
            AlgebraicBinaryOperator::Add => Some(&left + &right),
            AlgebraicBinaryOperator::Sub => Some(&left - &right),
            AlgebraicBinaryOperator::Mul => left.try_mul(&right),
            AlgebraicBinaryOperator::Pow => {
                let result = left
                    .try_to_known()?
                    .try_to_number()?
                    .pow(right.try_to_known()?.try_to_number()?.to_integer());
                Some(AffineSymbolicExpression::from(result))
            }
        }
    }

    fn evaluate_unary_operation(
        &self,
        op: &AlgebraicUnaryOperation<T>,
        offset: i32,
    ) -> Option<AffineSymbolicExpression<T, Variable>> {
        let expr = self.evaluate(&op.expr, offset)?;
        match op.op {
            AlgebraicUnaryOperator::Minus => Some(-&expr),
        }
    }

    /// Returns the current best-known range constraint on the given variable
    /// combining global range constraints and newly derived local range constraints.
    fn range_constraint(&self, variable: Variable) -> Option<RangeConstraint<T>> {
        variable
            .try_to_witness_poly_id()
            .and_then(|poly_id| {
                self.fixed_data
                    .global_range_constraints
                    .range_constraint(&AlgebraicReference {
                        name: Default::default(),
                        poly_id,
                        next: false,
                    })
            })
            .iter()
            .chain(self.derived_range_constraints.get(&variable))
            .cloned()
            .reduce(|gc, rc| gc.conjunction(&rc))
    }
}

/// An equality constraint between an algebraic expression evaluated
/// on a certain row offset and a variable or fixed constant value.
struct Assignment<'a, T: FieldElement> {
    lhs: &'a Expression<T>,
    row_offset: i32,
    rhs: VariableOrValue<T, Variable>,
}

enum VariableOrValue<T, V> {
    Variable(V),
    Value(T),
}

pub trait FixedEvaluator<T: FieldElement> {
    fn evaluate(&self, _var: &AlgebraicReference, _row_offset: i32) -> Option<T> {
        None
    }
}

#[cfg(test)]
mod test {

    use pretty_assertions::assert_eq;

    use powdr_ast::analyzed::Analyzed;
    use powdr_number::GoldilocksField;

    use crate::{
        constant_evaluator,
        witgen::{
            global_constraints,
            jit::{test_util::format_code, variable::Cell},
            FixedData,
        },
    };

    use super::*;

    pub struct FixedEvaluatorForFixedData<'a, T: FieldElement>(pub &'a FixedData<'a, T>);
    impl<'a, T: FieldElement> FixedEvaluator<T> for FixedEvaluatorForFixedData<'a, T> {
        fn evaluate(&self, var: &AlgebraicReference, row_offset: i32) -> Option<T> {
            assert!(var.is_fixed());
            let values = self.0.fixed_cols[&var.poly_id].values_max_size();
            let row = (row_offset + var.next as i32 + values.len() as i32) as usize % values.len();
            Some(values[row])
        }
    }

    fn solve_on_rows(
        input: &str,
        rows: &[i32],
        known_cells: Vec<(&str, i32)>,
        expected_complete: Option<usize>,
    ) -> String {
        let analyzed: Analyzed<GoldilocksField> =
            powdr_pil_analyzer::analyze_string(input).unwrap();
        let fixed_col_vals = constant_evaluator::generate(&analyzed);
        let fixed_data = FixedData::new(&analyzed, &fixed_col_vals, &[], Default::default(), 0);
        let (fixed_data, retained_identities) =
            global_constraints::set_global_constraints(fixed_data, &analyzed.identities);

        let known_cells = known_cells.iter().map(|(name, row_offset)| {
            let id = fixed_data.try_column_by_name(name).unwrap().id;
            Variable::Cell(Cell {
                column_name: name.to_string(),
                id,
                row_offset: *row_offset,
            })
        });

        let ref_eval = FixedEvaluatorForFixedData(&fixed_data);
        let mut witgen = WitgenInference::new(&fixed_data, ref_eval, known_cells);
        let mut complete = HashSet::new();
        let mut counter = 0;
        let expected_complete = expected_complete.unwrap_or(retained_identities.len() * rows.len());
        while complete.len() != expected_complete {
            counter += 1;
            for row in rows {
                for id in retained_identities.iter() {
                    if !complete.contains(&(id.id(), *row))
                        && witgen.process_identity(id, *row).complete
                    {
                        complete.insert((id.id(), *row));
                    }
                }
            }
            assert!(counter < 10000, "Solving took more than 10000 rounds.");
        }
        format_code(&witgen.code())
    }

    #[test]
    fn simple_polynomial_solving() {
        let input = "let X; let Y; let Z; X = 1; Y = X + 1; Z * Y = X + 10;";
        let code = solve_on_rows(input, &[0], vec![], None);
        assert_eq!(code, "X[0] = 1;\nY[0] = 2;\nZ[0] = -9223372034707292155;");
    }

    #[test]
    fn fib() {
        let input = "let X; let Y; X' = Y; Y' = X + Y;";
        let code = solve_on_rows(input, &[0, 1], vec![("X", 0), ("Y", 0)], None);
        assert_eq!(
            code,
            "X[1] = Y[0];\nY[1] = (X[0] + Y[0]);\nX[2] = Y[1];\nY[2] = (X[1] + Y[1]);"
        );
    }

    #[test]
    fn fib_with_fixed() {
        let input = "
        namespace Fib(8);
            col fixed FIRST = [1] + [0]*;
            let x;
            let y;
            FIRST * (y - 1) = 0;
            FIRST * (x - 1) = 0;
            // This works in this test because we do not implement wrapping properly in this test.
            x' - y = 0;
            y' - (x + y) = 0;
        ";
        let code = solve_on_rows(input, &[0, 1, 2, 3], vec![], None);
        assert_eq!(
            code,
            "Fib::y[0] = 1;
Fib::x[0] = 1;
Fib::x[1] = 1;
Fib::y[1] = 2;
Fib::x[2] = 2;
Fib::y[2] = 3;
Fib::x[3] = 3;
Fib::y[3] = 5;
Fib::x[4] = 5;
Fib::y[4] = 8;"
        );
    }

    #[test]
    fn xor() {
        let input = "
namespace Xor(256 * 256);
    let latch: col = |i| { if (i % 4) == 3 { 1 } else { 0 } };
    let FACTOR: col = |i| { 1 << (((i + 1) % 4) * 8) };

    let a: int -> int = |i| i % 256;
    let b: int -> int = |i| (i / 256) % 256;
    let P_A: col = a;
    let P_B: col = b;
    let P_C: col = |i| a(i) ^ b(i);

    let A_byte;
    let B_byte;
    let C_byte;

    [ A_byte, B_byte, C_byte ] in [ P_A, P_B, P_C ];

    let A;
    let B;
    let C;

    A' = A * (1 - latch) + A_byte * FACTOR;
    B' = B * (1 - latch) + B_byte * FACTOR;
    C' = C * (1 - latch) + C_byte * FACTOR;
";
        let code = solve_on_rows(
            input,
            // Use the second block to avoid wrap-around.
            &[3, 4, 5, 6, 7],
            vec![
                ("Xor::A", 7),
                ("Xor::C", 7), // We solve it in reverse, just for fun.
            ],
            Some(16),
        );
        assert_eq!(
            code,
            "\
Xor::A_byte[6] = ((Xor::A[7] & 4278190080) // 16777216);
Xor::A[6] = (Xor::A[7] & 16777215);
assert (Xor::A[7] & 18446744069414584320) == 0;
Xor::C_byte[6] = ((Xor::C[7] & 4278190080) // 16777216);
Xor::C[6] = (Xor::C[7] & 16777215);
assert (Xor::C[7] & 18446744069414584320) == 0;
Xor::A_byte[5] = ((Xor::A[6] & 16711680) // 65536);
Xor::A[5] = (Xor::A[6] & 65535);
assert (Xor::A[6] & 18446744073692774400) == 0;
Xor::C_byte[5] = ((Xor::C[6] & 16711680) // 65536);
Xor::C[5] = (Xor::C[6] & 65535);
assert (Xor::C[6] & 18446744073692774400) == 0;
machine_call(0, [Known(Xor::A_byte[6]), Unknown(ret(0, 6, 1)), Known(Xor::C_byte[6])]);
Xor::B_byte[6] = ret(0, 6, 1);
Xor::A_byte[4] = ((Xor::A[5] & 65280) // 256);
Xor::A[4] = (Xor::A[5] & 255);
assert (Xor::A[5] & 18446744073709486080) == 0;
Xor::C_byte[4] = ((Xor::C[5] & 65280) // 256);
Xor::C[4] = (Xor::C[5] & 255);
assert (Xor::C[5] & 18446744073709486080) == 0;
machine_call(0, [Known(Xor::A_byte[5]), Unknown(ret(0, 5, 1)), Known(Xor::C_byte[5])]);
Xor::B_byte[5] = ret(0, 5, 1);
Xor::A_byte[3] = Xor::A[4];
Xor::C_byte[3] = Xor::C[4];
machine_call(0, [Known(Xor::A_byte[4]), Unknown(ret(0, 4, 1)), Known(Xor::C_byte[4])]);
Xor::B_byte[4] = ret(0, 4, 1);
machine_call(0, [Known(Xor::A_byte[3]), Unknown(ret(0, 3, 1)), Known(Xor::C_byte[3])]);
Xor::B_byte[3] = ret(0, 3, 1);
Xor::B[4] = Xor::B_byte[3];
Xor::B[5] = (Xor::B[4] + (Xor::B_byte[4] * 256));
Xor::B[6] = (Xor::B[5] + (Xor::B_byte[5] * 65536));
Xor::B[7] = (Xor::B[6] + (Xor::B_byte[6] * 16777216));"
        );
    }
}<|MERGE_RESOLUTION|>--- conflicted
+++ resolved
@@ -16,11 +16,7 @@
 use super::{
     super::{range_constraints::RangeConstraint, FixedData},
     affine_symbolic_expression::{AffineSymbolicExpression, Effect, ProcessResult},
-<<<<<<< HEAD
-    variable::{Cell, MachineCallReturnVariable, Variable},
-=======
-    variable::Variable,
->>>>>>> a737ed85
+    variable::{MachineCallReturnVariable, Variable},
 };
 
 /// Summary of the effect of processing an action.
