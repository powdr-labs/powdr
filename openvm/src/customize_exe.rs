--- conflicted
+++ resolved
@@ -224,21 +224,8 @@
         }
     }
 
-<<<<<<< HEAD
-    let blocks = blocks
-        .into_iter()
-        .filter(|b| {
-            b.statements
-                .iter()
-                .all(|instr| opcodes_allowlist.contains(&instr.opcode.as_usize()))
-        })
-        .collect::<Vec<_>>();
-
     let start = std::time::Instant::now();
-    let blocks_with_apcs = generate_apcs_with_pgo(
-=======
     let apcs = generate_apcs_with_pgo::<BabyBearOpenVmApcAdapter>(
->>>>>>> c638bbf0
         blocks,
         &config,
         max_total_apc_columns,
@@ -330,117 +317,7 @@
     labels
 }
 
-<<<<<<< HEAD
-// Only used for PgoConfig::Instruction and PgoConfig::None,
-// because PgoConfig::Cell caches all APCs in sorting stage.
-fn create_apcs_for_all_blocks<P: IntoOpenVm>(
-    blocks: Vec<BasicBlock<OpenVmField<P>>>,
-    powdr_config: &PowdrConfig,
-    airs: &OriginalAirs<P>,
-    bus_map: &BusMap,
-) -> Vec<BlockWithApc<P>> {
-    let n_acc = powdr_config.autoprecompiles as usize;
-    tracing::info!("Generating {n_acc} autoprecompiles in parallel");
-
-    blocks
-        .into_par_iter()
-        .skip(powdr_config.skip_autoprecompiles as usize)
-        .take(n_acc)
-        .enumerate()
-        .map(|(index, acc_block)| {
-            tracing::debug!(
-                "Accelerating block of length {} and start idx {}",
-                acc_block.statements.len(),
-                acc_block.start_idx
-            );
-
-            tracing::debug!(
-                "Acc block: {}",
-                acc_block.pretty_print(openvm_instruction_formatter)
-            );
-
-            let apc_opcode = POWDR_OPCODE + index;
-
-            let apc = generate_autoprecompile(
-                &acc_block,
-                airs,
-                apc_opcode,
-                bus_map,
-                powdr_config.degree_bound,
-            )
-            .unwrap();
-
-            BlockWithApc {
-                opcode: apc_opcode,
-                block: acc_block,
-                apc,
-            }
-        })
-        .collect()
-}
-
-// OpenVM relevant bus ids:
-// 0: execution bridge -> [pc, timestamp]
-// 1: memory -> [address space, pointer, data, timestamp, 1]
-// 2: pc lookup -> [...]
-// 3: range tuple -> [col, bits]
-// 5: bitwise xor ->
-//    [a, b, 0, 0] byte range checks for a and b
-//    [a, b, c, 1] c = xor(a, b)
-fn generate_autoprecompile<P: IntoOpenVm>(
-    block: &BasicBlock<OpenVmField<P>>,
-    airs: &OriginalAirs<P>,
-    apc_opcode: usize,
-    bus_map: &BusMap,
-    degree_bound: DegreeBound,
-) -> Result<Apc<P>, Error> {
-    tracing::debug!(
-        "Generating autoprecompile for block at index {}",
-        block.start_idx
-    );
-    let start = std::time::Instant::now();
-    let program = block
-        .statements
-        .iter()
-        .map(|instr| SymbolicInstructionStatement {
-            opcode: instr.opcode.as_usize(),
-            args: [
-                instr.a, instr.b, instr.c, instr.d, instr.e, instr.f, instr.g,
-            ]
-            .iter()
-            .map(|f| P::from_openvm_field(*f))
-            .collect(),
-        })
-        .collect();
-
-    let vm_config = VmConfig {
-        instruction_machine_handler: airs,
-        bus_interaction_handler: OpenVmBusInteractionHandler::new(bus_map.clone()),
-        bus_map: bus_map.clone(),
-    };
-
-    let apc = powdr_autoprecompiles::build(program, vm_config, degree_bound, apc_opcode as u32)?;
-    let labels = [
-        ("start_idx", block.start_idx.to_string()),
-        ("apc_opcode", apc_opcode.to_string()),
-    ];
-    metrics::gauge!("apc_gen_time_ms", &labels).set(start.elapsed().as_millis() as f64);
-
-    // Check that substitution values are unique over all instructions
-    assert!(apc.subs().iter().flatten().all_unique());
-
-    tracing::debug!(
-        "Done generating autoprecompile for block at index {}",
-        block.start_idx
-    );
-
-    Ok(apc)
-}
-
-pub fn openvm_bus_interaction_to_powdr<F: PrimeField32, P: FieldElement>(
-=======
 pub fn openvm_bus_interaction_to_powdr<F: PrimeField32>(
->>>>>>> c638bbf0
     interaction: &SymbolicInteraction<F>,
     columns: &[Arc<String>],
 ) -> Result<SymbolicBusInteraction<F>, UnsupportedOpenVmReferenceError> {
@@ -505,14 +382,8 @@
             apc.machine(),
         );
 
-<<<<<<< HEAD
-        c.block_with_apc
-    }).collect()
-}
-=======
         let execution_frequency =
             *pgo_program_pc_count.get(&apc.block.start_pc).unwrap_or(&0) as usize;
->>>>>>> c638bbf0
 
         Self {
             apc,
