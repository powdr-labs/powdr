--- conflicted
+++ resolved
@@ -8,36 +8,27 @@
 };
 
 use crate::{
-<<<<<<< HEAD
-    extraction_utils::{OriginalAirs, OriginalVmConfig},
-    powdr_extension::executor::PowdrPeripheryInstances,
-    Instr,
-=======
     bus_map::DEFAULT_VARIABLE_RANGE_CHECKER,
     extraction_utils::{
-        record_arena_dimension_by_air_name_per_apc_call, OriginalAirs, OriginalVmConfig,
+        OriginalAirs, OriginalVmConfig,
     },
     powdr_extension::executor::{
         create_dummy_airs, create_dummy_chip_complex, OriginalArenas, PowdrPeripheryInstances,
-        RecordArenaDimension,
     },
     BabyBearSC, ExtendedVmConfig, Instr,
->>>>>>> 54d39f00
-};
-
-use super::{executor::PowdrExecutor, opcode::PowdrOpcode, PowdrPrecompile};
+};
+
+use super::{opcode::PowdrOpcode, PowdrPrecompile};
 use itertools::Itertools;
 use openvm_circuit::{
-    arch::{AirInventory, Arena, ChipInventory, MatrixRecordArena},
+    arch::AirInventory,
     utils::next_power_of_two_or_zero,
 };
-use openvm_instructions::LocalOpcode;
 use openvm_stark_backend::{
     p3_air::{Air, BaseAir},
     p3_field::{Field, FieldAlgebra},
     p3_matrix::dense::{DenseMatrix, RowMajorMatrix},
-    prover::{cpu::CpuBackend, hal::ProverBackend, types::AirProvingContext},
-    ChipUsageGetter,
+    prover::{hal::ProverBackend, types::AirProvingContext},
 };
 
 use openvm_stark_backend::{
@@ -99,16 +90,12 @@
     pub fn generate_witness<R>(&self, records: R) -> RowMajorMatrix<BabyBear> {
         let chip_inventory = {
             let airs: AirInventory<BabyBearSC> =
-                create_dummy_airs(&self.config.sdk_vm_config, self.periphery.dummy.clone())
+                create_dummy_airs(&self.config.sdk, self.periphery.dummy.clone())
                     .expect("Failed to create dummy airs");
 
-            create_dummy_chip_complex(
-                &self.config.sdk_vm_config,
-                airs,
-                self.periphery.dummy.clone(),
-            )
-            .expect("Failed to create chip complex")
-            .inventory
+            create_dummy_chip_complex(&self.config.sdk, airs, self.periphery.dummy.clone())
+                .expect("Failed to create chip complex")
+                .inventory
         };
 
         let mut original_arenas = self.record_arena_by_air_name.as_ref().borrow_mut();
