use std::collections::HashSet;
use std::collections::{BTreeMap, BTreeSet, HashMap};
use std::sync::Arc;

<<<<<<< HEAD
use crate::powdr_extension::PowdrStackedPrecompile;
use crate::instruction_blacklist;
=======
use crate::extraction_utils::OriginalVmConfig;
>>>>>>> f28e52fa
use crate::utils::UnsupportedOpenVmReferenceError;
use crate::IntoOpenVm;
use crate::OpenVmField;
use crate::OriginalCompiledProgram;
use crate::{instruction_blacklist, CompiledProgram, SpecializedConfig};
use itertools::Itertools;
use openvm_bigint_transpiler::{Rv32BranchEqual256Opcode, Rv32BranchLessThan256Opcode};
use openvm_instructions::instruction::Instruction;
use openvm_instructions::program::Program;
use openvm_instructions::{LocalOpcode, VmOpcode};
use openvm_stark_backend::p3_maybe_rayon::prelude::*;
use openvm_stark_backend::{
    interaction::SymbolicInteraction,
    p3_field::{FieldAlgebra, PrimeField32},
};
use powdr_autoprecompiles::expression::try_convert;
use powdr_autoprecompiles::powdr::UniqueReferences;
use powdr_autoprecompiles::DegreeBound;
use powdr_autoprecompiles::VmConfig;
use powdr_autoprecompiles::{
    bus_map::BusMap, SymbolicBusInteraction, SymbolicInstructionStatement, SymbolicMachine,
};
use powdr_number::{BabyBearField, FieldElement};

use crate::bus_interaction_handler::OpenVmBusInteractionHandler;
use crate::instruction_formatter::openvm_instruction_formatter;
use crate::{
    powdr_extension::{OriginalInstruction, PowdrOpcode, PowdrPrecompile},
    utils::symbolic_to_algebraic,
};

mod air_stacking;
use air_stacking::air_stacking;

pub const OPENVM_DEGREE_BOUND: usize = 5;

// TODO: read this from program
const OPENVM_INIT_PC: u32 = 0x0020_0800;

pub const POWDR_OPCODE: usize = 0x10ff;

#[derive(Clone, Debug)]
pub struct CachedAutoPrecompile<F> {
    apc_opcode: usize,
    autoprecompile: SymbolicMachine<F>,
    subs: Vec<Vec<u64>>,
}

use crate::{PgoConfig, PowdrConfig};

#[derive(Debug)]
pub enum Error {
    AutoPrecompileError,
}

impl From<powdr_autoprecompiles::constraint_optimizer::Error> for Error {
    fn from(_e: powdr_autoprecompiles::constraint_optimizer::Error) -> Self {
        Error::AutoPrecompileError
    }
}

pub fn customize(
    OriginalCompiledProgram {
        mut exe,
        sdk_vm_config,
    }: OriginalCompiledProgram,
    labels: &BTreeSet<u32>,
    config: PowdrConfig,
    pgo_config: PgoConfig,
) -> CompiledProgram {
    let original_config = OriginalVmConfig::new(sdk_vm_config.clone());
    let airs = original_config.airs().expect("Failed to convert the AIR of an OpenVM instruction, even after filtering by the blacklist!");
    let bus_map = original_config.bus_map();

    // If we use PgoConfig::Cell, which creates APC for all eligible basic blocks,
    // `apc_cache` will be populated to be used later when we select which basic blocks to accelerate.
    // Otherwise, `apc_cache` will remain empty, and we will generate APC on the fly when we select which basic blocks to accelerate.
    let mut apc_cache = HashMap::new();
    let opcodes_no_apc = instruction_blacklist();

    let labels = add_extra_targets(&exe.program, labels.clone());
    let branch_opcodes_set = branch_opcodes_set();

    let blocks = collect_basic_blocks(&exe.program, &labels, &opcodes_no_apc, &branch_opcodes_set);
    tracing::info!(
        "Got {} basic blocks from `collect_basic_blocks`",
        blocks.len()
    );

    let mut blocks = blocks
        .into_iter()
        .filter(|b| {
            !b.statements
                .iter()
                .any(|instr| opcodes_no_apc.contains(&instr.opcode.as_usize()))
        })
        .collect::<Vec<_>>();

    // sort basic blocks by:
    // 1. if PgoConfig::Cell, cost = frequency * cells_saved_per_row
    // 2. if PgoConfig::Instruction, cost = frequency * number_of_instructions
    // 3. if PgoConfig::None, cost = number_of_instructions
    match pgo_config {
        PgoConfig::Cell(pgo_program_idx_count) => {
            sort_blocks_by_pgo_cell_cost(
                &mut blocks,
                &mut apc_cache,
                pgo_program_idx_count,
                &airs,
                config.clone(),
                bus_map.clone(),
                &opcodes_no_apc,
            );
        }
        PgoConfig::Instruction(pgo_program_idx_count) => {
            sort_blocks_by_pgo_instruction_cost(&mut blocks, pgo_program_idx_count);
        }
        PgoConfig::None => {
            sort_blocks_by_length(&mut blocks);
        }
    };

    let program = &mut exe.program.instructions_and_debug_infos;

    let noop = Instruction {
        opcode: VmOpcode::from_usize(0xdeadaf),
        a: OpenVmField::<BabyBearField>::ZERO,
        b: OpenVmField::<BabyBearField>::ZERO,
        c: OpenVmField::<BabyBearField>::ZERO,
        d: OpenVmField::<BabyBearField>::ZERO,
        e: OpenVmField::<BabyBearField>::ZERO,
        f: OpenVmField::<BabyBearField>::ZERO,
        g: OpenVmField::<BabyBearField>::ZERO,
    };

    let mut extensions = Vec::new();
    let n_acc = config.autoprecompiles as usize;
    let n_skip = config.skip_autoprecompiles as usize;
    tracing::info!("Generating {n_acc} autoprecompiles in parallel");

    let mut degree_bound = config.degree_bound.clone();
    // chip stacking needs to guard bus arguments, so we lower the inliner bound on bus interactions
    if config.chip_stacking_log.is_some() {
        degree_bound.bus_interactions -= 1;
    }
    let strict_is_valid_guards = config.chip_stacking_log.is_some();

    let apcs = blocks
        .par_iter_mut()
        .skip(n_skip)
        .take(n_acc)
        .enumerate()
        .map(|(index, acc_block)| {
            tracing::debug!(
                "Accelerating block of length {} and start idx {}",
                acc_block.statements.len(),
                acc_block.start_idx
            );

            tracing::debug!(
                "Acc block: {}",
                acc_block.pretty_print(openvm_instruction_formatter)
            );

            let apc_opcode = POWDR_OPCODE + index;

            (
                acc_block.start_idx,
                generate_apc_cache(
                    acc_block,
                    &airs,
                    apc_opcode,
                    bus_map.clone(),
                    degree_bound,
                    strict_is_valid_guards,
                )
                .unwrap(),
            )
        })
        .collect::<Vec<_>>();

    apc_cache.extend(apcs);

    tracing::info!("Adjust the program with the autoprecompiles");

    // now the blocks have been sorted by cost
    for acc_block in blocks.iter().skip(n_skip).take(n_acc) {
        let CachedAutoPrecompile {
            apc_opcode,
            autoprecompile,
            subs,
        } = apc_cache.remove(&acc_block.start_idx).unwrap();

        let new_instr = Instruction {
            opcode: VmOpcode::from_usize(apc_opcode),
            a: OpenVmField::<BabyBearField>::ZERO,
            b: OpenVmField::<BabyBearField>::ZERO,
            c: OpenVmField::<BabyBearField>::ZERO,
            d: OpenVmField::<BabyBearField>::ZERO,
            e: OpenVmField::<BabyBearField>::ZERO,
            f: OpenVmField::<BabyBearField>::ZERO,
            g: OpenVmField::<BabyBearField>::ZERO,
        };

        let pc = acc_block.start_idx;
        let n_acc = acc_block.statements.len();
        let (acc, new_instrs): (Vec<_>, Vec<_>) = program[pc..pc + n_acc]
            .iter()
            .enumerate()
            .map(|(i, x)| {
                let instr = x.as_ref().unwrap();
                let instr = instr.0.clone();
                if i == 0 {
                    (instr, new_instr.clone())
                } else {
                    (instr, noop.clone())
                }
            })
            .collect();

        let new_instrs = new_instrs.into_iter().map(|x| Some((x, None)));

        let len_before = program.len();
        program.splice(pc..pc + n_acc, new_instrs);
        assert_eq!(program.len(), len_before);

        let is_valid_column = autoprecompile
            .unique_references()
            .find(|c| &*c.name == "is_valid")
            .unwrap();

        extensions.push(PowdrPrecompile::new(
            format!("PowdrAutoprecompile_{apc_opcode}"),
            PowdrOpcode {
                class_offset: apc_opcode,
            },
            autoprecompile,
            acc.into_iter()
                .zip_eq(subs)
                .map(|(instruction, subs)| OriginalInstruction::new(instruction, subs))
                .collect(),
            is_valid_column,
        ));
    }

<<<<<<< HEAD
    let extensions = if let Some(chip_stacking_log) = config.chip_stacking_log {
        tracing::debug!("Chip stacking enabled, grouping log: {chip_stacking_log}");
        air_stacking(extensions, chip_stacking_log)
    } else {
        tracing::debug!("Chip stacking disabled");
        extensions
            .into_iter()
            .map(PowdrStackedPrecompile::new_single)
            .collect()
    };

    (
=======
    CompiledProgram {
>>>>>>> f28e52fa
        exe,
        vm_config: SpecializedConfig::new(original_config, extensions, config.implementation),
    }
}

fn branch_opcodes() -> Vec<usize> {
    let mut opcodes = vec![
        openvm_rv32im_transpiler::BranchEqualOpcode::BEQ
            .global_opcode()
            .as_usize(),
        openvm_rv32im_transpiler::BranchEqualOpcode::BNE
            .global_opcode()
            .as_usize(),
        openvm_rv32im_transpiler::BranchLessThanOpcode::BLT
            .global_opcode()
            .as_usize(),
        openvm_rv32im_transpiler::BranchLessThanOpcode::BLTU
            .global_opcode()
            .as_usize(),
        openvm_rv32im_transpiler::BranchLessThanOpcode::BGE
            .global_opcode()
            .as_usize(),
        openvm_rv32im_transpiler::BranchLessThanOpcode::BGEU
            .global_opcode()
            .as_usize(),
        openvm_rv32im_transpiler::Rv32JalLuiOpcode::JAL
            .global_opcode()
            .as_usize(),
        openvm_rv32im_transpiler::Rv32JalrOpcode::JALR
            .global_opcode()
            .as_usize(),
    ];

    opcodes.extend(branch_opcodes_bigint());

    opcodes
}

fn branch_opcodes_bigint() -> Vec<usize> {
    vec![
        // The instructions below are structs so we cannot call `global_opcode()` on them without
        // an instnace, so we manually build the global opcodes.
        Rv32BranchEqual256Opcode::CLASS_OFFSET
            + openvm_rv32im_transpiler::BranchEqualOpcode::BEQ.local_usize(),
        Rv32BranchEqual256Opcode::CLASS_OFFSET
            + openvm_rv32im_transpiler::BranchEqualOpcode::BNE.local_usize(),
        Rv32BranchLessThan256Opcode::CLASS_OFFSET
            + openvm_rv32im_transpiler::BranchLessThanOpcode::BLT.local_usize(),
        Rv32BranchLessThan256Opcode::CLASS_OFFSET
            + openvm_rv32im_transpiler::BranchLessThanOpcode::BLTU.local_usize(),
        Rv32BranchLessThan256Opcode::CLASS_OFFSET
            + openvm_rv32im_transpiler::BranchLessThanOpcode::BGE.local_usize(),
        Rv32BranchLessThan256Opcode::CLASS_OFFSET
            + openvm_rv32im_transpiler::BranchLessThanOpcode::BGEU.local_usize(),
    ]
}

fn branch_opcodes_set() -> BTreeSet<usize> {
    branch_opcodes().into_iter().collect()
}

fn branch_opcodes_bigint_set() -> BTreeSet<usize> {
    branch_opcodes_bigint().into_iter().collect()
}

#[derive(Debug, Clone)]
pub struct BasicBlock<F> {
    pub start_idx: usize,
    pub statements: Vec<Instruction<F>>,
}

impl<F: PrimeField32> BasicBlock<F> {
    fn pretty_print(&self, instr_formatter: impl Fn(&Instruction<F>) -> String) -> String {
        format!("BasicBlock(start_idx: {}, statements: [\n", self.start_idx)
            + &self
                .statements
                .iter()
                .enumerate()
                .map(|(i, instr)| format!("   instr {i:>3}:   {}", instr_formatter(instr)))
                .collect::<Vec<_>>()
                .join("\n")
            + "\n])"
    }
}

pub fn collect_basic_blocks<F: PrimeField32>(
    program: &Program<F>,
    labels: &BTreeSet<u32>,
    opcodes_no_apc: &HashSet<usize>,
    branch_opcodes: &BTreeSet<usize>,
) -> Vec<BasicBlock<F>> {
    let mut blocks = Vec::new();
    let mut curr_block = BasicBlock {
        start_idx: 0,
        statements: Vec::new(),
    };
    for (i, instr) in program.instructions_and_debug_infos.iter().enumerate() {
        let instr = instr.as_ref().unwrap().0.clone();
        let adjusted_pc = OPENVM_INIT_PC + (i as u32) * 4;
        let is_target = labels.contains(&adjusted_pc);
        let is_branch = branch_opcodes.contains(&instr.opcode.as_usize());

        // If this opcode cannot be in an apc, we make sure it's alone in a BB.
        if opcodes_no_apc.contains(&instr.opcode.as_usize()) {
            // If not empty, push the current block.
            if !curr_block.statements.is_empty() {
                blocks.push(curr_block);
            }
            // Push the instruction itself
            blocks.push(BasicBlock {
                start_idx: i,
                statements: vec![instr.clone()],
            });
            // Skip the instrucion and start a new block from the next instruction.
            curr_block = BasicBlock {
                start_idx: i + 1,
                statements: Vec::new(),
            };
        } else {
            // If the instruction is a target, we need to close the previous block
            // as is if not empty and start a new block from this instruction.
            if is_target {
                if !curr_block.statements.is_empty() {
                    blocks.push(curr_block);
                }
                curr_block = BasicBlock {
                    start_idx: i,
                    statements: Vec::new(),
                };
            }
            curr_block.statements.push(instr.clone());
            // If the instruction is a branch, we need to close this block
            // with this instruction and start a new block from the next one.
            if is_branch {
                blocks.push(curr_block); // guaranteed to be non-empty because an instruction was just pushed
                curr_block = BasicBlock {
                    start_idx: i + 1,
                    statements: Vec::new(),
                };
            }
        }
    }

    if !curr_block.statements.is_empty() {
        blocks.push(curr_block);
    }

    blocks
}

/// Besides the base RISCV-V branching instructions, the bigint extension adds two more branching
/// instruction classes over BranchEqual and BranchLessThan.
/// Those instructions have the form <INSTR rs0 rs1 target_offset ...>, where target_offset is the
/// relative jump we're interested in.
/// This means that for a given program address A containing the instruction above,
/// we add A + target_offset as a target as well.
fn add_extra_targets<F: PrimeField32>(
    program: &Program<F>,
    mut labels: BTreeSet<u32>,
) -> BTreeSet<u32> {
    let branch_opcodes_bigint = branch_opcodes_bigint_set();
    let new_labels = program
        .instructions_and_debug_infos
        .iter()
        .enumerate()
        .filter_map(|(i, instr)| {
            let instr = instr.as_ref().unwrap().0.clone();
            let adjusted_pc = OPENVM_INIT_PC + (i as u32) * 4;
            let op = instr.opcode.as_usize();
            branch_opcodes_bigint
                .contains(&op)
                .then_some(adjusted_pc + instr.c.as_canonical_u32())
        });
    labels.extend(new_labels);

    labels
}

fn generate_apc_cache<P: IntoOpenVm>(
    block: &BasicBlock<OpenVmField<P>>,
    airs: &BTreeMap<usize, SymbolicMachine<P>>,
    apc_opcode: usize,
    bus_map: BusMap,
    degree_bound: DegreeBound,
    strict_is_valid_guards: bool,
) -> Result<CachedAutoPrecompile<P>, Error> {
    let (autoprecompile, subs) = generate_autoprecompile(
        block,
        airs,
        apc_opcode,
        bus_map,
        degree_bound,
        strict_is_valid_guards,
    )?;

    Ok(CachedAutoPrecompile {
        apc_opcode,
        autoprecompile,
        subs,
    })
}

// OpenVM relevant bus ids:
// 0: execution bridge -> [pc, timestamp]
// 1: memory -> [address space, pointer, data, timestamp, 1]
// 2: pc lookup -> [...]
// 3: range tuple -> [col, bits]
// 5: bitwise xor ->
//    [a, b, 0, 0] byte range checks for a and b
//    [a, b, c, 1] c = xor(a, b)
fn generate_autoprecompile<P: IntoOpenVm>(
    block: &BasicBlock<OpenVmField<P>>,
    airs: &BTreeMap<usize, SymbolicMachine<P>>,
    apc_opcode: usize,
    bus_map: BusMap,
    degree_bound: DegreeBound,
    // chip stacking needs constraints/multiplicities fully guarded by the is_valid column
    strict_is_valid_guards: bool,
) -> Result<(SymbolicMachine<P>, Vec<Vec<u64>>), Error> {
    tracing::debug!(
        "Generating autoprecompile for block at index {}",
        block.start_idx
    );
    let program = block
        .statements
        .iter()
        .map(|instr| SymbolicInstructionStatement {
            opcode: instr.opcode.as_usize(),
            args: [
                instr.a, instr.b, instr.c, instr.d, instr.e, instr.f, instr.g,
            ]
            .iter()
            .map(|f| P::from_openvm_field(*f))
            .collect(),
        })
        .collect();

    let vm_config = VmConfig {
        instruction_machines: airs,
        bus_interaction_handler: OpenVmBusInteractionHandler::new(bus_map.clone()),
        bus_map,
    };

    let (precompile, subs) = powdr_autoprecompiles::build(
        program,
        vm_config,
        degree_bound,
        apc_opcode as u32,
        strict_is_valid_guards,
    )?;

    // Check that substitution values are unique over all instructions
    assert!(subs.iter().flatten().all_unique());

    tracing::debug!(
        "Done generating autoprecompile for block at index {}",
        block.start_idx
    );

    Ok((precompile, subs))
}

pub fn openvm_bus_interaction_to_powdr<F: PrimeField32, P: FieldElement>(
    interaction: &SymbolicInteraction<F>,
    columns: &[Arc<String>],
) -> Result<SymbolicBusInteraction<P>, UnsupportedOpenVmReferenceError> {
    let id = interaction.bus_index as u64;

    let mult = try_convert(symbolic_to_algebraic(&interaction.count, columns))?;
    let args = interaction
        .message
        .iter()
        .map(|e| try_convert(symbolic_to_algebraic(e, columns)))
        .collect::<Result<_, _>>()?;

    Ok(SymbolicBusInteraction { id, mult, args })
}

// Note: This function can lead to OOM since it generates the apc for all blocks
fn sort_blocks_by_pgo_cell_cost<P: IntoOpenVm>(
    blocks: &mut Vec<BasicBlock<OpenVmField<P>>>,
    apc_cache: &mut HashMap<usize, CachedAutoPrecompile<P>>,
    pgo_program_idx_count: HashMap<u32, u32>,
    airs: &BTreeMap<usize, SymbolicMachine<P>>,
    config: PowdrConfig,
    bus_map: BusMap,
    opcodes_no_apc: &HashSet<usize>,
) {
    // drop any block whose start index cannot be found in pc_idx_count,
    // because a basic block might not be executed at all.
    // Also only keep basic blocks with more than one original instruction.
    blocks.retain(|b| {
        pgo_program_idx_count.contains_key(&(b.start_idx as u32)) && b.statements.len() > 1
    });

    tracing::debug!(
        "Retained {} basic blocks after filtering by pc_idx_count",
        blocks.len()
    );

    // store air width by opcode, so that we don't repetitively calculate them later
    // filter out opcodes that contain next references in their air, because they are not supported yet in apc
    let air_width_by_opcode = airs
        .iter()
        .filter(|&(i, _)| (!opcodes_no_apc.contains(i)))
        .map(|(i, air)| (*i, air.unique_references().count()))
        .collect::<HashMap<_, _>>();

    // generate apc and cache it for all basic blocks
    // calculate number of trace cells saved per row for each basic block to sort them by descending cost
    let (cells_saved_per_row_by_bb, new_apc_cache): (
        HashMap<_, _>,
        HashMap<usize, CachedAutoPrecompile<P>>,
    ) = blocks
        .par_iter()
        .enumerate()
        .filter_map(|(i, acc_block)| {
            let apc_cache_entry = generate_apc_cache(
                acc_block,
                airs,
                POWDR_OPCODE + i,
                bus_map.clone(),
                config.degree_bound,
                config.chip_stacking_log.is_some(),
            )
            .ok()?;

            // calculate cells saved per row
            let apc_cells_per_row = apc_cache_entry.autoprecompile.unique_references().count();
            let original_cells_per_row: usize = acc_block
                .statements
                .iter()
                .map(|instruction| {
                    air_width_by_opcode
                        .get(&instruction.opcode.as_usize())
                        .unwrap()
                })
                .sum();
            let cells_saved_per_row = original_cells_per_row - apc_cells_per_row;
            assert!(cells_saved_per_row > 0);
            tracing::debug!(
                "Basic block start_idx: {}, cells saved per row: {}",
                acc_block.start_idx,
                cells_saved_per_row
            );

            Some((
                (acc_block.start_idx, cells_saved_per_row),
                (acc_block.start_idx, apc_cache_entry),
            ))
        })
        .unzip();

    apc_cache.extend(new_apc_cache);

    // filter out the basic blocks where the apc generation errored out
    blocks.retain(|b| cells_saved_per_row_by_bb.contains_key(&b.start_idx));

    // cost = frequency * cells_saved_per_row
    blocks.sort_by(|a, b| {
        let a_cells_saved = cells_saved_per_row_by_bb[&a.start_idx];
        let b_cells_saved = cells_saved_per_row_by_bb[&b.start_idx];

        let a_cnt = pgo_program_idx_count[&(a.start_idx as u32)];
        let b_cnt = pgo_program_idx_count[&(b.start_idx as u32)];

        (b_cells_saved * b_cnt as usize).cmp(&(a_cells_saved * a_cnt as usize))
    });

    // Debug print blocks by descending cost
    for block in blocks {
        let start_idx = block.start_idx;
        let cells_saved = cells_saved_per_row_by_bb[&start_idx];
        let count = pgo_program_idx_count[&(start_idx as u32)];
        let cost = count * cells_saved as u32;

        tracing::debug!(
            "Basic block start_idx: {}, cost: {}, frequency: {}, cells_saved_per_row: {}",
            start_idx,
            cost,
            count,
            cells_saved,
        );
    }
}

fn sort_blocks_by_pgo_instruction_cost<F: PrimeField32>(
    blocks: &mut Vec<BasicBlock<F>>,
    pgo_program_idx_count: HashMap<u32, u32>,
) {
    // drop any block whose start index cannot be found in pc_idx_count,
    // because a basic block might not be executed at all.
    // Also only keep basic blocks with more than one original instruction.
    blocks.retain(|b| {
        pgo_program_idx_count.contains_key(&(b.start_idx as u32)) && b.statements.len() > 1
    });

    tracing::debug!(
        "Retained {} basic blocks after filtering by pc_idx_count",
        blocks.len()
    );

    // cost = cells_saved_per_row
    blocks.sort_by(|a, b| {
        let a_cnt = pgo_program_idx_count[&(a.start_idx as u32)];
        let b_cnt = pgo_program_idx_count[&(b.start_idx as u32)];
        (b_cnt * (b.statements.len() as u32)).cmp(&(a_cnt * (a.statements.len() as u32)))
    });

    // Debug print blocks by descending cost
    for block in blocks {
        let start_idx = block.start_idx;
        let count = pgo_program_idx_count[&(start_idx as u32)];
        let cost = count * (block.statements.len() as u32);

        tracing::debug!(
            "Basic block start_idx: {}, cost: {}, frequency: {}, number_of_instructions: {}",
            start_idx,
            cost,
            count,
            block.statements.len(),
        );
    }
}

fn sort_blocks_by_length<F: PrimeField32>(blocks: &mut Vec<BasicBlock<F>>) {
    // cost = number_of_original_instructions
    blocks.sort_by(|a, b| b.statements.len().cmp(&a.statements.len()));

    // Debug print blocks by descending cost
    for block in blocks {
        let start_idx = block.start_idx;
        tracing::debug!(
            "Basic block start_idx: {}, number_of_instructions: {}",
            start_idx,
            block.statements.len(),
        );
    }
}<|MERGE_RESOLUTION|>--- conflicted
+++ resolved
@@ -2,12 +2,8 @@
 use std::collections::{BTreeMap, BTreeSet, HashMap};
 use std::sync::Arc;
 
-<<<<<<< HEAD
 use crate::powdr_extension::PowdrStackedPrecompile;
-use crate::instruction_blacklist;
-=======
 use crate::extraction_utils::OriginalVmConfig;
->>>>>>> f28e52fa
 use crate::utils::UnsupportedOpenVmReferenceError;
 use crate::IntoOpenVm;
 use crate::OpenVmField;
@@ -253,7 +249,6 @@
         ));
     }
 
-<<<<<<< HEAD
     let extensions = if let Some(chip_stacking_log) = config.chip_stacking_log {
         tracing::debug!("Chip stacking enabled, grouping log: {chip_stacking_log}");
         air_stacking(extensions, chip_stacking_log)
@@ -265,10 +260,7 @@
             .collect()
     };
 
-    (
-=======
     CompiledProgram {
->>>>>>> f28e52fa
         exe,
         vm_config: SpecializedConfig::new(original_config, extensions, config.implementation),
     }
