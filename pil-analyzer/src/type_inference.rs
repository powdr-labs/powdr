--- conflicted
+++ resolved
@@ -450,7 +450,6 @@
                 poly_id: _,
                 type_args,
             })) => {
-<<<<<<< HEAD
                 let (ty, gen_args) = self.instantiate_scheme(self.declared_types[name].clone());
                 if let Some(requested_gen_args) = generic_args {
                     if requested_gen_args.len() != gen_args.len() {
@@ -468,12 +467,6 @@
                     }
                 }
                 *generic_args = Some(gen_args);
-=======
-                // The generic args (some of them) could be pre-filled by the parser, but we do not yet support that.
-                assert!(type_args.is_none());
-                let (ty, args) = self.instantiate_scheme(self.declared_types[name].clone());
-                *type_args = Some(args);
->>>>>>> b74fc78c
                 type_for_reference(&ty)
             }
             Expression::PublicReference(_) => Type::Expr,
