use std::collections::{BTreeMap, HashMap, HashSet};
use std::fmt::Display;

use bit_vec::BitVec;
use dynamic_machine::DynamicMachine;
use powdr_ast::analyzed::{self, ContainsNextRef, DegreeRange, PolyID};

use powdr_number::DegreeType;
use powdr_number::FieldElement;

use crate::witgen::data_structures::mutable_state::MutableState;

use self::block_machine::BlockMachine;
use self::double_sorted_witness_machine_16::DoubleSortedWitnesses16;
use self::double_sorted_witness_machine_32::DoubleSortedWitnesses32;
pub use self::fixed_lookup_machine::FixedLookup;
use self::profiling::{record_end, record_start};
use self::second_stage_machine::SecondStageMachine;
use self::sorted_witness_machine::SortedWitnesses;
use self::write_once_memory::WriteOnceMemory;

use super::data_structures::identity::{BusReceive, Identity};
use super::global_constraints::RangeConstraintSet;
use super::jit::witgen_inference::CanProcessCall;
use super::range_constraints::RangeConstraint;
use super::{AffineExpression, AlgebraicVariable, EvalError, EvalResult, FixedData, QueryCallback};

mod block_machine;
mod double_sorted_witness_machine_16;
mod double_sorted_witness_machine_32;
mod dynamic_machine;
mod fixed_lookup_machine;
pub mod machine_extractor;
pub mod profiling;
mod second_stage_machine;
mod sorted_witness_machine;
mod write_once_memory;

/// A machine is a set of witness columns and identities where the columns
/// are used on the right-hand-side of lookups. It can process lookups.
pub trait Machine<'a, T: FieldElement>: Send + Sync {
    /// Runs the machine without any arguments from the first row (.
    fn run_timed<Q: QueryCallback<T>>(&mut self, mutable_state: &MutableState<'a, T, Q>) {
        record_start(self.name());
        self.run(mutable_state);
        record_end(self.name());
    }

    /// Runs the machine without any arguments from the first row.
    fn run<Q: QueryCallback<T>>(&mut self, _mutable_state: &MutableState<'a, T, Q>) {
        unimplemented!(
            "Running machine {} without a machine call is not supported.",
            self.name()
        );
    }

    /// Returns (true, _) if this machine can alway fully process a call via the given
    /// identity, the set of known arguments and a list of range constraints
    /// on the parameters. Note that the range constraints can be imposed both
    /// on inputs and on outputs.
    /// If this returns (true, _), then corresponding calls to `process_lookup_direct`
    /// are safe.
    /// The second return value is a vector of range constraints on the arguments,
    /// which again can be imposed both on inputs and on outputs.
    /// The returned range constraints can be used by the caller even if the first
    /// return value is false.
    /// The function requires `&mut self` because it usually builds an index structure
    /// or something similar.
    fn can_process_call_fully(
        &mut self,
        _can_process: impl CanProcessCall<T>,
        _bus_id: T,
        _known_arguments: &BitVec,
        range_constraints: Vec<RangeConstraint<T>>,
    ) -> (bool, Vec<RangeConstraint<T>>) {
        (false, range_constraints)
    }

    /// Like `process_plookup`, but also records the time spent in this machine.
    fn process_plookup_timed<'b, Q: QueryCallback<T>>(
        &mut self,
        mutable_state: &'b MutableState<'a, T, Q>,
        bus_id: T,
        arguments: &[AffineExpression<AlgebraicVariable<'a>, T>],
        range_constraints: &dyn RangeConstraintSet<AlgebraicVariable<'a>, T>,
    ) -> EvalResult<'a, T> {
        record_start(self.name());
        let result = self.process_plookup(mutable_state, bus_id, arguments, range_constraints);
        record_end(self.name());
        result
    }

    /// Like 'process_lookup_direct', but also records the time spent in this machine.
    fn process_lookup_direct_timed<'b, 'c, Q: QueryCallback<T>>(
        &mut self,
        mutable_state: &'b MutableState<'a, T, Q>,
        bus_id: T,
        values: &mut [LookupCell<'c, T>],
    ) -> Result<bool, EvalError<T>> {
        record_start(self.name());
        let result = self.process_lookup_direct(mutable_state, bus_id, values);
        record_end(self.name());
        result
    }

    /// Returns a unique name for this machine.
    fn name(&self) -> &str;

    /// Processes a connection of a given ID (which must be known to the callee).
    /// Returns an error if the query leads to a constraint failure.
    /// Otherwise, it computes any updates to the variables in the arguments and returns them.
    fn process_plookup<'b, Q: QueryCallback<T>>(
        &mut self,
        mutable_state: &'b MutableState<'a, T, Q>,
        bus_id: T,
        arguments: &[AffineExpression<AlgebraicVariable<'a>, T>],
        range_constraints: &dyn RangeConstraintSet<AlgebraicVariable<'a>, T>,
    ) -> EvalResult<'a, T>;

    /// Process a connection of a given ID (which must be known to the callee).
    /// This is a more direct version of `process_plookup`, where the caller
    /// provides values or targets to where to write the results directly.
    /// The length of `values` needs to be the same as the number of expressions
    /// in the LHS / RHS of the connection.
    /// It does not allow to return range constraints or complex expressions.
    /// The boolean return value indicates whether the lookup was successful.
    /// If it returns true, all output values in `values` need to have been set.
    /// If it returns false, none of them should be changed.
    /// An error is always unrecoverable.
    fn process_lookup_direct<'b, 'c, Q: QueryCallback<T>>(
        &mut self,
        mutable_state: &'b MutableState<'a, T, Q>,
        bus_id: T,
        values: &mut [LookupCell<'c, T>],
    ) -> Result<bool, EvalError<T>>;

    /// Returns the final values of the witness columns.
    fn take_witness_col_values<'b, Q: QueryCallback<T>>(
        &mut self,
        mutable_state: &'b MutableState<'a, T, Q>,
    ) -> HashMap<String, Vec<T>>;

    /// Returns the identity IDs of the connecting identities that this machine is responsible for.
    fn bus_ids(&self) -> Vec<T>;

    fn take_public_values(&mut self) -> BTreeMap<String, T> {
        BTreeMap::new()
    }
}

#[repr(C)]
pub enum LookupCell<'a, T> {
    /// Value is known (i.e. an input)
    Input(&'a T),
    /// Value is not known (i.e. an output)
    Output(&'a mut T),
}

impl<T> LookupCell<'_, T> {
    pub fn is_input(&self) -> bool {
        match self {
            LookupCell::Input(_) => true,
            LookupCell::Output(_) => false,
        }
    }
}

/// All known implementations of [Machine].
/// We cannot use Box<dyn Machine<..>> because the trait is not object-safe,
/// since it has generic methods.
pub enum KnownMachine<'a, T: FieldElement> {
    SecondStageMachine(SecondStageMachine<'a, T>),
    SortedWitnesses(SortedWitnesses<'a, T>),
    DoubleSortedWitnesses16(DoubleSortedWitnesses16<'a, T>),
    DoubleSortedWitnesses32(DoubleSortedWitnesses32<'a, T>),
    WriteOnceMemory(WriteOnceMemory<'a, T>),
    BlockMachine(BlockMachine<'a, T>),
    DynamicMachine(DynamicMachine<'a, T>),
    FixedLookup(FixedLookup<'a, T>),
}

/// A macro to dispatch a method call to the correct variant of [KnownMachine].
macro_rules! match_variant {
    ($s:ident, $i:ident => $e:expr) => {
        match $s {
            KnownMachine::SecondStageMachine($i) => $e,
            KnownMachine::SortedWitnesses($i) => $e,
            KnownMachine::DoubleSortedWitnesses16($i) => $e,
            KnownMachine::DoubleSortedWitnesses32($i) => $e,
            KnownMachine::WriteOnceMemory($i) => $e,
            KnownMachine::BlockMachine($i) => $e,
            KnownMachine::DynamicMachine($i) => $e,
            KnownMachine::FixedLookup($i) => $e,
        }
    };
}

impl<'a, T: FieldElement> Machine<'a, T> for KnownMachine<'a, T> {
    fn run<Q: QueryCallback<T>>(&mut self, mutable_state: &MutableState<'a, T, Q>) {
        match_variant!(self, m => m.run(mutable_state));
    }

    fn can_process_call_fully(
        &mut self,
        can_process: impl CanProcessCall<T>,
        bus_id: T,
        known_arguments: &BitVec,
        range_constraints: Vec<RangeConstraint<T>>,
    ) -> (bool, Vec<RangeConstraint<T>>) {
        match_variant!(
            self,
            m => m.can_process_call_fully(can_process, bus_id, known_arguments, range_constraints)
        )
    }

    fn process_plookup<'b, Q: QueryCallback<T>>(
        &mut self,
        mutable_state: &'b MutableState<'a, T, Q>,
        bus_id: T,
        arguments: &[AffineExpression<AlgebraicVariable<'a>, T>],
        range_constraints: &dyn RangeConstraintSet<AlgebraicVariable<'a>, T>,
    ) -> EvalResult<'a, T> {
        match_variant!(self, m => m.process_plookup(mutable_state, bus_id, arguments, range_constraints))
    }

    fn process_lookup_direct<'b, 'c, Q: QueryCallback<T>>(
        &mut self,
        mutable_state: &'b MutableState<'a, T, Q>,
        bus_id: T,
        values: &mut [LookupCell<'c, T>],
    ) -> Result<bool, EvalError<T>> {
        match_variant!(self, m => m.process_lookup_direct(mutable_state, bus_id, values))
    }

    fn name(&self) -> &str {
        match_variant!(self, m => m.name())
    }

    fn take_witness_col_values<'b, Q: QueryCallback<T>>(
        &mut self,
        mutable_state: &'b MutableState<'a, T, Q>,
    ) -> HashMap<String, Vec<T>> {
        match_variant!(self, m => m.take_witness_col_values(mutable_state))
    }

    fn take_public_values(&mut self) -> BTreeMap<String, T> {
<<<<<<< HEAD
        match self {
            KnownMachine::BlockMachine(m) => m.take_public_values(),
            KnownMachine::DynamicMachine(m) => m.take_public_values(),
            KnownMachine::SecondStageMachine(m) => m.take_public_values(),
            _ => BTreeMap::new(),
        }
=======
        match_variant!(self, m => m.take_public_values())
>>>>>>> f28b39c1
    }

    fn bus_ids(&self) -> Vec<T> {
        match_variant!(self, m => m.bus_ids())
    }
}

#[derive(Clone, Copy, PartialEq, Eq, Hash, Debug)]
pub enum ConnectionKind {
    Lookup,
    Permutation,
}

impl Display for ConnectionKind {
    fn fmt(&self, f: &mut std::fmt::Formatter<'_>) -> std::fmt::Result {
        match self {
            ConnectionKind::Lookup => write!(f, "in"),
            ConnectionKind::Permutation => write!(f, "is"),
        }
    }
}

/// The parts of Analyzed that are assigned to a machine.
/// Also includes FixedData for convenience.
#[derive(Clone)]
pub struct MachineParts<'a, T: FieldElement> {
    fixed_data: &'a FixedData<'a, T>,
    /// Bus receives, indexed by their bus ID.
    /// These represent the machine listening on a specific bus to receive calls.
    pub bus_receives: BTreeMap<T, &'a BusReceive<T>>,
    /// Identities relevant to this machine and only this machine.
    pub identities: Vec<&'a Identity<T>>,
    /// Witness columns relevant to this machine.
    pub witnesses: HashSet<PolyID>,
    /// Intermediate columns referenced in this machine.
    pub intermediates: HashMap<PolyID, String>,
    /// Prover functions that are relevant for this machine.
    pub prover_functions: Vec<&'a analyzed::Expression>,
}

impl<'a, T: FieldElement> MachineParts<'a, T> {
    pub fn new(
        fixed_data: &'a FixedData<'a, T>,
        bus_receives: BTreeMap<T, &'a BusReceive<T>>,
        identities: Vec<&'a Identity<T>>,
        witnesses: HashSet<PolyID>,
        intermediates: HashMap<PolyID, String>,
        prover_functions: Vec<&'a analyzed::Expression>,
    ) -> Self {
        Self {
            fixed_data,
            bus_receives,
            identities,
            witnesses,
            intermediates,
            prover_functions,
        }
    }

    /// Returns a copy of the machine parts but only containing identities that
    /// have a "next" reference.
    pub fn restricted_to_identities_with_next_references(&self) -> MachineParts<'a, T> {
        let intermediate_definitions = self.fixed_data.analyzed.intermediate_definitions();
        let identities_with_next_reference = self
            .identities
            .iter()
            .filter_map(|identity| {
                identity
                    .contains_next_ref(&intermediate_definitions)
                    .then_some(*identity)
            })
            .collect::<Vec<_>>();
        Self {
            identities: identities_with_next_reference,
            ..self.clone()
        }
    }

    /// Returns the common degree of the witness columns.
    pub fn common_degree_range(&self) -> DegreeRange {
        self.fixed_data.common_degree_range(&self.witnesses)
    }

    /// Returns the bus IDs of the bus receives in this machine.
    pub fn bus_ids(&self) -> Vec<T> {
        self.bus_receives.keys().copied().collect()
    }

    /// Returns the name of a column.
    pub fn column_name(&self, poly_id: &PolyID) -> &str {
        self.fixed_data.column_name(poly_id)
    }
}

/// The minimum size for which a warning is logged if the used rows are less than half of the size.
/// This number coincides with 2**powdr_linker::MIN_DEGREE_LOG.
/// It's probably not worth introducing a dependency to the linker just for this constant.
const MIN_REPORTING_SIZE: DegreeType = 32;

pub fn compute_size_and_log(name: &str, used_rows: usize, degree_range: DegreeRange) -> DegreeType {
    let size = used_rows.next_power_of_two() as DegreeType;
    let size = degree_range.fit(size);
    let fraction_used = used_rows as f64 / size as f64;

    if size > MIN_REPORTING_SIZE && fraction_used < 0.5 {
        // In a machine configured to use VADCOP, we would expect the next power of two to be used.
        let percentage = fraction_used * 100.0;
        let configuration_description = degree_range
            .try_into_unique()
            .map(|unique_degree| format!("be of static size {unique_degree}"))
            .unwrap_or_else(|| format!("support sizes in the range {degree_range}"));
        log::info!(
            "Only {used_rows} of {size} rows ({percentage:.2}%) are used in machine '{name}', which is configured to {configuration_description}. \
            If the min_degree of this machine was lower, we could size it down such that the fraction of used rows is at least 50%. \
            If the backend supports it, consider lowering the min_degree.",
        );
    } else {
        log::debug!("{used_rows} of {size} rows are used in machine '{name}'.");
    }
    size
}<|MERGE_RESOLUTION|>--- conflicted
+++ resolved
@@ -244,16 +244,7 @@
     }
 
     fn take_public_values(&mut self) -> BTreeMap<String, T> {
-<<<<<<< HEAD
-        match self {
-            KnownMachine::BlockMachine(m) => m.take_public_values(),
-            KnownMachine::DynamicMachine(m) => m.take_public_values(),
-            KnownMachine::SecondStageMachine(m) => m.take_public_values(),
-            _ => BTreeMap::new(),
-        }
-=======
         match_variant!(self, m => m.take_public_values())
->>>>>>> f28b39c1
     }
 
     fn bus_ids(&self) -> Vec<T> {
