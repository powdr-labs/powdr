--- conflicted
+++ resolved
@@ -64,14 +64,10 @@
     degree_bound: DegreeBound,
     stats_logger: &mut StatsLogger,
     bus_map: &BusMap,
-<<<<<<< HEAD
-) -> Result<ConstraintSystem<T, AlgebraicReference>, crate::constraint_optimizer::Error> {
+) -> Result<ConstraintSystem<A::PowdrField, AlgebraicReference>, crate::constraint_optimizer::Error>
+{
     let mut variable_dispenser =
         VariableDispenser::new(constraint_system.unknown_variables().cloned());
-=======
-) -> Result<ConstraintSystem<A::PowdrField, AlgebraicReference>, crate::constraint_optimizer::Error>
-{
->>>>>>> ca066082
     let constraint_system = JournalingConstraintSystem::from(constraint_system);
     let constraint_system = optimize_constraints(
         constraint_system,
