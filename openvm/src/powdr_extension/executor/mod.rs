--- conflicted
+++ resolved
@@ -12,9 +12,7 @@
     ExtendedVmConfig, Instr,
 };
 
-use super::{
-    chip::{RangeCheckerSend, RowEvaluator},
-};
+use super::chip::{RangeCheckerSend, RowEvaluator};
 use itertools::Itertools;
 use openvm_circuit::{
     arch::VmConfig, system::memory::MemoryController, utils::next_power_of_two_or_zero,
@@ -42,7 +40,9 @@
 };
 use openvm_stark_backend::{p3_maybe_rayon::prelude::IndexedParallelIterator, ChipUsageGetter};
 use powdr_autoprecompiles::{
-    expression::AlgebraicReference, Apc, BasicBlock, InstructionHandler, SymbolicBusInteraction
+    blocks::BasicBlock,
+    expression::{AlgebraicReference, AlgebraicReferenceOriginal, NamespacedReferenceIdentifier},
+    Apc, InstructionHandler, SymbolicBusInteraction,
 };
 
 /// The inventory of the PowdrExecutor, which contains the executors for each opcode.
@@ -53,8 +53,13 @@
 pub use periphery::PowdrPeripheryInstances;
 use powdr_openvm_hints_circuit::HintsExtension;
 
+// Layout:
+// We have n instructions with each variables like (i, j) where i is the instruction index and j is the variable index.
+// Some of the variables
+
 /// A struct which holds the state of the execution based on the original instructions in this block and a dummy inventory.
 pub struct PowdrExecutor<F: PrimeField32> {
+    // Mapping from composite id in the apc to the index of that variable in the apc row
     composite_to_linear: BTreeMap<AlgebraicReference, usize>,
     block: BasicBlock<Instr<F>>,
     air_by_opcode_id: OriginalAirs<F>,
@@ -101,17 +106,17 @@
         let from_record_id = memory.get_memory_logs().len();
 
         // execute the original instructions one by one
-        let res = self
-            .block
-            .statements
-            .iter()
-            .try_fold(from_state, |execution_state, instruction| {
-                let executor = self
-                    .inventory
-                    .get_mut_executor(&instruction.0.opcode)
-                    .unwrap();
-                executor.execute(memory, &instruction.0, execution_state)
-            });
+        let res =
+            self.block
+                .statements
+                .iter()
+                .try_fold(from_state, |execution_state, instruction| {
+                    let executor = self
+                        .inventory
+                        .get_mut_executor(&instruction.0.opcode)
+                        .unwrap();
+                    executor.execute(memory, &instruction.0, execution_state)
+                });
 
         self.number_of_calls += 1;
         let memory_logs = memory.get_memory_logs(); // exclusive range
@@ -143,41 +148,25 @@
     /// nodes in the APC circuit.
     pub fn generate_witness<SC>(
         self,
-        column_index_by_poly_id: &BTreeMap<AlgebraicReference, usize>,
+        composite_to_linear: &BTreeMap<AlgebraicReference, usize>,
         bus_interactions: &[SymbolicBusInteraction<F>],
     ) -> RowMajorMatrix<F>
     where
         SC: StarkGenericConfig,
         <SC::Pcs as Pcs<SC::Challenge, SC::Challenger>>::Domain: PolynomialSpace<Val = F>,
     {
-        let is_valid_index = column_index_by_poly_id[&AlgebraicReference::IsValid];
-        let width = column_index_by_poly_id.len();
+        let is_valid_index = composite_to_linear[&AlgebraicReference::IsValid];
+        let width = composite_to_linear.len();
         let height = next_power_of_two_or_zero(self.number_of_calls);
         let mut values = <F as FieldAlgebra>::zero_vec(height * width);
 
-<<<<<<< HEAD
-        // for each original opcode, the name of the dummy air it corresponds to
-        let air_name_by_opcode = self
+        let original_instruction_air_names = self
             .block
             .statements
             .iter()
             .map(|instruction| instruction.0.opcode)
-            .unique()
-            .map(|opcode| {
-                (
-                    opcode,
-                    self.inventory.get_executor(opcode).unwrap().air_name(),
-                )
-            })
-            .collect::<HashMap<_, _>>();
-=======
-        let original_instruction_air_names = self
-            .instructions
-            .iter()
-            .map(|instruction| instruction.opcode())
             .map(|opcode| self.inventory.get_executor(opcode).unwrap().air_name())
             .collect::<Vec<_>>();
->>>>>>> f95c0087
 
         let dummy_trace_by_air_name: HashMap<_, _> =
             self.inventory
@@ -197,23 +186,13 @@
                 })
                 .collect();
 
-<<<<<<< HEAD
-        let instruction_index_to_table_offset = self
-            .block.statements
-=======
         let occurrences_by_table_name = original_instruction_air_names.iter().counts();
 
         let instruction_index_to_table_offset = original_instruction_air_names
->>>>>>> f95c0087
             .iter()
             .scan(
                 HashMap::default(),
-<<<<<<< HEAD
-                |counts: &mut HashMap<&str, usize>, (index, instruction)| {
-                    let air_name = air_name_by_opcode.get(&instruction.0.opcode).unwrap();
-=======
                 |counts: &mut HashMap<&str, usize>, air_name| {
->>>>>>> f95c0087
                     let count = counts.entry(air_name).or_default();
                     let current_count = *count;
                     *count += 1;
@@ -222,51 +201,31 @@
             )
             .collect::<Vec<_>>();
 
-<<<<<<< HEAD
-        let occurrences_by_table_name: HashMap<&String, usize> = self
-            .block
-            .statements
-            .iter()
-            .map(|instruction| air_name_by_opcode.get(&instruction.0.opcode).unwrap())
-            .counts();
-
-        // A vector of HashMap<dummy_trace_index, apc_trace_index> by instruction, empty HashMap if none maps to apc
-=======
->>>>>>> f95c0087
         let dummy_trace_index_to_apc_index_by_instruction: Vec<HashMap<usize, usize>> = self
             .block
             .statements
             .iter()
-            .map(|instruction| {
-<<<<<<< HEAD
-                // look up how many dummy‐cells this AIR produces:
-                let air_width = dummy_trace_by_air_name
-                    .get(air_name_by_opcode.get(&instruction.0.opcode).unwrap())
-                    .unwrap()
-                    .width();
-
-                // build a map only of the (dummy_index -> apc_index) pairs
-                let mut map = HashMap::with_capacity(air_width);
-                for dummy_trace_index in 0..air_width {
-                    if let Ok(apc_index) =
-                        (dummy_trace_index, instruction, column_index_by_poly_id)
-                    {
-                        if map.insert(dummy_trace_index, apc_index).is_some() {
-                            panic!(
-                                "duplicate dummy_trace_index {} for instruction opcode {:?}",
-                                dummy_trace_index,
-                                instruction.opcode()
-                            );
-                        }
-=======
-                let mut dummy_trace_index_to_apc_index = HashMap::new();
-                for (dummy_index, poly_id) in instruction.subs.iter().enumerate() {
-                    if let Some(apc_index) = column_index_by_poly_id.get(poly_id) {
-                        dummy_trace_index_to_apc_index.insert(dummy_index, *apc_index);
->>>>>>> f95c0087
-                    }
-                }
-                dummy_trace_index_to_apc_index
+            .enumerate()
+            .map(|(instruction_index, instruction)| {
+                let instruction_air_width: u64 = todo!();
+
+                // Go through all columns in the dummy air
+                (0..instruction_air_width)
+                    .filter_map(|local_id| {
+                        let r = AlgebraicReference::Original(AlgebraicReferenceOriginal {
+                            name: todo!(),
+                            id: NamespacedReferenceIdentifier {
+                                namespace: instruction_index,
+                                id: local_id as u64,
+                            },
+                        });
+
+                        // Only keep this column if it is used in the APC
+                        self.composite_to_linear
+                            .get(&r)
+                            .map(|lin| (local_id as usize, *lin))
+                    })
+                    .collect()
             })
             .collect();
 
@@ -278,22 +237,11 @@
         let dummy_values = (0..self.number_of_calls)
             .into_par_iter()
             .map(|record_index| {
-<<<<<<< HEAD
-                (0..self.block.statements.len())
-                    .map(|index| {
-                        // get the air name and offset for this instruction (by index)
-                        let (air_name, offset) =
-                            instruction_index_to_table_offset.get(&index).unwrap();
-                        // get the table
-                        let table = dummy_trace_by_air_name.get(*air_name).unwrap();
-                        // get how many times this table is used per record
-=======
                 original_instruction_air_names
                     .iter()
                     .zip_eq(instruction_index_to_table_offset.iter())
                     .map(|(air_name, offset)| {
                         let table = dummy_trace_by_air_name.get(air_name).unwrap();
->>>>>>> f95c0087
                         let occurrences_per_record =
                             occurrences_by_table_name.get(air_name).unwrap();
                         let width = table.width();
@@ -311,11 +259,12 @@
             .iter()
             .map(|instruction| {
                 self.air_by_opcode_id
-                    // TODO: avoid cloning the instruction
-                    .get_instruction_air(&Instr(instruction.instruction.clone()))
+                    .get_instruction_air(instruction)
                     .bus_interactions
                     .iter()
-                    .filter_map(|interaction| interaction.try_into().ok())
+                    .filter_map(|interaction| {
+                        RangeCheckerSend::try_from_powdr(interaction, &self.composite_to_linear)
+                    })
                     .collect_vec()
             })
             .collect_vec();
@@ -324,7 +273,12 @@
         let bus_interactions: Vec<crate::powdr_extension::chip::SymbolicBusInteraction<_>> =
             bus_interactions
                 .iter()
-                .map(|interaction| interaction.clone().into())
+                .map(|interaction| {
+                    crate::powdr_extension::chip::SymbolicBusInteraction::from_powdr(
+                        interaction.clone(),
+                        &self.composite_to_linear,
+                    )
+                })
                 .collect_vec();
 
         // go through the final table and fill in the values
@@ -368,7 +322,7 @@
                 // Set the is_valid column to 1
                 row_slice[is_valid_index] = F::ONE;
 
-                let evaluator = RowEvaluator::new(row_slice, Some(column_index_by_poly_id));
+                let evaluator = RowEvaluator::new(row_slice, Some(composite_to_linear));
 
                 // replay the side effects of this row on the main periphery
                 // TODO: this could be done in parallel since `self.periphery` is thread safe, but is it worth it? cc @qwang98
@@ -389,14 +343,6 @@
     }
 }
 
-<<<<<<< HEAD
-enum IndexError {
-    NotInDummy,
-    NotInAutoprecompile,
-}
-
-=======
->>>>>>> f95c0087
 // Extracted from openvm, extended to create an inventory with the correct memory and periphery chips.
 fn create_chip_complex_with_memory<F: PrimeField32>(
     memory: Arc<Mutex<OfflineMemory<F>>>,
