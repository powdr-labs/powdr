--- conflicted
+++ resolved
@@ -849,6 +849,8 @@
             call_machine: no_call_machine,
             fixed_data: null(),
             get_fixed_value: get_fixed_data_test,
+            input_from_channel: input_from_channel_test,
+            output_to_channel: output_to_channel_test,
         }
     }
 
@@ -988,22 +990,7 @@
         let mut data = vec![];
         let mut known = vec![];
         let mut params = vec![LookupCell::Input(&x_val), LookupCell::Output(&mut y_val)];
-<<<<<<< HEAD
-        let params = WitgenFunctionParams {
-            data: data.as_mut_slice().into(),
-            known: known.as_mut_ptr(),
-            row_offset: 0,
-            params: params.as_mut_slice().into(),
-            mutable_state: std::ptr::null(),
-            call_machine: no_call_machine,
-            fixed_data: null(),
-            get_fixed_value: get_fixed_data_test,
-            input_from_channel: input_from_channel_test,
-            output_to_channel: output_to_channel_test,
-        };
-=======
         let params = witgen_fun_params_with_params(&mut data, &mut known, &mut params);
->>>>>>> 2bdabd77
         (f.function)(params);
         assert_eq!(y_val, GoldilocksField::from(7 * 2));
     }
@@ -1037,23 +1024,7 @@
         let f = compile_effects(1, &[], &effects).unwrap();
         let mut data = vec![7.into()];
         let mut known = vec![0];
-<<<<<<< HEAD
-        let mut params = vec![];
-        let params = WitgenFunctionParams {
-            data: data.as_mut_slice().into(),
-            known: known.as_mut_ptr(),
-            row_offset: 0,
-            params: params.as_mut_slice().into(),
-            mutable_state: std::ptr::null(),
-            call_machine: no_call_machine,
-            fixed_data: null(),
-            get_fixed_value: get_fixed_data_test,
-            input_from_channel: input_from_channel_test,
-            output_to_channel: output_to_channel_test,
-        };
-=======
         let params = witgen_fun_params(&mut data, &mut known);
->>>>>>> 2bdabd77
         (f.function)(params);
         assert_eq!(data[0], GoldilocksField::from(30006));
     }
@@ -1140,43 +1111,13 @@
         let mut known = vec![];
 
         let mut params = vec![LookupCell::Input(&x_val), LookupCell::Output(&mut y_val)];
-<<<<<<< HEAD
-        let params = WitgenFunctionParams {
-            data: data.as_mut_slice().into(),
-            known: known.as_mut_ptr(),
-            row_offset: 0,
-            params: params.as_mut_slice().into(),
-            mutable_state: std::ptr::null(),
-            call_machine: no_call_machine,
-            fixed_data: null(),
-            get_fixed_value: get_fixed_data_test,
-            input_from_channel: input_from_channel_test,
-            output_to_channel: output_to_channel_test,
-        };
-=======
         let params = witgen_fun_params_with_params(&mut data, &mut known, &mut params);
->>>>>>> 2bdabd77
         (f.function)(params);
         assert_eq!(y_val, GoldilocksField::from(8));
 
         x_val = 2.into();
         let mut params = vec![LookupCell::Input(&x_val), LookupCell::Output(&mut y_val)];
-<<<<<<< HEAD
-        let params = WitgenFunctionParams {
-            data: data.as_mut_slice().into(),
-            known: known.as_mut_ptr(),
-            row_offset: 0,
-            params: params.as_mut_slice().into(),
-            mutable_state: std::ptr::null(),
-            call_machine: no_call_machine,
-            fixed_data: null(),
-            get_fixed_value: get_fixed_data_test,
-            input_from_channel: input_from_channel_test,
-            output_to_channel: output_to_channel_test,
-        };
-=======
         let params = witgen_fun_params_with_params(&mut data, &mut known, &mut params);
->>>>>>> 2bdabd77
         (f.function)(params);
         assert_eq!(y_val, GoldilocksField::from(4));
     }
