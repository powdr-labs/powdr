--- conflicted
+++ resolved
@@ -272,12 +272,8 @@
                 _ => true,
             }
         });
-<<<<<<< HEAD
-        // TODO here we  should go through the quadratic terms and remove those that cancel out
-=======
         remove_quadratic_terms_adding_to_zero(&mut self.quadratic);
 
->>>>>>> a38b36be
         if to_add.try_to_known().map(|ta| ta.is_known_zero()) != Some(true) {
             *self += to_add;
         }
@@ -323,11 +319,7 @@
                 }
             })
             .collect();
-<<<<<<< HEAD
-        // TODO here we  should go through the quadratic terms and remove those that cancel out
-=======
         remove_quadratic_terms_adding_to_zero(&mut self.quadratic);
->>>>>>> a38b36be
 
         *self += to_add;
     }
@@ -898,24 +890,6 @@
 
 /// Returns the sum of these quadratic terms while removing terms that
 /// cancel each other out.
-<<<<<<< HEAD
-fn combine_removing_zeros<T: RuntimeConstant, V: Clone + Ord + Eq>(
-    first: Vec<(GroupedExpression<T, V>, GroupedExpression<T, V>)>,
-    mut second: Vec<(GroupedExpression<T, V>, GroupedExpression<T, V>)>,
-) -> Vec<(GroupedExpression<T, V>, GroupedExpression<T, V>)> {
-    // TODO make this more efficient.
-    let mut result = first
-        .into_iter()
-        .filter(|f| {
-            if let Some((j, _)) = second.iter().find_position(|s| {
-                let (l1, r1) = f;
-                let (l2, r2) = s;
-                (*l1 == -l2 && r1 == r2)
-                    || (l1 == l2 && *r1 == -r2)
-                    || (*l1 == -r2 && r1 == l2)
-                    || (l1 == r2 && *r1 == -l2)
-            }) {
-=======
 fn combine_removing_zeros<E: PartialEq>(first: Vec<(E, E)>, mut second: Vec<(E, E)>) -> Vec<(E, E)>
 where
     for<'a> &'a E: Neg<Output = E>,
@@ -929,7 +903,6 @@
                 .find_position(|second| quadratic_terms_add_to_zero(first, second))
             {
                 // We found a match, so they cancel each other out, we remove both.
->>>>>>> a38b36be
                 second.remove(j);
                 false
             } else {
@@ -941,8 +914,6 @@
     result
 }
 
-<<<<<<< HEAD
-=======
 /// Removes pairs of items from `terms` whose products add to zero.
 fn remove_quadratic_terms_adding_to_zero<E: PartialEq>(terms: &mut Vec<(E, E)>)
 where
@@ -984,7 +955,6 @@
     [n1, n2].contains(&(&first.0, &first.1)) || [n1, n2].contains(&(&first.1, &first.0))
 }
 
->>>>>>> a38b36be
 impl<T: RuntimeConstant, V: Clone + Ord + Eq> Sub for &GroupedExpression<T, V> {
     type Output = GroupedExpression<T, V>;
 
@@ -1770,8 +1740,6 @@
         );
         assert_eq!((b - a).to_string(), "(t) * (u) - 3 * z + 5");
     }
-<<<<<<< HEAD
-=======
 
     #[test]
     fn remove_quadratic_zeros_after_substitution() {
@@ -1787,5 +1755,4 @@
         // Now the first term in `a` is equal to the last in `b`.
         assert_eq!(t.to_string(), "(t) * (u) - 3 * z + 5");
     }
->>>>>>> a38b36be
 }