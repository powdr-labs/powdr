--- conflicted
+++ resolved
@@ -59,17 +59,8 @@
           ~/.cargo/git
           target
         key: ${{ runner.os }}-cargo-release-${{ hashFiles('**/Cargo.toml') }}
-<<<<<<< HEAD
-    - name: ⚡ Cache nodejs
-      uses: actions/cache@v4
-      with:
-        path: |
-          ~/pilcom/node_modules
-        key: ${{ runner.os }}-pilcom-node-modules
     - name: Clean stale rust installation
       run: rm -rf ~/.cargo/bin/rust-analyzer ~/.cargo/bin/rustfmt ~/.cargo/bin/cargo-fmt
-=======
->>>>>>> a8c4bb68
     - name: Install Rust toolchain 1.81
       run: rustup toolchain install 1.81-x86_64-unknown-linux-gnu
     - name: Install nightly
