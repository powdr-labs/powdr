[package]
name = "powdr-plonky3"
version.workspace = true
edition.workspace = true
license.workspace = true
homepage.workspace = true
repository.workspace = true

[dependencies]
powdr-ast.workspace = true
powdr-number.workspace = true
rand = "0.8.5"
powdr-analysis = { path = "../analysis" }
powdr-executor = { path = "../executor" }

p3-air = { git = "https://github.com/powdr-labs/Plonky3.git", branch = "uni-stark-challenges-2" }
p3-matrix = { git = "https://github.com/powdr-labs/Plonky3.git", branch = "uni-stark-challenges-2" }
p3-field = { git = "https://github.com/powdr-labs/Plonky3.git", branch = "uni-stark-challenges-2" }
p3-uni-stark = { git = "https://github.com/powdr-labs/Plonky3.git", branch = "uni-stark-challenges-2" }
p3-commit = { git = "https://github.com/powdr-labs/Plonky3.git", branch = "uni-stark-challenges-2", features = [
    "test-utils",
] }
p3-poseidon2 = { git = "https://github.com/powdr-labs/Plonky3.git", branch = "uni-stark-challenges-2" }
p3-poseidon = { git = "https://github.com/powdr-labs/Plonky3.git", branch = "uni-stark-challenges-2" }
p3-fri = { git = "https://github.com/powdr-labs/Plonky3.git", branch = "uni-stark-challenges-2" }
# We don't use p3-maybe-rayon directly, but it is a dependency of p3-uni-stark.
# Activating the "parallel" feature gives us parallelism in the prover.
p3-maybe-rayon = { git = "https://github.com/powdr-labs/Plonky3.git", branch = "uni-stark-challenges-2", features = [
    "parallel",
] }
<<<<<<< HEAD
p3-mds = { git = "https://github.com/powdr-labs/Plonky3.git", branch = "uni-stark-challenges-2" }
p3-merkle-tree = { git = "https://github.com/powdr-labs/Plonky3.git", branch = "uni-stark-challenges-2" }
p3-baby-bear = { git = "https://github.com/powdr-labs/Plonky3.git", branch = "uni-stark-challenges-2" }
p3-goldilocks = { git = "https://github.com/powdr-labs/Plonky3.git", branch = "uni-stark-challenges-2" }
p3-symmetric = { git = "https://github.com/powdr-labs/Plonky3.git", branch = "uni-stark-challenges-2" }
p3-dft = { git = "https://github.com/powdr-labs/Plonky3.git", branch = "uni-stark-challenges-2" }
p3-challenger = { git = "https://github.com/powdr-labs/Plonky3.git", branch = "uni-stark-challenges-2" }
p3-util = { git = "https://github.com/powdr-labs/Plonky3.git", branch = "uni-stark-challenges-2" }
=======
p3-mds = { git = "https://github.com/powdr-labs/Plonky3.git", branch = "main" }
p3-merkle-tree = { git = "https://github.com/powdr-labs/Plonky3.git", branch = "main" }
p3-mersenne-31 = { git = "https://github.com/powdr-labs/Plonky3.git", branch = "main" }
p3-circle = { git = "https://github.com/powdr-labs/Plonky3.git", branch = "main" }
p3-baby-bear = { git = "https://github.com/powdr-labs/Plonky3.git", branch = "main" }
p3-goldilocks = { git = "https://github.com/powdr-labs/Plonky3.git", branch = "main" }
p3-symmetric = { git = "https://github.com/powdr-labs/Plonky3.git", branch = "main" }
p3-dft = { git = "https://github.com/powdr-labs/Plonky3.git", branch = "main" }
p3-challenger = { git = "https://github.com/powdr-labs/Plonky3.git", branch = "main" }
p3-util = { git = "https://github.com/powdr-labs/Plonky3.git", branch = "main" }
>>>>>>> 48d7d90d
lazy_static = "1.4.0"
rand_chacha = "0.3.1"
bincode = "1.3.3"


[dev-dependencies]
powdr-pipeline.workspace = true
test-log = "0.2.12"<|MERGE_RESOLUTION|>--- conflicted
+++ resolved
@@ -28,27 +28,17 @@
 p3-maybe-rayon = { git = "https://github.com/powdr-labs/Plonky3.git", branch = "uni-stark-challenges-2", features = [
     "parallel",
 ] }
-<<<<<<< HEAD
+
 p3-mds = { git = "https://github.com/powdr-labs/Plonky3.git", branch = "uni-stark-challenges-2" }
 p3-merkle-tree = { git = "https://github.com/powdr-labs/Plonky3.git", branch = "uni-stark-challenges-2" }
+p3-mersenne-31 = { git = "https://github.com/powdr-labs/Plonky3.git", branch = "uni-stark-challenges-2" }
+p3-circle = { git = "https://github.com/powdr-labs/Plonky3.git", branch = "uni-stark-challenges-2" }
 p3-baby-bear = { git = "https://github.com/powdr-labs/Plonky3.git", branch = "uni-stark-challenges-2" }
 p3-goldilocks = { git = "https://github.com/powdr-labs/Plonky3.git", branch = "uni-stark-challenges-2" }
 p3-symmetric = { git = "https://github.com/powdr-labs/Plonky3.git", branch = "uni-stark-challenges-2" }
 p3-dft = { git = "https://github.com/powdr-labs/Plonky3.git", branch = "uni-stark-challenges-2" }
 p3-challenger = { git = "https://github.com/powdr-labs/Plonky3.git", branch = "uni-stark-challenges-2" }
 p3-util = { git = "https://github.com/powdr-labs/Plonky3.git", branch = "uni-stark-challenges-2" }
-=======
-p3-mds = { git = "https://github.com/powdr-labs/Plonky3.git", branch = "main" }
-p3-merkle-tree = { git = "https://github.com/powdr-labs/Plonky3.git", branch = "main" }
-p3-mersenne-31 = { git = "https://github.com/powdr-labs/Plonky3.git", branch = "main" }
-p3-circle = { git = "https://github.com/powdr-labs/Plonky3.git", branch = "main" }
-p3-baby-bear = { git = "https://github.com/powdr-labs/Plonky3.git", branch = "main" }
-p3-goldilocks = { git = "https://github.com/powdr-labs/Plonky3.git", branch = "main" }
-p3-symmetric = { git = "https://github.com/powdr-labs/Plonky3.git", branch = "main" }
-p3-dft = { git = "https://github.com/powdr-labs/Plonky3.git", branch = "main" }
-p3-challenger = { git = "https://github.com/powdr-labs/Plonky3.git", branch = "main" }
-p3-util = { git = "https://github.com/powdr-labs/Plonky3.git", branch = "main" }
->>>>>>> 48d7d90d
 lazy_static = "1.4.0"
 rand_chacha = "0.3.1"
 bincode = "1.3.3"
