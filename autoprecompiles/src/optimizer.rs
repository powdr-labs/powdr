--- conflicted
+++ resolved
@@ -4,12 +4,8 @@
 use itertools::Itertools;
 use powdr_constraint_solver::{
     constraint_system::{BusInteraction, BusInteractionHandler, ConstraintSystem},
-<<<<<<< HEAD
+    journaling_constraint_system::JournalingConstraintSystem,
     quadratic_symbolic_expression::{NoRangeConstraints, QuadraticSymbolicExpression},
-=======
-    journaling_constraint_system::JournalingConstraintSystem,
-    quadratic_symbolic_expression::QuadraticSymbolicExpression,
->>>>>>> 033080c8
     symbolic_expression::SymbolicExpression,
 };
 use powdr_number::FieldElement;
@@ -80,34 +76,27 @@
         degree_bound,
         stats_logger,
     )?;
-<<<<<<< HEAD
-    let constraint_system = optimize_memory(constraint_system, NoRangeConstraints);
-    assert!(check_register_operation_consistency(&constraint_system));
-    stats_logger.log("memory optimization", &constraint_system);
-
-    let system = optimize_bitwise_lookup(constraint_system);
-    stats_logger.log("optimizing bitwise lookup", &system);
-=======
-    // TODO: avoid these conversions
-    // TODO continue here with the journaling system once the memory machine is changed to
-    // ConstraintSystem
-    let mut machine = constraint_system_to_symbolic_machine(constraint_system.system().clone());
-    if let Some(memory_bus_id) = bus_map.get_bus_id(&BusType::Memory) {
-        machine = optimize_memory(machine, memory_bus_id);
+    let constraint_system = constraint_system.system().clone();
+    let constraint_system = if let Some(memory_bus_id) = bus_map.get_bus_id(&BusType::Memory) {
+        let constraint_system =
+            optimize_memory(constraint_system, memory_bus_id, NoRangeConstraints);
         assert!(check_register_operation_consistency(
-            &machine,
+            &constraint_system,
             memory_bus_id
         ));
-        stats_logger.log("memory optimization", &machine);
-    }
-
-    let mut system = symbolic_machine_to_constraint_system(machine);
-
-    if let Some(bitwise_lookup_id) = bus_map.get_bus_id(&BusType::BitwiseLookup) {
-        system = optimize_bitwise_lookup(system, bitwise_lookup_id);
+        stats_logger.log("memory optimization", &constraint_system);
+        constraint_system
+    } else {
+        constraint_system
+    };
+
+    let system = if let Some(bitwise_bus_id) = bus_map.get_bus_id(&BusType::BitwiseLookup) {
+        let system = optimize_bitwise_lookup(constraint_system, bitwise_bus_id);
         stats_logger.log("optimizing bitwise lookup", &system);
-    }
->>>>>>> 033080c8
+        system
+    } else {
+        constraint_system
+    };
 
     Ok(system)
 }
