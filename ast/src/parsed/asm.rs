use std::{
    fmt::{Display, Formatter},
    iter::{empty, once, repeat},
    str::FromStr,
};

use itertools::Itertools;
use powdr_number::BigUint;

use derive_more::From;
use powdr_parser_util::{Error, SourceRef};
use schemars::JsonSchema;
use serde::{Deserialize, Serialize};

use crate::parsed::{BinaryOperation, BinaryOperator};

use super::{
<<<<<<< HEAD
    visitor::Children, EnumDeclaration, EnumVariant, Expression, PilStatement, SourceReference,
    StructDeclaration, TraitDeclaration, TraitImplementation, TypedExpression,
=======
    types::TypeScheme, visitor::Children, EnumDeclaration, EnumVariant, Expression, PilStatement,
    SourceReference, TraitDeclaration,
>>>>>>> 64e7bf14
};

#[derive(Default, Clone, Debug, PartialEq, Eq)]
pub struct ASMProgram {
    pub main: ASMModule,
}

#[derive(Default, Clone, Debug, PartialEq, Eq)]
pub struct ASMModule {
    pub statements: Vec<ModuleStatement>,
}

#[derive(Debug, Clone, PartialEq, Eq, From)]
pub enum ModuleStatement {
    SymbolDefinition(SymbolDefinition),
    PilStatement(PilStatement),
}

impl ModuleStatement {
    pub fn defined_names(&self) -> Box<dyn Iterator<Item = &String> + '_> {
        match self {
            ModuleStatement::SymbolDefinition(d) => Box::new(once(&d.name)),
            ModuleStatement::PilStatement(s) => {
                Box::new(s.symbol_definition_names().map(|(name, _)| name))
            }
        }
    }
}

#[derive(Debug, Clone, PartialEq, Eq)]
pub struct SymbolDefinition {
    pub name: String,
    pub value: SymbolValue,
}

#[derive(Debug, Clone, PartialEq, Eq, From)]
pub enum SymbolValue {
    /// A machine definition
    Machine(Machine),
    /// An import of a symbol from another module
    Import(Import),
    /// A module definition
    Module(Module),
<<<<<<< HEAD
    /// A generic symbol / function.
    Expression(TypedExpression),
    /// A type declaration (enums or struct)
    TypeDeclaration(TypeDeclaration),
    /// A trait declaration
    TraitDeclaration(TraitDeclaration<Expression>),
=======
>>>>>>> 64e7bf14
}

impl SymbolValue {
    pub fn as_ref(&self) -> SymbolValueRef {
        match self {
            SymbolValue::Machine(machine) => SymbolValueRef::Machine(machine),
            SymbolValue::Import(i) => SymbolValueRef::Import(i),
            SymbolValue::Module(m) => SymbolValueRef::Module(m.as_ref()),
        }
    }
}

#[derive(Debug, PartialEq, Eq, From)]
pub enum SymbolValueRef<'a> {
    /// A machine definition
    Machine(&'a Machine),
    /// An import of a symbol from another module
    Import(&'a Import),
    /// A module definition
    Module(ModuleRef<'a>),
    /// A generic symbol / function.
<<<<<<< HEAD
    Expression(&'a TypedExpression),
    /// A type declaration (currently only enums or structs)
    TypeDeclaration(&'a TypeDeclaration),
=======
    Expression(&'a Option<Expression>, &'a Option<TypeScheme<Expression>>),
    /// A type declaration (currently only enums)
    TypeDeclaration(&'a EnumDeclaration<Expression>),
>>>>>>> 64e7bf14
    /// A type constructor of an enum.
    TypeConstructor(&'a EnumVariant<Expression>),
    /// A trait declaration
    TraitDeclaration(&'a TraitDeclaration<Expression>),
}

#[derive(Debug, Clone, PartialEq, Eq, derive_more::Display)]
pub enum TypeDeclaration {
    Enum(EnumDeclaration<Expression>),
    Struct(StructDeclaration<Expression>),
}

impl From<EnumDeclaration<Expression>> for SymbolValue {
    fn from(value: EnumDeclaration<Expression>) -> Self {
        SymbolValue::TypeDeclaration(TypeDeclaration::Enum(value))
    }
}

impl From<StructDeclaration<Expression>> for SymbolValue {
    fn from(value: StructDeclaration<Expression>) -> Self {
        SymbolValue::TypeDeclaration(TypeDeclaration::Struct(value))
    }
}

impl Children<Expression> for TypeDeclaration {
    fn children(&self) -> Box<dyn Iterator<Item = &Expression> + '_> {
        match self {
            TypeDeclaration::Enum(e) => e.children(),
            TypeDeclaration::Struct(s) => s.children(),
        }
    }

    fn children_mut(&mut self) -> Box<dyn Iterator<Item = &mut Expression> + '_> {
        match self {
            TypeDeclaration::Enum(e) => e.children_mut(),
            TypeDeclaration::Struct(s) => Box::new(s.children_mut()),
        }
    }
}

#[derive(Debug, Clone, PartialEq, Eq, From)]
pub enum Module {
    External(String),
    Local(ASMModule),
}

impl Module {
    fn as_ref(&self) -> ModuleRef {
        match self {
            Module::External(n) => ModuleRef::External(n),
            Module::Local(m) => ModuleRef::Local(m),
        }
    }
}

#[derive(Debug, PartialEq, Eq, From)]
pub enum ModuleRef<'a> {
    External(&'a str),
    Local(&'a ASMModule),
}

#[derive(Debug, PartialEq, Eq, Clone)]
pub struct Import {
    /// the path imported in the source
    pub path: SymbolPath,
}

/// A symbol path is a sequence of strings separated by ``::`.
/// It can contain the special word `super`, which goes up a level.
/// If it does not start with `::`, it is relative.
#[derive(
    Default, Debug, PartialEq, Eq, Clone, PartialOrd, Ord, Hash, Serialize, Deserialize, JsonSchema,
)]
pub struct SymbolPath {
    /// The parts between each `::`.
    parts: Vec<Part>,
}

impl SymbolPath {
    pub fn from_identifier(name: String) -> Self {
        Self {
            parts: vec![Part::Named(name)],
        }
    }

    pub fn from_parts<P: IntoIterator<Item = Part>>(parts: P) -> Self {
        Self {
            parts: parts.into_iter().collect(),
        }
    }

    pub fn join<P: Into<Self>>(mut self, other: P) -> Self {
        self.parts.extend(other.into().parts);
        self
    }

    pub fn try_to_identifier(&self) -> Option<&String> {
        match &self.parts[..] {
            [Part::Named(name)] => Some(name),
            _ => None,
        }
    }

    pub fn try_last_part_mut(&mut self) -> Option<&mut String> {
        self.parts.last_mut().and_then(|p| match p {
            Part::Super => None,
            Part::Named(n) => Some(n),
        })
    }

    pub fn try_last_part(&self) -> Option<&String> {
        self.parts.last().and_then(|p| match p {
            Part::Super => None,
            Part::Named(n) => Some(n),
        })
    }

    /// Returns the last part of the path. Panics if it is "super" or if the path is empty.
    pub fn name(&self) -> &String {
        self.try_last_part().unwrap()
    }

    pub fn parts(&self) -> impl DoubleEndedIterator + ExactSizeIterator<Item = &Part> {
        self.parts.iter()
    }

    pub fn into_parts(self) -> impl DoubleEndedIterator + ExactSizeIterator<Item = Part> {
        self.parts.into_iter()
    }
}

impl FromStr for SymbolPath {
    type Err = String;

    /// Parses a symbol path using the "::" notation.
    fn from_str(s: &str) -> Result<Self, String> {
        let parts = s
            .split("::")
            .map(|s| {
                if s == "super" {
                    Part::Super
                } else {
                    Part::Named(s.to_string())
                }
            })
            .collect();
        Ok(Self { parts })
    }
}

impl From<AbsoluteSymbolPath> for SymbolPath {
    fn from(value: AbsoluteSymbolPath) -> Self {
        Self {
            parts: once(String::new())
                .chain(value.parts)
                .map(Part::Named)
                .collect(),
        }
    }
}

impl Display for SymbolPath {
    fn fmt(&self, f: &mut Formatter<'_>) -> std::fmt::Result {
        write!(f, "{}", self.parts.iter().format("::"))
    }
}

/// An absolute symbol path is a resolved SymbolPath,
/// which means it has to start with `::` and it cannot contain
/// the word `super`.
#[derive(Default, Debug, PartialEq, Eq, Clone, PartialOrd, Ord)]
pub struct AbsoluteSymbolPath {
    /// Contains the parts after the initial `::`.
    parts: Vec<String>,
}

/// Parses a path like `::path::to::symbol`.
/// Panics if the path does not start with '::'.
pub fn parse_absolute_path(s: &str) -> AbsoluteSymbolPath {
    match s.strip_prefix("::") {
        Some("") => AbsoluteSymbolPath::default(),
        Some(s) => s
            .split("::")
            .fold(AbsoluteSymbolPath::default(), |path, part| {
                path.with_part(part)
            }),
        None => panic!("Absolute symbol path does not start with '::': {s}"),
    }
}

impl AbsoluteSymbolPath {
    /// Removes and returns the last path component (unless empty).
    pub fn pop(&mut self) -> Option<String> {
        self.parts.pop()
    }

    /// Returns the path one level higher.
    pub fn parent(mut self) -> AbsoluteSymbolPath {
        self.pop().unwrap();
        self
    }

    pub fn len(&self) -> usize {
        self.parts.len()
    }

    pub fn is_empty(&self) -> bool {
        self.len() == 0
    }

    pub fn parts(&self) -> impl DoubleEndedIterator + ExactSizeIterator<Item = &str> {
        self.parts.iter().map(|p| p.as_str())
    }

    /// Returns an iterator over all paths (not parts!) from self to the root.
    pub fn iter_to_root(&self) -> impl Iterator<Item = AbsoluteSymbolPath> + '_ {
        (0..=self.parts.len()).rev().map(|i| AbsoluteSymbolPath {
            parts: self.parts[..i].to_vec(),
        })
    }

    /// Appends a part to the end of the path.
    pub fn push(&mut self, part: String) {
        self.parts.push(part);
    }

    /// Returns the relative path from base to self.
    /// In other words, base.join(self.relative_to(base)) == self.
    pub fn relative_to(&self, base: &AbsoluteSymbolPath) -> SymbolPath {
        let common_prefix_len = self.common_prefix(base).parts.len();
        // Start with max(0, base.parts.len() - common_root.parts.len())
        // repetitions of "super".
        let parts = repeat(Part::Super)
            .take(base.parts.len().saturating_sub(common_prefix_len))
            // append the parts of self after the common root.
            .chain(
                self.parts
                    .iter()
                    .skip(common_prefix_len)
                    .cloned()
                    .map(Part::Named),
            )
            .collect();
        SymbolPath { parts }
    }

    /// Returns the common prefix of two paths.
    pub fn common_prefix(&self, other: &AbsoluteSymbolPath) -> AbsoluteSymbolPath {
        let parts = self
            .parts
            .iter()
            .zip(other.parts.iter())
            .map_while(|(a, b)| if a == b { Some(a.clone()) } else { None })
            .collect();

        AbsoluteSymbolPath { parts }
    }

    /// Resolves a relative path in the context of this absolute path.
    pub fn join<P: Into<SymbolPath>>(mut self, other: P) -> Self {
        for part in other.into().parts {
            match part {
                Part::Super => {
                    self.pop().unwrap();
                }
                Part::Named(name) => {
                    if name.is_empty() {
                        self.parts.clear();
                    } else {
                        self.parts.push(name);
                    }
                }
            }
        }
        self
    }

    /// Appends a part to the end of the path and returns a new copy.
    pub fn with_part(&self, part: &str) -> Self {
        assert!(!part.is_empty());
        let mut parts = self.parts.clone();
        parts.push(part.to_string());
        Self { parts }
    }
}

impl Display for AbsoluteSymbolPath {
    fn fmt(&self, f: &mut Formatter<'_>) -> std::fmt::Result {
        write!(f, "::{}", self.parts.iter().format("::"))
    }
}

#[derive(
    Debug, PartialEq, Eq, Clone, PartialOrd, Ord, Hash, Serialize, Deserialize, JsonSchema,
)]
pub enum Part {
    Super,
    Named(String),
}

impl TryInto<String> for Part {
    type Error = ();

    fn try_into(self) -> Result<String, Self::Error> {
        if let Part::Named(name) = self {
            Ok(name)
        } else {
            Err(())
        }
    }
}

impl Display for Part {
    fn fmt(&self, f: &mut Formatter<'_>) -> std::fmt::Result {
        match self {
            Part::Super => write!(f, "super"),
            Part::Named(name) => write!(f, "{name}"),
        }
    }
}

#[derive(Debug, PartialEq, Eq, Clone)]
pub struct Machine {
    pub params: MachineParams,
    pub properties: MachineProperties,
    pub statements: Vec<MachineStatement>,
}

impl Machine {
    /// Returns a vector of all local variables / names defined in the machine.
    pub fn local_names(&self) -> Box<dyn Iterator<Item = &String> + '_> {
        Box::new(
            self.statements
                .iter()
                .flat_map(|s| -> Box<dyn Iterator<Item = &String> + '_> {
                    match s {
                        MachineStatement::Submachine(_, _, name, _)
                        | MachineStatement::RegisterDeclaration(_, name, _) => Box::new(once(name)),
                        MachineStatement::Pil(_, statement) => {
                            Box::new(statement.symbol_definition_names().map(|(s, _)| s))
                        }
                        MachineStatement::InstructionDeclaration(_, _, _)
                        | MachineStatement::LinkDeclaration(_, _)
                        | MachineStatement::FunctionDeclaration(_, _, _, _)
                        | MachineStatement::OperationDeclaration(_, _, _, _) => Box::new(empty()),
                    }
                })
                .chain(self.params.defined_names())
                .chain(self.properties.defined_names()),
        )
    }
}

#[derive(Debug, PartialEq, Eq, PartialOrd, Ord, Default, Clone)]
pub struct MachineParams(pub Vec<Param>);

impl MachineParams {
    pub fn defined_names(&self) -> impl Iterator<Item = &String> {
        self.0.iter().map(|p| &p.name)
    }

    pub fn try_from_params(source_ref: SourceRef, params: Vec<Param>) -> Result<Self, Error> {
        for p in &params {
            if p.index.is_some() || p.ty.is_none() || p.name.is_empty() {
                return Err(source_ref.with_error(format!("invalid machine argument: `{p}`")));
            }
        }
        Ok(MachineParams(params))
    }
}

#[derive(Debug, PartialEq, Eq, PartialOrd, Ord, Default, Clone)]
pub struct MachineProperties {
    pub degree: Option<Expression>,
    pub min_degree: Option<Expression>,
    pub max_degree: Option<Expression>,
    pub latch: Option<String>,
    pub operation_id: Option<String>,
    pub call_selectors: Option<String>,
}

impl MachineProperties {
    pub fn defined_names(&self) -> impl Iterator<Item = &String> {
        self.call_selectors.iter()
    }

    pub fn try_from_prop_list(
        source_ref: SourceRef,
        prop_list: Vec<(String, Expression)>,
    ) -> Result<Self, Error> {
        let mut props: Self = Default::default();
        for (name, value) in prop_list {
            let mut already_defined = false;
            match name.as_str() {
                "degree" => {
                    if props.degree.replace(value).is_some() {
                        already_defined = true;
                    }
                }
                "min_degree" => {
                    if props.min_degree.replace(value).is_some() {
                        already_defined = true;
                    }
                }
                "max_degree" => {
                    if props.max_degree.replace(value).is_some() {
                        already_defined = true;
                    }
                }
                "latch" => {
                    let id = value.try_to_identifier().ok_or_else(|| {
                        source_ref.with_error(format!(
                            "`{name}` machine property expects a local column name"
                        ))
                    })?;
                    if props.latch.replace(id.clone()).is_some() {
                        already_defined = true;
                    }
                }
                "operation_id" => {
                    let id = value.try_to_identifier().ok_or_else(|| {
                        source_ref.with_error(format!(
                            "`{name}` machine property expects a local column name"
                        ))
                    })?;
                    if props.operation_id.replace(id.clone()).is_some() {
                        already_defined = true;
                    }
                }
                "call_selectors" => {
                    let id = value.try_to_identifier().ok_or_else(|| {
                        source_ref.with_error(format!(
                            "`{name}` machine property expects a new column name"
                        ))
                    })?;
                    if props.call_selectors.replace(id.clone()).is_some() {
                        already_defined = true;
                    }
                }
                _ => {
                    return Err(source_ref.with_error(format!("unknown machine property `{name}`")));
                }
            }
            if already_defined {
                return Err(source_ref.with_error(format!("`{name}` already defined")));
            }
        }
        Ok(props)
    }
}

#[derive(Debug, PartialEq, Eq, PartialOrd, Ord, Clone, Default)]
pub struct Params<T> {
    pub inputs: Vec<T>,
    pub outputs: Vec<T>,
}

pub type CallableParams = Params<Expression>;
// TODO: should we have separate Param types here?
// - Function: doesn't use `index` or `type`
// - Instruction: doesn't use `index`
// - Operation: doesn't use `type`
pub type FunctionParams = Params<Param>;
pub type InstructionParams = Params<Param>;
pub type OperationParams = Params<Param>;

impl<T> Params<T> {
    pub fn new(inputs: Vec<T>, outputs: Vec<T>) -> Self {
        Self { inputs, outputs }
    }

    pub fn is_empty(&self) -> bool {
        self.inputs.is_empty() && self.outputs.is_empty()
    }

    pub fn inputs_and_outputs(&self) -> impl Iterator<Item = &T> {
        self.inputs.iter().chain(self.outputs.iter())
    }

    pub fn inputs_and_outputs_mut(&mut self) -> impl Iterator<Item = &mut T> {
        self.inputs.iter_mut().chain(self.outputs.iter_mut())
    }
}

impl<T: Display> Params<T> {
    pub fn prepend_space_if_non_empty(&self) -> String {
        let mut params_str = self.to_string();
        if !self.is_empty() {
            params_str = format!(" {params_str}");
        }
        params_str
    }
}

#[derive(Debug, PartialEq, Eq, PartialOrd, Ord, Clone)]
/// the operation id necessary to call this function from the outside
pub struct OperationId {
    pub id: Option<BigUint>,
}

#[derive(Debug, PartialEq, Eq, Clone, PartialOrd, Ord)]
pub struct Instruction {
    pub params: InstructionParams,
    pub links: Vec<LinkDeclaration>,
    pub body: InstructionBody,
}

impl Children<Expression> for Instruction {
    fn children(&self) -> Box<dyn Iterator<Item = &Expression> + '_> {
        Box::new(
            self.body
                .0
                .iter()
                .flat_map(|s| s.children())
                .chain(self.links.iter().flat_map(|d| d.children())),
        )
    }
    fn children_mut(&mut self) -> Box<dyn Iterator<Item = &mut Expression> + '_> {
        Box::new(
            self.body
                .0
                .iter_mut()
                .flat_map(|s| s.children_mut())
                .chain(self.links.iter_mut().flat_map(|d| d.children_mut())),
        )
    }
}

#[derive(Debug, PartialEq, Eq, PartialOrd, Ord, Clone)]
pub enum MachineStatement {
    Pil(SourceRef, PilStatement),
    Submachine(SourceRef, SymbolPath, String, Vec<Expression>),
    RegisterDeclaration(SourceRef, String, Option<RegisterFlag>),
    InstructionDeclaration(SourceRef, String, Instruction),
    LinkDeclaration(SourceRef, LinkDeclaration),
    FunctionDeclaration(SourceRef, String, FunctionParams, Vec<FunctionStatement>),
    OperationDeclaration(SourceRef, String, OperationId, OperationParams),
}

#[derive(Debug, PartialEq, Eq, PartialOrd, Ord, Clone)]
pub struct LinkDeclaration {
    pub flag: Expression,
    pub link: CallableRef,
    pub is_permutation: bool,
}

impl Children<Expression> for LinkDeclaration {
    fn children(&self) -> Box<dyn Iterator<Item = &Expression> + '_> {
        Box::new(once(&self.flag).chain(self.link.params.inputs_and_outputs()))
    }
    fn children_mut(&mut self) -> Box<dyn Iterator<Item = &mut Expression> + '_> {
        Box::new(once(&mut self.flag).chain(self.link.params.inputs_and_outputs_mut()))
    }
}

#[derive(Debug, PartialEq, Eq, PartialOrd, Ord, Clone)]
pub struct CallableRef {
    pub instance: String,
    pub callable: String,
    pub params: CallableParams,
}

/// RHS of instruction link definitions are parsed as `Expression`s which should conform to:
/// `OUT = submachine.operation(IN1, IN2, ..., INn)`
/// or
/// `(OUT1, OUT2, ..., OUTn) = submachine.operation(IN1, IN2, ..., INn)`
impl TryFrom<Expression> for CallableRef {
    type Error = Error;

    fn try_from(value: Expression) -> Result<Self, Self::Error> {
        let mut outputs = vec![];
        let rhs = match value {
            Expression::BinaryOperation(
                _,
                BinaryOperation {
                    left,
                    op: BinaryOperator::Identity,
                    right,
                },
            ) => {
                outputs = if let Expression::Tuple(_, elements) = *left {
                    elements
                } else {
                    vec![*left]
                };
                *right
            }
            expr => expr,
        };

        let source_ref = match rhs {
            Expression::FunctionCall(_, call) => {
                let inputs = call.arguments;
                match *call.function {
                    Expression::Reference(source_ref, reference)
                        if reference.path.parts().len() == 2 =>
                    {
                        if reference.type_args.is_some() {
                            return Err(source_ref
                                .with_error("types not expected in link definition".to_string()));
                        }
                        let (l, r) = reference.path.into_parts().next_tuple().unwrap();
                        let instance = l.try_into().unwrap();
                        let callable = r.try_into().unwrap();
                        return Ok(CallableRef {
                            instance,
                            callable,
                            params: CallableParams { inputs, outputs },
                        });
                    }
                    expr => expr.source_reference().clone(),
                }
            }
            expr => expr.source_reference().clone(),
        };
        Err(source_ref
            .with_error("link definition RHS must be a call to `submachine.operation`".to_string()))
    }
}

#[derive(Debug, PartialEq, Eq, PartialOrd, Ord, Clone)]
pub struct InstructionBody(pub Vec<PilStatement>);

#[derive(Clone, Debug, PartialEq, Eq, PartialOrd, Ord)]
pub enum AssignmentRegister {
    Register(String),
    Wildcard,
}

impl AssignmentRegister {
    pub fn unwrap(self) -> String {
        match self {
            AssignmentRegister::Register(r) => r,
            AssignmentRegister::Wildcard => panic!("cannot unwrap wildcard"),
        }
    }
}

#[derive(Debug, PartialEq, Eq, PartialOrd, Ord, Clone)]
pub enum FunctionStatement {
    Assignment(
        SourceRef,
        Vec<String>,
        Option<Vec<AssignmentRegister>>,
        Box<Expression>,
    ),
    Instruction(SourceRef, String, Vec<Expression>),
    Label(SourceRef, String),
    DebugDirective(SourceRef, DebugDirective),
    Return(SourceRef, Vec<Expression>),
}

impl Children<Expression> for FunctionStatement {
    fn children(&self) -> Box<dyn Iterator<Item = &Expression> + '_> {
        match self {
            FunctionStatement::Assignment(_, _, _, e) => Box::new(once(e.as_ref())),
            FunctionStatement::Instruction(_, _, expressions)
            | FunctionStatement::Return(_, expressions) => Box::new(expressions.iter()),
            FunctionStatement::Label(_, _) | FunctionStatement::DebugDirective(_, _) => {
                Box::new(empty())
            }
        }
    }
    fn children_mut(&mut self) -> Box<dyn Iterator<Item = &mut Expression> + '_> {
        match self {
            FunctionStatement::Assignment(_, _, _, e) => Box::new(once(e.as_mut())),
            FunctionStatement::Instruction(_, _, expressions)
            | FunctionStatement::Return(_, expressions) => Box::new(expressions.iter_mut()),
            FunctionStatement::Label(_, _) | FunctionStatement::DebugDirective(_, _) => {
                Box::new(empty())
            }
        }
    }
}

#[derive(Debug, PartialEq, Eq, PartialOrd, Ord, Clone)]
pub enum DebugDirective {
    File(usize, String, String),
    Loc(usize, usize, usize),
    OriginalInstruction(String),
}

#[derive(Debug, PartialEq, Eq, PartialOrd, Ord, Clone)]
pub enum RegisterFlag {
    IsPC,
    IsAssignment,
    IsReadOnly,
}

#[derive(Debug, Default, PartialEq, Eq, PartialOrd, Ord, Clone)]
pub struct Param {
    pub name: String,
    pub index: Option<BigUint>,
    pub ty: Option<SymbolPath>,
}

#[cfg(test)]
mod test {
    use super::*;

    #[test]
    fn common_prefix() {
        assert_eq!(
            parse_absolute_path("::a::b").common_prefix(&parse_absolute_path("::a::c")),
            parse_absolute_path("::a")
        );
        assert_eq!(
            parse_absolute_path("::a::b").common_prefix(&parse_absolute_path("::a")),
            parse_absolute_path("::a")
        );
        assert_eq!(
            parse_absolute_path("::a").common_prefix(&parse_absolute_path("::a::c")),
            parse_absolute_path("::a")
        );
        assert_eq!(
            parse_absolute_path("::x").common_prefix(&parse_absolute_path("::y::t")),
            parse_absolute_path("::")
        );
        assert_eq!(
            parse_absolute_path("::x::r::v").common_prefix(&parse_absolute_path("::x::r::t")),
            parse_absolute_path("::x::r")
        );
    }

    #[test]
    fn relative_to() {
        assert_eq!(
            parse_absolute_path("::a::b")
                .relative_to(&parse_absolute_path("::a::c"))
                .to_string(),
            "super::b".to_string()
        );
        assert_eq!(
            parse_absolute_path("::a::b")
                .relative_to(&parse_absolute_path("::a"))
                .to_string(),
            "b".to_string()
        );
        assert_eq!(
            parse_absolute_path("::x")
                .relative_to(&parse_absolute_path("::y::t"))
                .to_string(),
            "super::super::x".to_string()
        );
        assert_eq!(
            parse_absolute_path("::x::r::v")
                .relative_to(&parse_absolute_path("::x::r"))
                .to_string(),
            "v".to_string()
        );
        assert_eq!(
            parse_absolute_path("::x")
                .relative_to(&parse_absolute_path("::x::t::k"))
                .to_string(),
            "super::super".to_string()
        );
        assert_eq!(
            parse_absolute_path("::x")
                .relative_to(&parse_absolute_path("::x"))
                .to_string(),
            "".to_string()
        );
    }

    #[test]
    fn relative_to_join() {
        let v = parse_absolute_path("::x::r::v");
        let base = parse_absolute_path("::x::t");
        let rel = v.relative_to(&base);
        assert_eq!(base.join(rel), v);
    }
}<|MERGE_RESOLUTION|>--- conflicted
+++ resolved
@@ -15,13 +15,8 @@
 use crate::parsed::{BinaryOperation, BinaryOperator};
 
 use super::{
-<<<<<<< HEAD
-    visitor::Children, EnumDeclaration, EnumVariant, Expression, PilStatement, SourceReference,
-    StructDeclaration, TraitDeclaration, TraitImplementation, TypedExpression,
-=======
     types::TypeScheme, visitor::Children, EnumDeclaration, EnumVariant, Expression, PilStatement,
-    SourceReference, TraitDeclaration,
->>>>>>> 64e7bf14
+    SourceReference, StructDeclaration, TraitDeclaration,
 };
 
 #[derive(Default, Clone, Debug, PartialEq, Eq)]
@@ -65,15 +60,6 @@
     Import(Import),
     /// A module definition
     Module(Module),
-<<<<<<< HEAD
-    /// A generic symbol / function.
-    Expression(TypedExpression),
-    /// A type declaration (enums or struct)
-    TypeDeclaration(TypeDeclaration),
-    /// A trait declaration
-    TraitDeclaration(TraitDeclaration<Expression>),
-=======
->>>>>>> 64e7bf14
 }
 
 impl SymbolValue {
@@ -95,15 +81,9 @@
     /// A module definition
     Module(ModuleRef<'a>),
     /// A generic symbol / function.
-<<<<<<< HEAD
-    Expression(&'a TypedExpression),
+    Expression(&'a Option<Expression>, &'a Option<TypeScheme<Expression>>),
     /// A type declaration (currently only enums or structs)
-    TypeDeclaration(&'a TypeDeclaration),
-=======
-    Expression(&'a Option<Expression>, &'a Option<TypeScheme<Expression>>),
-    /// A type declaration (currently only enums)
-    TypeDeclaration(&'a EnumDeclaration<Expression>),
->>>>>>> 64e7bf14
+    TypeDeclaration(TypeDeclaration<'a>),
     /// A type constructor of an enum.
     TypeConstructor(&'a EnumVariant<Expression>),
     /// A trait declaration
@@ -111,38 +91,26 @@
 }
 
 #[derive(Debug, Clone, PartialEq, Eq, derive_more::Display)]
-pub enum TypeDeclaration {
-    Enum(EnumDeclaration<Expression>),
-    Struct(StructDeclaration<Expression>),
-}
-
-impl From<EnumDeclaration<Expression>> for SymbolValue {
-    fn from(value: EnumDeclaration<Expression>) -> Self {
-        SymbolValue::TypeDeclaration(TypeDeclaration::Enum(value))
-    }
-}
-
-impl From<StructDeclaration<Expression>> for SymbolValue {
-    fn from(value: StructDeclaration<Expression>) -> Self {
-        SymbolValue::TypeDeclaration(TypeDeclaration::Struct(value))
-    }
-}
-
-impl Children<Expression> for TypeDeclaration {
-    fn children(&self) -> Box<dyn Iterator<Item = &Expression> + '_> {
-        match self {
-            TypeDeclaration::Enum(e) => e.children(),
-            TypeDeclaration::Struct(s) => s.children(),
-        }
-    }
-
-    fn children_mut(&mut self) -> Box<dyn Iterator<Item = &mut Expression> + '_> {
-        match self {
-            TypeDeclaration::Enum(e) => e.children_mut(),
-            TypeDeclaration::Struct(s) => Box::new(s.children_mut()),
-        }
-    }
-}
+pub enum TypeDeclaration<'a> {
+    Enum(&'a EnumDeclaration<Expression>),
+    Struct(&'a StructDeclaration<Expression>),
+}
+
+// impl<'a> Children<Expression> for TypeDeclaration<'a> {
+//     fn children(&self) -> Box<dyn Iterator<Item = &Expression> + '_> {
+//         match self {
+//             TypeDeclaration::Enum(e) => e.children(),
+//             TypeDeclaration::Struct(s) => s.children(),
+//         }
+//     }
+
+//     fn children_mut(&mut self) -> Box<dyn Iterator<Item = &mut Expression> + '_> {
+//         match self {
+//             TypeDeclaration::Enum(e) => e.children_mut(),
+//             TypeDeclaration::Struct(s) => s.children_mut(),
+//         }
+//     }
+// }
 
 #[derive(Debug, Clone, PartialEq, Eq, From)]
 pub enum Module {
