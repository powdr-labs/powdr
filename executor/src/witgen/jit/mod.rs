pub(crate) mod affine_symbolic_expression;
mod block_machine_processor;
mod compiler;
mod effect;
pub(crate) mod function_cache;
<<<<<<< HEAD
mod interpreter;
=======
mod single_step_processor;
>>>>>>> 4bb99beb
mod symbolic_expression;
mod variable;
pub(crate) mod witgen_inference;

#[cfg(test)]
pub(crate) mod test_util;<|MERGE_RESOLUTION|>--- conflicted
+++ resolved
@@ -3,11 +3,8 @@
 mod compiler;
 mod effect;
 pub(crate) mod function_cache;
-<<<<<<< HEAD
 mod interpreter;
-=======
 mod single_step_processor;
->>>>>>> 4bb99beb
 mod symbolic_expression;
 mod variable;
 pub(crate) mod witgen_inference;
