use std::collections::{BTreeMap, BTreeSet, HashMap};

use itertools::Itertools;
use openvm::platform::print;
use openvm_algebra_transpiler::{Fp2Opcode, Rv32ModularArithmeticOpcode};
use openvm_ecc_transpiler::Rv32WeierstrassOpcode;
use openvm_instructions::{exe::VmExe, instruction::Instruction, program::Program, VmOpcode};
use openvm_instructions::{LocalOpcode, SystemOpcode};
use openvm_keccak256_transpiler::Rv32KeccakOpcode;
use openvm_rv32im_transpiler::{Rv32HintStoreOpcode, Rv32LoadStoreOpcode};
use openvm_sdk::config::SdkVmConfig;
use openvm_sha256_transpiler::Rv32Sha256Opcode;
use openvm_stark_backend::{interaction::SymbolicInteraction, p3_field::PrimeField32};
use powdr_ast::analyzed::AlgebraicExpression;
use powdr_autoprecompiles::powdr::UniqueColumns;
use powdr_autoprecompiles::{
    InstructionKind, SymbolicBusInteraction, SymbolicConstraint, SymbolicInstructionStatement,
    SymbolicMachine,
};
use powdr_number::FieldElement;

use crate::bus_interaction_handler::{BusMap, OpenVmBusInteractionHandler};
use crate::instruction_formatter::openvm_instruction_formatter;
use crate::utils::{to_ovm_field, to_powdr_field};
use crate::{
    powdr_extension::{OriginalInstruction, PowdrExtension, PowdrOpcode, PowdrPrecompile},
    utils::symbolic_to_algebraic,
};

pub const OPENVM_DEGREE_BOUND: usize = 5;

const POWDR_OPCODE: usize = 0x10ff;

use crate::PowdrConfig;

pub enum Error {
    AutoPrecompileError,
}

impl From<powdr_autoprecompiles::constraint_optimizer::Error> for Error {
    fn from(e: powdr_autoprecompiles::constraint_optimizer::Error) -> Self {
        Error::AutoPrecompileError
    }
}

pub fn customize<F: PrimeField32>(
    mut exe: VmExe<F>,
    base_config: SdkVmConfig,
    labels: &BTreeSet<u32>,
    airs: &BTreeMap<usize, SymbolicMachine<powdr_number::BabyBearField>>,
    config: PowdrConfig,
    pc_idx_count: Option<HashMap<u32, u32>>,
) -> (VmExe<F>, PowdrExtension<F>) {
    // The following opcodes shall never be accelerated and therefore always put in its own basic block.
    // Currently this contains OpenVm opcodes: Rv32HintStoreOpcode::HINT_STOREW (0x260) and Rv32HintStoreOpcode::HINT_BUFFER (0x261)
    // which are the only two opcodes from the Rv32HintStore, the air responsible for reading host states via stdin.
    // We don't want these opcodes because they create air constraints with next references, which powdr-openvm does not support yet.
    let opcode_next_reference = [
        Rv32HintStoreOpcode::HINT_STOREW.global_opcode().as_usize(), // contain next references that don't work with apc
        Rv32HintStoreOpcode::HINT_BUFFER.global_opcode().as_usize(), // contain next references that don't work with apc
    ];

    let mut opcodes_no_apc = vec![
        Rv32LoadStoreOpcode::LOADB.global_opcode().as_usize(),
        Rv32LoadStoreOpcode::LOADH.global_opcode().as_usize(),
        Rv32WeierstrassOpcode::EC_ADD_NE.global_opcode().as_usize(),
        Rv32WeierstrassOpcode::SETUP_EC_ADD_NE
            .global_opcode()
            .as_usize(),
        Rv32WeierstrassOpcode::EC_DOUBLE.global_opcode().as_usize(),
        Rv32WeierstrassOpcode::SETUP_EC_DOUBLE
            .global_opcode()
            .as_usize(),
        Rv32WeierstrassOpcode::EC_ADD_NE.global_opcode().as_usize() + 4,
        Rv32WeierstrassOpcode::SETUP_EC_ADD_NE
            .global_opcode()
            .as_usize()
            + 4,
        Rv32WeierstrassOpcode::EC_DOUBLE.global_opcode().as_usize() + 4,
        Rv32WeierstrassOpcode::SETUP_EC_DOUBLE
            .global_opcode()
            .as_usize()
            + 4,
        Rv32KeccakOpcode::KECCAK256.global_opcode().as_usize(),
        Rv32Sha256Opcode::SHA256.global_opcode().as_usize(),
        Rv32ModularArithmeticOpcode::ADD.global_opcode().as_usize(),
        Rv32ModularArithmeticOpcode::SUB.global_opcode().as_usize(),
        Rv32ModularArithmeticOpcode::SETUP_ADDSUB
            .global_opcode()
            .as_usize(),
        Rv32ModularArithmeticOpcode::MUL.global_opcode().as_usize(),
        Rv32ModularArithmeticOpcode::DIV.global_opcode().as_usize(),
        Rv32ModularArithmeticOpcode::SETUP_MULDIV
            .global_opcode()
            .as_usize(),
        Rv32ModularArithmeticOpcode::IS_EQ
            .global_opcode()
            .as_usize(),
        Rv32ModularArithmeticOpcode::SETUP_ISEQ
            .global_opcode()
            .as_usize(),
        Fp2Opcode::ADD.global_opcode().as_usize(),
        Fp2Opcode::SUB.global_opcode().as_usize(),
        Fp2Opcode::SETUP_ADDSUB.global_opcode().as_usize(),
        Fp2Opcode::MUL.global_opcode().as_usize(),
        Fp2Opcode::DIV.global_opcode().as_usize(),
        Fp2Opcode::SETUP_MULDIV.global_opcode().as_usize(),
        SystemOpcode::PHANTOM.global_opcode().as_usize(),
        SystemOpcode::TERMINATE.global_opcode().as_usize(),
        0x510, // not sure yet what this is
        0x513, // not sure yet what this is
        0x516, // not sure yet what this is
        0x51c, // not sure yet what this is
        0x523, // not sure yet what this is
        0x526, // not sure yet what this is
    ];
    opcodes_no_apc.extend(opcode_next_reference.iter());

    let mut blocks = collect_basic_blocks(&exe.program, labels, &opcodes_no_apc);
    tracing::info!("Got {} basic blocks", blocks.len());

<<<<<<< HEAD
    if let Some(pgo_program_idx_count) = pc_idx_count.clone() {
=======
    if let Some(pgo_program_idx_count) = pc_idx_count {
>>>>>>> e9ca250e
        // first, drop any block whose start index cannot be found in pc_idx_count,
        // because a basic block might not be executed at all.
        // Also only keep basic blocks with more than one original instruction.
        blocks.retain(|b| {
            pgo_program_idx_count.contains_key(&(b.start_idx as u32)) && b.statements.len() > 1
        });
<<<<<<< HEAD
    }

    tracing::info!(
        "Retained {} basic blocks after filtering by pc_idx_count",
        blocks.len()
    );

    // print start index of all retained blocks
    blocks.iter().enumerate().for_each(|(i, block)| {
        tracing::info!("Block {}: start_idx {}", i, block.start_idx);
    });

    // store air width by opcode, so that we don't repetitively calculate them later
    // filter out opcodes that contain next references in their air, because they are not supported yet in apc
    let air_width_by_opcode = airs
        .iter()
        .filter(|&(i, _)| (!opcode_next_reference.contains(i)))
        .map(|(i, air)| (*i, air.unique_columns().count()))
        .collect::<HashMap<_, _>>();

    // generate apc and cache it for all basic blocks
    // calculate number of trace cells saved per row for each basic block to sort them by descending cost
    let (cells_saved_per_row_by_bb, mut apcs): (HashMap<_, _>, HashMap<_, (_, _, _)>) = blocks
        .iter()
        .enumerate()
        .filter_map(|(i, acc_block)| {
            let apc_opcode = POWDR_OPCODE + i;
            let (autoprecompile, subs) = match generate_autoprecompile::<
                F,
                powdr_number::BabyBearField,
            >(
                acc_block, airs, apc_opcode, config.bus_map.clone()
            ) {
                Err(_) => {
                    return None;
                }
                Ok((autoprecompile, subs)) => (autoprecompile, subs),
            };
            // calculate cells saved per row
            let apc_cells_per_row = autoprecompile.unique_columns().count();
            let original_cells_per_row: usize = acc_block
                .statements
                .iter()
                .map(|instruction| {
                    air_width_by_opcode
                        .get(&instruction.opcode.as_usize())
                        .unwrap()
                })
                .sum();
            let cells_saved_per_row = original_cells_per_row - apc_cells_per_row;
            tracing::info!(
                "Basic block start_idx: {}, cells saved per row: {}",
                acc_block.start_idx,
                cells_saved_per_row
            );
            assert!(cells_saved_per_row > 0);
            Some((
                (acc_block.start_idx, cells_saved_per_row),
                (acc_block.start_idx, (apc_opcode, autoprecompile, subs)),
            ))
        })
        .unzip();

    // filter out the basic blocks where the apc generation errored out
    blocks.retain(|b| cells_saved_per_row_by_bb.contains_key(&b.start_idx));

    // sort basic blocks by:
    // 1. if pc_idx_count (frequency) is provided, cost = frequency * cells_saved_per_row
    // 2. if pc_idx_count (frequency) is not provided, cost = cells_saved_per_row
    if let Some(pgo_program_idx_count) = pc_idx_count.clone() {
        blocks.sort_by(|a, b| {
            let a_cells_saved = cells_saved_per_row_by_bb[&a.start_idx];
            let b_cells_saved = cells_saved_per_row_by_bb[&b.start_idx];

            let a_cnt = pgo_program_idx_count[&(a.start_idx as u32)];
            let b_cnt = pgo_program_idx_count[&(b.start_idx as u32)];

            (b_cells_saved * b_cnt as usize).cmp(&(a_cells_saved * a_cnt as usize))
        });
    } else {
        blocks.sort_by(|a, b| {
            let a_cells_saved = cells_saved_per_row_by_bb[&(a.start_idx)];
            let b_cells_saved = cells_saved_per_row_by_bb[&(b.start_idx)];
            b_cells_saved.cmp(&a_cells_saved)
=======

        // then, sort the blocks by block_len * execution frequency (the count of start_idx in pgo_program_idx_count)
        blocks.sort_by(|a, b| {
            let a_cnt = pgo_program_idx_count[&(a.start_idx as u32)];
            let b_cnt = pgo_program_idx_count[&(b.start_idx as u32)];
            (b_cnt * (b.statements.len() as u32)).cmp(&(a_cnt * (a.statements.len() as u32)))
>>>>>>> e9ca250e
        });
    }

    // print sorted by descending cost
    // block start_idx | cost = (optional) frequency * cells_saved_per_row | (optional) frequency | cells_saved_per_row
    for block in &blocks {
        let start_idx = block.start_idx;
        let cells_saved = cells_saved_per_row_by_bb[&start_idx];
        if let Some(pgo_program_idx_count) = pc_idx_count.clone() {
            let count = pgo_program_idx_count[&(start_idx as u32)];
            let cost = count * cells_saved as u32;

            tracing::info!(
                "Basic block start_idx: {}, cost: {}, frequency: {}, cells_saved_per_row: {}",
                start_idx,
                cost,
                count,
                cells_saved,
            );
        } else {
            tracing::info!(
                "Basic block start_idx: {}, cells_saved_per_row: {}",
                start_idx,
                cells_saved
            );
        }
    }

    let program = &mut exe.program.instructions_and_debug_infos;

    let noop = Instruction {
        opcode: VmOpcode::from_usize(0xdeadaf),
        a: F::ZERO,
        b: F::ZERO,
        c: F::ZERO,
        d: F::ZERO,
        e: F::ZERO,
        f: F::ZERO,
        g: F::ZERO,
    };

    let mut extensions = Vec::new();
    let n_acc = config.autoprecompiles as usize;
    let n_skip = config.skip_autoprecompiles as usize;
    tracing::info!("Generating {n_acc} autoprecompiles");

    // now the blocks have been sorted by cost
    for (i, acc_block) in blocks.iter().skip(n_skip).take(n_acc).enumerate() {
        // use apc generated earlier
        let (apc_opcode, autoprecompile, subs) = apcs.remove(&acc_block.start_idx).unwrap();

        tracing::debug!(
            "Accelerating block {i} of length {} and start idx {}",
            acc_block.statements.len(),
            acc_block.start_idx
        );

        tracing::debug!(
            "Acc block: {}",
            acc_block.pretty_print(openvm_instruction_formatter)
        );

        let new_instr = Instruction {
            opcode: VmOpcode::from_usize(apc_opcode),
            a: F::ZERO,
            b: F::ZERO,
            c: F::ZERO,
            d: F::ZERO,
            e: F::ZERO,
            f: F::ZERO,
            g: F::ZERO,
        };

        let pc = acc_block.start_idx;
        let n_acc = acc_block.statements.len();
        let (acc, new_instrs): (Vec<_>, Vec<_>) = program[pc..pc + n_acc]
            .iter()
            .enumerate()
            .map(|(i, x)| {
                let instr = x.as_ref().unwrap();
                let instr = instr.0.clone();
                if i == 0 {
                    (instr, new_instr.clone())
                } else {
                    (instr, noop.clone())
                }
            })
            .collect();

        let new_instrs = new_instrs.into_iter().map(|x| Some((x, None)));

        let len_before = program.len();
        program.splice(pc..pc + n_acc, new_instrs);
        assert_eq!(program.len(), len_before);

<<<<<<< HEAD
=======
        let (autoprecompile, subs) = generate_autoprecompile::<F, powdr_number::BabyBearField>(
            acc_block,
            airs,
            apc_opcode,
            config.bus_map.clone(),
            config.degree_bound,
        );

>>>>>>> e9ca250e
        let is_valid_column = autoprecompile
            .unique_columns()
            .find(|c| c.name == "is_valid")
            .unwrap();

        let opcodes_in_acc = acc
            .iter()
            .map(|x| x.opcode.as_usize())
            .unique()
            .collect_vec();

        extensions.push(PowdrPrecompile::new(
            format!("PowdrAutoprecompile_{i}"),
            PowdrOpcode {
                class_offset: apc_opcode,
            },
            transpose_symbolic_machine(autoprecompile),
            acc.into_iter()
                .zip_eq(subs)
                .map(|(instruction, subs)| OriginalInstruction::new(instruction, subs))
                .collect(),
            airs.iter()
                .filter(|(i, _)| opcodes_in_acc.contains(*i))
                .map(|(i, air)| (*i, transpose_symbolic_machine(air.clone())))
                .collect(),
            is_valid_column,
        ));
    }

    (exe, PowdrExtension::new(extensions, base_config))
}

// TODO collect properly from opcode enums
const BRANCH_OPCODES: [usize; 9] = [
    0x220, 0x221, 0x225, 0x226, 0x227, 0x228, 0x230, 0x231, 0x235,
];
pub fn is_jump(instruction: &VmOpcode) -> bool {
    let opcode = instruction.as_usize();
    BRANCH_OPCODES.contains(&opcode)
}

#[derive(Debug, Clone)]
pub struct BasicBlock<F> {
    pub start_idx: usize,
    pub statements: Vec<Instruction<F>>,
}

impl<F: PrimeField32> BasicBlock<F> {
    fn pretty_print(&self, instr_formatter: impl Fn(&Instruction<F>) -> String) -> String {
        format!("BasicBlock(start_idx: {}, statements: [\n", self.start_idx)
            + &self
                .statements
                .iter()
                .enumerate()
                .map(|(i, instr)| format!("   instr {i:>3}:   {}", instr_formatter(instr)))
                .collect::<Vec<_>>()
                .join("\n")
            + "\n])"
    }
}

pub fn collect_basic_blocks<F: PrimeField32>(
    program: &Program<F>,
    labels: &BTreeSet<u32>,
    opcodes_no_apc: &[usize],
) -> Vec<BasicBlock<F>> {
    let mut blocks = Vec::new();
    let mut curr_block = BasicBlock {
        start_idx: 0,
        statements: Vec::new(),
    };
    let init_pc = 0x0020_0800;
    for (i, instr) in program.instructions_and_debug_infos.iter().enumerate() {
        let instr = instr.as_ref().unwrap().0.clone();
        let adjusted_pc = init_pc + (i as u32) * 4;
        let is_target = labels.contains(&adjusted_pc);
        let is_branch = is_jump(&instr.opcode);

        // If this opcode cannot be in an apc, we make sure it's alone in a BB.
        if opcodes_no_apc.contains(&instr.opcode.as_usize()) {
            // If not empty, push the current block.
            if !curr_block.statements.is_empty() {
                blocks.push(curr_block);
            }
            // Skip the instrucion and start a new block from the next instruction.
            curr_block = BasicBlock {
                start_idx: i + 1,
                statements: Vec::new(),
            };
        } else {
            // If the instruction is a target, we need to close the previous block
            // as is if not empty and start a new block from this instruction.
            if is_target {
                if !curr_block.statements.is_empty() {
                    blocks.push(curr_block);
                }
                curr_block = BasicBlock {
                    start_idx: i,
                    statements: Vec::new(),
                };
            }
            curr_block.statements.push(instr.clone());
            // If the instruction is a branch, we need to close this block
            // with this instruction and start a new block from the next one.
            if is_branch {
                blocks.push(curr_block); // guaranteed to be non-empty because an instruction was just pushed
                curr_block = BasicBlock {
                    start_idx: i + 1,
                    statements: Vec::new(),
                };
            }
        }
    }

    if !curr_block.statements.is_empty() {
        blocks.push(curr_block);
    }

    blocks
}

// OpenVM relevant bus ids:
// 0: execution bridge -> [pc, timestamp]
// 1: memory -> [address space, pointer, data, timestamp, 1]
// 2: pc lookup -> [...]
// 3: range tuple -> [col, bits]
// 5: bitwise xor ->
//    [a, b, 0, 0] byte range checks for a and b
//    [a, b, c, 1] c = xor(a, b)
fn generate_autoprecompile<F: PrimeField32, P: FieldElement>(
    block: &BasicBlock<F>,
    airs: &BTreeMap<usize, SymbolicMachine<P>>,
    apc_opcode: usize,
    bus_map: BusMap,
<<<<<<< HEAD
) -> Result<(SymbolicMachine<P>, Vec<Vec<u64>>), Error> {
=======
    degree_bound: usize,
) -> (SymbolicMachine<P>, Vec<Vec<u64>>) {
>>>>>>> e9ca250e
    tracing::debug!(
        "Generating autoprecompile for block at index {}",
        block.start_idx
    );
    let mut instruction_kind = BTreeMap::new();
    let mut instruction_machines = BTreeMap::new();
    let program = block
        .statements
        .iter()
        .map(|instr| {
            let instr_name = format!("{}", instr.opcode);

            let symb_machine = airs.get(&instr.opcode.as_usize()).unwrap();

            let symb_instr = SymbolicInstructionStatement {
                name: instr_name.clone(),
                opcode: instr.opcode.as_usize(),
                args: [
                    instr.a, instr.b, instr.c, instr.d, instr.e, instr.f, instr.g,
                ]
                .iter()
                .map(|f| to_powdr_field::<F, P>(*f))
                .collect(),
            };

            if is_jump(&instr.opcode) {
                instruction_kind.insert(instr_name.clone(), InstructionKind::ConditionalBranch);
            } else {
                instruction_kind.insert(instr_name.clone(), InstructionKind::Normal);
            };

            instruction_machines.insert(instr_name.clone(), symb_machine.clone());

            symb_instr
        })
        .collect();

    let (precompile, subs) = powdr_autoprecompiles::build(
        program,
        instruction_kind,
        instruction_machines,
        OpenVmBusInteractionHandler::new(bus_map),
        degree_bound,
        apc_opcode as u32,
    )?;

    // Check that substitution values are unique over all instructions
    assert!(subs.iter().flatten().all_unique());

    tracing::debug!(
        "Done generating autoprecompile for block at index {}",
        block.start_idx
    );

    Ok((precompile, subs))
}

pub fn openvm_bus_interaction_to_powdr<F: PrimeField32, P: FieldElement>(
    interaction: &SymbolicInteraction<F>,
    columns: &[String],
) -> SymbolicBusInteraction<P> {
    let id = interaction.bus_index as u64;

    let mult = symbolic_to_algebraic(&interaction.count, columns);
    let args = interaction
        .message
        .iter()
        .map(|e| symbolic_to_algebraic(e, columns))
        .collect();

    SymbolicBusInteraction { id, mult, args }
}

// Transpose an algebraic expression from the powdr field to openvm field
fn transpose_algebraic_expression<F: PrimeField32, P: FieldElement>(
    expr: AlgebraicExpression<P>,
) -> AlgebraicExpression<F> {
    match expr {
        AlgebraicExpression::Number(n) => AlgebraicExpression::Number(to_ovm_field(n)),
        AlgebraicExpression::Reference(reference) => AlgebraicExpression::Reference(reference),
        AlgebraicExpression::PublicReference(reference) => {
            AlgebraicExpression::PublicReference(reference)
        }
        AlgebraicExpression::Challenge(challenge) => AlgebraicExpression::Challenge(challenge),
        AlgebraicExpression::BinaryOperation(algebraic_binary_operation) => {
            let left = transpose_algebraic_expression(*algebraic_binary_operation.left);
            let right = transpose_algebraic_expression(*algebraic_binary_operation.right);
            AlgebraicExpression::BinaryOperation(powdr_ast::analyzed::AlgebraicBinaryOperation {
                left: Box::new(left),
                right: Box::new(right),
                op: algebraic_binary_operation.op,
            })
        }
        AlgebraicExpression::UnaryOperation(algebraic_unary_operation) => {
            AlgebraicExpression::UnaryOperation(powdr_ast::analyzed::AlgebraicUnaryOperation {
                op: algebraic_unary_operation.op,
                expr: Box::new(transpose_algebraic_expression(
                    *algebraic_unary_operation.expr,
                )),
            })
        }
    }
}

// Transpose a symbolic machine from the powdr field to openvm field
fn transpose_symbolic_machine<F: PrimeField32, P: FieldElement>(
    machine: SymbolicMachine<P>,
) -> SymbolicMachine<F> {
    let constraints = machine
        .constraints
        .into_iter()
        .map(|constraint| SymbolicConstraint {
            expr: transpose_algebraic_expression(constraint.expr),
        })
        .collect();
    let bus_interactions = machine
        .bus_interactions
        .into_iter()
        .map(|interaction| SymbolicBusInteraction {
            id: interaction.id,
            mult: transpose_algebraic_expression(interaction.mult.clone()),
            args: interaction
                .args
                .iter()
                .map(|arg| transpose_algebraic_expression(arg.clone()))
                .collect(),
        })
        .collect();

    SymbolicMachine {
        constraints,
        bus_interactions,
    }
}<|MERGE_RESOLUTION|>--- conflicted
+++ resolved
@@ -119,18 +119,13 @@
     let mut blocks = collect_basic_blocks(&exe.program, labels, &opcodes_no_apc);
     tracing::info!("Got {} basic blocks", blocks.len());
 
-<<<<<<< HEAD
     if let Some(pgo_program_idx_count) = pc_idx_count.clone() {
-=======
-    if let Some(pgo_program_idx_count) = pc_idx_count {
->>>>>>> e9ca250e
         // first, drop any block whose start index cannot be found in pc_idx_count,
         // because a basic block might not be executed at all.
         // Also only keep basic blocks with more than one original instruction.
         blocks.retain(|b| {
             pgo_program_idx_count.contains_key(&(b.start_idx as u32)) && b.statements.len() > 1
         });
-<<<<<<< HEAD
     }
 
     tracing::info!(
@@ -215,14 +210,6 @@
             let a_cells_saved = cells_saved_per_row_by_bb[&(a.start_idx)];
             let b_cells_saved = cells_saved_per_row_by_bb[&(b.start_idx)];
             b_cells_saved.cmp(&a_cells_saved)
-=======
-
-        // then, sort the blocks by block_len * execution frequency (the count of start_idx in pgo_program_idx_count)
-        blocks.sort_by(|a, b| {
-            let a_cnt = pgo_program_idx_count[&(a.start_idx as u32)];
-            let b_cnt = pgo_program_idx_count[&(b.start_idx as u32)];
-            (b_cnt * (b.statements.len() as u32)).cmp(&(a_cnt * (a.statements.len() as u32)))
->>>>>>> e9ca250e
         });
     }
 
@@ -318,17 +305,6 @@
         program.splice(pc..pc + n_acc, new_instrs);
         assert_eq!(program.len(), len_before);
 
-<<<<<<< HEAD
-=======
-        let (autoprecompile, subs) = generate_autoprecompile::<F, powdr_number::BabyBearField>(
-            acc_block,
-            airs,
-            apc_opcode,
-            config.bus_map.clone(),
-            config.degree_bound,
-        );
-
->>>>>>> e9ca250e
         let is_valid_column = autoprecompile
             .unique_columns()
             .find(|c| c.name == "is_valid")
@@ -421,7 +397,11 @@
         } else {
             // If the instruction is a target, we need to close the previous block
             // as is if not empty and start a new block from this instruction.
+            // as is if not empty and start a new block from this instruction.
             if is_target {
+                if !curr_block.statements.is_empty() {
+                    blocks.push(curr_block);
+                }
                 if !curr_block.statements.is_empty() {
                     blocks.push(curr_block);
                 }
@@ -463,12 +443,8 @@
     airs: &BTreeMap<usize, SymbolicMachine<P>>,
     apc_opcode: usize,
     bus_map: BusMap,
-<<<<<<< HEAD
+    degree_bound: usize,
 ) -> Result<(SymbolicMachine<P>, Vec<Vec<u64>>), Error> {
-=======
-    degree_bound: usize,
-) -> (SymbolicMachine<P>, Vec<Vec<u64>>) {
->>>>>>> e9ca250e
     tracing::debug!(
         "Generating autoprecompile for block at index {}",
         block.start_idx
