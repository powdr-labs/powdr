--- conflicted
+++ resolved
@@ -19,10 +19,7 @@
     effect::Effect,
     identity_queue::QueueItem,
     processor::Processor,
-<<<<<<< HEAD
-=======
     prover_function_heuristics::decode_prover_functions,
->>>>>>> eee8767a
     variable::{Cell, Variable},
     witgen_inference::{CanProcessCall, FixedEvaluator, WitgenInference},
 };
@@ -150,25 +147,12 @@
         let witgen =
             WitgenInference::new(self.fixed_data, self, known_variables, complete_identities);
 
-<<<<<<< HEAD
-        // let prover_assignments = decode_simple_prover_functions(&self.machine_parts)
-        //     .into_iter()
-        //     .map(|(col_name, value)| (self.column(&col_name), value))
-        //     .collect_vec();
-
-        // // TODO we should only do it if other methods fail, because it is "provide_if_unknown"
-        // for (col, value) in &prover_assignments {
-        //     witgen.assign_constant(col, 1, *value);
-        // }
-
-=======
         let prover_functions = decode_prover_functions(&self.machine_parts, self.fixed_data)?
             .into_iter()
             // Process prover functions only on the next row.
             .map(|f| QueueItem::ProverFunction(f, 1))
             .collect_vec();
 
->>>>>>> eee8767a
         Processor::new(
             self.fixed_data,
             self,
@@ -432,15 +416,6 @@
                     .unwrap();
                 let end = e.find("Generated code so far:").unwrap();
                 let expected = "\
-<<<<<<< HEAD
-  Main::is_arith $ [ Main::a, Main::b, Main::c ]
-       ???              2       ???      ???    
-                                                
-  Main::is_arith        2     Main::b  Main::c  
-       ???                      ???      ???";
-                assert!(
-                    e.contains(expected),
-=======
 The following machine calls have not been fully processed:
 --------------[ identity 1 on row 1: ]--------------
 Main::is_arith $ [ Main::a, Main::b, Main::c ]
@@ -452,7 +427,6 @@
                 assert_eq!(
                     &e[start..end],
                     expected,
->>>>>>> eee8767a
                     "Error did not contain expected substring. Error:\n{e}\nExpected substring:\n{expected}"
                 );
             }
