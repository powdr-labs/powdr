#![deny(clippy::print_stdout)]

use lazy_static::lazy_static;
use powdr_analysis::utils::parse_pil_statement;
use powdr_ast::{
    asm_analysis::{combine_flags, MachineDegree},
    object::{Link, Location, PILGraph},
    parsed::{
        asm::{AbsoluteSymbolPath, SymbolPath},
        build::{index_access, lookup, namespaced_reference, permutation, selected},
        ArrayLiteral, Expression, NamespaceDegree, PILFile, PilStatement,
    },
};
use powdr_parser_util::SourceRef;
use std::{collections::BTreeMap, iter::once};

const MAIN_OPERATION_NAME: &str = "main";
/// The log of the default minimum degree
pub const MIN_DEGREE_LOG: usize = 5;
lazy_static! {
    // The maximum degree can add a significant cost during setup, because
    // the fixed columns need to be committed to in all sizes up to the max degree.
    // This gives the user the possibility to overwrite the default value.
    /// The log of the default maximum degree
    pub static ref MAX_DEGREE_LOG: usize = {
        let default_max_degree_log = 22;

        let max_degree_log = match std::env::var("MAX_DEGREE_LOG") {
            Ok(val) => val.parse::<usize>().unwrap(),
            Err(_) => default_max_degree_log,
        };
        log::info!("For variably-sized machine, the maximum degree is 2^{max_degree_log}. \
            You can set the environment variable MAX_DEGREE_LOG to change this value.");
        max_degree_log
    };
}

/// Convert a [MachineDegree] into a [NamespaceDegree], setting any unset bounds to the relevant default values
fn to_namespace_degree(d: MachineDegree) -> NamespaceDegree {
    NamespaceDegree {
        min: d
            .min
            .unwrap_or_else(|| Expression::from(1 << MIN_DEGREE_LOG)),
        max: d
            .max
            .unwrap_or_else(|| Expression::from(1 << *MAX_DEGREE_LOG)),
    }
}

/// The optional degree of the namespace is set to that of the object if it's set, to that of the main object otherwise.
pub fn link(graph: PILGraph) -> Result<PILFile, Vec<String>> {
    let main_machine = graph.main;
    let main_degree = graph
        .objects
        .get(&main_machine.location)
        .unwrap()
        .degree
        .clone();

    let mut pil = process_definitions(graph.statements);

    for (location, object) in graph.objects.into_iter() {
        // create a namespace for this object
        let degree = match main_degree.is_static() {
            true => main_degree.clone(),
            false => object.degree,
        };

        pil.push(PilStatement::Namespace(
            SourceRef::unknown(),
            SymbolPath::from_identifier(location.to_string()),
            Some(to_namespace_degree(degree)),
        ));

        pil.extend(object.pil);
        pil.extend(object.links.into_iter().map(process_link));

        if location == Location::main() {
            if let Some(main_operation) = graph
                .entry_points
                .iter()
                .find(|f| f.name == MAIN_OPERATION_NAME)
            {
                let main_operation_id = main_operation.id.clone();
                let operation_id = main_machine.operation_id.clone();
                match (operation_id, main_operation_id) {
                    (Some(operation_id), Some(main_operation_id)) => {
                        // call the main operation by initializing `operation_id` to that of the main operation
                        let linker_first_step = "_linker_first_step";
                        pil.extend([
                            parse_pil_statement(&format!(
                                "col fixed {linker_first_step}(i) {{ if i == 0 {{ 1 }} else {{ 0 }} }};"
                            )),
                            parse_pil_statement(&format!(
                                "{linker_first_step} * ({operation_id} - {main_operation_id}) = 0;"
                            )),
                        ]);
                    }
                    (None, None) => {}
                    _ => unreachable!(),
                }
            }
        }
    }

    Ok(PILFile(pil))
}

// Extract the utilities and sort them into namespaces where possible.
fn process_definitions(
    mut definitions: BTreeMap<AbsoluteSymbolPath, Vec<PilStatement>>,
) -> Vec<PilStatement> {
    // definitions at the root do not require a namespace statement, so we put them first
    let root = definitions.remove(&Default::default());

    root.into_iter()
        .flatten()
        .chain(
            definitions
                .into_iter()
                .flat_map(|(module_path, statements)| {
                    once(PilStatement::Namespace(
                        SourceRef::unknown(),
                        module_path.relative_to(&Default::default()),
                        None,
                    ))
                    .chain(statements)
                }),
        )
        .collect()
}

fn process_link(link: Link) -> PilStatement {
    let from = link.from;
    let to = link.to;

    // the lhs is `instr_flag { operation_id, inputs, outputs }`
    let op_id = to.operation.id.iter().cloned().map(|n| n.into());

    let expr = if link.is_permutation {
        // permutation lhs is `flag { operation_id, inputs, outputs }`
        let lhs = selected(
            combine_flags(from.instr_flag, from.link_flag),
            ArrayLiteral {
                items: op_id
                    .chain(from.params.inputs)
                    .chain(from.params.outputs)
                    .collect(),
            }
            .into(),
        );

        // permutation rhs is `(latch * selector[idx]) { operation_id, inputs, outputs }`
        let to_namespace = to.machine.location.clone().to_string();
        let op_id = to
            .machine
            .operation_id
            .map(|oid| namespaced_reference(to_namespace.clone(), oid))
            .into_iter();

        let latch = namespaced_reference(to_namespace.clone(), to.machine.latch.unwrap());
        let rhs_selector = if let Some(call_selectors) = to.machine.call_selectors {
            let call_selector_array = namespaced_reference(to_namespace.clone(), call_selectors);
            let call_selector =
                index_access(call_selector_array, Some(to.selector_idx.unwrap().into()));
            latch * call_selector
        } else {
            latch
        };

        let rhs = selected(
            rhs_selector,
            ArrayLiteral {
                items: op_id
                    .chain(to.operation.params.inputs_and_outputs().map(|i| {
                        index_access(
                            namespaced_reference(to_namespace.clone(), &i.name),
                            i.index.clone(),
                        )
                    }))
                    .collect(),
            }
            .into(),
        );

        permutation(lhs, rhs)
    } else {
        // plookup lhs is `flag $ [ operation_id, inputs, outputs ]`
        let lhs = selected(
            combine_flags(from.instr_flag, from.link_flag),
            ArrayLiteral {
                items: op_id
                    .chain(from.params.inputs)
                    .chain(from.params.outputs)
                    .collect(),
            }
            .into(),
        );

        let to_namespace = to.machine.location.clone().to_string();
        let op_id = to
            .machine
            .operation_id
            .map(|oid| namespaced_reference(to_namespace.clone(), oid))
            .into_iter();

        let latch = namespaced_reference(to_namespace.clone(), to.machine.latch.unwrap());

        // plookup rhs is `latch $ [ operation_id, inputs, outputs ]`
        let rhs = selected(
            latch,
            ArrayLiteral {
                items: op_id
                    .chain(to.operation.params.inputs_and_outputs().map(|i| {
                        index_access(
                            namespaced_reference(to_namespace.clone(), &i.name),
                            i.index.clone(),
                        )
                    }))
                    .collect(),
            }
            .into(),
        );

        lookup(lhs, rhs)
    };

    PilStatement::Expression(SourceRef::unknown(), expr)
}

#[cfg(test)]
mod test {
    use std::{fs, path::PathBuf};

    use powdr_ast::object::PILGraph;
    use powdr_number::{FieldElement, GoldilocksField};

    use powdr_analysis::convert_asm_to_pil;
    use powdr_parser::parse_asm;

    use pretty_assertions::assert_eq;

    use crate::{link, MAX_DEGREE_LOG, MIN_DEGREE_LOG};

    fn parse_analyze_and_compile_file<T: FieldElement>(file: &str) -> PILGraph {
        let contents = fs::read_to_string(file).unwrap();
        let parsed = parse_asm(Some(file), &contents).unwrap_or_else(|e| {
            e.output_to_stderr();
            panic!();
        });
        let resolved =
            powdr_importer::load_dependencies_and_resolve(Some(PathBuf::from(file)), parsed)
                .unwrap();
        powdr_airgen::compile(convert_asm_to_pil::<T>(resolved).unwrap())
    }

    fn parse_analyze_and_compile<T: FieldElement>(input: &str) -> PILGraph {
        let parsed = parse_asm(None, input).unwrap_or_else(|e| {
            e.output_to_stderr();
            panic!();
        });
        let resolved = powdr_importer::load_dependencies_and_resolve(None, parsed).unwrap();
        powdr_airgen::compile(convert_asm_to_pil::<T>(resolved).unwrap())
    }

    fn extract_main(code: &str) -> &str {
        let start = code.find("namespace main").unwrap();
        &code[start..]
    }

    #[test]
    fn compile_empty_vm() {
        let expectation = r#"namespace main(4 + 4);
    let _operation_id;
    query |__i| std::prover::provide_if_unknown(_operation_id, __i, || 1);
    pol constant _block_enforcer_last_step = [0]* + [1];
    let _operation_id_no_change = (1 - _block_enforcer_last_step) * (1 - instr_return);
    _operation_id_no_change * (_operation_id' - _operation_id) = 0;
    pol commit pc;
    pol commit instr__jump_to_operation;
    pol commit instr__loop;
    pol commit instr_return;
    pol constant first_step = [1] + [0]*;
    pol commit pc_update;
    pc_update = instr__jump_to_operation * _operation_id + instr__loop * pc + instr_return * 0 + (1 - (instr__jump_to_operation + instr__loop + instr_return)) * (pc + 1);
    pc' = (1 - first_step') * pc_update;
    1 $ [0, pc, instr__jump_to_operation, instr__loop, instr_return] in main__rom::latch $ [main__rom::operation_id, main__rom::p_line, main__rom::p_instr__jump_to_operation, main__rom::p_instr__loop, main__rom::p_instr_return];
namespace main__rom(4 + 4);
    pol constant p_line = [0, 1] + [1]*;
    pol constant p_instr__jump_to_operation = [1, 0] + [0]*;
    pol constant p_instr__loop = [0, 1] + [1]*;
    pol constant p_instr_return = [0]*;
    pol constant operation_id = [0]*;
    pol constant latch = [1]*;
"#;

        let file_name = "../test_data/asm/empty_vm.asm";
        let graph = parse_analyze_and_compile_file::<GoldilocksField>(file_name);
        let pil = link(graph).unwrap();
        assert_eq!(extract_main(&format!("{pil}")), expectation);
    }

    #[test]
    fn compile_really_empty_vm() {
        let expectation = format!(
            r#"namespace main({}..{});
"#,
            1 << MIN_DEGREE_LOG,
            1 << *MAX_DEGREE_LOG
        );

        let graph = parse_analyze_and_compile::<GoldilocksField>("");
        let pil = link(graph).unwrap();
        assert_eq!(extract_main(&format!("{pil}")), expectation);
    }

    #[test]
    fn compile_pil_without_machine() {
        let input = "    let even = std::array::new(5, |i| 2 * i);";
        let graph = parse_analyze_and_compile::<GoldilocksField>(input);
        let pil = link(graph).unwrap().to_string();
        assert_eq!(&pil[0..input.len()], input);
    }

    #[test]
    fn compile_different_signatures() {
        let expectation = r#"namespace main(16);
    let _operation_id;
    query |__i| std::prover::provide_if_unknown(_operation_id, __i, || 3);
    pol constant _block_enforcer_last_step = [0]* + [1];
    let _operation_id_no_change = (1 - _block_enforcer_last_step) * (1 - instr_return);
    _operation_id_no_change * (_operation_id' - _operation_id) = 0;
    pol commit pc;
    pol commit X;
    pol commit Y;
    pol commit reg_write_X_A;
    pol commit reg_write_Y_A;
    pol commit A;
    pol commit instr_identity;
    pol commit instr_one;
    pol commit instr_nothing;
    pol commit instr__jump_to_operation;
    pol commit instr__loop;
    pol commit instr_return;
    pol commit X_const;
    pol commit X_read_free;
    pol commit read_X_A;
    pol commit read_X_pc;
    X = read_X_A * A + read_X_pc * pc + X_const + X_read_free * X_free_value;
    pol commit Y_const;
    pol commit Y_read_free;
    pol commit read_Y_A;
    pol commit read_Y_pc;
    Y = read_Y_A * A + read_Y_pc * pc + Y_const + Y_read_free * Y_free_value;
    pol constant first_step = [1] + [0]*;
    pol commit A_update;
    A_update = reg_write_X_A * X + reg_write_Y_A * Y + instr_return * 0 + (1 - (reg_write_X_A + reg_write_Y_A + instr_return)) * A;
    A' = (1 - first_step') * A_update;
    pol commit pc_update;
    pc_update = instr__jump_to_operation * _operation_id + instr__loop * pc + instr_return * 0 + (1 - (instr__jump_to_operation + instr__loop + instr_return)) * (pc + 1);
    pc' = (1 - first_step') * pc_update;
    pol commit X_free_value;
    pol commit Y_free_value;
    1 $ [0, pc, reg_write_X_A, reg_write_Y_A, instr_identity, instr_one, instr_nothing, instr__jump_to_operation, instr__loop, instr_return, X_const, X_read_free, read_X_A, read_X_pc, Y_const, Y_read_free, read_Y_A, read_Y_pc] in main__rom::latch $ [main__rom::operation_id, main__rom::p_line, main__rom::p_reg_write_X_A, main__rom::p_reg_write_Y_A, main__rom::p_instr_identity, main__rom::p_instr_one, main__rom::p_instr_nothing, main__rom::p_instr__jump_to_operation, main__rom::p_instr__loop, main__rom::p_instr_return, main__rom::p_X_const, main__rom::p_X_read_free, main__rom::p_read_X_A, main__rom::p_read_X_pc, main__rom::p_Y_const, main__rom::p_Y_read_free, main__rom::p_read_Y_A, main__rom::p_read_Y_pc];
    instr_identity $ [1, X, Y] in main_sub::instr_return $ [main_sub::_operation_id, main_sub::_input_0, main_sub::_output_0];
    instr_nothing $ [2] in main_sub::instr_return $ [main_sub::_operation_id];
    instr_one $ [3, Y] in main_sub::instr_return $ [main_sub::_operation_id, main_sub::_output_0];
    pol constant _linker_first_step(i) { if i == 0 { 1 } else { 0 } };
    _linker_first_step * (_operation_id - 1) = 0;
namespace main__rom(16);
    pol constant p_line = [0, 1, 2, 3] + [3]*;
    pol constant p_X_const = [0]*;
    pol constant p_X_read_free = [0]*;
    pol constant p_Y_const = [0]*;
    pol constant p_Y_read_free = [0, 1, 0, 0] + [0]*;
    pol constant p_instr__jump_to_operation = [1, 0, 0, 0] + [0]*;
    pol constant p_instr__loop = [0, 0, 0, 1] + [1]*;
    pol constant p_instr_identity = [0]*;
    pol constant p_instr_nothing = [0]*;
    pol constant p_instr_one = [0, 1, 0, 0] + [0]*;
    pol constant p_instr_return = [0, 0, 1, 0] + [0]*;
    pol constant p_read_X_A = [0]*;
    pol constant p_read_X_pc = [0]*;
    pol constant p_read_Y_A = [0]*;
    pol constant p_read_Y_pc = [0]*;
    pol constant p_reg_write_X_A = [0]*;
    pol constant p_reg_write_Y_A = [0, 1, 0, 0] + [0]*;
    pol constant operation_id = [0]*;
    pol constant latch = [1]*;
namespace main_sub(16);
    let _operation_id;
    query |__i| std::prover::provide_if_unknown(_operation_id, __i, || 4);
    pol constant _block_enforcer_last_step = [0]* + [1];
    let _operation_id_no_change = (1 - _block_enforcer_last_step) * (1 - instr_return);
    _operation_id_no_change * (_operation_id' - _operation_id) = 0;
    pol commit pc;
    pol commit _input_0;
    pol commit _output_0;
    pol commit instr__jump_to_operation;
    pol commit instr__loop;
    pol commit instr_return;
    pol commit _output_0_const;
    pol commit _output_0_read_free;
    pol commit read__output_0_pc;
    pol commit read__output_0__input_0;
    _output_0 = read__output_0_pc * pc + read__output_0__input_0 * _input_0 + _output_0_const + _output_0_read_free * _output_0_free_value;
    pol constant first_step = [1] + [0]*;
    (1 - instr__jump_to_operation) * (_input_0' - _input_0) = 0;
    pol commit pc_update;
    pc_update = instr__jump_to_operation * _operation_id + instr__loop * pc + instr_return * 0 + (1 - (instr__jump_to_operation + instr__loop + instr_return)) * (pc + 1);
    pc' = (1 - first_step') * pc_update;
    pol commit _output_0_free_value;
    1 $ [0, pc, instr__jump_to_operation, instr__loop, instr_return, _output_0_const, _output_0_read_free, read__output_0_pc, read__output_0__input_0] in main_sub__rom::latch $ [main_sub__rom::operation_id, main_sub__rom::p_line, main_sub__rom::p_instr__jump_to_operation, main_sub__rom::p_instr__loop, main_sub__rom::p_instr_return, main_sub__rom::p__output_0_const, main_sub__rom::p__output_0_read_free, main_sub__rom::p_read__output_0_pc, main_sub__rom::p_read__output_0__input_0];
namespace main_sub__rom(16);
    pol constant p_line = [0, 1, 2, 3, 4] + [4]*;
    pol constant p__output_0_const = [0, 0, 0, 1, 0] + [0]*;
    pol constant p__output_0_read_free = [0]*;
    pol constant p_instr__jump_to_operation = [1, 0, 0, 0, 0] + [0]*;
    pol constant p_instr__loop = [0, 0, 0, 0, 1] + [1]*;
    pol constant p_instr_return = [0, 1, 1, 1, 0] + [0]*;
    pol constant p_read__output_0__input_0 = [0, 1, 0, 0, 0] + [0]*;
    pol constant p_read__output_0_pc = [0]*;
    pol constant operation_id = [0]*;
    pol constant latch = [1]*;
"#;
        let file_name = "../test_data/asm/different_signatures.asm";
        let graph = parse_analyze_and_compile_file::<GoldilocksField>(file_name);
        let pil = link(graph).unwrap();
        assert_eq!(extract_main(&format!("{pil}")), expectation);
    }

    #[test]
    fn compile_simple_sum() {
        let expectation = r#"namespace main(16);
    pol commit XInv;
    pol commit XIsZero;
    XIsZero = 1 - X * XInv;
    XIsZero * X = 0;
    XIsZero * (1 - XIsZero) = 0;
    let _operation_id;
    query |__i| std::prover::provide_if_unknown(_operation_id, __i, || 9);
    pol constant _block_enforcer_last_step = [0]* + [1];
    let _operation_id_no_change = (1 - _block_enforcer_last_step) * (1 - instr_return);
    _operation_id_no_change * (_operation_id' - _operation_id) = 0;
    pol commit pc;
    pol commit X;
    pol commit reg_write_X_A;
    pol commit A;
    pol commit reg_write_X_CNT;
    pol commit CNT;
    pol commit instr_jmpz;
    pol commit instr_jmpz_param_l;
    pol instr_jmpz_pc_update = XIsZero * instr_jmpz_param_l;
    pol instr_jmpz_pc_update_1 = (1 - XIsZero) * (pc + 1);
    pol commit instr_jmp;
    pol commit instr_jmp_param_l;
    pol commit instr_dec_CNT;
    pol commit instr_assert_zero;
    std::constraints::make_conditional(XIsZero = 1, instr_assert_zero);
    pol commit instr__jump_to_operation;
    pol commit instr__loop;
    pol commit instr_return;
    pol commit X_const;
    pol commit X_read_free;
    pol commit read_X_A;
    pol commit read_X_CNT;
    pol commit read_X_pc;
    X = read_X_A * A + read_X_CNT * CNT + read_X_pc * pc + X_const + X_read_free * X_free_value;
    pol constant first_step = [1] + [0]*;
    pol commit A_update;
    A_update = reg_write_X_A * X + instr_return * 0 + (1 - (reg_write_X_A + instr_return)) * A;
    A' = (1 - first_step') * A_update;
    pol commit CNT_update;
    CNT_update = reg_write_X_CNT * X + instr_dec_CNT * (CNT - 1) + instr_return * 0 + (1 - (reg_write_X_CNT + instr_dec_CNT + instr_return)) * CNT;
    CNT' = (1 - first_step') * CNT_update;
    pol commit pc_update;
    pc_update = instr_jmpz * (instr_jmpz_pc_update + instr_jmpz_pc_update_1) + instr_jmp * instr_jmp_param_l + instr__jump_to_operation * _operation_id + instr__loop * pc + instr_return * 0 + (1 - (instr_jmpz + instr_jmp + instr__jump_to_operation + instr__loop + instr_return)) * (pc + 1);
    pc' = (1 - first_step') * pc_update;
    pol commit X_free_value;
    query |__i| std::prover::handle_query(X_free_value, __i, match std::prover::eval(pc) {
<<<<<<< HEAD
        1 => std::prelude::Query::Input(1),
        3 => std::prelude::Query::Input(std::convert::int(std::prover::eval(CNT) + 1)),
        6 => std::prelude::Query::Input(0),
=======
        2 => std::prelude::Query::Input(0, 2),
        4 => std::prelude::Query::Input(0, std::convert::int(std::prover::eval(CNT) + 2)),
        7 => std::prelude::Query::Input(0, 1),
>>>>>>> 718c333f
        _ => std::prelude::Query::None,
    });
    1 $ [0, pc, reg_write_X_A, reg_write_X_CNT, instr_jmpz, instr_jmpz_param_l, instr_jmp, instr_jmp_param_l, instr_dec_CNT, instr_assert_zero, instr__jump_to_operation, instr__loop, instr_return, X_const, X_read_free, read_X_A, read_X_CNT, read_X_pc] in main__rom::latch $ [main__rom::operation_id, main__rom::p_line, main__rom::p_reg_write_X_A, main__rom::p_reg_write_X_CNT, main__rom::p_instr_jmpz, main__rom::p_instr_jmpz_param_l, main__rom::p_instr_jmp, main__rom::p_instr_jmp_param_l, main__rom::p_instr_dec_CNT, main__rom::p_instr_assert_zero, main__rom::p_instr__jump_to_operation, main__rom::p_instr__loop, main__rom::p_instr_return, main__rom::p_X_const, main__rom::p_X_read_free, main__rom::p_read_X_A, main__rom::p_read_X_CNT, main__rom::p_read_X_pc];
    pol constant _linker_first_step(i) { if i == 0 { 1 } else { 0 } };
    _linker_first_step * (_operation_id - 1) = 0;
namespace main__rom(16);
    pol constant p_line = [0, 1, 2, 3, 4, 5, 6, 7, 8, 9] + [9]*;
    pol constant p_X_const = [0]*;
    pol constant p_X_read_free = [0, 1, 0, 1, 0, 0, 18446744069414584320, 0, 0, 0] + [0]*;
    pol constant p_instr__jump_to_operation = [1, 0, 0, 0, 0, 0, 0, 0, 0, 0] + [0]*;
    pol constant p_instr__loop = [0, 0, 0, 0, 0, 0, 0, 0, 0, 1] + [1]*;
    pol constant p_instr_assert_zero = [0, 0, 0, 0, 0, 0, 0, 1, 0, 0] + [0]*;
    pol constant p_instr_dec_CNT = [0, 0, 0, 0, 1, 0, 0, 0, 0, 0] + [0]*;
    pol constant p_instr_jmp = [0, 0, 0, 0, 0, 1, 0, 0, 0, 0] + [0]*;
    pol constant p_instr_jmp_param_l = [0, 0, 0, 0, 0, 2, 0, 0, 0, 0] + [0]*;
    pol constant p_instr_jmpz = [0, 0, 1, 0, 0, 0, 0, 0, 0, 0] + [0]*;
    pol constant p_instr_jmpz_param_l = [0, 0, 6, 0, 0, 0, 0, 0, 0, 0] + [0]*;
    pol constant p_instr_return = [0, 0, 0, 0, 0, 0, 0, 0, 1, 0] + [0]*;
    pol constant p_read_X_A = [0, 0, 0, 1, 0, 0, 1, 1, 0, 0] + [0]*;
    pol constant p_read_X_CNT = [0, 0, 1, 0, 0, 0, 0, 0, 0, 0] + [0]*;
    pol constant p_read_X_pc = [0]*;
    pol constant p_reg_write_X_A = [0, 0, 0, 1, 0, 0, 1, 0, 0, 0] + [0]*;
    pol constant p_reg_write_X_CNT = [0, 1, 0, 0, 0, 0, 0, 0, 0, 0] + [0]*;
    pol constant operation_id = [0]*;
    pol constant latch = [1]*;
"#;
        let file_name = "../test_data/asm/simple_sum.asm";
        let graph = parse_analyze_and_compile_file::<GoldilocksField>(file_name);
        let pil = link(graph).unwrap();
        assert_eq!(extract_main(&format!("{pil}")), expectation);
    }

    #[test]
    fn compile_literal_number_args() {
        let source = r#"
machine Machine with min_degree: 32, max_degree: 64 {
    reg pc[@pc];
    reg fp;

    instr inc_fp amount: unsigned { fp' = fp + amount }
    instr adjust_fp amount: signed, t: label { fp' = fp + amount, pc' = t }

    function main {
        inc_fp 7;
        loop:
        adjust_fp -2, loop;
    }
}
"#;
        let expectation = r#"namespace main(32..64);
    let _operation_id;
    query |__i| std::prover::provide_if_unknown(_operation_id, __i, || 3);
    pol constant _block_enforcer_last_step = [0]* + [1];
    let _operation_id_no_change = (1 - _block_enforcer_last_step) * (1 - instr_return);
    _operation_id_no_change * (_operation_id' - _operation_id) = 0;
    pol commit pc;
    pol commit fp;
    pol commit instr_inc_fp;
    pol commit instr_inc_fp_param_amount;
    pol commit instr_adjust_fp;
    pol commit instr_adjust_fp_param_amount;
    pol commit instr_adjust_fp_param_t;
    pol commit instr__jump_to_operation;
    pol commit instr__loop;
    pol commit instr_return;
    pol constant first_step = [1] + [0]*;
    pol commit fp_update;
    fp_update = instr_inc_fp * (fp + instr_inc_fp_param_amount) + instr_adjust_fp * (fp + instr_adjust_fp_param_amount) + instr_return * 0 + (1 - (instr_inc_fp + instr_adjust_fp + instr_return)) * fp;
    fp' = (1 - first_step') * fp_update;
    pol commit pc_update;
    pc_update = instr_adjust_fp * instr_adjust_fp_param_t + instr__jump_to_operation * _operation_id + instr__loop * pc + instr_return * 0 + (1 - (instr_adjust_fp + instr__jump_to_operation + instr__loop + instr_return)) * (pc + 1);
    pc' = (1 - first_step') * pc_update;
    1 $ [0, pc, instr_inc_fp, instr_inc_fp_param_amount, instr_adjust_fp, instr_adjust_fp_param_amount, instr_adjust_fp_param_t, instr__jump_to_operation, instr__loop, instr_return] in main__rom::latch $ [main__rom::operation_id, main__rom::p_line, main__rom::p_instr_inc_fp, main__rom::p_instr_inc_fp_param_amount, main__rom::p_instr_adjust_fp, main__rom::p_instr_adjust_fp_param_amount, main__rom::p_instr_adjust_fp_param_t, main__rom::p_instr__jump_to_operation, main__rom::p_instr__loop, main__rom::p_instr_return];
    pol constant _linker_first_step(i) { if i == 0 { 1 } else { 0 } };
    _linker_first_step * (_operation_id - 1) = 0;
namespace main__rom(4);
    pol constant p_line = [0, 1, 2, 3] + [3]*;
    pol constant p_instr__jump_to_operation = [1, 0, 0, 0] + [0]*;
    pol constant p_instr__loop = [0, 0, 0, 1] + [1]*;
    pol constant p_instr_adjust_fp = [0, 0, 1, 0] + [0]*;
    pol constant p_instr_adjust_fp_param_amount = [0, 0, 18446744069414584319, 0] + [0]*;
    pol constant p_instr_adjust_fp_param_t = [0, 0, 2, 0] + [0]*;
    pol constant p_instr_inc_fp = [0, 1, 0, 0] + [0]*;
    pol constant p_instr_inc_fp_param_amount = [0, 7, 0, 0] + [0]*;
    pol constant p_instr_return = [0]*;
    pol constant operation_id = [0]*;
    pol constant latch = [1]*;
"#;
        let graph = parse_analyze_and_compile::<GoldilocksField>(source);
        let pil = link(graph).unwrap();
        assert_eq!(extract_main(&format!("{pil}")), expectation);
    }

    #[test]
    #[should_panic(expected = "Number passed to unsigned parameter is negative or too large")]
    fn negative_for_unsigned() {
        let source = r#"
machine NegativeForUnsigned {
    reg pc[@pc];
    reg fp;
    
    instr my_instr x: unsigned { pc' = pc + x }
    
    function main {
        my_instr 9223372034707292161;
    }
}
"#;
        let graph = parse_analyze_and_compile::<GoldilocksField>(source);
        let _ = link(graph);
    }

    #[test]
    fn instr_links_generated_pil() {
        let asm = r"
machine SubVM with latch: latch, operation_id: operation_id, min_degree: 64, max_degree: 128 {
    operation add5<0> x -> y;

    col witness operation_id;
    col fixed latch = [1]*;

    col witness x;
    col witness y;

    y = x + 5;
}

machine Main with min_degree: 32, max_degree: 64 {
    reg pc[@pc];
    reg X[<=];
    reg A;

    SubVM vm;

    instr add5_into_A X link => A' = vm.add5(X);

    function main {
        add5_into_A 10; // A <== 15
    }
}
";
        let expected = r#"namespace main(32..64);
    let _operation_id;
    query |__i| std::prover::provide_if_unknown(_operation_id, __i, || 2);
    pol constant _block_enforcer_last_step = [0]* + [1];
    let _operation_id_no_change = (1 - _block_enforcer_last_step) * (1 - instr_return);
    _operation_id_no_change * (_operation_id' - _operation_id) = 0;
    pol commit pc;
    pol commit X;
    pol commit reg_write_X_A;
    pol commit A;
    pol commit instr_add5_into_A;
    pol commit instr__jump_to_operation;
    pol commit instr__loop;
    pol commit instr_return;
    pol commit X_const;
    pol commit X_read_free;
    pol commit read_X_A;
    pol commit read_X_pc;
    X = read_X_A * A + read_X_pc * pc + X_const + X_read_free * X_free_value;
    pol constant first_step = [1] + [0]*;
    pol commit A_update;
    A_update = reg_write_X_A * X + instr_add5_into_A * A' + instr_return * 0 + (1 - (reg_write_X_A + instr_add5_into_A + instr_return)) * A;
    A' = (1 - first_step') * A_update;
    pol commit pc_update;
    pc_update = instr__jump_to_operation * _operation_id + instr__loop * pc + instr_return * 0 + (1 - (instr__jump_to_operation + instr__loop + instr_return)) * (pc + 1);
    pc' = (1 - first_step') * pc_update;
    pol commit X_free_value;
    instr_add5_into_A $ [0, X, A'] in main_vm::latch $ [main_vm::operation_id, main_vm::x, main_vm::y];
    1 $ [0, pc, reg_write_X_A, instr_add5_into_A, instr__jump_to_operation, instr__loop, instr_return, X_const, X_read_free, read_X_A, read_X_pc] in main__rom::latch $ [main__rom::operation_id, main__rom::p_line, main__rom::p_reg_write_X_A, main__rom::p_instr_add5_into_A, main__rom::p_instr__jump_to_operation, main__rom::p_instr__loop, main__rom::p_instr_return, main__rom::p_X_const, main__rom::p_X_read_free, main__rom::p_read_X_A, main__rom::p_read_X_pc];
    pol constant _linker_first_step(i) { if i == 0 { 1 } else { 0 } };
    _linker_first_step * (_operation_id - 1) = 0;
namespace main__rom(4);
    pol constant p_line = [0, 1, 2] + [2]*;
    pol constant p_X_const = [0, 10, 0] + [0]*;
    pol constant p_X_read_free = [0]*;
    pol constant p_instr__jump_to_operation = [1, 0, 0] + [0]*;
    pol constant p_instr__loop = [0, 0, 1] + [1]*;
    pol constant p_instr_add5_into_A = [0, 1, 0] + [0]*;
    pol constant p_instr_return = [0]*;
    pol constant p_read_X_A = [0]*;
    pol constant p_read_X_pc = [0]*;
    pol constant p_reg_write_X_A = [0]*;
    pol constant operation_id = [0]*;
    pol constant latch = [1]*;
namespace main_vm(64..128);
    pol commit operation_id;
    pol constant latch = [1]*;
    pol commit x;
    pol commit y;
    y = x + 5;
"#;
        let graph = parse_analyze_and_compile::<GoldilocksField>(asm);
        let pil = link(graph).unwrap();
        assert_eq!(extract_main(&(pil.to_string())), expected);
    }

    #[test]
    fn permutation_instructions() {
        let expected = r#"namespace main(128);
    let _operation_id;
    query |__i| std::prover::provide_if_unknown(_operation_id, __i, || 12);
    pol constant _block_enforcer_last_step = [0]* + [1];
    let _operation_id_no_change = (1 - _block_enforcer_last_step) * (1 - instr_return);
    _operation_id_no_change * (_operation_id' - _operation_id) = 0;
    pol commit pc;
    pol commit X;
    pol commit Y;
    pol commit Z;
    pol commit reg_write_X_A;
    pol commit reg_write_Y_A;
    pol commit reg_write_Z_A;
    pol commit A;
    pol commit reg_write_X_B;
    pol commit reg_write_Y_B;
    pol commit reg_write_Z_B;
    pol commit B;
    pol commit instr_or;
    pol commit instr_or_into_B;
    pol commit instr_assert_eq;
    std::constraints::make_conditional(X = Y, instr_assert_eq);
    pol commit instr__jump_to_operation;
    pol commit instr__loop;
    pol commit instr_return;
    pol commit X_const;
    pol commit X_read_free;
    pol commit read_X_A;
    pol commit read_X_B;
    pol commit read_X_pc;
    X = read_X_A * A + read_X_B * B + read_X_pc * pc + X_const + X_read_free * X_free_value;
    pol commit Y_const;
    pol commit Y_read_free;
    pol commit read_Y_A;
    pol commit read_Y_B;
    pol commit read_Y_pc;
    Y = read_Y_A * A + read_Y_B * B + read_Y_pc * pc + Y_const + Y_read_free * Y_free_value;
    pol commit Z_const;
    pol commit Z_read_free;
    pol commit read_Z_A;
    pol commit read_Z_B;
    pol commit read_Z_pc;
    Z = read_Z_A * A + read_Z_B * B + read_Z_pc * pc + Z_const + Z_read_free * Z_free_value;
    pol constant first_step = [1] + [0]*;
    pol commit A_update;
    A_update = reg_write_X_A * X + reg_write_Y_A * Y + reg_write_Z_A * Z + instr_return * 0 + (1 - (reg_write_X_A + reg_write_Y_A + reg_write_Z_A + instr_return)) * A;
    A' = (1 - first_step') * A_update;
    pol commit B_update;
    B_update = reg_write_X_B * X + reg_write_Y_B * Y + reg_write_Z_B * Z + instr_or_into_B * B' + instr_return * 0 + (1 - (reg_write_X_B + reg_write_Y_B + reg_write_Z_B + instr_or_into_B + instr_return)) * B;
    B' = (1 - first_step') * B_update;
    pol commit pc_update;
    pc_update = instr__jump_to_operation * _operation_id + instr__loop * pc + instr_return * 0 + (1 - (instr__jump_to_operation + instr__loop + instr_return)) * (pc + 1);
    pc' = (1 - first_step') * pc_update;
    pol commit X_free_value;
    pol commit Y_free_value;
    pol commit Z_free_value;
    instr_or_into_B $ [0, X, Y, B'] is main_bin::latch * main_bin::sel[0] $ [main_bin::operation_id, main_bin::A, main_bin::B, main_bin::C];
    1 $ [0, pc, reg_write_X_A, reg_write_Y_A, reg_write_Z_A, reg_write_X_B, reg_write_Y_B, reg_write_Z_B, instr_or, instr_or_into_B, instr_assert_eq, instr__jump_to_operation, instr__loop, instr_return, X_const, X_read_free, read_X_A, read_X_B, read_X_pc, Y_const, Y_read_free, read_Y_A, read_Y_B, read_Y_pc, Z_const, Z_read_free, read_Z_A, read_Z_B, read_Z_pc] in main__rom::latch $ [main__rom::operation_id, main__rom::p_line, main__rom::p_reg_write_X_A, main__rom::p_reg_write_Y_A, main__rom::p_reg_write_Z_A, main__rom::p_reg_write_X_B, main__rom::p_reg_write_Y_B, main__rom::p_reg_write_Z_B, main__rom::p_instr_or, main__rom::p_instr_or_into_B, main__rom::p_instr_assert_eq, main__rom::p_instr__jump_to_operation, main__rom::p_instr__loop, main__rom::p_instr_return, main__rom::p_X_const, main__rom::p_X_read_free, main__rom::p_read_X_A, main__rom::p_read_X_B, main__rom::p_read_X_pc, main__rom::p_Y_const, main__rom::p_Y_read_free, main__rom::p_read_Y_A, main__rom::p_read_Y_B, main__rom::p_read_Y_pc, main__rom::p_Z_const, main__rom::p_Z_read_free, main__rom::p_read_Z_A, main__rom::p_read_Z_B, main__rom::p_read_Z_pc];
    instr_or $ [0, X, Y, Z] is main_bin::latch * main_bin::sel[1] $ [main_bin::operation_id, main_bin::A, main_bin::B, main_bin::C];
    pol constant _linker_first_step(i) { if i == 0 { 1 } else { 0 } };
    _linker_first_step * (_operation_id - 1) = 0;
namespace main__rom(128);
    pol constant p_line = [0, 1, 2, 3, 4, 5, 6, 7, 8, 9, 10, 11, 12] + [12]*;
    pol constant p_X_const = [0, 2, 0, 1, 0, 3, 0, 2, 0, 1, 0, 0, 0] + [0]*;
    pol constant p_X_read_free = [0]*;
    pol constant p_Y_const = [0, 3, 3, 2, 3, 4, 7, 3, 3, 2, 3, 0, 0] + [0]*;
    pol constant p_Y_read_free = [0]*;
    pol constant p_Z_const = [0]*;
    pol constant p_Z_read_free = [0, 1, 0, 1, 0, 1, 0, 0, 0, 0, 0, 0, 0] + [0]*;
    pol constant p_instr__jump_to_operation = [1, 0, 0, 0, 0, 0, 0, 0, 0, 0, 0, 0, 0] + [0]*;
    pol constant p_instr__loop = [0, 0, 0, 0, 0, 0, 0, 0, 0, 0, 0, 0, 1] + [1]*;
    pol constant p_instr_assert_eq = [0, 0, 1, 0, 1, 0, 1, 0, 1, 0, 1, 0, 0] + [0]*;
    pol constant p_instr_or = [0, 1, 0, 1, 0, 1, 0, 0, 0, 0, 0, 0, 0] + [0]*;
    pol constant p_instr_or_into_B = [0, 0, 0, 0, 0, 0, 0, 1, 0, 1, 0, 0, 0] + [0]*;
    pol constant p_instr_return = [0, 0, 0, 0, 0, 0, 0, 0, 0, 0, 0, 1, 0] + [0]*;
    pol constant p_read_X_A = [0, 0, 1, 0, 1, 0, 1, 0, 0, 0, 0, 0, 0] + [0]*;
    pol constant p_read_X_B = [0, 0, 0, 0, 0, 0, 0, 0, 1, 0, 1, 0, 0] + [0]*;
    pol constant p_read_X_pc = [0]*;
    pol constant p_read_Y_A = [0]*;
    pol constant p_read_Y_B = [0]*;
    pol constant p_read_Y_pc = [0]*;
    pol constant p_read_Z_A = [0]*;
    pol constant p_read_Z_B = [0]*;
    pol constant p_read_Z_pc = [0]*;
    pol constant p_reg_write_X_A = [0]*;
    pol constant p_reg_write_X_B = [0]*;
    pol constant p_reg_write_Y_A = [0]*;
    pol constant p_reg_write_Y_B = [0]*;
    pol constant p_reg_write_Z_A = [0, 1, 0, 1, 0, 1, 0, 0, 0, 0, 0, 0, 0] + [0]*;
    pol constant p_reg_write_Z_B = [0]*;
    pol constant operation_id = [0]*;
    pol constant latch = [1]*;
namespace main_bin(128);
    pol commit operation_id;
    pol constant latch(i) { if i % 8 == 7 { 1 } else { 0 } };
    let sum_sel = std::array::sum(sel);
    pol constant FACTOR(i) { 1 << (i + 1) % 8 * 4 };
    let a = |i| i % 16;
    pol constant P_A(i) { a(i) };
    let b = |i| (i >> 4) % 16;
    pol constant P_B(i) { b(i) };
    pol constant P_C(i) { (a(i) | b(i)) & 15 };
    pol commit A_byte;
    pol commit B_byte;
    pol commit C_byte;
    pol commit A;
    pol commit B;
    pol commit C;
    A' = A * (1 - latch) + A_byte * FACTOR;
    B' = B * (1 - latch) + B_byte * FACTOR;
    C' = C * (1 - latch) + C_byte * FACTOR;
    [A_byte, B_byte, C_byte] in [P_A, P_B, P_C];
    pol commit sel[2];
    std::array::map(sel, std::utils::force_bool);
"#;
        let file_name = "../test_data/asm/permutations/vm_to_block.asm";
        let graph = parse_analyze_and_compile_file::<GoldilocksField>(file_name);
        let pil = link(graph).unwrap();
        assert_eq!(extract_main(&format!("{pil}")), expected);
    }

    #[test]
    fn link_merging() {
        let expected = r#"namespace main(32);
    pol commit tmp;
    let _operation_id;
    query |__i| std::prover::provide_if_unknown(_operation_id, __i, || 17);
    pol constant _block_enforcer_last_step = [0]* + [1];
    let _operation_id_no_change = (1 - _block_enforcer_last_step) * (1 - instr_return);
    _operation_id_no_change * (_operation_id' - _operation_id) = 0;
    pol commit pc;
    pol commit X;
    pol commit Y;
    pol commit Z;
    pol commit W;
    pol commit reg_write_X_A;
    pol commit reg_write_Y_A;
    pol commit reg_write_Z_A;
    pol commit reg_write_W_A;
    pol commit A;
    pol commit reg_write_X_B;
    pol commit reg_write_Y_B;
    pol commit reg_write_Z_B;
    pol commit reg_write_W_B;
    pol commit B;
    pol commit reg_write_X_C;
    pol commit reg_write_Y_C;
    pol commit reg_write_Z_C;
    pol commit reg_write_W_C;
    pol commit C;
    pol commit instr_add;
    pol commit instr_sub_with_add;
    pol commit instr_addAB;
    pol commit instr_add3;
    pol commit instr_add_to_A;
    pol commit instr_add_BC_to_A;
    pol commit instr_sub;
    pol commit instr_add_with_sub;
    pol commit instr_assert_eq;
    std::constraints::make_conditional(X = Y, instr_assert_eq);
    pol commit instr__jump_to_operation;
    pol commit instr__loop;
    pol commit instr_return;
    pol commit X_const;
    pol commit X_read_free;
    pol commit read_X_A;
    pol commit read_X_B;
    pol commit read_X_C;
    pol commit read_X_pc;
    X = read_X_A * A + read_X_B * B + read_X_C * C + read_X_pc * pc + X_const + X_read_free * X_free_value;
    pol commit Y_const;
    pol commit Y_read_free;
    pol commit read_Y_A;
    pol commit read_Y_B;
    pol commit read_Y_C;
    pol commit read_Y_pc;
    Y = read_Y_A * A + read_Y_B * B + read_Y_C * C + read_Y_pc * pc + Y_const + Y_read_free * Y_free_value;
    pol commit Z_const;
    pol commit Z_read_free;
    pol commit read_Z_A;
    pol commit read_Z_B;
    pol commit read_Z_C;
    pol commit read_Z_pc;
    Z = read_Z_A * A + read_Z_B * B + read_Z_C * C + read_Z_pc * pc + Z_const + Z_read_free * Z_free_value;
    pol commit W_const;
    pol commit W_read_free;
    pol commit read_W_A;
    pol commit read_W_B;
    pol commit read_W_C;
    pol commit read_W_pc;
    W = read_W_A * A + read_W_B * B + read_W_C * C + read_W_pc * pc + W_const + W_read_free * W_free_value;
    pol constant first_step = [1] + [0]*;
    pol commit A_update;
    A_update = reg_write_X_A * X + reg_write_Y_A * Y + reg_write_Z_A * Z + reg_write_W_A * W + instr_add_to_A * A' + instr_add_BC_to_A * A' + instr_return * 0 + (1 - (reg_write_X_A + reg_write_Y_A + reg_write_Z_A + reg_write_W_A + instr_add_to_A + instr_add_BC_to_A + instr_return)) * A;
    A' = (1 - first_step') * A_update;
    pol commit B_update;
    B_update = reg_write_X_B * X + reg_write_Y_B * Y + reg_write_Z_B * Z + reg_write_W_B * W + instr_return * 0 + (1 - (reg_write_X_B + reg_write_Y_B + reg_write_Z_B + reg_write_W_B + instr_return)) * B;
    B' = (1 - first_step') * B_update;
    pol commit C_update;
    C_update = reg_write_X_C * X + reg_write_Y_C * Y + reg_write_Z_C * Z + reg_write_W_C * W + instr_return * 0 + (1 - (reg_write_X_C + reg_write_Y_C + reg_write_Z_C + reg_write_W_C + instr_return)) * C;
    C' = (1 - first_step') * C_update;
    pol commit pc_update;
    pc_update = instr__jump_to_operation * _operation_id + instr__loop * pc + instr_return * 0 + (1 - (instr__jump_to_operation + instr__loop + instr_return)) * (pc + 1);
    pc' = (1 - first_step') * pc_update;
    pol commit X_free_value;
    pol commit Y_free_value;
    pol commit Z_free_value;
    pol commit W_free_value;
    instr_add_to_A $ [0, X, Y, A'] in main_submachine::latch $ [main_submachine::operation_id, main_submachine::x, main_submachine::y, main_submachine::z];
    instr_add_BC_to_A $ [0, B, C, A'] in main_submachine::latch $ [main_submachine::operation_id, main_submachine::x, main_submachine::y, main_submachine::z];
    1 $ [0, pc, reg_write_X_A, reg_write_Y_A, reg_write_Z_A, reg_write_W_A, reg_write_X_B, reg_write_Y_B, reg_write_Z_B, reg_write_W_B, reg_write_X_C, reg_write_Y_C, reg_write_Z_C, reg_write_W_C, instr_add, instr_sub_with_add, instr_addAB, instr_add3, instr_add_to_A, instr_add_BC_to_A, instr_sub, instr_add_with_sub, instr_assert_eq, instr__jump_to_operation, instr__loop, instr_return, X_const, X_read_free, read_X_A, read_X_B, read_X_C, read_X_pc, Y_const, Y_read_free, read_Y_A, read_Y_B, read_Y_C, read_Y_pc, Z_const, Z_read_free, read_Z_A, read_Z_B, read_Z_C, read_Z_pc, W_const, W_read_free, read_W_A, read_W_B, read_W_C, read_W_pc] in main__rom::latch $ [main__rom::operation_id, main__rom::p_line, main__rom::p_reg_write_X_A, main__rom::p_reg_write_Y_A, main__rom::p_reg_write_Z_A, main__rom::p_reg_write_W_A, main__rom::p_reg_write_X_B, main__rom::p_reg_write_Y_B, main__rom::p_reg_write_Z_B, main__rom::p_reg_write_W_B, main__rom::p_reg_write_X_C, main__rom::p_reg_write_Y_C, main__rom::p_reg_write_Z_C, main__rom::p_reg_write_W_C, main__rom::p_instr_add, main__rom::p_instr_sub_with_add, main__rom::p_instr_addAB, main__rom::p_instr_add3, main__rom::p_instr_add_to_A, main__rom::p_instr_add_BC_to_A, main__rom::p_instr_sub, main__rom::p_instr_add_with_sub, main__rom::p_instr_assert_eq, main__rom::p_instr__jump_to_operation, main__rom::p_instr__loop, main__rom::p_instr_return, main__rom::p_X_const, main__rom::p_X_read_free, main__rom::p_read_X_A, main__rom::p_read_X_B, main__rom::p_read_X_C, main__rom::p_read_X_pc, main__rom::p_Y_const, main__rom::p_Y_read_free, main__rom::p_read_Y_A, main__rom::p_read_Y_B, main__rom::p_read_Y_C, main__rom::p_read_Y_pc, main__rom::p_Z_const, main__rom::p_Z_read_free, main__rom::p_read_Z_A, main__rom::p_read_Z_B, main__rom::p_read_Z_C, main__rom::p_read_Z_pc, main__rom::p_W_const, main__rom::p_W_read_free, main__rom::p_read_W_A, main__rom::p_read_W_B, main__rom::p_read_W_C, main__rom::p_read_W_pc];
    instr_add + instr_add3 + instr_addAB + instr_sub_with_add $ [0, X * instr_add + X * instr_add3 + A * instr_addAB + Y * instr_sub_with_add, Y * instr_add + Y * instr_add3 + B * instr_addAB + Z * instr_sub_with_add, Z * instr_add + tmp * instr_add3 + X * instr_addAB + X * instr_sub_with_add] in main_submachine::latch $ [main_submachine::operation_id, main_submachine::x, main_submachine::y, main_submachine::z];
    instr_add3 $ [0, tmp, Z, W] in main_submachine::latch $ [main_submachine::operation_id, main_submachine::x, main_submachine::y, main_submachine::z];
    instr_add_with_sub + instr_sub $ [1, Z * instr_add_with_sub + X * instr_sub, X * instr_add_with_sub + Y * instr_sub, Y * instr_add_with_sub + Z * instr_sub] in main_submachine::latch $ [main_submachine::operation_id, main_submachine::z, main_submachine::x, main_submachine::y];
    pol constant _linker_first_step(i) { if i == 0 { 1 } else { 0 } };
    _linker_first_step * (_operation_id - 1) = 0;
namespace main__rom(32);
    pol constant p_line = [0, 1, 2, 3, 4, 5, 6, 7, 8, 9, 10, 11, 12, 13, 14, 15, 16, 17] + [17]*;
    pol constant p_W_const = [0]*;
    pol constant p_W_read_free = [0, 0, 0, 0, 0, 0, 0, 0, 0, 0, 0, 0, 1, 0, 0, 0, 0, 0] + [0]*;
    pol constant p_X_const = [0, 2, 0, 6, 0, 6, 0, 6, 0, 20, 0, 0, 1, 0, 1, 0, 0, 0] + [0]*;
    pol constant p_X_read_free = [0, 0, 0, 0, 0, 0, 0, 0, 0, 0, 1, 0, 0, 0, 0, 0, 0, 0] + [0]*;
    pol constant p_Y_const = [0, 3, 5, 7, 13, 5, 1, 5, 1, 0, 0, 21, 2, 6, 2, 3, 0, 0] + [0]*;
    pol constant p_Y_read_free = [0]*;
    pol constant p_Z_const = [0, 0, 0, 0, 0, 0, 0, 0, 0, 0, 0, 0, 3, 0, 0, 0, 0, 0] + [0]*;
    pol constant p_Z_read_free = [0, 1, 0, 0, 0, 1, 0, 1, 0, 0, 0, 0, 0, 0, 1, 0, 0, 0] + [0]*;
    pol constant p_instr__jump_to_operation = [1, 0, 0, 0, 0, 0, 0, 0, 0, 0, 0, 0, 0, 0, 0, 0, 0, 0] + [0]*;
    pol constant p_instr__loop = [0, 0, 0, 0, 0, 0, 0, 0, 0, 0, 0, 0, 0, 0, 0, 0, 0, 1] + [1]*;
    pol constant p_instr_add = [0, 1, 0, 0, 0, 0, 0, 0, 0, 0, 0, 0, 0, 0, 0, 0, 0, 0] + [0]*;
    pol constant p_instr_add3 = [0, 0, 0, 0, 0, 0, 0, 0, 0, 0, 0, 0, 1, 0, 0, 0, 0, 0] + [0]*;
    pol constant p_instr_addAB = [0, 0, 0, 0, 0, 0, 0, 0, 0, 0, 1, 0, 0, 0, 0, 0, 0, 0] + [0]*;
    pol constant p_instr_add_BC_to_A = [0]*;
    pol constant p_instr_add_to_A = [0, 0, 0, 1, 0, 0, 0, 0, 0, 0, 0, 0, 0, 0, 0, 0, 0, 0] + [0]*;
    pol constant p_instr_add_with_sub = [0, 0, 0, 0, 0, 0, 0, 0, 0, 0, 0, 0, 0, 0, 1, 0, 0, 0] + [0]*;
    pol constant p_instr_assert_eq = [0, 0, 1, 0, 1, 0, 1, 0, 1, 0, 0, 1, 0, 1, 0, 1, 0, 0] + [0]*;
    pol constant p_instr_return = [0, 0, 0, 0, 0, 0, 0, 0, 0, 0, 0, 0, 0, 0, 0, 0, 1, 0] + [0]*;
    pol constant p_instr_sub = [0, 0, 0, 0, 0, 0, 0, 1, 0, 0, 0, 0, 0, 0, 0, 0, 0, 0] + [0]*;
    pol constant p_instr_sub_with_add = [0, 0, 0, 0, 0, 1, 0, 0, 0, 0, 0, 0, 0, 0, 0, 0, 0, 0] + [0]*;
    pol constant p_read_W_A = [0]*;
    pol constant p_read_W_B = [0]*;
    pol constant p_read_W_C = [0]*;
    pol constant p_read_W_pc = [0]*;
    pol constant p_read_X_A = [0, 0, 1, 0, 1, 0, 1, 0, 1, 0, 0, 0, 0, 1, 0, 1, 0, 0] + [0]*;
    pol constant p_read_X_B = [0]*;
    pol constant p_read_X_C = [0, 0, 0, 0, 0, 0, 0, 0, 0, 0, 0, 1, 0, 0, 0, 0, 0, 0] + [0]*;
    pol constant p_read_X_pc = [0]*;
    pol constant p_read_Y_A = [0]*;
    pol constant p_read_Y_B = [0]*;
    pol constant p_read_Y_C = [0]*;
    pol constant p_read_Y_pc = [0]*;
    pol constant p_read_Z_A = [0]*;
    pol constant p_read_Z_B = [0]*;
    pol constant p_read_Z_C = [0]*;
    pol constant p_read_Z_pc = [0]*;
    pol constant p_reg_write_W_A = [0, 0, 0, 0, 0, 0, 0, 0, 0, 0, 0, 0, 1, 0, 0, 0, 0, 0] + [0]*;
    pol constant p_reg_write_W_B = [0]*;
    pol constant p_reg_write_W_C = [0]*;
    pol constant p_reg_write_X_A = [0]*;
    pol constant p_reg_write_X_B = [0, 0, 0, 0, 0, 0, 0, 0, 0, 1, 0, 0, 0, 0, 0, 0, 0, 0] + [0]*;
    pol constant p_reg_write_X_C = [0, 0, 0, 0, 0, 0, 0, 0, 0, 0, 1, 0, 0, 0, 0, 0, 0, 0] + [0]*;
    pol constant p_reg_write_Y_A = [0]*;
    pol constant p_reg_write_Y_B = [0]*;
    pol constant p_reg_write_Y_C = [0]*;
    pol constant p_reg_write_Z_A = [0, 1, 0, 0, 0, 1, 0, 1, 0, 0, 0, 0, 0, 0, 1, 0, 0, 0] + [0]*;
    pol constant p_reg_write_Z_B = [0]*;
    pol constant p_reg_write_Z_C = [0]*;
    pol constant operation_id = [0]*;
    pol constant latch = [1]*;
namespace main_submachine(32);
    pol commit operation_id;
    pol constant latch = [1]*;
    pol commit x;
    pol commit y;
    pol commit z;
    z = y + x;
"#;
        let file_name = "../test_data/asm/permutations/link_merging.asm";
        let graph = parse_analyze_and_compile_file::<GoldilocksField>(file_name);
        let pil = link(graph).unwrap();
        assert_eq!(extract_main(&format!("{pil}")), expected);
    }
}<|MERGE_RESOLUTION|>--- conflicted
+++ resolved
@@ -478,15 +478,9 @@
     pc' = (1 - first_step') * pc_update;
     pol commit X_free_value;
     query |__i| std::prover::handle_query(X_free_value, __i, match std::prover::eval(pc) {
-<<<<<<< HEAD
-        1 => std::prelude::Query::Input(1),
-        3 => std::prelude::Query::Input(std::convert::int(std::prover::eval(CNT) + 1)),
-        6 => std::prelude::Query::Input(0),
-=======
-        2 => std::prelude::Query::Input(0, 2),
-        4 => std::prelude::Query::Input(0, std::convert::int(std::prover::eval(CNT) + 2)),
-        7 => std::prelude::Query::Input(0, 1),
->>>>>>> 718c333f
+        1 => std::prelude::Query::Input(0, 2),
+        3 => std::prelude::Query::Input(0, std::convert::int(std::prover::eval(CNT) + 2)),
+        6 => std::prelude::Query::Input(0, 1),
         _ => std::prelude::Query::None,
     });
     1 $ [0, pc, reg_write_X_A, reg_write_X_CNT, instr_jmpz, instr_jmpz_param_l, instr_jmp, instr_jmp_param_l, instr_dec_CNT, instr_assert_zero, instr__jump_to_operation, instr__loop, instr_return, X_const, X_read_free, read_X_A, read_X_CNT, read_X_pc] in main__rom::latch $ [main__rom::operation_id, main__rom::p_line, main__rom::p_reg_write_X_A, main__rom::p_reg_write_X_CNT, main__rom::p_instr_jmpz, main__rom::p_instr_jmpz_param_l, main__rom::p_instr_jmp, main__rom::p_instr_jmp_param_l, main__rom::p_instr_dec_CNT, main__rom::p_instr_assert_zero, main__rom::p_instr__jump_to_operation, main__rom::p_instr__loop, main__rom::p_instr_return, main__rom::p_X_const, main__rom::p_X_read_free, main__rom::p_read_X_A, main__rom::p_read_X_CNT, main__rom::p_read_X_pc];
