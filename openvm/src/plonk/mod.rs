--- conflicted
+++ resolved
@@ -57,8 +57,6 @@
     pub b: Variable<V>,
     pub c: Variable<V>,
 }
-
-<<<<<<< HEAD
 impl<T: FieldElement> Default for Gate<T, AlgebraicReference> {
     fn default() -> Self {
         Gate {
@@ -125,7 +123,9 @@
         Some(BusType::TupleRangeChecker) => "tuple_range",
         Some(BusType::Sha) => "sha",
         None => "none",
-=======
+    }
+}
+
 impl<T: FieldElement, V: Display> Display for Gate<T, V> {
     fn fmt(&self, f: &mut fmt::Formatter<'_>) -> fmt::Result {
         let fmt_fe = |v: &T| {
@@ -137,7 +137,8 @@
         };
         write!(
             f,
-            "{} * {} + {} * {} + {} * {} + {} * {} * {} + {} = 0",
+            "bus: {}, {} * {} + {} * {} + {} * {} + {} * {} * {} + {} = 0",
+            format_bus_type(&self),
             fmt_fe(&self.q_l),
             self.a,
             fmt_fe(&self.q_r),
@@ -150,10 +151,8 @@
             fmt_fe(&self.q_const),
         )?;
         Ok(())
->>>>>>> bb1a6ca6
-    }
-}
-
+    }
+}
 /// The PlonK circuit, which is just a collection of gates.
 #[derive(Clone, Debug, Default)]
 pub struct PlonkCircuit<T, V> {
@@ -175,35 +174,8 @@
 
 impl<T: FieldElement, V: Display> Display for PlonkCircuit<T, V> {
     fn fmt(&self, f: &mut fmt::Formatter<'_>) -> fmt::Result {
-<<<<<<< HEAD
-        let fmt_fe = |v: &T| {
-            if v.is_in_lower_half() {
-                format!("{v}")
-            } else {
-                format!("-{}", -*v)
-            }
-        };
-
-        for gate in &self.gates {
-            writeln!(
-                f,
-                "bus: {}, {} * {} + {} * {} + {} * {} + {} * {} * {} + {} = 0",
-                format_bus_type(gate),
-                fmt_fe(&gate.q_l),
-                gate.a,
-                fmt_fe(&gate.q_r),
-                gate.b,
-                fmt_fe(&gate.q_o),
-                gate.c,
-                fmt_fe(&gate.q_mul),
-                gate.a,
-                gate.b,
-                fmt_fe(&gate.q_const),
-            )?;
-=======
         for gate in &self.gates {
             writeln!(f, "{gate}",)?;
->>>>>>> bb1a6ca6
         }
         Ok(())
     }
