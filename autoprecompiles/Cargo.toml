--- conflicted
+++ resolved
@@ -25,11 +25,8 @@
 metrics = "0.23.0"
 deepsize2 = "0.1.0"
 derive_more = "0.99.17"
-<<<<<<< HEAD
 priority-queue = "2.7.0"
-=======
 derivative = "2.2.0"
->>>>>>> 905f9145
 
 [package.metadata.cargo-udeps.ignore]
 development = ["env_logger"]
