--- conflicted
+++ resolved
@@ -2191,19 +2191,11 @@
                     AirMetrics {
                         widths: AirWidths {
                             preprocessed: 0,
-<<<<<<< HEAD
-                            main: 3272,
-                            log_up: 5248,
+                            main: 3262,
+                            log_up: 5236,
                         },
-                        constraints: 744,
-                        bus_interactions: 2527,
-=======
-                            main: 3254,
-                            log_up: 5224,
-                        },
-                        constraints: 730,
-                        bus_interactions: 2515,
->>>>>>> db5809fe
+                        constraints: 740,
+                        bus_interactions: 2521,
                     }
                 "#]],
                 powdr_expected_machine_count: expect![[r#"
@@ -2216,23 +2208,13 @@
                 AirWidthsDiff {
                     before: AirWidths {
                         preprocessed: 0,
-<<<<<<< HEAD
-                        main: 33115,
-                        log_up: 42716,
+                        main: 33079,
+                        log_up: 42664,
                     },
                     after: AirWidths {
                         preprocessed: 0,
-                        main: 3272,
-                        log_up: 5248,
-=======
-                        main: 33065,
-                        log_up: 42660,
-                    },
-                    after: AirWidths {
-                        preprocessed: 0,
-                        main: 3254,
-                        log_up: 5224,
->>>>>>> db5809fe
+                        main: 3262,
+                        log_up: 5236,
                     },
                 }
             "#]]),
