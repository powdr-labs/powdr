--- conflicted
+++ resolved
@@ -9,8 +9,7 @@
 use crate::witgen::{FixedData, QueryCallback};
 
 use itertools::Itertools;
-use powdr_ast::analyzed::{self, Expression, PolyID, PolynomialType};
-use powdr_ast::parsed::FunctionCall;
+use powdr_ast::analyzed::{PolyID, PolynomialType};
 use powdr_number::FieldElement;
 use powdr_pil_analyzer::evaluator::{self, Definitions, Value};
 
@@ -105,8 +104,8 @@
 
 impl<'a, T: FieldElement> EffectsInterpreter<'a, T> {
     pub fn new(
-        known_inputs: &[Variable],
-        effects: &[Effect<T, Variable>],
+        known_inputs: &'_ [Variable],
+        effects: &'_ [Effect<T, Variable>],
         prover_functions: Vec<ProverFunction<'a, T>>,
     ) -> Self {
         let mut actions = vec![];
@@ -127,10 +126,10 @@
     }
 
     /// Returns an iterator of actions to load all accessed fixed column values into variables.
-    fn load_fixed_column_values<'a>(
-        var_mapper: &'a mut VariableMapper,
-        effects: &'a [Effect<T, Variable>],
-    ) -> impl Iterator<Item = InterpreterAction<T>> + 'a {
+    fn load_fixed_column_values<'b>(
+        var_mapper: &'b mut VariableMapper,
+        effects: &'b [Effect<T, Variable>],
+    ) -> impl Iterator<Item = InterpreterAction<T>> + 'b {
         effects
             .iter()
             .flat_map(|e| e.referenced_variables())
@@ -146,10 +145,10 @@
     }
 
     /// Returns an iterator of actions to load all known inputs into variables.
-    fn load_known_inputs<'a>(
-        var_mapper: &'a mut VariableMapper,
-        known_inputs: &'a [Variable],
-    ) -> impl Iterator<Item = InterpreterAction<T>> + 'a {
+    fn load_known_inputs<'b>(
+        var_mapper: &'b mut VariableMapper,
+        known_inputs: &'b [Variable],
+    ) -> impl Iterator<Item = InterpreterAction<T>> + 'b {
         known_inputs.iter().map(|var| match var {
             Variable::WitnessCell(c) => {
                 let idx = var_mapper.map_var(var);
@@ -166,72 +165,70 @@
     }
 
     /// Returns an iterator of actions equivalent to the effects.
-    fn process_effects<'a>(
-        var_mapper: &'a mut VariableMapper,
-        effects: &'a [Effect<T, Variable>],
-    ) -> impl Iterator<Item = InterpreterAction<T>> + 'a {
-        effects.iter().map(|effect| {
-            match effect {
-                Effect::Assignment(var, e) => {
-                    let idx = var_mapper.map_var(var);
-                    InterpreterAction::AssignExpression(idx, var_mapper.map_expr_to_rpn(e))
-                }
-                Effect::RangeConstraint(..) => {
-                    unreachable!("Final code should not contain pure range constraints.")
-                }
-                Effect::Assertion(Assertion {
-                    lhs,
-                    rhs,
-                    expected_equal,
-                }) => InterpreterAction::Assertion(
-                    var_mapper.map_expr_to_rpn(lhs),
-                    var_mapper.map_expr_to_rpn(rhs),
-                    *expected_equal,
-                ),
-                Effect::MachineCall(id, known_inputs, arguments) => {
-                    let arguments = known_inputs
-                        .iter()
-                        .zip(arguments)
-                        .map(|(is_input, var)| {
-                            if is_input {
-                                MachineCallArgumentIdx::Known(var_mapper.map_var(var))
-                            } else {
-                                MachineCallArgumentIdx::Unknown(var_mapper.map_var(var))
-                            }
-                        })
-                        .collect();
-                    InterpreterAction::MachineCall(*id, arguments)
-                }
-                Effect::ProverFunctionCall(ProverFunctionCall {
+    fn process_effects<'b>(
+        var_mapper: &'b mut VariableMapper,
+        effects: &'b [Effect<T, Variable>],
+    ) -> impl Iterator<Item = InterpreterAction<T>> + 'b {
+        effects.iter().map(|effect| match effect {
+            Effect::Assignment(var, e) => {
+                let idx = var_mapper.map_var(var);
+                InterpreterAction::AssignExpression(idx, var_mapper.map_expr_to_rpn(e))
+            }
+            Effect::RangeConstraint(..) => {
+                unreachable!("Final code should not contain pure range constraints.")
+            }
+            Effect::Assertion(Assertion {
+                lhs,
+                rhs,
+                expected_equal,
+            }) => InterpreterAction::Assertion(
+                var_mapper.map_expr_to_rpn(lhs),
+                var_mapper.map_expr_to_rpn(rhs),
+                *expected_equal,
+            ),
+            Effect::MachineCall(id, known_inputs, arguments) => {
+                let arguments = known_inputs
+                    .iter()
+                    .zip(arguments)
+                    .map(|(is_input, var)| {
+                        if is_input {
+                            MachineCallArgumentIdx::Known(var_mapper.map_var(var))
+                        } else {
+                            MachineCallArgumentIdx::Unknown(var_mapper.map_var(var))
+                        }
+                    })
+                    .collect();
+                InterpreterAction::MachineCall(*id, arguments)
+            }
+            Effect::ProverFunctionCall(ProverFunctionCall {
+                targets,
+                function_index,
+                row_offset,
+                inputs,
+            }) => {
+                let targets = targets.iter().map(|v| var_mapper.map_var(v)).collect();
+                let inputs = inputs.iter().map(|v| var_mapper.map_var(v)).collect();
+                InterpreterAction::ProverFunctionCall(IndexedProverFunctionCall {
                     targets,
-                    function_index,
-                    row_offset,
+                    function_index: *function_index,
+                    row_offset: *row_offset,
                     inputs,
-                }) => {
-                    let targets = targets.iter().map(|v| var_mapper.map_var(v)).collect();
-                    let inputs = inputs.iter().map(|v| var_mapper.map_var(v)).collect();
-                    InterpreterAction::ProverFunctionCall(IndexedProverFunctionCall {
-                        targets,
-                        function_index: *function_index,
-                        row_offset: *row_offset,
-                        inputs,
-                    })
-                }
-                Effect::Branch(condition, if_branch, else_branch) => {
-                    let if_actions = Self::process_effects(var_mapper, if_branch).collect();
-                    let else_actions = Self::process_effects(var_mapper, else_branch).collect();
-                    let test = BranchTest::new(var_mapper, condition);
-                    InterpreterAction::Branch(test, if_actions, else_actions)
-                }
+                })
+            }
+            Effect::Branch(condition, if_branch, else_branch) => {
+                let if_actions = Self::process_effects(var_mapper, if_branch).collect();
+                let else_actions = Self::process_effects(var_mapper, else_branch).collect();
+                let test = BranchTest::new(var_mapper, condition);
+                InterpreterAction::Branch(test, if_actions, else_actions)
             }
         })
     }
 
     /// Returns an iterator of actions to write all written variables to the data.
-    fn write_data<'a>(
-        var_mapper: &'a mut VariableMapper,
-        effects: &'a [Effect<T, Variable>],
-    ) -> impl Iterator<Item = InterpreterAction<T>> + 'a {
+    fn write_data<'b>(
+        var_mapper: &'b mut VariableMapper,
+        effects: &'b [Effect<T, Variable>],
+    ) -> impl Iterator<Item = InterpreterAction<T>> + 'b {
         effects
             .iter()
             .flat_map(Effect::written_vars)
@@ -715,7 +712,7 @@
         fixed_data: &'a FixedData<'a, T>,
         mutable_state: MutableState<'a, T, Q>,
         block_size: usize,
-        interpreter: EffectsInterpreter<T>,
+        interpreter: EffectsInterpreter<'a, T>,
         code: Vec<Effect<T, Variable>>,
     }
 
@@ -760,12 +757,13 @@
             );
             let known_inputs = (0..num_inputs).map(Variable::Param).collect::<Vec<_>>();
 
-            let (result, _prover_functions) = processor
+            let (result, prover_functions) = processor
                 .generate_code(&mutable_state, bus_id, &known_values, None)
                 .unwrap();
 
             // generate and call the interpreter
-            let interpreter = EffectsInterpreter::try_new(&known_inputs, &result.code).unwrap();
+            let interpreter =
+                EffectsInterpreter::new(&known_inputs, &result.code, prover_functions);
 
             Self {
                 analyzed,
@@ -849,70 +847,11 @@
         let interpreter = TestInterpreter::new(&analyzed, &fixed_data, "arith", 5, 1, &|_| {
             Err("Query not implemented".to_string())
         });
-<<<<<<< HEAD
-
-        // generate code for the call
-        assert_eq!(machine_parts.bus_receives.len(), 1);
-        let bus_id = *machine_parts.bus_receives.keys().next().unwrap();
-        let (num_inputs, num_outputs) = (5, 1);
-        let known_values = BitVec::from_iter(
-            (0..num_inputs)
-                .map(|_| true)
-                .chain((0..num_outputs).map(|_| false)),
-        );
-        let known_inputs = (0..num_inputs).map(Variable::Param).collect::<Vec<_>>();
-
-        let (result, prover_functions) = processor
-            .generate_code(&mutable_state, bus_id, &known_values, None)
-            .unwrap();
-
-        // ensure there's a branch in the code
-        assert!(result.code.iter().any(|a| matches!(a, Effect::Branch(..))));
-
-        // generate and call the interpreter
-        let interpreter = EffectsInterpreter::new(&known_inputs, &result.code, prover_functions);
-
-        let poly_ids = analyzed
-            .committed_polys_in_source_order()
-            .flat_map(|p| p.0.array_elements().map(|e| e.1))
-            .collect_vec();
-
-        // helper function to check input/output values of a call
-        let test = |params: Vec<u32>, expected_out: Vec<u32>| {
-            let mut params = params
-                .into_iter()
-                .map(GoldilocksField::from)
-                .collect::<Vec<_>>();
-            let expected_out = expected_out
-                .into_iter()
-                .map(GoldilocksField::from)
-                .collect::<Vec<_>>();
-            let mut data = CompactData::new(poly_ids.iter());
-            data.append_new_rows(1);
-
-            let data_ref = CompactDataRef::new(&mut data, 0);
-            let mut param_lookups = params
-                .iter_mut()
-                .enumerate()
-                .map(|(i, p)| {
-                    if i < num_inputs {
-                        LookupCell::Input(p)
-                    } else {
-                        LookupCell::Output(p)
-                    }
-                })
-                .collect::<Vec<_>>();
-            interpreter.call(&fixed_data, &mutable_state, &mut param_lookups, data_ref);
-
-            assert_eq!(params, expected_out);
-        };
-=======
         // ensure there's a branch in the code
         assert!(interpreter
             .code()
             .iter()
             .any(|a| matches!(a, Effect::Branch(..))));
->>>>>>> 00bb918e
 
         // 2 + 3 = 5
         interpreter.test(&[2, 3, 1, 0, 0, 0], &[2, 3, 1, 0, 0, 5]);
@@ -933,49 +872,8 @@
                 Err("Query not implemented".to_string())
             });
 
-<<<<<<< HEAD
-        let (num_inputs, num_outputs) = (12, 4);
-        let known_values = BitVec::from_iter(
-            (0..num_inputs)
-                .map(|_| true)
-                .chain((0..num_outputs).map(|_| false)),
-        );
-        let known_inputs = (0..num_inputs).map(Variable::Param).collect::<Vec<_>>();
-
-        let (result, _prover_functions) = processor
-            .generate_code(&mutable_state, bus_id, &known_values, None)
-            .unwrap();
-
-        // generate and call the interpreter
-        let interpreter = EffectsInterpreter::new(&known_inputs, &result.code, vec![]);
-        let mut params = [GoldilocksField::default(); 16];
-        let mut param_lookups = params
-            .iter_mut()
-            .enumerate()
-            .map(|(i, p)| {
-                if i < 12 {
-                    LookupCell::Input(p)
-                } else {
-                    LookupCell::Output(p)
-                }
-            })
-            .collect::<Vec<_>>();
-        let poly_ids = analyzed
-            .committed_polys_in_source_order()
-            .flat_map(|p| p.0.array_elements().map(|e| e.1))
-            .collect_vec();
-
-        let mut data = CompactData::new(poly_ids.iter());
-        data.append_new_rows(31);
-        let data_ref = CompactDataRef::new(&mut data, 0);
-        interpreter.call(&fixed_data, &mutable_state, &mut param_lookups, data_ref);
-
-        assert_eq!(
-            &params,
-=======
         interpreter.test(
             &[0; 16],
->>>>>>> 00bb918e
             &[
                 0,
                 0,
