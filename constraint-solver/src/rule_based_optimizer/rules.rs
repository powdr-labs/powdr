#![allow(clippy::iter_over_hash_type)]
// This is about a warning about interior mutability for the key
// `Env`. We need it and it is probably fine.
#![allow(clippy::mutable_key_type)]

use crepe::crepe;
use itertools::Itertools;
use powdr_number::FieldElement;

use crate::{
    constraint_system::ComputationMethod,
    grouped_expression::{GroupedExpression, GroupedExpressionComponent, RangeConstraintProvider},
    range_constraint::RangeConstraint,
    rule_based_optimizer::{
        environment::Environment,
        types::{Action, Expr, Var},
    },
};

// This file contains the set of datalog rules executed on the constraint system.
// Facts/relations will be produced according to the rules from existing
// facts until a fixed point is reached.
// Facts marked by `@input` are provided as input to the rule engine,
// and cannot be derived/extended by the rules.
// Facts marked by `@output` are collected as output from the rules engine.
// The only output is a set of Action rules to be applied to the constraint system.
// Substitutions performed on constraints inside the rule system are not
// automatically reflected in the constraint system to be optimized.
//
// The conditions of the rules are looped over / checked in the order in which they are
// written. If all of them match, the "head" of the rule is executed and a new
// fact is inserted into the database.
// If non-trivial rust code is used as a condition, it is advisable to end the rule
// after that condition and create a new "intermediate" fact for performance reasons.
//
// Since all rules are executed as long as they match, it is not possible to restrict
// or somehow direct the fact derivation process. For example, if a variable replacement
// is derived, new algebraic constraints will be created, but this does not mean that
// the old constraints are removed. If we have a constraint that has many variables
// and all of them are determined to be constant by other constraints, then the
// derivation process will create all possible combinations of substitutions.
// The same is true for range constraints: If we have a rule that requires a
// range constraint for a variable, it will iterate over all range constraints
// that have been derived for that variable over the course of executing the rules,
// not just the most strict one.

crepe! {
    @input
    pub struct Env<'a, T: FieldElement>(pub &'a Environment<T>);

    @input
    pub struct InitialAlgebraicConstraint(pub Expr);

    @input
    pub struct InitialRangeConstraintOnExpression<T: FieldElement>(pub Expr, pub RangeConstraint<T>);

    struct AlgebraicConstraint(Expr);
    AlgebraicConstraint(e) <- InitialAlgebraicConstraint(e);

    // This rule is important: Just because a rule "generates" an Expr it does not
    // mean that it automatically is an Expression. If we want to say something
    // about all Exprs, we have to make sure to "obtain" them from Expression.
    struct Expression(Expr);
    Expression(e) <- AlgebraicConstraint(e);
    Expression(e) <- InitialRangeConstraintOnExpression(e, _);

    // ReplaceAlgebraicConstraintBy(old_expr, new_expr) => old_expr can equivalently
    // be replaced by new_expr (and new_expression is in some way "simpler").
    struct ReplaceAlgebraicConstraintBy(Expr, Expr);


    //////////////////// STRUCTURAL PROPERTIES OF EXPRESSIONS //////////////////////

    // ContainsVariable(e, v) => v appears inside e.
    struct ContainsVariable(Expr, Var);
    ContainsVariable(e, v) <-
      Env(env),
      Expression(e),
      for v in env.on_expr(e, (), |e, _| e.referenced_unknown_variables().cloned().collect_vec());

    struct Product(Expr, Expr, Expr);
    Product(e, l, r) <-
      Expression(e),
      Env(env),
      let Some((l, r)) = env.try_as_single_product(e);
    Product(e, r, l) <- Product(e, l, r);
    Expression(e) <- Product(_, e, _);
    Expression(e) <- Product(_, _, e);

    // AffineExpression(e, coeff, var, offset) => e = coeff * var + offset
    struct AffineExpression<T: FieldElement>(Expr, T, Var, T);
    AffineExpression(e, coeff, var, offset) <-
      Expression(e),
      Env(env),
      let Some((coeff, var, offset)) = env.try_to_affine(e);

    // HasProductSummand(e, l, r) => e contains a summand of the form l * r
    struct HasProductSummand(Expr, Expr, Expr);
    HasProductSummand(e, l, r) <-
      Env(env),
      Expression(e),
      (!env.on_expr(e, (), |e, _| e.is_affine())),
      for (l, r) in env.extract(e).into_summands().filter_map(|s| {
          if let GroupedExpressionComponent::Quadratic(l, r) = s {
              Some((env.insert_owned(l), env.insert_owned(r)))
          } else {
              None
          }
      });
    HasProductSummand(e, r, l) <- HasProductSummand(e, l, r);
    Expression(l) <- HasProductSummand(_, l, _);
    Expression(r) <- HasProductSummand(_, _, r);

    // ProductConstraint(e, l, r) => e is an algebraic constraint of the form l * r = 0
    struct ProductConstraint(Expr, Expr, Expr);
    ProductConstraint(e, l, r) <-
      AlgebraicConstraint(e),
      Product(e, l, r);


    //////////////////////// RANGE CONSTRAINTS //////////////////////////

    struct RangeConstraintOnExpression<T: FieldElement>(Expr, RangeConstraint<T>);
    RangeConstraintOnExpression(e, rc) <-
      InitialRangeConstraintOnExpression(e, rc);
    RangeConstraintOnExpression(e, rc) <-
      Env(env),
      Expression(e),
      let rc = env.on_expr(e, (), |expr, _| expr.range_constraint(env));

    // RangeConstraintOnVar(v, rc) => variable v has range constraint rc.
    // Note that this range constraint is not necessarily the currently best known
    // one, but any range constraint that is derivable using the rules.
    struct RangeConstraintOnVar<T: FieldElement>(Var, RangeConstraint<T>);
    RangeConstraintOnVar(v, rc) <- Env(env), ContainsVariable(_, v), let rc = env.get(&v);
    // RC(coeff * var + offset) = rc <=>
    // coeff * RC(var) + offset = rc <=>
    // RC(var) = (rc - offset) / coeff
    RangeConstraintOnVar(v, rc.combine_sum(&RangeConstraint::from_value(-offset)).multiple(T::one() / coeff)) <-
      RangeConstraintOnExpression(e, rc),
      AffineExpression(e, coeff, v, offset),
      (coeff != T::zero());
    RangeConstraintOnVar(v, v_rc1.conjunction(&v_rc2)) <-
      RangeConstraintOnVar(v, v_rc1),
      RangeConstraintOnVar(v, v_rc2);


    //////////////////////// SINGLE-OCCURRENCE VARIABLES //////////////////////////

    // Combine multiple variables that only occur in the same algebraic constraint.
    //
    // Assume we have an algebraic constraint of the form `X * V1 + Y * V2 = R`,
    // where `V1` and `V2` only occur in this constraint and only once.
    // The only combination of values for `X`, `Y` and `R` where this is _not_ satisfiable
    // is `X = 0`, `Y = 0`, `R != 0`. So the constraint is equivalent to the statement
    // `(X = 0 and Y = 0) -> R = 0`.
    //
    // Consider the simpler case where both `X` and `Y` are non-negative such that
    // `X + Y` does not wrap.
    // Then `X = 0 and Y = 0` is equivalent to `X + Y = 0`. So we can replace the constraint
    // by `(X + Y) * V3 = C`, where `V3` is a new variable that only occurs here.
    //
    // For the general case, where e.g. `X` can be negative, we replace it by `X * X`,
    // if that value is still small enough.
    struct SingleOccurrenceVariable(Var);
    SingleOccurrenceVariable(v) <-
      Env(env),
      for v in env.single_occurrence_variables().cloned();
    // SingleOccurrenceVariable(e, v) => v occurs only once in e and e is the
    // only constraint in appears in.
    struct SingleOccurrenceVariableInExpr(Expr, Var);
    SingleOccurrenceVariableInExpr(e, v) <-
      SingleOccurrenceVariable(v),
      ContainsVariable(e, v),
      AlgebraicConstraint(e);

    // LargestSingleOccurrenceVariablePairInExpr(e, v1, v2) =>
    // v1 and v2 are different variables that only occur in e and only once,
    // and are the two largest variables with that property in e.
    struct LargestSingleOccurrenceVariablePairInExpr(Expr, Var, Var);
    LargestSingleOccurrenceVariablePairInExpr(e, v1, v2) <-
      Env(env),
      SingleOccurrenceVariableInExpr(e, v1),
      SingleOccurrenceVariableInExpr(e, v2),
      (v1 < v2),
      (env
        .single_occurrence_variables()
        .filter(|v3| env.on_expr(e, (), |e, _| {
            e.referenced_unknown_variables().any(|v| v == *v3)
        }))
        .all(|&v3| v3 == v1 || v3 == v2 || v3 < v1));

    // FreeVariableCombinationCandidate(e, coeff1, v1, coeff2, v2, x1, x2)
    // => e is the expression of an algebraic constraint and
    // e = coeff1 * v1 * x1 + coeff2 * v2 * x2 + ...
    // where v1 and v2 are different variables that only occur here and only once.
    struct FreeVariableCombinationCandidate<T: FieldElement>(Expr, T, Var, Expr, T, Var, Expr);
    FreeVariableCombinationCandidate(e, coeff1, v1, x1, coeff2, v2, x2) <-
      // If we only consider he largest variable pair we could miss optimization opportunities,
      // but at least the replacement becomes deterministic.
      LargestSingleOccurrenceVariablePairInExpr(e, v1, v2),
      AlgebraicConstraint(e),
      HasProductSummand(e, x1, v1_e),
      AffineExpression(v1_e, coeff1, v1, offset1),
      (offset1.is_zero()),
      HasProductSummand(e, x2, v2_e),
      (x2 != v1_e),
      (x1 != v2_e),
      AffineExpression(v2_e, coeff2, v2, offset2),
      (offset2.is_zero());

    ReplaceAlgebraicConstraintBy(e, replacement) <-
      Env(env),
      FreeVariableCombinationCandidate(e, coeff1, v1, x1, coeff2, v2, x2),
      // Here, we have e = coeff1 * v1 * x1 + coeff2 * v2 * x2 + ...
      RangeConstraintOnExpression(x1, rc1),
      RangeConstraintOnExpression(x2, rc2),
      let Some(replacement) = (|| {
        // If the expression is not known to be non-negative, we square it.
        let square_if_needed = |expr: Expr, rc: RangeConstraint<T>| {
            let expr = env.extract(expr);
            if rc.range().0 == T::zero() {
                (expr, rc)
            } else {
                (expr.clone() * expr, rc.square())
            }
        };
        let (x1, rc1) = square_if_needed(x1, rc1);
        let (x2, rc2) = square_if_needed(x2, rc2);
        if !rc1.range().0.is_zero() || !rc2.range().0.is_zero() {
            return None;
        }
        let sum_rc = rc1.multiple(coeff1).combine_sum(&rc2.multiple(coeff2));
        if !(sum_rc.range().0.is_zero() && sum_rc.range().1 < T::from(-1)) {
            return None;
        }
        // Remove the summands with v1 and v2 from the expression.
        let r = env.extract(e).into_summands().filter(|s|{
            if let GroupedExpressionComponent::Quadratic(l, r) = s {
                let mut vars = l.referenced_unknown_variables().chain(r.referenced_unknown_variables());
                if vars.any(|v| v == &v1 || v == &v2) {
                    return false;
                }
            };
            true
        }).map(GroupedExpression::from).sum::<GroupedExpression<T, Var>>();
        let factor = x1 * coeff1 + x2 * coeff2;
        let combined_var = env.new_var("free_var", ComputationMethod::QuotientOrZero(-r.clone(), factor.clone()));
        let replacement = r + GroupedExpression::from_unknown_variable(combined_var) * factor;
        Some(env.insert_owned(replacement))
      })();

    //////////////////////// AFFINE SOLVING //////////////////////////

    // Solvable(e, var, value) => (e = 0 => var = value)
    // Note that e is not required to be a constraint here.
    struct Solvable<T: FieldElement>(Expr, Var, T);
    Solvable(e, var, -offset / coeff) <-
      AffineExpression(e, coeff, var, offset);

    // Assignment(var, v) => any satisfying assignment has var = v.
    struct Assignment<T: FieldElement>(Var, T);
    Assignment(var, v) <-
      AlgebraicConstraint(e),
      Solvable(e, var, v);

    ///////////////////////////////// OUTPUT ACTIONS //////////////////////////

    struct Equivalence(Var, Var);

    //------- quadratic equivalence -----

    // QuadraticEquivalenceCandidate(E, expr, offset) =>
    //   E = ((expr) * (expr + offset) = 0) is a constraint and
    //   expr is affine with at least 2 variables.
    struct QuadraticEquivalenceCandidate<T: FieldElement>(Expr, Expr, T);
    QuadraticEquivalenceCandidate(e, r, offset) <-
       Env(env),
       AlgebraicConstraint(e),
       Product(e, l, r), // note that this will always produce two facts for (l, r) and (r, l)
       ({env.affine_var_count(l).unwrap_or(0) > 1 && env.affine_var_count(r).unwrap_or(0) > 1}),
       let Some(offset) = env.constant_difference(l, r);

    // QuadraticEquivalenceCandidatePair(expr1, expr2, offset1 / coeff, v1, v2) =>
    //  (expr1) * (expr1 + offset1) = 0 and (expr2) * (expr2 + offset2) = 0 are constraints,
    //  expr1 is affine with at least 2 variables and is obtained from
    //  expr2 * factor by substituting v2 by v1 (factor != 0),
    //  offset1 == offset2 * factor and coeff is the coefficient of v1 in expr1.
    //
    //  This means that v1 is always equal to (-expr1 / coeff) or equal to
    //  (-(expr1 + offset1) / coeff) = (-expr1 / coeff - offset1 / coeff).
    //  Because of the above, also v2 is equal to
    //  (-expr1 / coeff) or equal to (-(expr1 + offset1) / coeff) [Yes, expr1!].
    struct QuadraticEquivalenceCandidatePair<T: FieldElement>(Expr, Expr, T, Var, Var);
    QuadraticEquivalenceCandidatePair(expr1, expr2, offset1 / coeff, v1, v2) <-
      Env(env),
      QuadraticEquivalenceCandidate(_, expr1, offset1),
      QuadraticEquivalenceCandidate(_, expr2, offset2),
      (expr1 < expr2),
      let Some((v1, v2,factor)) = env.differ_in_exactly_one_variable(expr1, expr2),
      (offset1 == offset2 * factor),
      let coeff = env.on_expr(expr1, (), |e, _| *e.coefficient_of_variable_in_affine_part(&v1).unwrap());

    // QuadraticEquivalence(v1, v2) => v1 and v2 are equal in all satisfying assignments.
    // Because of QuadraticEquivalenceCandidatePair, v1 is equal to X or X + offset,
    // where X is some value that depends on other variables. Similarly, v2 is equal to X or X + offset.
    // Because of the range constraints of v1 and v2, these two "or"s are exclusive ors.
    // This means depending on the value of X, it is either X or X + offset.
    // Since this "decision" only depens on X, both v1 and v2 are either X or X + offset at the same time
    // and thus equal.
    struct QuadraticEquivalence(Var, Var);
    QuadraticEquivalence(v1, v2) <-
      QuadraticEquivalenceCandidatePair(_, _, offset, v1, v2),
      RangeConstraintOnVar(v1, rc),
      RangeConstraintOnVar(v2, rc),
      (rc.is_disjoint(&rc.combine_sum(&RangeConstraint::from_value(offset))));

    Equivalence(v1, v2) <- QuadraticEquivalence(v1, v2);

<<<<<<< HEAD
    ReplaceAlgebraicConstraintBy(e, env.substitute_by_known(e, v, val)) <-
      Env(env),
      Assignment(v, val),
      ContainsVariable(e, v),
      AlgebraicConstraint(e);

    ReplaceAlgebraicConstraintBy(e, env.substitute_by_var(e, v, v2)) <-
       Env(env),
       AlgebraicConstraint(e),
       ContainsVariable(e, v),
       Equivalence(v, v2);

=======
>>>>>>> b9df4cc5
    @output
    pub struct ActionRule<T>(pub Action<T>);
    ActionRule(Action::SubstituteVariableByConstant(v, val)) <-
      Assignment(v, val);
    // Substitute the larger variable by the smaller.
    ActionRule(Action::SubstituteVariableByVariable(v1, v2)) <-
      Equivalence(v1, v2), (v1 > v2);
    ActionRule(Action::SubstituteVariableByVariable(v2, v1)) <-
      Equivalence(v1, v2), (v2 > v1);
    ActionRule(Action::ReplaceAlgebraicConstraintBy(e1, e2)) <-
      ReplaceAlgebraicConstraintBy(e1, e2);
}<|MERGE_RESOLUTION|>--- conflicted
+++ resolved
@@ -317,21 +317,6 @@
 
     Equivalence(v1, v2) <- QuadraticEquivalence(v1, v2);
 
-<<<<<<< HEAD
-    ReplaceAlgebraicConstraintBy(e, env.substitute_by_known(e, v, val)) <-
-      Env(env),
-      Assignment(v, val),
-      ContainsVariable(e, v),
-      AlgebraicConstraint(e);
-
-    ReplaceAlgebraicConstraintBy(e, env.substitute_by_var(e, v, v2)) <-
-       Env(env),
-       AlgebraicConstraint(e),
-       ContainsVariable(e, v),
-       Equivalence(v, v2);
-
-=======
->>>>>>> b9df4cc5
     @output
     pub struct ActionRule<T>(pub Action<T>);
     ActionRule(Action::SubstituteVariableByConstant(v, val)) <-
