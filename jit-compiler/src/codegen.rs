--- conflicted
+++ resolved
@@ -1,6 +1,4 @@
 use std::{collections::HashMap, sync::OnceLock};
-
-
 
 use itertools::Itertools;
 use powdr_ast::{
@@ -12,7 +10,7 @@
         IndexAccess, LambdaExpression, Number, StatementInsideBlock, UnaryOperation,
     },
 };
-use powdr_number::{BigUint, FieldElement, LargeInt};
+use powdr_number::{FieldElement, LargeInt};
 
 pub struct CodeGenerator<'a, T> {
     analyzed: &'a Analyzed<T>,
@@ -35,20 +33,12 @@
         }
     }
 
-<<<<<<< HEAD
-    /// Requests code for the symbol to be generated and returns the
-    /// code that returns the value of the symbol, which is either
-    /// the escaped name of the symbol or a dereferenced name of a lazy static.
-    /// The code can later be retrieved via `compiled_symbols`.
-    /// In the error case, `self` can still be used to compile other symbols.
-=======
     /// Tries to generate code for the symbol and all its dependencies.
     /// On success, returns an expression string for referencing the symbol,
     /// i.e. it evaluates to the value of the symbol.
     /// On failure, returns an error string.
     /// After a failure, `self` can still be used to request other symbols.
     /// The code can later be retrieved via `generated_code`.
->>>>>>> 39f52ecf
     pub fn request_symbol(&mut self, name: &str) -> Result<String, String> {
         match self.symbols.get(name) {
             Some(Err(e)) => return Err(e.clone()),
@@ -67,16 +57,7 @@
                 }
             }
         }
-<<<<<<< HEAD
-        let reference = if self.symbol_needs_deref(name) {
-            format!("(*{})", escape_symbol(name))
-        } else {
-            escape_symbol(name)
-        };
-        Ok(reference)
-=======
         Ok(self.symbol_reference(name))
->>>>>>> 39f52ecf
     }
 
     /// Returns the concatenation of all successfully compiled symbols.
@@ -95,11 +76,7 @@
 
     fn generate_code(&mut self, symbol: &str) -> Result<String, String> {
         if let Some(code) = try_generate_builtin::<T>(symbol) {
-<<<<<<< HEAD
             return Ok(code.clone());
-=======
-            return Ok(code);
->>>>>>> 39f52ecf
         }
 
         let Some((_, Some(FunctionValueDefinition::Expression(value)))) =
@@ -113,41 +90,10 @@
         let type_scheme = value.type_scheme.as_ref().unwrap();
 
         Ok(match (&value.e, type_scheme) {
-<<<<<<< HEAD
-            (
-                Expression::LambdaExpression(..),
-                TypeScheme {
-                    vars,
-                    ty:
-                        Type::Function(FunctionType {
-                            params: param_types,
-                            value: return_type,
-                        }),
-                },
-            ) => {
-=======
             (Expression::LambdaExpression(_, expr), TypeScheme { vars, ty }) => {
->>>>>>> 39f52ecf
                 assert!(vars.is_empty());
                 self.try_format_function(symbol, expr, ty)?
             }
-<<<<<<< HEAD
-            (
-                Expression::LambdaExpression(..),
-                TypeScheme {
-                    vars,
-                    ty: Type::Col,
-                },
-            ) => {
-                assert!(vars.is_empty());
-                // TODO we assume it is an int -> fe function.
-                // The type inference algorithm should store the derived type.
-                // Alternatively, we insert a trait conversion function and store the type
-                // in the trait vars.
-                self.try_format_function(symbol, &[Type::Int], &Type::Fe, &value.e)?
-            }
-=======
->>>>>>> 39f52ecf
             _ => {
                 let type_scheme = value.type_scheme.as_ref().unwrap();
                 assert!(type_scheme.vars.is_empty());
@@ -159,11 +105,8 @@
                 } else {
                     type_scheme.ty.clone()
                 };
-<<<<<<< HEAD
-=======
                 // We need a lazy static here because we want symbols to only be
                 // evaluated once and the code is not `const` in the general case.
->>>>>>> 39f52ecf
                 format!(
                     "lazy_static::lazy_static! {{\n\
                     static ref {}: {} = {};\n\
@@ -182,10 +125,6 @@
         LambdaExpression { params, body, .. }: &LambdaExpression<Expression>,
         ty: &Type,
     ) -> Result<String, String> {
-<<<<<<< HEAD
-        let Expression::LambdaExpression(_, LambdaExpression { params, body, .. }) = expr else {
-            panic!();
-=======
         let (param_types, return_type) = &match ty {
             Type::Function(FunctionType { params, value }) => (params.clone(), (**value).clone()),
             Type::Col => {
@@ -197,7 +136,6 @@
                 (vec![Type::Int], Type::Fe)
             }
             _ => return Err(format!("Expected function type, got {ty}")),
->>>>>>> 39f52ecf
         };
 
         Ok(format!(
@@ -353,23 +291,11 @@
         ))
     }
 
-<<<<<<< HEAD
-    /// Returns true if a reference to the symbol needs a deref operation or not.
-    fn symbol_needs_deref(&self, symbol: &str) -> bool {
-        if is_builtin::<T>(symbol) {
-            return false;
-        }
-        let (_, def) = self.analyzed.definitions.get(symbol).as_ref().unwrap();
-        if let Some(FunctionValueDefinition::Expression(typed_expr)) = def {
-            !matches!(typed_expr.e, Expression::LambdaExpression(..))
-        } else {
-            false
-=======
     /// Returns a string expression evaluating to the value of the symbol.
     /// This is either the escaped name of the symbol or a deref operator
     /// applied to it.
     fn symbol_reference(&self, symbol: &str) -> String {
-        let needs_deref = if is_builtin(symbol) {
+        let needs_deref = if is_builtin::<T>(symbol) {
             false
         } else {
             let (_, def) = self.analyzed.definitions.get(symbol).as_ref().unwrap();
@@ -383,22 +309,7 @@
             format!("(*{})", escape_symbol(symbol))
         } else {
             escape_symbol(symbol)
->>>>>>> 39f52ecf
-        }
-    }
-}
-
-fn format_number(n: &BigUint) -> String {
-    if let Ok(n) = u64::try_from(n) {
-        format!("ibig::IBig::from({n}_u64)")
-    } else {
-        format!(
-            "ibig::IBig::from(ibig::UBig::from_le_bytes(&[{}]))",
-            n.to_le_bytes()
-                .iter()
-                .map(|b| format!("{b}_u8"))
-                .format(", ")
-        )
+        }
     }
 }
 
@@ -427,7 +338,6 @@
     }
 }
 
-<<<<<<< HEAD
 fn get_builtins<T: FieldElement>() -> &'static HashMap<String, String> {
     static BUILTINS: OnceLock<HashMap<String, String>> = OnceLock::new();
     BUILTINS.get_or_init(|| {
@@ -465,28 +375,6 @@
 
 fn try_generate_builtin<T: FieldElement>(symbol: &str) -> Option<&String> {
     get_builtins::<T>().get(symbol)
-=======
-fn is_builtin(symbol: &str) -> bool {
-    matches!(
-        symbol,
-        "std::check::panic" | "std::field::modulus" | "std::convert::fe"
-    )
-}
-
-fn try_generate_builtin<T: FieldElement>(symbol: &str) -> Option<String> {
-    let code = match symbol {
-        "std::array::len" => "<T>(a: Vec<T>) -> ibig::IBig { ibig::IBig::from(a.len()) }".to_string(),
-        "std::check::panic" => "(s: &str) -> ! { panic!(\"{s}\"); }".to_string(),
-        "std::field::modulus" => {
-            let modulus = T::modulus();
-            format!("() -> ibig::IBig {{ ibig::IBig::from(\"{modulus}\") }}")
-        }
-        "std::convert::fe" => "(n: ibig::IBig) -> FieldElement {\n    <FieldElement as PrimeField>::BigInt::try_from(n.to_biguint().unwrap()).unwrap().into()\n}"
-            .to_string(),
-        _ => return None,
-    };
-    Some(format!("fn {}{code}", escape_symbol(symbol)))
->>>>>>> 39f52ecf
 }
 
 #[cfg(test)]
