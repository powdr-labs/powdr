use std::fmt::{Display, Formatter, Result};

use itertools::Itertools;

use crate::{
    indent,
    parsed::{BinaryOperator, UnaryOperator},
    write_indented_by, write_items, write_items_indented,
};

use self::types::{ArrayType, FunctionType, TupleType, TypeBounds};

use super::{asm::*, *};

impl Display for PILFile {
    fn fmt(&self, f: &mut Formatter<'_>) -> Result {
        write_items(f, &self.0)
    }
}

impl Display for ASMProgram {
    fn fmt(&self, f: &mut Formatter<'_>) -> Result {
        write!(f, "{}", self.main)
    }
}

impl Display for ASMModule {
    fn fmt(&self, f: &mut Formatter<'_>) -> Result {
        write_items(f, &self.statements)
    }
}

impl Display for ModuleStatement {
    fn fmt(&self, f: &mut Formatter<'_>) -> Result {
        match self {
            ModuleStatement::SymbolDefinition(symbol_def) => write!(f, "{symbol_def}"),
        }
    }
}

impl Display for SymbolDefinition {
    fn fmt(&self, f: &mut Formatter<'_>) -> Result {
        let SymbolDefinition { name, value } = self;
        match value {
            SymbolValue::Machine(m) => {
                write!(f, "machine {name}{m}")
            }
            SymbolValue::Import(i) => {
                write!(f, "{i} as {name};")
            }
            SymbolValue::Module(m @ Module::External(_)) => {
                write!(f, "mod {m}")
            }
            SymbolValue::Module(m @ Module::Local(_)) => {
                write!(f, "mod {name} {m}")
            }
            SymbolValue::Expression(TypedExpression { e, type_scheme }) => {
                write!(
                    f,
                    "let{} = {e};",
                    format_type_scheme_around_name(name, type_scheme)
                )
            }
            SymbolValue::TypeDeclaration(ty) => write!(f, "{ty}"),
        }
    }
}

impl Display for Module {
    fn fmt(&self, f: &mut Formatter<'_>) -> Result {
        match self {
            Module::External(name) => write!(f, "{name};"),
            Module::Local(module) => {
                writeln!(f, "{{")?;
                write_items_indented(f, &module.statements)?;
                write!(f, "}}")
            }
        }
    }
}

impl Display for Import {
    fn fmt(&self, f: &mut Formatter<'_>) -> Result {
        write!(f, "use {}", self.path)
    }
}

impl Display for Machine {
    fn fmt(&self, f: &mut Formatter<'_>) -> Result {
        writeln!(f, "{}{} {{", &self.arguments, &self.properties)?;
        write_items_indented(f, &self.statements)?;
        write!(f, "}}")
    }
}

impl Display for MachineArguments {
    fn fmt(&self, f: &mut Formatter<'_>) -> Result {
        let args = self.0.iter().join(", ");
        if !args.is_empty() {
            write!(f, "({args})")?;
        }
        Ok(())
    }
}

impl Display for MachineProperties {
    fn fmt(&self, f: &mut Formatter<'_>) -> Result {
        let props = self
            .degree
            .as_ref()
            .map(|s| format!("degree: {s}"))
            .into_iter()
            .chain(self.latch.as_ref().map(|s| format!("latch: {s}")))
            .chain(
                self.operation_id
                    .as_ref()
                    .map(|s| format!("operation_id: {s}")),
            )
            .chain(
                self.call_selectors
                    .as_ref()
                    .map(|s| format!("call_selectors: {s}")),
            )
            .join(", ");
        if !props.is_empty() {
            write!(f, " with {props}")?;
        }
        Ok(())
    }
}

impl Display for InstructionBody {
    fn fmt(&self, f: &mut Formatter<'_>) -> Result {
        match self {
            InstructionBody::Local(elements) => write!(
                f,
                "{{ {} }}",
                elements
                    .iter()
                    .map(format_instruction_statement)
                    .format(", ")
            ),
            InstructionBody::CallablePlookup(r) => write!(f, " = {r};"),
            InstructionBody::CallablePermutation(r) => write!(f, " ~ {r};"),
        }
    }
}

fn format_instruction_statement(stmt: &PilStatement) -> String {
    match stmt {
        PilStatement::Expression(_, _)
        | PilStatement::PlookupIdentity(_, _, _)
        | PilStatement::PermutationIdentity(_, _, _)
        | PilStatement::ConnectIdentity(_, _, _) => {
            // statements inside instruction definition don't end in semicolon
            let mut s = format!("{stmt}");
            assert_eq!(s.pop(), Some(';'));
            s
        }
        _ => panic!("invalid statement inside instruction body: {}", stmt),
    }
}

impl Display for Instruction {
    fn fmt(&self, f: &mut Formatter<'_>) -> Result {
        write!(
            f,
            "{}{}",
            self.params.prepend_space_if_non_empty(),
            self.body
        )
    }
}

impl Display for LinkDeclaration {
    fn fmt(&self, f: &mut Formatter<'_>) -> Result {
        write!(
            f,
            "link {} {} {};",
            self.flag,
            if self.is_permutation { "~>" } else { "=>" },
            self.to,
        )
    }
}

impl Display for CallableRef {
    fn fmt(&self, f: &mut Formatter<'_>) -> Result {
        write!(f, "{}.{} {}", self.instance, self.callable, self.params)
    }
}

impl Display for MachineStatement {
    fn fmt(&self, f: &mut Formatter<'_>) -> Result {
        match self {
            MachineStatement::Pil(_, statement) => write!(f, "{statement}"),
            MachineStatement::Submachine(_, ty, name) => write!(f, "{ty} {name};"),
            MachineStatement::RegisterDeclaration(_, name, flag) => write!(
                f,
                "reg {}{};",
                name,
                flag.as_ref()
                    .map(|flag| format!("[{flag}]"))
                    .unwrap_or_default()
            ),
            MachineStatement::InstructionDeclaration(_, name, instruction) => {
                write!(f, "instr {}{}", name, instruction)
            }
            MachineStatement::LinkDeclaration(_, link) => {
                write!(f, "{link}")
            }
            MachineStatement::FunctionDeclaration(_, name, params, statements) => {
                write!(
                    f,
                    "function {name}{} {{\n{}\n}}",
                    params.prepend_space_if_non_empty(),
                    statements.iter().format("\n")
                )
            }
            MachineStatement::OperationDeclaration(_, name, operation_id, params) => {
                let params_str = params.prepend_space_if_non_empty();
                write!(f, "operation {name}{operation_id}{params_str};")
            }
        }
    }
}

impl Display for OperationId {
    fn fmt(&self, f: &mut Formatter<'_>) -> Result {
        match &self.id {
            Some(id) => write!(f, "<{id}>"),
            None => write!(f, ""),
        }
    }
}

impl Display for AssignmentRegister {
    fn fmt(&self, f: &mut Formatter<'_>) -> Result {
        write!(
            f,
            "{}",
            match self {
                Self::Register(r) => r.to_string(),
                Self::Wildcard => "_".to_string(),
            }
        )
    }
}

impl Display for FunctionStatement {
    fn fmt(&self, f: &mut Formatter<'_>) -> Result {
        match self {
            FunctionStatement::Assignment(_, write_regs, assignment_reg, expression) => write!(
                f,
                "{} <={}= {};",
                write_regs.join(", "),
                assignment_reg
                    .as_ref()
                    .map(|s| s.iter().format(", ").to_string())
                    .unwrap_or_default(),
                expression
            ),
            FunctionStatement::Instruction(_, name, inputs) => write!(
                f,
                "{}{};",
                name,
                if inputs.is_empty() {
                    "".to_string()
                } else {
                    format!(" {}", inputs.iter().format(", "))
                }
            ),
            FunctionStatement::Label(_, name) => write!(f, "{name}:"),
            FunctionStatement::DebugDirective(_, dir) => write!(f, "{dir}"),
            FunctionStatement::Return(_, values) => write!(
                f,
                "return{};",
                if values.is_empty() {
                    "".to_string()
                } else {
                    format!(" {}", values.iter().format(", "))
                }
            ),
        }
    }
}

impl Display for DebugDirective {
    fn fmt(&self, f: &mut Formatter<'_>) -> Result {
        match self {
            DebugDirective::File(nr, path, file) => {
                write!(f, ".debug file {nr} {} {};", quote(path), quote(file))
            }
            DebugDirective::Loc(file, line, col) => {
                write!(f, ".debug loc {file} {line} {col};")
            }
            DebugDirective::OriginalInstruction(insn) => {
                write!(f, ".debug insn \"{insn}\";")
            }
        }
    }
}

impl Display for RegisterFlag {
    fn fmt(&self, f: &mut Formatter<'_>) -> Result {
        match self {
            RegisterFlag::IsPC => write!(f, "@pc"),
            RegisterFlag::IsAssignment => write!(f, "<="),
            RegisterFlag::IsReadOnly => write!(f, "@r"),
        }
    }
}

impl<T: Display> Display for Params<T> {
    fn fmt(&self, f: &mut Formatter<'_>) -> Result {
        write!(
            f,
            "{}{}{}",
            self.inputs.iter().format(", "),
            if self.outputs.is_empty() {
                ""
            } else if self.inputs.is_empty() {
                "-> "
            } else {
                " -> "
            },
            self.outputs.iter().format(", ")
        )
    }
}

impl<E: Display> Display for IndexAccess<E> {
    fn fmt(&self, f: &mut Formatter<'_>) -> Result {
        write!(f, "{}[{}]", self.array, self.index)
    }
}

impl<E: Display> Display for FunctionCall<E> {
    fn fmt(&self, f: &mut Formatter<'_>) -> Result {
        write!(f, "{}({})", self.function, format_list(&self.arguments))
    }
}

impl<E: Display> Display for MatchArm<E> {
    fn fmt(&self, f: &mut Formatter<'_>) -> Result {
        write!(f, "{} => {},", self.pattern, self.value,)
    }
}

impl Display for Pattern {
    fn fmt(&self, f: &mut Formatter<'_>) -> Result {
        match self {
            Pattern::CatchAll => write!(f, "_"),
            Pattern::Ellipsis => write!(f, ".."),
            Pattern::Number(n) => write!(f, "{n}"),
            Pattern::String(s) => write!(f, "{}", quote(s)),
            Pattern::Tuple(t) => write!(f, "({})", t.iter().format(", ")),
            Pattern::Array(a) => write!(f, "[{}]", a.iter().format(", ")),
            Pattern::Variable(v) => write!(f, "{v}"),
            Pattern::Enum(name, fields) => write!(
                f,
                "{name}{}",
                fields
                    .as_ref()
                    .map(|fields| format!("({})", fields.iter().format(", ")))
                    .unwrap_or_default()
            ),
        }
    }
}

impl<E: Display> Display for IfExpression<E> {
    fn fmt(&self, f: &mut Formatter<'_>) -> Result {
        write!(
            f,
            "if {} {} else {}",
            self.condition, self.body, self.else_body
        )
    }
}

impl<E: Display> Display for StatementInsideBlock<E> {
    fn fmt(&self, f: &mut Formatter<'_>) -> Result {
        match self {
            StatementInsideBlock::LetStatement(s) => write!(f, "{s}"),
            StatementInsideBlock::Expression(e) => write!(f, "{e};"),
        }
    }
}

impl<E: Display> Display for LetStatementInsideBlock<E> {
    fn fmt(&self, f: &mut Formatter<'_>) -> Result {
        write!(f, "let {}", self.pattern)?;
        if let Some(v) = &self.value {
            write!(f, " = {v};")
        } else {
            write!(f, ";")
        }
    }
}

impl Display for Param {
    fn fmt(&self, f: &mut Formatter<'_>) -> Result {
        write!(
            f,
            "{}{}{}",
            self.name,
            self.index
                .as_ref()
                .map(|i| format!("[{i}]"))
                .unwrap_or_default(),
            self.ty
                .as_ref()
                .map(|ty| format!(": {}", ty))
                .unwrap_or_default()
        )
    }
}

pub fn quote(input: &str) -> String {
    format!("\"{}\"", input.escape_default())
}

impl Display for PilStatement {
    fn fmt(&self, f: &mut Formatter<'_>) -> Result {
        match self {
            PilStatement::Include(_, path) => write!(f, "include {};", quote(path)),
            PilStatement::Namespace(_, name, poly_length) => {
                write!(
                    f,
                    "namespace {name}{};",
                    poly_length
                        .as_ref()
                        .map(|l| format!("({l})"))
                        .unwrap_or_default()
                )
            }
            PilStatement::LetStatement(_, pattern, type_scheme, value) => write_indented_by(
                f,
                format!(
                    "let{}{};",
                    format_type_scheme_around_name(pattern, type_scheme),
                    value
                        .as_ref()
                        .map(|value| format!(" = {value}"))
                        .unwrap_or_default()
                ),
                1,
            ),
            PilStatement::PolynomialDefinition(_, name, value) => {
                write_indented_by(f, format!("pol {name} = {value};"), 1)
            }
            PilStatement::PublicDeclaration(_, name, poly, array_index, index) => {
                write_indented_by(
                    f,
                    format!(
                        "public {name} = {poly}{}({index});",
                        array_index
                            .as_ref()
                            .map(|i| format!("[{i}]"))
                            .unwrap_or_default()
                    ),
                    1,
                )
            }
            PilStatement::PolynomialConstantDeclaration(_, names) => {
                write_indented_by(f, format!("pol constant {};", names.iter().format(", ")), 1)
            }
            PilStatement::PolynomialConstantDefinition(_, name, definition) => {
                write_indented_by(f, format!("pol constant {name}{definition};"), 1)
            }
            PilStatement::PolynomialCommitDeclaration(_, stage, names, value) => write_indented_by(
                f,
                format!(
                    "pol commit {}{}{};",
                    stage.map(|s| format!("stage({s}) ")).unwrap_or_default(),
                    names.iter().format(", "),
                    value.as_ref().map(|v| format!("{v}")).unwrap_or_default()
                ),
                1,
            ),
            PilStatement::PlookupIdentity(_, left, right) => {
                write_indented_by(f, format!("{left} in {right};"), 1)
            }
            PilStatement::PermutationIdentity(_, left, right) => {
                write_indented_by(f, format!("{left} is {right};"), 1)
            }
            PilStatement::ConnectIdentity(_, left, right) => write_indented_by(
                f,
                format!(
                    "{{ {} }} connect {{ {} }};",
                    format_list(left),
                    format_list(right)
                ),
                1,
            ),
            PilStatement::ConstantDefinition(_, name, value) => {
                write_indented_by(f, format!("constant {name} = {value};"), 1)
            }
            PilStatement::Expression(_, e) => write_indented_by(f, format!("{e};"), 1),
            PilStatement::EnumDeclaration(_, enum_decl) => write_indented_by(f, enum_decl, 1),
        }
    }
}

impl Display for ArrayExpression {
    fn fmt(&self, f: &mut Formatter<'_>) -> Result {
        match self {
            ArrayExpression::Value(expressions) => {
                write!(f, "[{}]", format_list(expressions))
            }
            ArrayExpression::RepeatedValue(expressions) => {
                write!(f, "[{}]*", format_list(expressions))
            }
            ArrayExpression::Concat(left, right) => write!(f, "{left} + {right}"),
        }
    }
}

impl Display for FunctionDefinition {
    fn fmt(&self, f: &mut Formatter<'_>) -> Result {
        match self {
            FunctionDefinition::Array(array_expression) => {
                write!(f, " = {array_expression}")
            }
            FunctionDefinition::Expression(Expression::LambdaExpression(lambda))
                if lambda.params.len() == 1 =>
            {
                write!(
                    f,
                    "({}) {}{}",
                    format_list(&lambda.params),
                    match lambda.kind {
                        FunctionKind::Pure => "".into(),
                        _ => format!("{} ", &lambda.kind),
                    },
                    lambda.body
                )
            }
            FunctionDefinition::Expression(e) => write!(f, " = {e}"),
            FunctionDefinition::TypeDeclaration(_) => {
                panic!("Should not use this formatting function.")
            }
        }
    }
}

impl<E: Display> Display for EnumDeclaration<E> {
    fn fmt(&self, f: &mut Formatter<'_>) -> Result {
        write!(f, "{}", self.to_string_with_name(&self.name))
    }
}

impl<E: Display> EnumDeclaration<E> {
    /// Formats the enum declaration, exchanging its name by the provided one.
    pub fn to_string_with_name(&self, name: &str) -> String {
        let type_vars = if self.type_vars.is_empty() {
            Default::default()
        } else {
            format!("<{}>", self.type_vars)
        };
        format!(
            "enum {name}{type_vars} {{\n{}}}",
            indent(
                self.variants.iter().map(|v| format!("{v},\n")).format(""),
                1
            )
        )
    }
}

impl<E: Display> Display for EnumVariant<E> {
    fn fmt(&self, f: &mut Formatter<'_>) -> Result {
        write!(f, "{}", self.name)?;
        if let Some(fields) = &self.fields {
            write!(
                f,
                "({})",
                fields.iter().map(format_type_with_parentheses).format(", ")
            )?;
        }
        Ok(())
    }
}

fn format_list<L: IntoIterator<Item = I>, I: Display>(list: L) -> String {
    format!("{}", list.into_iter().format(", "))
}

impl<Ref: Display> Display for Expression<Ref> {
    fn fmt(&self, f: &mut Formatter<'_>) -> Result {
        match self {
            Expression::Reference(reference) => write!(f, "{reference}"),
            Expression::PublicReference(name) => write!(f, ":{name}"),
            Expression::Number(Number { value, type_: _ }) => write!(f, "{value}"),
            Expression::String(value) => write!(f, "{}", quote(value)),
            Expression::Tuple(items) => write!(f, "({})", format_list(items)),
            Expression::LambdaExpression(lambda) => write!(f, "{}", lambda),
            Expression::ArrayLiteral(array) => write!(f, "{array}"),
<<<<<<< HEAD
            Expression::BinaryOperation(left, op, right) => write!(f, "({left} {op} {right})"),
            Expression::UnaryOperation(UnaryOperation { op, expr }) => {
=======
            Expression::BinaryOperation(BinaryOperation { left, op, right }) => {
                write!(f, "({left} {op} {right})")
            }
            Expression::UnaryOperation(op, exp) => {
>>>>>>> 2cabe905
                if op.is_prefix() {
                    write!(f, "{op}{expr}")
                } else {
                    write!(f, "{expr}{op}")
                }
            }
            Expression::IndexAccess(index_access) => write!(f, "{index_access}"),
            Expression::FunctionCall(fun_call) => write!(f, "{fun_call}"),
            Expression::FreeInput(input) => write!(f, "${{ {input} }}"),
            Expression::MatchExpression(MatchExpression {
                expr: scrutinee,
                arms,
            }) => {
                writeln!(f, "match {scrutinee} {{")?;
                write_items_indented(f, arms)?;
                write!(f, "}}")
            }
            Expression::IfExpression(e) => write!(f, "{e}"),
            Expression::BlockExpression(BlockExpression { statements, expr }) => {
                if statements.is_empty() {
                    write!(f, "{{ {expr} }}")
                } else {
                    writeln!(f, "{{")?;
                    write_items_indented(f, statements)?;
                    write_indented_by(f, expr, 1)?;
                    write!(f, "\n}}")
                }
            }
        }
    }
}

impl Display for PolynomialName {
    fn fmt(&self, f: &mut Formatter<'_>) -> Result {
        write!(
            f,
            "{}{}",
            self.name,
            self.array_size
                .as_ref()
                .map(|s| format!("[{s}]"))
                .unwrap_or_default()
        )
    }
}

impl Display for NamespacedPolynomialReference {
    fn fmt(&self, f: &mut Formatter<'_>) -> Result {
        if let Some(type_args) = &self.type_args {
            write!(f, "{}::<{}>", self.path, format_list(type_args))
        } else {
            write!(f, "{}", self.path.to_dotted_string())
        }
    }
}

impl<E: Display> Display for LambdaExpression<E> {
    fn fmt(&self, f: &mut Formatter<'_>) -> Result {
        write!(
            f,
            "({}|{}| {})",
            match self.kind {
                FunctionKind::Pure => "".into(),
                _ => format!("{} ", &self.kind),
            },
            format_list(&self.params),
            self.body
        )
    }
}

impl Display for FunctionKind {
    fn fmt(&self, f: &mut std::fmt::Formatter<'_>) -> std::fmt::Result {
        match self {
            FunctionKind::Pure => write!(f, "pure"),
            FunctionKind::Constr => write!(f, "constr"),
            FunctionKind::Query => write!(f, "query"),
        }
    }
}

impl<E: Display> Display for ArrayLiteral<E> {
    fn fmt(&self, f: &mut Formatter<'_>) -> Result {
        write!(f, "[{}]", format_list(&self.items))
    }
}

impl Display for BinaryOperator {
    fn fmt(&self, f: &mut Formatter<'_>) -> Result {
        write!(
            f,
            "{}",
            match self {
                BinaryOperator::Add => "+",
                BinaryOperator::Sub => "-",
                BinaryOperator::Mul => "*",
                BinaryOperator::Div => "/",
                BinaryOperator::Mod => "%",
                BinaryOperator::Pow => "**",
                BinaryOperator::BinaryAnd => "&",
                BinaryOperator::BinaryXor => "^",
                BinaryOperator::BinaryOr => "|",
                BinaryOperator::ShiftLeft => "<<",
                BinaryOperator::ShiftRight => ">>",
                BinaryOperator::LogicalOr => "||",
                BinaryOperator::LogicalAnd => "&&",
                BinaryOperator::Less => "<",
                BinaryOperator::LessEqual => "<=",
                BinaryOperator::Equal => "==",
                BinaryOperator::Identity => "=",
                BinaryOperator::NotEqual => "!=",
                BinaryOperator::GreaterEqual => ">=",
                BinaryOperator::Greater => ">",
            }
        )
    }
}

impl Display for UnaryOperator {
    fn fmt(&self, f: &mut Formatter<'_>) -> Result {
        write!(
            f,
            "{}",
            match self {
                UnaryOperator::Minus => "-",
                UnaryOperator::LogicalNot => "!",
                UnaryOperator::Next => "'",
            }
        )
    }
}

impl<E: Display> Display for Type<E> {
    fn fmt(&self, f: &mut Formatter<'_>) -> Result {
        match self {
            Type::Bottom => write!(f, "!"),
            Type::Bool => write!(f, "bool"),
            Type::Int => write!(f, "int"),
            Type::Fe => write!(f, "fe"),
            Type::String => write!(f, "string"),
            Type::Col => write!(f, "col"),
            Type::Expr => write!(f, "expr"),
            Type::Array(array) => write!(f, "{array}"),
            Type::Tuple(tuple) => write!(f, "{tuple}"),
            Type::Function(fun) => write!(f, "{fun}"),
            Type::TypeVar(name) => write!(f, "{name}"),
            Type::NamedType(name, Some(args)) => {
                write!(f, "{name}<{}>", args.iter().format(", "))
            }
            Type::NamedType(name, None) => write!(f, "{name}"),
        }
    }
}

impl<E: Display> Display for ArrayType<E> {
    fn fmt(&self, f: &mut Formatter<'_>) -> Result {
        write!(
            f,
            "{}[{}]",
            format_type_with_parentheses(&self.base),
            self.length.iter().format("")
        )
    }
}

impl<E: Display> Display for TupleType<E> {
    fn fmt(&self, f: &mut Formatter<'_>) -> Result {
        write!(f, "({})", format_list_of_types(&self.items))
    }
}

impl<E: Display> Display for FunctionType<E> {
    fn fmt(&self, f: &mut Formatter<'_>) -> Result {
        write!(
            f,
            "{}{}-> {}",
            format_list_of_types(&self.params),
            if self.params.is_empty() { "" } else { " " },
            format_type_with_parentheses(&self.value)
        )
    }
}

fn format_type_with_parentheses<E: Display>(name: &Type<E>) -> String {
    if name.needs_parentheses() {
        format!("({name})")
    } else {
        name.to_string()
    }
}

fn format_list_of_types<E: Display>(types: &[Type<E>]) -> String {
    types
        .iter()
        .map(format_type_with_parentheses)
        .format(", ")
        .to_string()
}

pub fn format_type_scheme_around_name<E: Display, N: Display>(
    name: &N,
    type_scheme: &Option<TypeScheme<E>>,
) -> String {
    if let Some(type_scheme) = type_scheme {
        format!(
            "{} {name}: {}",
            type_scheme.type_vars_to_string(),
            type_scheme.ty
        )
    } else {
        format!(" {name}")
    }
}

impl Display for TypeBounds {
    fn fmt(&self, f: &mut Formatter<'_>) -> Result {
        fn format_var((var, bounds): (&String, &BTreeSet<String>)) -> String {
            format!(
                "{var}{}",
                if bounds.is_empty() {
                    String::new()
                } else {
                    format!(": {}", bounds.iter().join(" + "))
                }
            )
        }
        write!(f, "{}", self.bounds().map(format_var).format(", "))
    }
}

#[cfg(test)]
mod tests {

    use super::*;

    #[test]
    fn params() {
        let p = Param {
            name: "abc".into(),
            index: None,
            ty: Some("ty".into()),
        };
        assert_eq!(p.to_string(), "abc: ty");
        let empty = Params::<Param>::default();
        assert_eq!(empty.to_string(), "");
        assert_eq!(empty.prepend_space_if_non_empty(), "");
        let in_out = Params {
            inputs: vec![
                Param {
                    name: "abc".into(),
                    index: Some(7u32.into()),
                    ty: Some("ty0".into()),
                },
                Param {
                    name: "def".into(),
                    index: None,
                    ty: Some("ty1".into()),
                },
            ],
            outputs: vec![
                Param {
                    name: "abc".into(),
                    index: None,
                    ty: Some("ty0".into()),
                },
                Param {
                    name: "def".into(),
                    index: Some(2u32.into()),
                    ty: Some("ty1".into()),
                },
            ],
        };
        assert_eq!(
            in_out.to_string(),
            "abc[7]: ty0, def: ty1 -> abc: ty0, def[2]: ty1"
        );
        assert_eq!(
            in_out.prepend_space_if_non_empty(),
            " abc[7]: ty0, def: ty1 -> abc: ty0, def[2]: ty1"
        );
        let out = Params {
            inputs: vec![],
            outputs: vec![Param {
                name: "abc".into(),
                index: None,
                ty: Some("ty".into()),
            }],
        };
        assert_eq!(out.to_string(), "-> abc: ty");
        assert_eq!(out.prepend_space_if_non_empty(), " -> abc: ty");
        let _in = Params {
            inputs: vec![Param {
                name: "abc".into(),
                index: None,
                ty: Some("ty".into()),
            }],
            outputs: vec![],
        };
        assert_eq!(_in.to_string(), "abc: ty");
        assert_eq!(_in.prepend_space_if_non_empty(), " abc: ty");
    }

    #[test]
    fn symbol_paths() {
        let s = SymbolPath::from_parts(vec![
            Part::Named("x".to_string()),
            Part::Super,
            Part::Named("y".to_string()),
        ]);
        assert_eq!(s.to_string(), "x::super::y");
        let p = parse_absolute_path("::abc");
        assert_eq!(p.to_string(), "::abc");

        assert_eq!(p.with_part("t").to_string(), "::abc::t");

        assert_eq!(p.clone().join(s.clone()).to_string(), "::abc::y");
        assert_eq!(SymbolPath::from(p.join(s)).to_string(), "::abc::y");
    }
}<|MERGE_RESOLUTION|>--- conflicted
+++ resolved
@@ -597,15 +597,10 @@
             Expression::Tuple(items) => write!(f, "({})", format_list(items)),
             Expression::LambdaExpression(lambda) => write!(f, "{}", lambda),
             Expression::ArrayLiteral(array) => write!(f, "{array}"),
-<<<<<<< HEAD
-            Expression::BinaryOperation(left, op, right) => write!(f, "({left} {op} {right})"),
-            Expression::UnaryOperation(UnaryOperation { op, expr }) => {
-=======
             Expression::BinaryOperation(BinaryOperation { left, op, right }) => {
                 write!(f, "({left} {op} {right})")
             }
-            Expression::UnaryOperation(op, exp) => {
->>>>>>> 2cabe905
+            Expression::UnaryOperation(UnaryOperation { op, expr }) => {
                 if op.is_prefix() {
                     write!(f, "{op}{expr}")
                 } else {
