--- conflicted
+++ resolved
@@ -20,14 +20,10 @@
                 }
             },
             Item::Expression(e) => Some((name, Item::Expression(e))),
-<<<<<<< HEAD
-            Item::TypeDeclaration(ty_decl) => Some((name, Item::TypeDeclaration(ty_decl))),
-=======
             Item::TypeDeclaration(enum_decl) => Some((name, Item::TypeDeclaration(enum_decl))),
             Item::TraitImplementation(trait_impl) => {
                 Some((name, Item::TraitImplementation(trait_impl)))
             }
->>>>>>> 6cd2ba16
             Item::TraitDeclaration(trait_decl) => Some((name, Item::TraitDeclaration(trait_decl))),
         })
         .collect();
