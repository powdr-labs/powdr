--- conflicted
+++ resolved
@@ -82,13 +82,8 @@
                 (row1, id1.id()).cmp(&(row2, id2.id()))
             }
             (QueueItem::Assignment(a1), QueueItem::Assignment(a2)) => a1.cmp(a2),
-<<<<<<< HEAD
-            (QueueItem::Identity(_, _), QueueItem::Assignment(_)) => std::cmp::Ordering::Greater,
-            (QueueItem::Assignment(_), QueueItem::Identity(_, _)) => std::cmp::Ordering::Less,
-=======
             (QueueItem::Assignment(_), QueueItem::Identity(_, _)) => std::cmp::Ordering::Less,
             (QueueItem::Identity(_, _), QueueItem::Assignment(_)) => std::cmp::Ordering::Greater,
->>>>>>> f198341a
         }
     }
 }
@@ -135,18 +130,12 @@
         .flat_map(|item| {
             let variables = match item {
                 QueueItem::Identity(id, row) => {
-<<<<<<< HEAD
                     let mut variables = references_per_identity[&id.id()]
                         .iter()
-=======
-                    references_in_identity(id, fixed_data, &mut intermediate_cache)
-                        .into_iter()
->>>>>>> f198341a
                         .map(|r| {
                             let name = fixed_data.column_name(&r.poly_id).to_string();
                             Variable::from_reference(&r.with_name(name), *row)
                         })
-<<<<<<< HEAD
                         .collect_vec();
                     if let Identity::BusSend(bus_send) = id {
                         variables.extend((0..bus_send.selected_payload.expressions.len()).map(
@@ -160,9 +149,6 @@
                         ));
                     };
                     variables
-=======
-                        .collect_vec()
->>>>>>> f198341a
                 }
                 QueueItem::Assignment(a) => {
                     variables_in_assignment(a, fixed_data, &mut intermediate_cache)
