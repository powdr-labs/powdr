--- conflicted
+++ resolved
@@ -5,15 +5,9 @@
 use crate::bus_map::{BusMap, OpenVmBusType};
 use crate::opcode::branch_opcodes_set;
 use crate::powdr_extension::executor::RecordArenaDimension;
-<<<<<<< HEAD
-use crate::ExtendedVmConfigCpuBuilder;
-use crate::{opcode::instruction_allowlist, BabyBearSC, SpecializedConfig};
-use crate::{AirMetrics, ExtendedVmConfig, ExtendedVmConfigExecutor, Instr};
-=======
 use crate::{opcode::instruction_allowlist, BabyBearSC, SpecializedConfig};
 use crate::{AirMetrics, ExtendedVmConfig, ExtendedVmConfigExecutor, Instr};
 use crate::{BabyBearPoseidon2Engine, ExtendedVmConfigCpuBuilder};
->>>>>>> 465663ee
 use openvm_circuit::arch::{
     AirInventory, AirInventoryError, ExecutorInventory, ExecutorInventoryError, MatrixRecordArena,
     SystemConfig, VmBuilder, VmChipComplex, VmCircuitConfig, VmExecutionConfig,
@@ -34,7 +28,7 @@
     air_builders::symbolic::SymbolicConstraints, config::StarkGenericConfig, rap::AnyRap,
 };
 use openvm_stark_sdk::config::{
-    baby_bear_poseidon2::{config_from_perm, default_perm, BabyBearPoseidon2Engine},
+    baby_bear_poseidon2::{config_from_perm, default_perm},
     fri_params::SecurityParameters,
 };
 use openvm_stark_sdk::p3_baby_bear::{self, BabyBear};
@@ -155,14 +149,6 @@
                     let (_, air_metrics) =
                         air_by_opcode_id.air_name_to_machine.get(air_name).unwrap();
 
-<<<<<<< HEAD
-                    // TODO: main_columns might not be correct, as the RA::with_capacity() uses the following `main_width()`
-                    // pub fn main_width(&self) -> usize {
-                    //     self.cached_mains.iter().sum::<usize>() + self.common_main
-                    // }
-
-=======
->>>>>>> 465663ee
                     RecordArenaDimension {
                         height: 0,
                         width: air_metrics.widths.main,
