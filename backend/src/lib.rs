--- conflicted
+++ resolved
@@ -47,15 +47,9 @@
     #[cfg(feature = "plonky3")]
     #[strum(serialize = "plonky3")]
     Plonky3,
-<<<<<<< HEAD
-    #[cfg(feature = "plonky3")]
-    #[strum(serialize = "plonky3-composite")]
-    Plonky3Composite,
     #[cfg(feature = "stwo")]
     #[strum(serialize = "stwo")]
     Stwo,
-=======
->>>>>>> 0f66c6a7
 }
 
 pub type BackendOptions = String;
@@ -94,15 +88,8 @@
             }
             #[cfg(feature = "plonky3")]
             BackendType::Plonky3 => Box::new(plonky3::Factory),
-<<<<<<< HEAD
-            #[cfg(feature = "plonky3")]
-            BackendType::Plonky3Composite => {
-                Box::new(composite::CompositeBackendFactory::new(plonky3::Factory))
-            }
             #[cfg(feature = "stwo")]
             BackendType::Stwo => Box::new(stwo::StwoProverFactory),
-=======
->>>>>>> 0f66c6a7
         }
     }
 }
