--- conflicted
+++ resolved
@@ -349,29 +349,11 @@
         ProverData<F>: Send + serde::Serialize + for<'a> serde::Deserialize<'a>,
         Commitment<F>: Send,
     {
-<<<<<<< HEAD
-        let mut pipeline = Pipeline::<F>::default().from_pil_string(pil.to_string());
-        let pil = pipeline.compute_optimized_pil().unwrap();
-        let witness_callback = pipeline.witgen_callback().unwrap();
-        let witness_and_publics = pipeline.compute_witness().unwrap();
-        let fixed = pipeline.compute_fixed_cols().unwrap();
-
-        let mut prover = Plonky3Prover::new(pil, fixed);
-        prover.setup();
-        let proof = prover.prove(
-            &witness_and_publics.0,
-            &witness_and_publics.1,
-            witness_callback,
-        );
-
-        assert!(proof.is_ok());
-=======
         let mut pipeline = Pipeline::<F>::default()
             .with_backend(BackendType::Plonky3, None)
             .from_pil_string(pil.to_string());
 
         let proof = pipeline.compute_proof().unwrap().clone();
->>>>>>> ce7a136f
 
         if let Some(publics) = malicious_publics {
             pipeline
