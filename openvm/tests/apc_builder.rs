use openvm_instructions::instruction::Instruction;
use openvm_sdk::config::SdkVmConfig;
use openvm_stark_sdk::p3_baby_bear::BabyBear;
use powdr_autoprecompiles::blocks::BasicBlock;
use powdr_autoprecompiles::evaluation::evaluate_apc;
use powdr_autoprecompiles::{build, VmConfig};
use powdr_number::BabyBearField;
use powdr_openvm::bus_interaction_handler::OpenVmBusInteractionHandler;
use powdr_openvm::extraction_utils::OriginalVmConfig;
use powdr_openvm::instruction_formatter::openvm_instruction_formatter;
use powdr_openvm::BabyBearOpenVmApcAdapter;
use powdr_openvm::ExtendedVmConfig;
use powdr_openvm::Instr;
use powdr_openvm::DEFAULT_DEGREE_BOUND;
use pretty_assertions::assert_eq;
use std::fs;
use std::path::Path;

// Compiles a basic block to a string, listing the basic block, an evaluation of the APC, and APC constraints.
fn compile(basic_block: Vec<Instruction<BabyBear>>) -> String {
    let sdk_vm_config = SdkVmConfig::builder()
        .system(Default::default())
        .rv32i(Default::default())
        .rv32m(Default::default())
        .io(Default::default())
        .build();

    let ext_vm_config = ExtendedVmConfig { sdk_vm_config };

    let original_config = OriginalVmConfig::new(ext_vm_config);

    let degree_bound = DEFAULT_DEGREE_BOUND;

    let airs = original_config.airs(degree_bound.identities).unwrap();
    let bus_map = original_config.bus_map();

    let vm_config = VmConfig {
        instruction_handler: &airs,
        bus_interaction_handler: OpenVmBusInteractionHandler::<BabyBearField>::default(),
        bus_map: bus_map.clone(),
    };

    let basic_block_str = basic_block
        .iter()
        .map(|inst| format!("  {}", openvm_instruction_formatter(inst)))
        .collect::<Vec<_>>()
        .join("\n");

    let basic_block = BasicBlock {
        statements: basic_block.into_iter().map(Instr).collect(),
        start_pc: 0,
    };

    let apc = build::<BabyBearOpenVmApcAdapter>(basic_block.clone(), vm_config, degree_bound, None)
        .unwrap();
    let apc = apc.machine();

    let evaluation = evaluate_apc(&basic_block.statements, &airs, apc);

    format!(
        "Instructions:\n{basic_block_str}\n\n{evaluation}\n\n{}",
        apc.render(&bus_map)
    )
}

/// Compare `actual` against the contents of the file at `path`.
/// If they differ, write `actual` to the file and fail the test.
fn assert_machine_output(program: Vec<Instruction<BabyBear>>, test_name: &str) {
    let actual = compile(program.to_vec());
    let base = Path::new("tests/apc_builder_outputs");
    let file_path = base.join(format!("{test_name}.txt"));

    let should_update_expectation = std::env::var("UPDATE_EXPECT")
        .map(|v| v.as_str() == "1")
        .unwrap_or(false);

    let expected = file_path
        .exists()
        .then(|| fs::read_to_string(&file_path).unwrap());

    match (expected, should_update_expectation) {
        (Some(expected), _) if expected == actual => {
            // Test succeeded.
        }
        (Some(expected), false) => {
            // The expectation file exists, is different from "actual" and we are
            // not allowed to update it.
            // Test failed.
            assert_eq!(
                expected.trim(),
                actual.trim(),
                "The output of `{test_name}` does not match the expected output. \
                 To overwrite the expected output with the currently generated one, \
                 re-run the test with the environment variable `UPDATE_EXPECT=1` or \
                 delete the file `{test_name}.txt`.",
            );
        }
        _ => {
            // Expectation file does not exist or is different from "actual" and we are allowed to update it.
            fs::create_dir_all(base).unwrap();
            fs::write(&file_path, &actual).unwrap();
            println!("Expected output for `{test_name}` was created. Re-run the test to confirm.");
        }
    }
}

mod single_instruction_tests {
    use crate::assert_machine_output;
    use powdr_openvm::symbolic_instruction_builder::*;
    use test_log::test;

    // ALU Chip instructions
    #[test]
    fn single_add_0() {
        let program = [
            // [x8] = [x0] + 5
            add(8, 0, 5, 0),
        ];
        assert_machine_output(program.to_vec(), "single_add_0");
    }

    #[test]
    fn single_sub() {
        let program = [
            // [x8] = [x7] - [x5]
            sub(8, 7, 5, 1),
        ];
        assert_machine_output(program.to_vec(), "single_sub");
    }

    #[test]
    fn single_and_0() {
        let program = [
            // [x8] = [x0] & 5
            and(8, 0, 5, 0),
        ];
        assert_machine_output(program.to_vec(), "single_and_0");
    }

    #[test]
    fn single_xor() {
        let program = [
            // [x8] = [x7] ^ [x5]
            xor(8, 7, 5, 1),
        ];
        assert_machine_output(program.to_vec(), "single_xor");
    }

    #[test]
    fn single_mul() {
        let program = [
            // [x8] = [x7] * [x5]
            mul(8, 7, 5, 1, 0),
        ];
        assert_machine_output(program.to_vec(), "single_mul");
    }

    // Load/Store Chip instructions
    // `needs_write` can be 0 iff `rd=0` for load, but must be 1 if store.
    #[test]
    fn single_loadw() {
        let program = [
            // Load [x2 + 20]_2 into x8
            loadw(8, 2, 20, 2, 1, 0),
        ];
        assert_machine_output(program.to_vec(), "single_loadw");
    }

    #[test]
    fn single_loadbu() {
        let program = [
            // Load [x2 + 21]_2 into x8
            loadbu(8, 2, 21, 2, 1, 0),
        ];
        assert_machine_output(program.to_vec(), "single_loadbu");
    }

    #[test]
    fn single_loadhu() {
        let program = [
            // Load [x2 + 22]_2 but `needs_write=0`
            loadhu(0, 2, 22, 2, 0, 0),
        ];
        assert_machine_output(program.to_vec(), "single_loadhu");
    }

    #[test]
    fn single_storew() {
        let program = [
            // Store [x8] into [x2 - 4]_2
            storew(8, 2, 4, 2, 1, 1),
        ];
        assert_machine_output(program.to_vec(), "single_storew");
    }

    #[test]
    fn single_storeh() {
        let program = [
            // Store [x8] into [x2 - 6]_2
            storeh(8, 2, 6, 2, 1, 1),
        ];
        assert_machine_output(program.to_vec(), "single_storeh");
    }

    #[test]
    fn single_storeb() {
        let program = [
            // Store [x8] into [x2 + 3]_2
            storeb(8, 2, 3, 2, 1, 0),
        ];
        assert_machine_output(program.to_vec(), "single_storeb");
    }

    // Load/Store Sign Extend Chip instructions
    #[test]
    fn single_loadh() {
        let program = [
            // Load [x2 + 6]_2 into x8
            loadh(8, 2, 6, 2, 1, 0),
        ];
        assert_machine_output(program.to_vec(), "single_loadh");
    }

    #[test]
    fn single_loadb() {
        let program = [
            // Load [x2 + 3]_2 into x8 but `needs_write=0`
            loadb(0, 2, 3, 2, 0, 0),
        ];
        assert_machine_output(program.to_vec(), "single_loadb");
    }

    // Branch Eq Chip instructions
    #[test]
    fn single_beq() {
        let program = [
            // pc = pc + 2 if x8 == x5
            beq(8, 5, 2),
        ];
        assert_machine_output(program.to_vec(), "single_beq");
    }

    #[test]
    fn single_bne() {
        let program = [
            // pc = pc + 2 if x8 != x5
            bne(8, 5, 2),
        ];
        assert_machine_output(program.to_vec(), "single_bne");
    }

    // Branch Lt Chip instructions
    #[test]
    fn single_blt() {
        let program = [
            // pc = pc + 2 if x8 < x5 (signed)
            blt(8, 5, 2),
        ];
        assert_machine_output(program.to_vec(), "single_blt");
    }

    #[test]
    fn single_bltu() {
        let program = [
            // pc = pc + 2 if x8 < x5
            bltu(8, 5, 2),
        ];
        assert_machine_output(program.to_vec(), "single_bltu");
    }

    #[test]
    fn single_bge() {
        let program = [
            // pc = pc + 2 if x8 >= x5 (signed)
            bge(8, 5, 2),
        ];
        assert_machine_output(program.to_vec(), "single_bge");
    }

    #[test]
    fn single_bgeu() {
        let program = [
            // pc = pc + 2 if x8 >= x5
            bgeu(8, 5, 2),
        ];
        assert_machine_output(program.to_vec(), "single_bgeu");
    }

    // Shift Chip instructions
    #[test]
    fn single_srl() {
        // Instruction 416 from the largest basic block of the Keccak guest program.
        let program = [srl(68, 40, 25, 0)];
        assert_machine_output(program.to_vec(), "single_srl");
    }

    #[test]
    fn single_sll() {
        // r68 = r40 << 3
        let program = [sll(68, 40, 3, 0)];
        assert_machine_output(program.to_vec(), "single_sll");
    }

    #[test]
    fn single_sll_by_8() {
        // r68 = r40 << 8
        let program = [sll(68, 40, 8, 0)];
        assert_machine_output(program.to_vec(), "single_sll_by_8");
    }

    #[test]
    fn single_sra() {
        // r68 = sign_extend(r40 >> val(R3))
        let program = [sra(68, 40, 3, 1)];
        assert_machine_output(program.to_vec(), "single_sra");
    }

    #[test]
    fn single_seqz() {
        // seqz translates to "sltu 1"
        // SLTU rd_ptr = 116, rs1_ptr = 116, rs2 = 1, rs2_as = 0
        let program = [sltu(116, 116, 1, 0)];
        assert_machine_output(program.to_vec(), "single_seqz");
    }

    #[test]
    fn single_sltu_2() {
        let program = [sltu(116, 116, 2, 0)];
        assert_machine_output(program.to_vec(), "single_sltu_2");
    }

    #[test]
    fn single_beqz() {
        // beqz translates to "beq 0"
        let program = [beq(8, 0, 2)];
        assert_machine_output(program.to_vec(), "single_beqz");
    }
}

mod complex_tests {
    use crate::assert_machine_output;
    use powdr_openvm::symbolic_instruction_builder::*;
    use test_log::test;

    #[test]
    fn guest_top_block() {
        // Top block from `guest` with `--pgo cell`, with 4 instructions:
        // Instruction { opcode: 512, args: [8, 8, 16777200, 1, 0, 0, 0] }
        // Instruction { opcode: 531, args: [4, 8, 12, 1, 2, 1, 0] }
        // Instruction { opcode: 576, args: [4, 0, 0, 1, 0, 0, 0] }
        // Instruction { opcode: 565, args: [4, 4, 1780, 1, 0, 1, 0] }

        let program = [
            add(8, 8, 16777200, 0),
            storew(4, 8, 12, 2, 1, 0),
            auipc(4, 0, 0, 1, 0),
            jalr(4, 4, 1780, 1, 0),
        ];

        assert_machine_output(program.to_vec(), "guest_top_block");
    }

    #[test]
    fn memcpy_block() {
        // AND rd_ptr = 52, rs1_ptr = 44, rs2 = 3, rs2_as = 0
        // SLTU rd_ptr = 52, rs1_ptr = 52, rs2 = 1, rs2_as = 0
        // SLTU rd_ptr = 56, rs1_ptr = 56, rs2 = 1, rs2_as = 0
        // OR rd_ptr = 52, rs1_ptr = 52, rs2 = 56, rs2_as = 1
        // BNE 52 0 248 1 1

        let program = [
            and(52, 44, 3, 0),
            sltu(52, 52, 1, 0),
            sltu(56, 56, 1, 0),
            or(52, 52, 56, 1),
            bne(52, 0, 248),
        ];

        assert_machine_output(program.to_vec(), "memcpy_block");
    }

    #[test]
    fn stack_accesses() {
        // The memory optimizer should realize that [x2 + 24] is accessed twice,
        // with the same value of x2. Therefore, we can reduce it to just one access.
        let program = [
            // Load [x2 + 20] into x8
            loadw(8, 2, 20, 2, 1, 0),
            // Load [x2 + 24] into x9
            loadw(9, 2, 24, 2, 1, 0),
            // Store [x8] into [x2 + 24]
            storew(8, 2, 24, 2, 1, 0),
        ];

        assert_machine_output(program.to_vec(), "stack_accesses");
    }
}

mod pseudo_instruction_tests {
    use crate::assert_machine_output;
    use powdr_openvm::symbolic_instruction_builder::*;
    use test_log::test;

    // Arithmetic pseudo instructions
    #[test]
    fn mv() {
        // mv rd, rs1 expands to: addi rd, rs1, 0
        let program = [
            // [x8] = [x5]
            add(8, 5, 0, 0),
        ];
        assert_machine_output(program.to_vec(), "mv");
    }

    #[test]
    fn not() {
        // not rd, rs1 expands to: xori rd, rs1, -1
        // -1 in 24-bit 2's complement is 0xFFFFFF
        let minus_one: u32 = 0xFFFFFF;
        let program = [
            // [x8] = ~[x5]
            xor(8, 5, minus_one, 0),
        ];
        assert_machine_output(program.to_vec(), "not");
    }

    #[test]
    fn neg() {
        // neg rd, rs1 expands to: sub rd, x0, rs1
        let program = [
            // [x8] = -[x5]
            sub(8, 0, 5, 1),
        ];
        assert_machine_output(program.to_vec(), "neg");
    }

    // Set pseudo instructions
    #[test]
    fn seqz() {
        // seqz rd, rs1 expands to: sltiu rd, rs1, 1
        // which in our case is: sltu rd, rs1, 1 (with rs2_as = 0 for immediate)
        // This sets rd = 1 if rs1 == 0, else rd = 0
        let program = [
            // [x8] = 1 if [x5] == 0, else 0
            sltu(8, 5, 1, 0),
        ];
        assert_machine_output(program.to_vec(), "seqz");
    }

    #[test]
    fn snez() {
        // snez rd, rs1 expands to: sltu rd, x0, rs1
        let program = [
            // [x8] = 1 if [x5] != 0, else 0
            sltu(8, 0, 5, 1),
        ];
        assert_machine_output(program.to_vec(), "snez");
    }

    #[test]
    fn sltz() {
        // sltz rd, rs1 expands to: slt rd, rs1, x0
        let program = [
            // [x8] = 1 if [x5] < 0 (signed), else 0
            slt(8, 5, 0, 1),
        ];
        assert_machine_output(program.to_vec(), "sltz");
    }

    #[test]
    fn sgtz() {
        // sgtz rd, rs1 expands to: slt rd, x0, rs1
        let program = [
            // [x8] = 1 if [x5] > 0 (signed), else 0
            slt(8, 0, 5, 1),
        ];
        assert_machine_output(program.to_vec(), "sgtz");
    }

    // Branch pseudo instructions
    #[test]
    fn beqz() {
        // beqz rs1, offset expands to: beq rs1, x0, offset
        let program = [
            // pc = pc + 8 if [x5] == 0
            beq(5, 0, 8),
        ];
        assert_machine_output(program.to_vec(), "beqz");
    }

    #[test]
    fn bnez() {
        // bnez rs1, offset expands to: bne rs1, x0, offset
        let program = [
            // pc = pc + 8 if [x5] != 0
            bne(5, 0, 8),
        ];
        assert_machine_output(program.to_vec(), "bnez");
    }

    #[test]
    fn blez() {
        // blez rs1, offset expands to: bge x0, rs1, offset
        let program = [
            // pc = pc + 8 if [x5] <= 0 (signed)
            bge(0, 5, 8),
        ];
        assert_machine_output(program.to_vec(), "blez");
    }

    #[test]
    fn bgez() {
        // bgez rs1, offset expands to: bge rs1, x0, offset
        let program = [
            // pc = pc + 8 if [x5] >= 0 (signed)
            bge(5, 0, 8),
        ];
        assert_machine_output(program.to_vec(), "bgez");
    }

    #[test]
    fn bltz() {
        // bltz rs1, offset expands to: blt rs1, x0, offset
        let program = [
            // pc = pc + 8 if [x5] < 0 (signed)
            blt(5, 0, 8),
        ];
        assert_machine_output(program.to_vec(), "bltz");
    }

    #[test]
    fn bgtz() {
        // bgtz rs1, offset expands to: blt x0, rs1, offset
        let program = [
            // pc = pc + 8 if [x5] > 0 (signed)
            blt(0, 5, 8),
        ];
        assert_machine_output(program.to_vec(), "bgtz");
    }

    // Jump pseudo instructions
    #[test]
    fn j() {
        // j offset expands to: jal x0, offset
        let program = [
            // pc = pc + 8
            jal(0, 0, 8, 1, 0),
        ];
        assert_machine_output(program.to_vec(), "j");
    }

    #[test]
    fn jr() {
        // jr offset expands to: jal x1, offset
        let program = [
            // pc = pc + 8, [x1] = pc + 4
            jal(1, 0, 8, 1, 0),
        ];
        assert_machine_output(program.to_vec(), "jr");
    }

    #[test]
    fn ret() {
        // ret expands to: jalr x0, x1, 0
        let program = [
            // pc = [x1] + 0
            jalr(0, 1, 0, 1, 0),
        ];
        assert_machine_output(program.to_vec(), "ret");
    }

    #[test]
<<<<<<< HEAD
    fn failing_split() {
        let program = [add(48, 0, 216, 0)];
        assert_machine_output(program.to_vec(), "failing_split");
=======
    fn add_constant() {
        let program = [add(48, 0, 216, 0)];
        assert_machine_output(program.to_vec(), "add_constant");
>>>>>>> 8371de38
    }
}<|MERGE_RESOLUTION|>--- conflicted
+++ resolved
@@ -570,14 +570,8 @@
     }
 
     #[test]
-<<<<<<< HEAD
-    fn failing_split() {
-        let program = [add(48, 0, 216, 0)];
-        assert_machine_output(program.to_vec(), "failing_split");
-=======
     fn add_constant() {
         let program = [add(48, 0, 216, 0)];
         assert_machine_output(program.to_vec(), "add_constant");
->>>>>>> 8371de38
     }
 }