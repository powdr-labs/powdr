use std::fmt::Debug;
use std::hash::Hash;
use std::{collections::BTreeMap, fmt::Display};

use itertools::Itertools;
<<<<<<< HEAD
use powdr_constraint_solver::inliner::inline_everything_below_degree_bound;
use powdr_constraint_solver::solver::new_solver;
=======
use powdr_constraint_solver::constraint_system::{AlgebraicConstraint, BusInteractionHandler};
use powdr_constraint_solver::inliner::{self, inline_everything_below_degree_bound};
use powdr_constraint_solver::solver::{new_solver, Solver};
>>>>>>> 91bb74b1
use powdr_constraint_solver::{
    constraint_system::{BusInteraction, ConstraintSystem},
    grouped_expression::GroupedExpression,
};
use powdr_number::FieldElement;

<<<<<<< HEAD
use crate::range_constraint_optimizer::optimize_range_constraints;
=======
use crate::constraint_optimizer::{trivial_simplifications, IsBusStateful};
use crate::low_degree_bus_interaction_optimizer::LowDegreeBusInteractionOptimizer;
use crate::memory_optimizer::MemoryBusInteraction;
use crate::range_constraint_optimizer::{optimize_range_constraints, RangeConstraintHandler};
>>>>>>> 91bb74b1
use crate::{
    adapter::Adapter,
    constraint_optimizer::optimize_constraints,
    expression::{AlgebraicExpression, AlgebraicReference},
    expression_conversion::{algebraic_to_grouped_expression, grouped_expression_to_algebraic},
    powdr::{self},
    stats_logger::{self, StatsLogger},
    BusMap, BusType, DegreeBound, SymbolicBusInteraction, SymbolicMachine,
};

pub fn optimize<A: Adapter>(
    mut machine: SymbolicMachine<A::PowdrField>,
    bus_interaction_handler: A::BusInteractionHandler,
    degree_bound: DegreeBound,
    bus_map: &BusMap<A::CustomBusTypes>,
) -> Result<SymbolicMachine<A::PowdrField>, crate::constraint_optimizer::Error> {
    let mut stats_logger = StatsLogger::start(&machine);

    if let Some(exec_bus_id) = bus_map.get_bus_id(&BusType::ExecutionBridge) {
        machine = optimize_exec_bus(machine, exec_bus_id);
        stats_logger.log("exec bus optimization", &machine);
    }

    let mut constraint_system = symbolic_machine_to_constraint_system(machine);
    let mut solver = new_solver(constraint_system.clone(), bus_interaction_handler.clone());
    loop {
        let stats = stats_logger::Stats::from(&constraint_system);
        constraint_system = optimize_constraints::<_, _, A::MemoryBusInteraction<_>>(
            constraint_system,
            &mut solver,
            bus_interaction_handler.clone(),
            &mut stats_logger,
            bus_map.get_bus_id(&BusType::Memory),
            degree_bound,
        )?
        .clone();
        if stats == stats_logger::Stats::from(&constraint_system) {
            break;
        }
    }

    let constraint_system = inliner::replace_constrained_witness_columns(
        constraint_system.into(),
        inline_everything_below_degree_bound(degree_bound),
    )
    .system()
    .clone();
    stats_logger.log("inlining", &constraint_system);

    // Note that the rest of the optimization does not benefit from optimizing range constraints,
    // so we only do it once at the end.
    let constraint_system = optimize_range_constraints(
        constraint_system,
        bus_interaction_handler.clone(),
        degree_bound,
    );
    stats_logger.log("optimizing range constraints", &constraint_system);

    let constraint_system = trivial_simplifications(
        constraint_system.into(),
        bus_interaction_handler,
        &mut stats_logger,
    )
    .system()
    .clone();

    // Sanity check: Degree bound should be respected:
    for algebraic_constraint in &constraint_system.algebraic_constraints {
        assert!(
            algebraic_constraint.degree() <= degree_bound.identities,
            "Degree bound violated ({} > {}): {algebraic_constraint}",
            algebraic_constraint.degree(),
            degree_bound.identities
        );
    }
    for bus_interaction in &constraint_system.bus_interactions {
        for (i, expr) in bus_interaction.fields().enumerate() {
            assert!(
                expr.degree() <= degree_bound.identities,
                "Degree bound violated in field {i} ({} > {}): {bus_interaction}",
                expr.degree(),
                degree_bound.identities
            );
        }
    }

    // Sanity check: All PC lookups should be removed, because we'd only have constants on the LHS.
    let pc_lookup_bus_id = bus_map.get_bus_id(&BusType::PcLookup).unwrap();
    assert!(
        !constraint_system
            .bus_interactions
            .iter()
            .any(|b| b.bus_id
                == GroupedExpression::from_number(A::PowdrField::from(pc_lookup_bus_id))),
        "Expected all PC lookups to be removed."
    );
    Ok(constraint_system_to_symbolic_machine(constraint_system))
}

<<<<<<< HEAD
=======
fn optimization_loop_iteration<
    P: FieldElement,
    V: Ord + Clone + Eq + Hash + Debug + Display,
    C: PartialEq + Eq + Clone + Display,
    M: MemoryBusInteraction<P, V>,
>(
    constraint_system: ConstraintSystem<P, V>,
    solver: &mut impl Solver<P, V>,
    bus_interaction_handler: impl BusInteractionHandler<P>
        + IsBusStateful<P>
        + RangeConstraintHandler<P>
        + Clone,
    stats_logger: &mut StatsLogger,
    bus_map: &BusMap<C>,
    degree_bound: DegreeBound,
) -> Result<ConstraintSystem<P, V>, crate::constraint_optimizer::Error> {
    let constraint_system = JournalingConstraintSystem::from(constraint_system);
    let constraint_system = optimize_constraints(
        constraint_system,
        solver,
        bus_interaction_handler.clone(),
        stats_logger,
    )?;
    let constraint_system = constraint_system.system().clone();
    let constraint_system = if let Some(memory_bus_id) = bus_map.get_bus_id(&BusType::Memory) {
        let constraint_system =
            optimize_memory::<_, _, M>(constraint_system, solver, memory_bus_id);
        assert!(check_register_operation_consistency::<_, _, M>(
            &constraint_system,
            memory_bus_id
        ));
        stats_logger.log("memory optimization", &constraint_system);
        constraint_system
    } else {
        constraint_system
    };

    let constraint_system = LowDegreeBusInteractionOptimizer::new(
        solver,
        bus_interaction_handler.clone(),
        degree_bound,
    )
    .optimize(constraint_system);

    Ok(constraint_system)
}

>>>>>>> 91bb74b1
pub fn optimize_exec_bus<T: FieldElement>(
    mut machine: SymbolicMachine<T>,
    exec_bus_id: u64,
) -> SymbolicMachine<T> {
    let mut first_seen = false;
    let mut receive = true;
    let mut latest_send = None;
    let mut subs: BTreeMap<AlgebraicExpression<T>, AlgebraicExpression<T>> = Default::default();
    machine.bus_interactions.retain(|bus_int| {
        if bus_int.id != exec_bus_id {
            return true;
        }

        if receive {
            // TODO assert that mult matches -expr
        }

        // Keep the first receive
        let keep = if !first_seen {
            first_seen = true;
            true
        } else if !receive {
            // Save the latest send and remove the bus interaction
            let mut send = bus_int.clone();
            send.args = bus_int
                .args
                .iter()
                .map(|arg| {
                    let mut arg = arg.clone();
                    powdr::substitute_algebraic_algebraic(&mut arg, &subs);
                    simplify_expression(arg)
                })
                .collect();

            latest_send = Some(send);
            false
        } else {
            // Equate the latest send to the new receive and remove the bus interaction
            for (bus_arg, send_arg) in bus_int
                .args
                .iter()
                .zip_eq(latest_send.as_ref().unwrap().args.iter())
            {
                subs.insert(bus_arg.clone(), send_arg.clone());
            }
            false
        };

        receive = !receive;

        keep
    });

    // Re-add the last send
    machine.bus_interactions.push(latest_send.unwrap());

    for c in &mut machine.constraints {
        powdr::substitute_algebraic_algebraic(&mut c.expr, &subs);
        c.expr = simplify_expression(c.expr.clone());
    }
    for b in &mut machine.bus_interactions {
        powdr::substitute_algebraic_algebraic(&mut b.mult, &subs);
        b.mult = simplify_expression(b.mult.clone());
        for a in &mut b.args {
            powdr::substitute_algebraic_algebraic(a, &subs);
            *a = simplify_expression(a.clone());
        }
    }

    machine
}

fn symbolic_machine_to_constraint_system<P: FieldElement>(
    symbolic_machine: SymbolicMachine<P>,
) -> ConstraintSystem<P, AlgebraicReference> {
    ConstraintSystem {
        algebraic_constraints: symbolic_machine
            .constraints
            .iter()
            .map(|constraint| {
                AlgebraicConstraint::assert_zero(algebraic_to_grouped_expression(&constraint.expr))
            })
            .collect(),
        bus_interactions: symbolic_machine
            .bus_interactions
            .iter()
            .map(symbolic_bus_interaction_to_bus_interaction)
            .collect(),
    }
}

fn constraint_system_to_symbolic_machine<P: FieldElement>(
    constraint_system: ConstraintSystem<P, AlgebraicReference>,
) -> SymbolicMachine<P> {
    SymbolicMachine {
        constraints: constraint_system
            .algebraic_constraints
            .iter()
            .map(|constraint| grouped_expression_to_algebraic(constraint).into())
            .collect(),
        bus_interactions: constraint_system
            .bus_interactions
            .into_iter()
            .map(bus_interaction_to_symbolic_bus_interaction)
            .collect(),
    }
}

fn symbolic_bus_interaction_to_bus_interaction<P: FieldElement>(
    bus_interaction: &SymbolicBusInteraction<P>,
) -> BusInteraction<GroupedExpression<P, AlgebraicReference>> {
    BusInteraction {
        bus_id: GroupedExpression::from_number(P::from(bus_interaction.id)),
        payload: bus_interaction
            .args
            .iter()
            .map(|arg| algebraic_to_grouped_expression(arg))
            .collect(),
        multiplicity: algebraic_to_grouped_expression(&bus_interaction.mult),
    }
}

fn bus_interaction_to_symbolic_bus_interaction<P: FieldElement>(
    bus_interaction: BusInteraction<GroupedExpression<P, AlgebraicReference>>,
) -> SymbolicBusInteraction<P> {
    // We set the bus_id to a constant in `bus_interaction_to_symbolic_bus_interaction`,
    // so this should always succeed.
    let id = bus_interaction
        .bus_id
        .try_to_number()
        .unwrap()
        .to_arbitrary_integer()
        .try_into()
        .unwrap();
    SymbolicBusInteraction {
        id,
        args: bus_interaction
            .payload
            .into_iter()
            .map(|arg| grouped_expression_to_algebraic(&arg))
            .collect(),
        mult: grouped_expression_to_algebraic(&bus_interaction.multiplicity),
    }
}

pub fn simplify_expression<T: FieldElement>(e: AlgebraicExpression<T>) -> AlgebraicExpression<T> {
    grouped_expression_to_algebraic(&algebraic_to_grouped_expression(&e))
}

/// A wrapped variable: Either a regular variable or a bus interaction field.
#[derive(Clone, Debug, Ord, PartialOrd, Eq, PartialEq, Hash)]
pub enum Variable<V> {
    Variable(V),
    BusInteractionField(usize, usize),
}

impl<V: Display> Display for Variable<V> {
    fn fmt(&self, f: &mut std::fmt::Formatter<'_>) -> std::fmt::Result {
        match self {
            Variable::Variable(v) => write!(f, "{v}"),
            Variable::BusInteractionField(bus_index, field_index) => {
                write!(f, "BusInteractionField({bus_index}, {field_index})")
            }
        }
    }
}<|MERGE_RESOLUTION|>--- conflicted
+++ resolved
@@ -3,28 +3,17 @@
 use std::{collections::BTreeMap, fmt::Display};
 
 use itertools::Itertools;
-<<<<<<< HEAD
-use powdr_constraint_solver::inliner::inline_everything_below_degree_bound;
+use powdr_constraint_solver::constraint_system::AlgebraicConstraint;
+use powdr_constraint_solver::inliner::{self, inline_everything_below_degree_bound};
 use powdr_constraint_solver::solver::new_solver;
-=======
-use powdr_constraint_solver::constraint_system::{AlgebraicConstraint, BusInteractionHandler};
-use powdr_constraint_solver::inliner::{self, inline_everything_below_degree_bound};
-use powdr_constraint_solver::solver::{new_solver, Solver};
->>>>>>> 91bb74b1
 use powdr_constraint_solver::{
     constraint_system::{BusInteraction, ConstraintSystem},
     grouped_expression::GroupedExpression,
 };
 use powdr_number::FieldElement;
 
-<<<<<<< HEAD
+use crate::constraint_optimizer::trivial_simplifications;
 use crate::range_constraint_optimizer::optimize_range_constraints;
-=======
-use crate::constraint_optimizer::{trivial_simplifications, IsBusStateful};
-use crate::low_degree_bus_interaction_optimizer::LowDegreeBusInteractionOptimizer;
-use crate::memory_optimizer::MemoryBusInteraction;
-use crate::range_constraint_optimizer::{optimize_range_constraints, RangeConstraintHandler};
->>>>>>> 91bb74b1
 use crate::{
     adapter::Adapter,
     constraint_optimizer::optimize_constraints,
@@ -124,56 +113,6 @@
     Ok(constraint_system_to_symbolic_machine(constraint_system))
 }
 
-<<<<<<< HEAD
-=======
-fn optimization_loop_iteration<
-    P: FieldElement,
-    V: Ord + Clone + Eq + Hash + Debug + Display,
-    C: PartialEq + Eq + Clone + Display,
-    M: MemoryBusInteraction<P, V>,
->(
-    constraint_system: ConstraintSystem<P, V>,
-    solver: &mut impl Solver<P, V>,
-    bus_interaction_handler: impl BusInteractionHandler<P>
-        + IsBusStateful<P>
-        + RangeConstraintHandler<P>
-        + Clone,
-    stats_logger: &mut StatsLogger,
-    bus_map: &BusMap<C>,
-    degree_bound: DegreeBound,
-) -> Result<ConstraintSystem<P, V>, crate::constraint_optimizer::Error> {
-    let constraint_system = JournalingConstraintSystem::from(constraint_system);
-    let constraint_system = optimize_constraints(
-        constraint_system,
-        solver,
-        bus_interaction_handler.clone(),
-        stats_logger,
-    )?;
-    let constraint_system = constraint_system.system().clone();
-    let constraint_system = if let Some(memory_bus_id) = bus_map.get_bus_id(&BusType::Memory) {
-        let constraint_system =
-            optimize_memory::<_, _, M>(constraint_system, solver, memory_bus_id);
-        assert!(check_register_operation_consistency::<_, _, M>(
-            &constraint_system,
-            memory_bus_id
-        ));
-        stats_logger.log("memory optimization", &constraint_system);
-        constraint_system
-    } else {
-        constraint_system
-    };
-
-    let constraint_system = LowDegreeBusInteractionOptimizer::new(
-        solver,
-        bus_interaction_handler.clone(),
-        degree_bound,
-    )
-    .optimize(constraint_system);
-
-    Ok(constraint_system)
-}
-
->>>>>>> 91bb74b1
 pub fn optimize_exec_bus<T: FieldElement>(
     mut machine: SymbolicMachine<T>,
     exec_bus_id: u64,
