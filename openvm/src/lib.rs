--- conflicted
+++ resolved
@@ -1292,7 +1292,6 @@
     }
 
     #[test]
-<<<<<<< HEAD
     fn ecc_with_hint_prove() {
         let mut stdin = StdIn::default();
         stdin.write(&GUEST_ECC_HINTS);
@@ -1454,16 +1453,169 @@
         );
     }
 
-    // #[test]
-    // #[ignore = "Too much RAM"]
-    // // TODO: This test currently panics because the kzg params are not set up correctly. Fix this.
-    // #[should_panic = "No such file or directory"]
-    // fn keccak_prove_recursion() {
-    //     let mut stdin = StdIn::default();
-    //     stdin.write(&GUEST_KECCAK_ITER);
-    //     prove_recursion(GUEST_KECCAK, GUEST_KECCAK_APC, GUEST_KECCAK_SKIP, stdin);
-    // }
-=======
+    #[test]
+    fn ecc_with_hint_prove() {
+        let mut stdin = StdIn::default();
+        stdin.write(&GUEST_ECC_HINTS);
+        let config = default_powdr_openvm_config(GUEST_ECC_APC_PGO, GUEST_ECC_SKIP);
+
+        let pgo_data =
+            execution_profile_from_guest(GUEST_ECC_HINTS, GuestOptions::default(), stdin.clone());
+
+        prove_simple(
+            GUEST_ECC_HINTS,
+            config,
+            PrecompileImplementation::SingleRowChip,
+            stdin,
+            PgoConfig::Instruction(pgo_data),
+            None,
+        );
+    }
+
+    #[test]
+    fn ecc_prove_multiple_pgo_modes() {
+        use std::time::Instant;
+
+        let mut stdin = StdIn::default();
+        stdin.write(&GUEST_ECC_HINTS);
+        let config = default_powdr_openvm_config(GUEST_ECC_APC_PGO, GUEST_ECC_SKIP);
+
+        let pgo_data =
+            execution_profile_from_guest(GUEST_ECC_HINTS, GuestOptions::default(), stdin.clone());
+
+        let start = Instant::now();
+        prove_simple(
+            GUEST_ECC_HINTS,
+            config.clone(),
+            PrecompileImplementation::SingleRowChip,
+            stdin.clone(),
+            PgoConfig::Cell(pgo_data.clone(), None),
+            None,
+        );
+        let elapsed = start.elapsed();
+        tracing::debug!("Proving ecc with PgoConfig::Cell took {:?}", elapsed);
+
+        let start = Instant::now();
+        prove_simple(
+            GUEST_ECC_HINTS,
+            config.clone(),
+            PrecompileImplementation::SingleRowChip,
+            stdin.clone(),
+            PgoConfig::Instruction(pgo_data),
+            None,
+        );
+        let elapsed = start.elapsed();
+        tracing::debug!("Proving ecc with PgoConfig::Instruction took {:?}", elapsed);
+    }
+
+    #[test]
+    #[ignore = "Too much RAM"]
+    fn ecc_prove_recursion() {
+        let stdin = StdIn::default();
+        let pgo_data =
+            execution_profile_from_guest(GUEST_ECC_HINTS, GuestOptions::default(), stdin.clone());
+
+        let config = default_powdr_openvm_config(GUEST_ECC_APC_PGO, GUEST_ECC_SKIP);
+        prove_recursion(
+            GUEST_ECC_HINTS,
+            config,
+            PrecompileImplementation::SingleRowChip,
+            stdin,
+            PgoConfig::Instruction(pgo_data),
+            None,
+        );
+    }
+
+    #[test]
+    fn ecc_projective_prove() {
+        let stdin = StdIn::default();
+        let config =
+            default_powdr_openvm_config(GUEST_ECC_PROJECTIVE_APC_PGO, GUEST_ECC_PROJECTIVE_SKIP);
+
+        let pgo_data = execution_profile_from_guest(
+            GUEST_ECC_PROJECTIVE,
+            GuestOptions::default(),
+            stdin.clone(),
+        );
+
+        prove_simple(
+            GUEST_ECC_PROJECTIVE,
+            config,
+            PrecompileImplementation::SingleRowChip,
+            stdin,
+            PgoConfig::Instruction(pgo_data),
+            None,
+        );
+    }
+
+    #[test]
+    fn ecc_projective_prove_multiple_pgo_modes() {
+        use std::time::Instant;
+
+        let stdin = StdIn::default();
+        let config =
+            default_powdr_openvm_config(GUEST_ECC_PROJECTIVE_APC_PGO, GUEST_ECC_PROJECTIVE_SKIP);
+
+        let pgo_data = execution_profile_from_guest(
+            GUEST_ECC_PROJECTIVE,
+            GuestOptions::default(),
+            stdin.clone(),
+        );
+
+        let start = Instant::now();
+        prove_simple(
+            GUEST_ECC_PROJECTIVE,
+            config.clone(),
+            PrecompileImplementation::SingleRowChip,
+            stdin.clone(),
+            PgoConfig::Cell(pgo_data.clone(), None),
+            None,
+        );
+        let elapsed = start.elapsed();
+        tracing::debug!(
+            "Proving ecc projective point implementation with PgoConfig::Cell took {:?}",
+            elapsed
+        );
+
+        let start = Instant::now();
+        prove_simple(
+            GUEST_ECC_PROJECTIVE,
+            config.clone(),
+            PrecompileImplementation::SingleRowChip,
+            stdin.clone(),
+            PgoConfig::Instruction(pgo_data),
+            None,
+        );
+        let elapsed = start.elapsed();
+        tracing::debug!(
+            "Proving ecc projective point implementation with PgoConfig::Instruction took {:?}",
+            elapsed
+        );
+    }
+
+    #[test]
+    #[ignore = "Too much RAM"]
+    fn ecc_projective_prove_recursion() {
+        let stdin = StdIn::default();
+        let pgo_data = execution_profile_from_guest(
+            GUEST_ECC_PROJECTIVE,
+            GuestOptions::default(),
+            stdin.clone(),
+        );
+
+        let config =
+            default_powdr_openvm_config(GUEST_ECC_PROJECTIVE_APC_PGO, GUEST_ECC_PROJECTIVE_SKIP);
+        prove_recursion(
+            GUEST_ECC_PROJECTIVE,
+            config,
+            PrecompileImplementation::SingleRowChip,
+            stdin,
+            PgoConfig::Instruction(pgo_data),
+            None,
+        );
+    }
+
+    #[test]
     #[ignore = "Too much RAM"]
     fn keccak_prove_recursion() {
         let mut stdin = StdIn::default();
@@ -1478,7 +1630,7 @@
             None,
         );
     }
->>>>>>> 9e08aa90
+
 
     // The following are compilation tests only
 
