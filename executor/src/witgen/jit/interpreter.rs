use super::effect::{Assertion, BranchCondition, Effect};

use super::symbolic_expression::{BinaryOperator, BitOperator, SymbolicExpression, UnaryOperator};
use super::variable::{Cell, Variable};
use crate::witgen::data_structures::finalizable_data::CompactDataRef;
use crate::witgen::data_structures::mutable_state::MutableState;
use crate::witgen::machines::LookupCell;
use crate::witgen::{FixedData, QueryCallback};

use itertools::Itertools;
use powdr_ast::analyzed::{PolyID, PolynomialType};
use powdr_number::FieldElement;

use std::cmp::Ordering;
use std::collections::{BTreeSet, HashMap};

/// Interpreter for instructions compiled from witgen effects.
pub struct EffectsInterpreter<T: FieldElement> {
    var_count: usize,
    actions: Vec<InterpreterAction<T>>,
}

/// Witgen effects compiled into instructions for a stack machine.
/// Variables have been removed and replaced by their index in the variable list.
#[derive(Debug)]
enum InterpreterAction<T: FieldElement> {
    ReadCell(usize, Cell),
    ReadParam(usize, usize),
    ReadFixedColumn(usize, Cell),
    AssignExpression(usize, RPNExpression<T, usize>),
    WriteCell(usize, Cell),
    WriteParam(usize, usize),
    MachineCall(T, Vec<MachineCallArgumentIdx>),
    Assertion(RPNExpression<T, usize>, RPNExpression<T, usize>, bool),
    Branch(
        BranchTest<T>,
        Vec<InterpreterAction<T>>,
        Vec<InterpreterAction<T>>,
    ),
}

#[derive(Debug)]
enum BranchTest<T: FieldElement> {
    Equal { var: usize, value: T },
    Inside { var: usize, min: T, max: T },
    Outside { var: usize, min: T, max: T },
}

impl<T: FieldElement> BranchTest<T> {
    fn new(
        var_mapper: &mut VariableMapper,
        BranchCondition {
            variable,
            condition,
        }: &BranchCondition<T, Variable>,
    ) -> Self {
        let (min, max) = condition.range();
        let var = var_mapper.map_var(variable);
        match min.cmp(&max) {
            Ordering::Equal => BranchTest::Equal { var, value: min },
            Ordering::Less => BranchTest::Inside { var, min, max },
            Ordering::Greater => BranchTest::Outside { var, min, max },
        }
    }

    fn var(&self) -> usize {
        match self {
            BranchTest::Equal { var, .. }
            | BranchTest::Inside { var, .. }
            | BranchTest::Outside { var, .. } => *var,
        }
    }
}

#[derive(Debug, Eq, PartialEq, Ord, PartialOrd)]
pub enum MachineCallArgumentIdx {
    /// var index of the evaluated known argument expression
    Known(usize),
    /// var index of the unknown
    Unknown(usize),
}

impl<T: FieldElement> EffectsInterpreter<T> {
    pub fn try_new(known_inputs: &[Variable], effects: &[Effect<T, Variable>]) -> Option<Self> {
        // TODO: interpreter doesn't support prover functions yet
        fn has_prover_fn<T: FieldElement>(effect: &Effect<T, Variable>) -> bool {
            match effect {
                Effect::ProverFunctionCall(..) => true,
                Effect::Branch(_, if_branch, else_branch) => {
                    if if_branch.iter().any(has_prover_fn) || else_branch.iter().any(has_prover_fn)
                    {
                        return true;
                    }
                    false
                }
                _ => false,
            }
        }
        if effects.iter().any(has_prover_fn) {
            return None;
        }

        let mut actions = vec![];
        let mut var_mapper = VariableMapper::new();

        Self::load_fixed_column_values(&mut var_mapper, &mut actions, effects);
        Self::load_known_inputs(&mut var_mapper, &mut actions, known_inputs);
        Self::process_effects(&mut var_mapper, &mut actions, effects);
        Self::write_data(&mut var_mapper, &mut actions, effects);

        let ret = Self {
            var_count: var_mapper.var_count(),
            actions,
        };
        assert!(actions_are_valid(&ret.actions, BTreeSet::new()));
        Some(ret)
    }

    fn load_fixed_column_values(
        var_mapper: &mut VariableMapper,
        actions: &mut Vec<InterpreterAction<T>>,
        effects: &[Effect<T, Variable>],
    ) {
        actions.extend(
            effects
                .iter()
                .flat_map(|e| e.referenced_variables())
                .filter_map(|v| match v {
                    Variable::FixedCell(c) => Some((v, c)),
                    _ => None,
                })
                .unique()
                .map(|(var, cell)| {
                    let idx = var_mapper.map_var(var);
                    InterpreterAction::ReadFixedColumn(idx, cell.clone())
                }),
        )
    }

    fn load_known_inputs(
        var_mapper: &mut VariableMapper,
        actions: &mut Vec<InterpreterAction<T>>,
        known_inputs: &[Variable],
    ) {
        actions.extend(known_inputs.iter().map(|var| match var {
            Variable::WitnessCell(c) => {
                let idx = var_mapper.map_var(var);
                InterpreterAction::ReadCell(idx, c.clone())
            }
            Variable::Param(i) => {
                let idx = var_mapper.map_var(var);
                InterpreterAction::ReadParam(idx, *i)
            }
            Variable::FixedCell(_)
            | Variable::MachineCallParam(_)
            | Variable::IntermediateCell(_) => unreachable!(),
        }));
    }

    fn process_effects(
        var_mapper: &mut VariableMapper,
        actions: &mut Vec<InterpreterAction<T>>,
        effects: &[Effect<T, Variable>],
    ) {
        effects.iter().for_each(|effect| {
            let action = match effect {
                Effect::Assignment(var, e) => {
                    let idx = var_mapper.map_var(var);
                    InterpreterAction::AssignExpression(idx, var_mapper.map_expr_to_rpn(e))
                }
                Effect::RangeConstraint(..) => {
                    unreachable!("Final code should not contain pure range constraints.")
                }
                Effect::Assertion(Assertion {
                    lhs,
                    rhs,
                    expected_equal,
                }) => InterpreterAction::Assertion(
                    var_mapper.map_expr_to_rpn(lhs),
                    var_mapper.map_expr_to_rpn(rhs),
                    *expected_equal,
                ),
                Effect::MachineCall(id, known_inputs, arguments) => {
                    let arguments = known_inputs
                        .iter()
                        .zip(arguments)
                        .map(|(is_input, var)| {
                            if is_input {
                                MachineCallArgumentIdx::Known(var_mapper.map_var(var))
                            } else {
                                MachineCallArgumentIdx::Unknown(var_mapper.map_var(var))
                            }
                        })
                        .collect();
                    InterpreterAction::MachineCall(*id, arguments)
                }
                Effect::ProverFunctionCall(..) => {
                    // TODO We cannot compile them here, but we should be able to use the PIL evaluator.
                    unimplemented!("Prover function calls are not supported in the interpreter yet")
                }
                Effect::Branch(condition, if_branch, else_branch) => {
                    let mut if_actions = vec![];
                    Self::process_effects(var_mapper, &mut if_actions, if_branch);
                    let mut else_actions = vec![];
                    Self::process_effects(var_mapper, &mut else_actions, else_branch);
                    let test = BranchTest::new(var_mapper, condition);
                    InterpreterAction::Branch(test, if_actions, else_actions)
                }
            };
            actions.push(action);
        })
    }

    fn write_data(
        var_mapper: &mut VariableMapper,
        actions: &mut Vec<InterpreterAction<T>>,
        effects: &[Effect<T, Variable>],
    ) {
        effects
            .iter()
            .flat_map(Effect::written_vars)
            .for_each(|(var, _mutable)| {
                match var {
                    Variable::WitnessCell(cell) => {
                        let idx = var_mapper.get_var(var).unwrap();
                        actions.push(InterpreterAction::WriteCell(idx, cell.clone()));
                    }
                    Variable::Param(i) => {
                        let idx = var_mapper.get_var(var).unwrap();
                        actions.push(InterpreterAction::WriteParam(idx, *i));
                    }
                    Variable::FixedCell(_) => panic!("Should not write to fixed column."),
                    Variable::IntermediateCell(_) => {
                        // Intermediate cells are not stored permanently
                    }
                    Variable::MachineCallParam(_) => {
                        // This is just an internal variable.
                    }
                }
            });
    }

    /// Execute the machine effects for the given the parameters
    pub fn call<Q: QueryCallback<T>>(
        &self,
        fixed_data: &FixedData<'_, T>,
        mutable_state: &MutableState<'_, T, Q>,
        params: &mut [LookupCell<T>],
        data: CompactDataRef<'_, T>,
    ) {
        let mut vars = vec![T::zero(); self.var_count];

        let row_offset: i64 = data.row_offset.try_into().unwrap();
        let mut eval_stack = vec![];
        let mut block_stack = vec![self.actions.iter()];
        // - while there are blocks on the stack:
        //   - pop a block (an action iterator) and iterate over the actions
        //     - in case of a branch action:
        //       - push the current iterator back on the stack
        //       - test the condition
        //       - push the if or else block on the stack
        //       - break the current block execution loop
        while let Some(mut iter) = block_stack.pop() {
            while let Some(action) = iter.next() {
                match action {
                    InterpreterAction::AssignExpression(idx, e) => {
                        let val = e.evaluate(&mut eval_stack, &vars[..]);
                        vars[*idx] = val;
                    }
                    InterpreterAction::ReadCell(idx, c) => {
                        vars[*idx] = data
                            .data
                            .get((row_offset + c.row_offset as i64).try_into().unwrap(), c.id)
                            .0;
                    }
                    InterpreterAction::ReadFixedColumn(idx, c) => {
                        let poly_id = PolyID {
                            id: c.id,
                            ptype: PolynomialType::Constant,
                        };
                        vars[*idx] = fixed_data.fixed_cols[&poly_id].values_max_size()
                            [usize::try_from(row_offset + c.row_offset as i64).unwrap()];
                    }
                    InterpreterAction::ReadParam(idx, i) => {
                        vars[*idx] = get_param(params, *i);
                    }
                    InterpreterAction::WriteCell(idx, c) => {
                        data.data.set(
                            (row_offset + c.row_offset as i64).try_into().unwrap(),
                            c.id,
                            vars[*idx],
                        );
                    }
                    InterpreterAction::WriteParam(idx, i) => {
                        set_param(params, *i, vars[*idx]);
                    }
                    InterpreterAction::MachineCall(id, arguments) => {
                        // we know it's safe to escape the references here, but the compiler doesn't, so we use unsafe
                        let mut args = arguments
                            .iter()
                            .map(|a| match a {
                                MachineCallArgumentIdx::Unknown(idx) => {
                                    let var = &mut vars[*idx] as *mut T;
                                    LookupCell::Output(unsafe { var.as_mut().unwrap() })
                                }
                                MachineCallArgumentIdx::Known(idx) => {
                                    let var = &vars[*idx] as *const T;
                                    LookupCell::Input(unsafe { var.as_ref().unwrap() })
                                }
                            })
                            .collect::<Vec<_>>();
                        mutable_state.call_direct(*id, &mut args[..]).unwrap();
                    }
                    InterpreterAction::Assertion(e1, e2, expected_equal) => {
                        let lhs_value = e1.evaluate(&mut eval_stack, &vars);
                        let rhs_value = e2.evaluate(&mut eval_stack, &vars);
                        if *expected_equal {
                            assert_eq!(lhs_value, rhs_value, "Assertion failed");
                        } else {
                            assert_ne!(lhs_value, rhs_value, "Assertion failed");
                        }
                    }
                    InterpreterAction::Branch(test, if_branch, else_branch) => {
                        // push the current block on the stack to continue execution once the branch is done
                        block_stack.push(iter);
                        // test the condition
                        let condition = match test {
                            BranchTest::Equal { var, value } => vars[*var] == *value,
                            BranchTest::Inside { var, min, max } => {
                                *min <= vars[*var] && vars[*var] <= *max
                            }
                            BranchTest::Outside { var, min, max } => {
                                vars[*var] <= *min || vars[*var] >= *max
                            }
                        };
                        block_stack.push(if condition {
                            if_branch.iter()
                        } else {
                            else_branch.iter()
                        });
                        // stop the currently executing block
                        break;
                    }
                }
            }
        }
        assert!(eval_stack.is_empty());
    }
}

/// Check if an action is valid: it doesn't overwrite a variable and doesn't read it before it's been written to
fn action_is_valid<T: FieldElement>(
    action: &InterpreterAction<T>,
    prev_writes: &BTreeSet<usize>,
) -> bool {
    if let InterpreterAction::Branch(cond, if_actions, else_actions) = action {
        actions_are_valid(if_actions, prev_writes.clone())
            && actions_are_valid(else_actions, prev_writes.clone())
            && prev_writes.contains(&cond.var())
    } else {
        action.writes().is_disjoint(prev_writes) && action.reads().is_subset(prev_writes)
    }
}

fn actions_are_valid<T: FieldElement>(
    actions: &Vec<InterpreterAction<T>>,
    mut prev_writes: BTreeSet<usize>,
) -> bool {
    for action in actions {
        if !action_is_valid(action, &prev_writes) {
            return false;
        }
        prev_writes.extend(action.writes());
    }
    true
}

impl<T: FieldElement> InterpreterAction<T> {
    /// variable indexes written by the action
    fn writes(&self) -> BTreeSet<usize> {
        let mut set = BTreeSet::new();
        match self {
            InterpreterAction::ReadCell(idx, _)
            | InterpreterAction::ReadParam(idx, _)
            | InterpreterAction::AssignExpression(idx, _) => {
                set.insert(*idx);
            }
            InterpreterAction::MachineCall(_, params) => params.iter().for_each(|p| {
                if let MachineCallArgumentIdx::Unknown(v) = p {
                    set.insert(*v);
                }
            }),
            InterpreterAction::Branch(_branch_test, if_actions, else_actions) => {
                set.extend(
                    if_actions
                        .iter()
                        .chain(else_actions)
                        .flat_map(InterpreterAction::writes),
                );
            }
            InterpreterAction::WriteCell(_, _)
            | InterpreterAction::WriteParam(_, _)
            | InterpreterAction::ReadFixedColumn(_, _)
            | InterpreterAction::Assertion(..) => {}
        }
        set
    }

    /// variable indexes read by the action
    fn reads(&self) -> BTreeSet<usize> {
        let mut set = BTreeSet::new();
        match self {
            InterpreterAction::WriteCell(idx, _) | InterpreterAction::WriteParam(idx, _) => {
                set.insert(*idx);
            }
            InterpreterAction::AssignExpression(_, expr) => expr.elems.iter().for_each(|e| {
                if let RPNExpressionElem::Symbol(idx) = e {
                    set.insert(*idx);
                }
            }),
            InterpreterAction::MachineCall(_, params) => params.iter().for_each(|p| {
                if let MachineCallArgumentIdx::Known(v) = p {
                    set.insert(*v);
                }
            }),
            InterpreterAction::Assertion(lhs, rhs, _) => {
                lhs.elems.iter().for_each(|e| {
                    if let RPNExpressionElem::Symbol(idx) = e {
                        set.insert(*idx);
                    }
                });
                rhs.elems.iter().for_each(|e| {
                    if let RPNExpressionElem::Symbol(idx) = e {
                        set.insert(*idx);
                    }
                });
            }
            InterpreterAction::Branch(branch_test, if_actions, else_actions) => {
                set.insert(branch_test.var());

                set.extend(
                    if_actions
                        .iter()
                        .chain(else_actions)
                        .flat_map(InterpreterAction::reads),
                );
            }
            InterpreterAction::ReadCell(_, _)
            | InterpreterAction::ReadParam(_, _)
            | InterpreterAction::ReadFixedColumn(_, _) => {}
        }
        set
    }
}

/// Helper struct to map variables to contiguous indices, so they can be kept in
/// sequential memory and quickly refered to during execution.
pub struct VariableMapper {
    var_idx: HashMap<Variable, usize>,
    count: usize,
}

impl VariableMapper {
    pub fn new() -> Self {
        Self {
            var_idx: HashMap::new(),
            count: 0,
        }
    }

    pub fn var_count(&self) -> usize {
        self.count
    }

    /// Returns the index of the variable, allocates it if it does not exist.
    pub fn map_var(&mut self, var: &Variable) -> usize {
        let idx = *self.var_idx.entry(var.clone()).or_insert_with(|| {
            self.count += 1;
            self.count - 1
        });
        idx
    }

    /// get the index of a variable if it was previously mapped
    pub fn get_var(&mut self, var: &Variable) -> Option<usize> {
        self.var_idx.get(var).copied()
    }

    pub fn map_expr_to_rpn<T: FieldElement>(
        &mut self,
        expr: &SymbolicExpression<T, Variable>,
    ) -> RPNExpression<T, usize> {
        RPNExpression::map_from(expr, self)
    }
}

/// An expression in Reverse Polish Notation.
#[derive(Debug)]
pub struct RPNExpression<T: FieldElement, S> {
    pub elems: Vec<RPNExpressionElem<T, S>>,
}

#[derive(Debug, Clone, PartialEq, Eq)]
pub enum RPNExpressionElem<T: FieldElement, S> {
    Concrete(T),
    Symbol(S),
    BinaryOperation(BinaryOperator),
    UnaryOperation(UnaryOperator),
    BitOperation(BitOperator, T::Integer),
}

impl<T: FieldElement> RPNExpression<T, usize> {
    /// Convert a symbolic expression to RPN, mapping variables to indices
    fn map_from(expr: &SymbolicExpression<T, Variable>, var_mapper: &mut VariableMapper) -> Self {
        fn inner<T: FieldElement>(
            expr: &SymbolicExpression<T, Variable>,
            elems: &mut Vec<RPNExpressionElem<T, usize>>,
            var_mapper: &mut VariableMapper,
        ) {
            match expr {
                SymbolicExpression::Concrete(n) => {
                    elems.push(RPNExpressionElem::Concrete(*n));
                }
                SymbolicExpression::Symbol(s, _) => {
                    elems.push(RPNExpressionElem::Symbol(var_mapper.map_var(s)));
                }
                SymbolicExpression::BinaryOperation(lhs, op, rhs, _) => {
                    inner(lhs, elems, var_mapper);
                    inner(rhs, elems, var_mapper);
                    elems.push(RPNExpressionElem::BinaryOperation(op.clone()));
                }
                SymbolicExpression::UnaryOperation(op, expr, _) => {
                    inner(expr, elems, var_mapper);
                    elems.push(RPNExpressionElem::UnaryOperation(op.clone()));
                }
                SymbolicExpression::BitOperation(expr, op, n, _) => {
                    inner(expr, elems, var_mapper);
                    elems.push(RPNExpressionElem::BitOperation(op.clone(), *n));
                }
            }
        }
        let mut elems = Vec::new();
        inner(expr, &mut elems, var_mapper);
        RPNExpression { elems }
    }

    /// Evaluate the expression using the provided variables.
    /// The stack is used to store intermediate results, it's taken as
    /// a parameter to avoid allocating on every call to evaluate.
    fn evaluate(&self, stack: &mut Vec<T>, vars: &[T]) -> T {
        self.elems.iter().for_each(|elem| match elem {
            RPNExpressionElem::Concrete(v) => stack.push(*v),
            RPNExpressionElem::Symbol(idx) => stack.push(vars[*idx]),
            RPNExpressionElem::BinaryOperation(op) => {
                let right = stack.pop().unwrap();
                let left = stack.pop().unwrap();
                let result = match op {
                    BinaryOperator::Add => left + right,
                    BinaryOperator::Sub => left - right,
                    BinaryOperator::Mul => left * right,
                    BinaryOperator::Div => left / right,
                    BinaryOperator::IntegerDiv => {
                        T::from(left.to_arbitrary_integer() / right.to_arbitrary_integer())
                    }
                };
                stack.push(result);
            }
            RPNExpressionElem::UnaryOperation(op) => {
                let inner = stack.pop().unwrap();
                let result = match op {
                    UnaryOperator::Neg => -inner,
                };
                stack.push(result);
            }
            RPNExpressionElem::BitOperation(op, right) => {
                let left = stack.pop().unwrap();
                let result = match op {
                    BitOperator::And => T::from(left.to_integer() & *right),
                };
                stack.push(result);
            }
        });
        stack.pop().unwrap()
    }
}

#[inline]
fn get_param<T: FieldElement>(params: &[LookupCell<T>], i: usize) -> T {
    match params[i] {
        LookupCell::Input(v) => *v,
        LookupCell::Output(_) => panic!("Output cell used as input"),
    }
}
#[inline]
fn set_param<T: FieldElement>(params: &mut [LookupCell<T>], i: usize, value: T) {
    match &mut params[i] {
        LookupCell::Input(_) => panic!("Input cell used as output"),
        LookupCell::Output(v) => **v = value,
    }
}

#[cfg(test)]
mod test {
    use std::fs::read_to_string;

    use super::EffectsInterpreter;
    use crate::witgen::data_structures::{
        finalizable_data::{CompactData, CompactDataRef},
        mutable_state::MutableState,
    };
    use crate::witgen::global_constraints;
    use crate::witgen::jit::block_machine_processor::BlockMachineProcessor;
    use crate::witgen::jit::effect::Effect;
    use crate::witgen::jit::test_util::read_pil;
    use crate::witgen::jit::variable::Variable;
    use crate::witgen::machines::{
        machine_extractor::MachineExtractor, KnownMachine, LookupCell, Machine,
    };
    use crate::witgen::FixedData;

    use pretty_assertions::assert_eq;
    use test_log::test;

    use bit_vec::BitVec;
    use itertools::Itertools;
    use powdr_number::GoldilocksField;

    #[test]
    fn branching() {
        let pil = r"
namespace main(128);
    col witness a, b, add, mul, sub, res;
    [a, b, add, mul, sub, res] is [arith::a, arith::b, arith::add, arith::mul, arith::sub, arith::res];

namespace arith(8);
    let a;
    let b;
    let add;
    let mul;
    let sub;
    let res;

    add + mul + sub = 1;

    add * (1 - add) = 0;
    mul * (1 - mul) = 0;
    sub * (1 - sub) = 0;

    add * (res - (a + b)) + mul * (res - (a * b)) + sub * (res - (a - b)) = 0;
";
        let machine_name = "arith";

        // Compile the machine
        let (analyzed, fixed_col_vals) = read_pil::<GoldilocksField>(pil);

        let fixed_data = FixedData::new(&analyzed, &fixed_col_vals, &[], Default::default(), 0);
        let fixed_data = global_constraints::set_global_constraints(fixed_data);
        let machines = MachineExtractor::new(&fixed_data).split_out_machines();
        let [KnownMachine::BlockMachine(machine)] = machines
            .iter()
            .filter(|m| m.name().contains(machine_name))
            .collect_vec()
            .as_slice()
        else {
            panic!("Expected exactly one matching block machine")
        };
        let (machine_parts, block_size, latch_row) = machine.machine_info();

        let processor =
            BlockMachineProcessor::new(&fixed_data, machine_parts.clone(), block_size, latch_row);

        let mutable_state = MutableState::new(machines.into_iter(), &|_| {
            Err("Query not implemented".to_string())
        });

        // generate code for the call
        assert_eq!(machine_parts.connections.len(), 1);
        let connection_id = *machine_parts.connections.keys().next().unwrap();
        let (num_inputs, num_outputs) = (5, 1);
        let known_values = BitVec::from_iter(
            (0..num_inputs)
                .map(|_| true)
                .chain((0..num_outputs).map(|_| false)),
        );
        let known_inputs = (0..num_inputs).map(Variable::Param).collect::<Vec<_>>();

        let (result, _prover_functions) = processor
            .generate_code(&mutable_state, connection_id, &known_values, None)
            .unwrap();

        // ensure there's a branch in the code
        assert!(result.code.iter().any(|a| matches!(a, Effect::Branch(..))));

        // generate and call the interpreter
        let interpreter = EffectsInterpreter::try_new(&known_inputs, &result.code).unwrap();

        let poly_ids = analyzed
            .committed_polys_in_source_order()
            .flat_map(|p| p.0.array_elements().map(|e| e.1))
            .collect_vec();

        // helper function to check input/output values of a call
        let test = |params: Vec<u32>, expected_out: Vec<u32>| {
            let mut params = params
                .into_iter()
                .map(GoldilocksField::from)
                .collect::<Vec<_>>();
            let expected_out = expected_out
                .into_iter()
                .map(GoldilocksField::from)
                .collect::<Vec<_>>();
            let mut data = CompactData::new(poly_ids.iter());
            data.append_new_rows(1);

            let data_ref = CompactDataRef::new(&mut data, 0);
            let mut param_lookups = params
                .iter_mut()
                .enumerate()
                .map(|(i, p)| {
                    if i < num_inputs {
                        LookupCell::Input(p)
                    } else {
                        LookupCell::Output(p)
                    }
                })
                .collect::<Vec<_>>();
            interpreter.call(&fixed_data, &mutable_state, &mut param_lookups, data_ref);

            assert_eq!(params, expected_out);
        };

        // 2 + 3 = 5
        test(vec![2, 3, 1, 0, 0, 0], vec![2, 3, 1, 0, 0, 5]);
        // 2 * 3 = 6
        test(vec![2, 3, 0, 1, 0, 0], vec![2, 3, 0, 1, 0, 6]);
        // 3 - 2 = 1
        test(vec![3, 2, 0, 0, 1, 0], vec![3, 2, 0, 0, 1, 1]);
    }

    #[test]
    fn call_poseidon() {
        let file = "../test_data/pil/poseidon_gl.pil";
        let machine_name = "main_poseidon";
        let pil = read_to_string(file).unwrap();

        let (analyzed, fixed_col_vals) = read_pil::<GoldilocksField>(&pil);

        let fixed_data = FixedData::new(&analyzed, &fixed_col_vals, &[], Default::default(), 0);
        let fixed_data = global_constraints::set_global_constraints(fixed_data);
        let machines = MachineExtractor::new(&fixed_data).split_out_machines();
        let [KnownMachine::BlockMachine(machine)] = machines
            .iter()
            .filter(|m| m.name().contains(machine_name))
            .collect_vec()
            .as_slice()
        else {
            panic!("Expected exactly one matching block machine")
        };
        let (machine_parts, block_size, latch_row) = machine.machine_info();
<<<<<<< HEAD
=======
        assert_eq!(machine_parts.bus_receives.len(), 1);
        let bus_id = *machine_parts.bus_receives.keys().next().unwrap();
>>>>>>> d039c7bd
        let processor =
            BlockMachineProcessor::new(&fixed_data, machine_parts.clone(), block_size, latch_row);

        let mutable_state = MutableState::new(machines.into_iter(), &|_| {
            Err("Query not implemented".to_string())
        });

        // generate code for the call
        assert_eq!(machine_parts.connections.len(), 1);
        let connection_id = *machine_parts.connections.keys().next().unwrap();

        let (num_inputs, num_outputs) = (12, 4);
        let known_values = BitVec::from_iter(
            (0..num_inputs)
                .map(|_| true)
                .chain((0..num_outputs).map(|_| false)),
        );
        let known_inputs = (0..num_inputs).map(Variable::Param).collect::<Vec<_>>();

        let (result, _prover_functions) = processor
            .generate_code(&mutable_state, bus_id, &known_values, None)
            .unwrap();

        // generate and call the interpreter
        let interpreter = EffectsInterpreter::try_new(&known_inputs, &result.code).unwrap();
        let mut params = [GoldilocksField::default(); 16];
        let mut param_lookups = params
            .iter_mut()
            .enumerate()
            .map(|(i, p)| {
                if i < 12 {
                    LookupCell::Input(p)
                } else {
                    LookupCell::Output(p)
                }
            })
            .collect::<Vec<_>>();
        let poly_ids = analyzed
            .committed_polys_in_source_order()
            .flat_map(|p| p.0.array_elements().map(|e| e.1))
            .collect_vec();

        let mut data = CompactData::new(poly_ids.iter());
        data.append_new_rows(31);
        let data_ref = CompactDataRef::new(&mut data, 0);
        interpreter.call(&fixed_data, &mutable_state, &mut param_lookups, data_ref);

        assert_eq!(
            &params,
            &[
                GoldilocksField::from(0),
                GoldilocksField::from(0),
                GoldilocksField::from(0),
                GoldilocksField::from(0),
                GoldilocksField::from(0),
                GoldilocksField::from(0),
                GoldilocksField::from(0),
                GoldilocksField::from(0),
                GoldilocksField::from(0),
                GoldilocksField::from(0),
                GoldilocksField::from(0),
                GoldilocksField::from(0),
                GoldilocksField::from(4330397376401421145u64),
                GoldilocksField::from(14124799381142128323u64),
                GoldilocksField::from(8742572140681234676u64),
                GoldilocksField::from(14345658006221440202u64),
            ]
        )
    }
}<|MERGE_RESOLUTION|>--- conflicted
+++ resolved
@@ -674,8 +674,8 @@
         });
 
         // generate code for the call
-        assert_eq!(machine_parts.connections.len(), 1);
-        let connection_id = *machine_parts.connections.keys().next().unwrap();
+        assert_eq!(machine_parts.bus_receives.len(), 1);
+        let bus_id = *machine_parts.bus_receives.keys().next().unwrap();
         let (num_inputs, num_outputs) = (5, 1);
         let known_values = BitVec::from_iter(
             (0..num_inputs)
@@ -685,7 +685,7 @@
         let known_inputs = (0..num_inputs).map(Variable::Param).collect::<Vec<_>>();
 
         let (result, _prover_functions) = processor
-            .generate_code(&mutable_state, connection_id, &known_values, None)
+            .generate_code(&mutable_state, bus_id, &known_values, None)
             .unwrap();
 
         // ensure there's a branch in the code
@@ -757,21 +757,14 @@
             panic!("Expected exactly one matching block machine")
         };
         let (machine_parts, block_size, latch_row) = machine.machine_info();
-<<<<<<< HEAD
-=======
         assert_eq!(machine_parts.bus_receives.len(), 1);
         let bus_id = *machine_parts.bus_receives.keys().next().unwrap();
->>>>>>> d039c7bd
         let processor =
             BlockMachineProcessor::new(&fixed_data, machine_parts.clone(), block_size, latch_row);
 
         let mutable_state = MutableState::new(machines.into_iter(), &|_| {
             Err("Query not implemented".to_string())
         });
-
-        // generate code for the call
-        assert_eq!(machine_parts.connections.len(), 1);
-        let connection_id = *machine_parts.connections.keys().next().unwrap();
 
         let (num_inputs, num_outputs) = (12, 4);
         let known_values = BitVec::from_iter(
