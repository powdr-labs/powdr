use std::{
    collections::{BTreeSet, HashMap, HashSet},
    fmt::{Display, Formatter},
};

use bit_vec::BitVec;
use itertools::Itertools;
use powdr_ast::analyzed::{
    AlgebraicBinaryOperation, AlgebraicBinaryOperator, AlgebraicExpression as Expression,
    AlgebraicReference, AlgebraicUnaryOperation, AlgebraicUnaryOperator, PolynomialIdentity,
    PolynomialType,
};
use powdr_number::FieldElement;

use crate::witgen::{
    data_structures::{identity::Identity, mutable_state::MutableState},
    global_constraints::RangeConstraintSet,
    range_constraints::RangeConstraint,
    FixedData, QueryCallback,
};

use super::{
    affine_symbolic_expression::{AffineSymbolicExpression, Error, ProcessResult},
    effect::{BranchCondition, Effect, ProverFunctionCall},
    prover_function_heuristics::ProverFunction,
    symbolic_expression::SymbolicExpression,
    variable::{Cell, MachineCallVariable, Variable},
};

/// This component can generate code that solves identities.
/// It needs a driver that tells it which identities to process on which rows.
#[derive(Clone)]
pub struct WitgenInference<'a, T: FieldElement, FixedEval> {
    fixed_data: &'a FixedData<'a, T>,
    fixed_evaluator: FixedEval,
    /// Sequences of branches taken in the past to get to the current state.
    branches_taken: Vec<(Variable, RangeConstraint<T>)>,
    derived_range_constraints: HashMap<Variable, RangeConstraint<T>>,
    known_variables: HashSet<Variable>,
    /// Identities that have already been completed.
    /// Completed identities are still processed to propagate range constraints
    /// and concrete values.
    /// This mainly avoids generating multiple submachine calls for the same
    /// connection on the same row.
    complete_identities: HashSet<(u64, i32)>,
    /// Internal equality constraints that are not identities from the constraint set.
    assignments: BTreeSet<Assignment<'a, T>>,
    code: Vec<Effect<T, Variable>>,
}

#[derive(Debug, Clone, Copy)]
pub enum Value<T> {
    Concrete(T),
    Known,
    Unknown,
}

impl<T: Display> Display for Value<T> {
    fn fmt(&self, f: &mut Formatter<'_>) -> std::fmt::Result {
        match self {
            Value::Concrete(v) => write!(f, "{v}"),
            Value::Known => write!(f, "<known>"),
            Value::Unknown => write!(f, "???"),
        }
    }
}

/// Return type of the `branch_on` method.
pub struct BranchResult<'a, T: FieldElement, FixedEval> {
    /// The code common to both branches.
    pub common_code: Vec<Effect<T, Variable>>,
    /// The condition of the branch.
    pub condition: BranchCondition<T, Variable>,
    /// The two branches.
    pub branches: [WitgenInference<'a, T, FixedEval>; 2],
}

impl<'a, T: FieldElement, FixedEval: FixedEvaluator<T>> WitgenInference<'a, T, FixedEval> {
    pub fn new(
        fixed_data: &'a FixedData<'a, T>,
        fixed_evaluator: FixedEval,
        known_variables: impl IntoIterator<Item = Variable>,
        complete_identities: impl IntoIterator<Item = (u64, i32)>,
    ) -> Self {
        Self {
            fixed_data,
            fixed_evaluator,
            branches_taken: Default::default(),
            derived_range_constraints: Default::default(),
            known_variables: known_variables.into_iter().collect(),
            complete_identities: complete_identities.into_iter().collect(),
            assignments: Default::default(),
            code: Default::default(),
        }
    }

    pub fn finish(self) -> Vec<Effect<T, Variable>> {
        self.code
    }

    pub fn code(&self) -> &Vec<Effect<T, Variable>> {
        &self.code
    }

    pub fn branches_taken(&self) -> &[(Variable, RangeConstraint<T>)] {
        &self.branches_taken
    }

    pub fn known_variables(&self) -> &HashSet<Variable> {
        &self.known_variables
    }

    pub fn is_known(&self, variable: &Variable) -> bool {
        if let Variable::FixedCell(_) = variable {
            true
        } else {
            self.known_variables.contains(variable)
        }
    }

    pub fn is_complete(&self, identity: &Identity<T>, row_offset: i32) -> bool {
        self.complete_identities
            .contains(&(identity.id(), row_offset))
    }

    pub fn value(&self, variable: &Variable) -> Value<T> {
        let rc = self.range_constraint(variable);
        if let Some(val) = rc.try_to_single_value() {
            Value::Concrete(val)
        } else if self.is_known(variable) {
            Value::Known
        } else {
            Value::Unknown
        }
    }

    /// Splits the current inference into two copies - one where the provided variable
    /// is in the "second half" of its range constraint and one where it is in the
    /// "first half" of its range constraint (determined by calling the `bisect` method).
    /// Returns the common code, the branch condition and the two branches.
    pub fn branch_on(mut self, variable: &Variable) -> BranchResult<'a, T, FixedEval> {
        // The variable needs to be known, we need to have a range constraint but
        // it cannot be a single value.
        assert!(self.is_known(variable));
        let rc = self.range_constraint(variable);
        assert!(rc.try_to_single_value().is_none());

        let (low_condition, high_condition) = rc.bisect();

        let common_code = std::mem::take(&mut self.code);
        let mut low_branch = self.clone();

        self.branch_to(variable, high_condition.clone());
        low_branch.branch_to(variable, low_condition.clone());

        BranchResult {
            common_code,
            condition: BranchCondition {
                variable: variable.clone(),
                condition: high_condition,
            },
            branches: [self, low_branch],
        }
    }

    fn branch_to(&mut self, var: &Variable, range_constraint: RangeConstraint<T>) {
        self.branches_taken
            .push((var.clone(), range_constraint.clone()));
        self.add_range_constraint(var.clone(), range_constraint);
    }

    /// Process an identity on a certain row.
    /// Returns Ok(true) if there was progress and Ok(false) if there was no progress.
    /// If this returns an error, it means we have conflicting constraints.
    pub fn process_identity(
        &mut self,
        can_process: impl CanProcessCall<T>,
        id: &'a Identity<T>,
        row_offset: i32,
    ) -> Result<Vec<Variable>, Error> {
        let result = match id {
            Identity::Polynomial(PolynomialIdentity { expression, .. }) => self
                .process_equality_on_row(
                    expression,
                    row_offset,
                    &VariableOrValue::Value(T::from(0)),
                )?,
            Identity::BusSend(bus_interaction) => self.process_call(
                can_process,
                bus_interaction.identity_id,
                &bus_interaction.selected_payload.selector,
                &bus_interaction.selected_payload.expressions,
                row_offset,
            ),
            Identity::Connect(_) => ProcessResult::empty(),
        };
        self.ingest_effects(result, Some((id.id(), row_offset)))
    }

    /// Process a prover function on a row, i.e. determine if we can execute it and if it will
<<<<<<< HEAD
    /// help us to compute the value of previously unknown variables.
    /// Returns the list of updated variables.
    pub fn process_prover_function(
        &mut self,
        prover_function: &ProverFunction<'a, T>,
        row_offset: i32,
    ) -> Result<Vec<Variable>, Error> {
        let targets = prover_function
            .target
            .iter()
            .map(|t| Variable::from_reference(t, row_offset))
            .collect::<Vec<_>>();
        // Only continue if none of the targets are known.
        if !targets.iter().any(|t| self.is_known(t)) {
            // TODO process condition.
=======
    /// help us to compute the value of a previously unknown variable.
    /// Returns the list of updated variables.
    pub fn process_prover_function(
        &mut self,
        prover_function: &ProverFunction<'a>,
        row_offset: i32,
    ) -> Result<Vec<Variable>, Error> {
        let target = Variable::from_reference(&prover_function.target_column, row_offset);
        if !self.is_known(&target) {
>>>>>>> a8091a52
            let inputs = prover_function
                .input_columns
                .iter()
                .map(|c| Variable::from_reference(c, row_offset))
                .collect::<Vec<_>>();
            if inputs.iter().all(|v| self.is_known(v)) {
                let effect = Effect::ProverFunctionCall(ProverFunctionCall {
<<<<<<< HEAD
                    target: todo!(),
=======
                    target,
>>>>>>> a8091a52
                    function_index: prover_function.index,
                    row_offset,
                    inputs,
                });
                return self.ingest_effects(
                    ProcessResult {
                        effects: vec![effect],
                        complete: true,
                    },
                    None,
                );
            }
        }

        Ok(vec![])
    }

    /// Process the constraint that the expression evaluated at the given offset equals the given value.
    /// This does not have to be solvable right away, but is always processed as soon as we have progress.
    /// Note that all variables in the expression can be unknown and their status can also change over time.
    pub fn assign_constant(&mut self, expression: &'a Expression<T>, row_offset: i32, value: T) {
        self.assignments.insert(Assignment {
            lhs: expression,
            row_offset,
            rhs: VariableOrValue::Value(value),
        });
        self.process_assignments().unwrap();
    }

    /// Process the constraint that the expression evaluated at the given offset equals the given formal variable.
    /// This does not have to be solvable right away, but is always processed as soon as we have progress.
    /// Note that all variables in the expression can be unknown and their status can also change over time.
    pub fn assign_variable(
        &mut self,
        expression: &'a Expression<T>,
        row_offset: i32,
        variable: Variable,
    ) {
        self.assignments.insert(Assignment {
            lhs: expression,
            row_offset,
            rhs: VariableOrValue::Variable(variable),
        });
        self.process_assignments().unwrap();
    }

    /// Processes an equality constraint.
    /// If this returns an error, it means we have conflicting constraints.
    fn process_equality_on_row(
        &self,
        lhs: &Expression<T>,
        offset: i32,
        rhs: &VariableOrValue<T, Variable>,
    ) -> Result<ProcessResult<T, Variable>, Error> {
        // Try to find a new assignment to a variable in the equality.
        let mut result = self.process_equality_on_row_using_evaluator(lhs, offset, rhs, false)?;
        // Try to propagate range constraints.
        let result_concrete =
            self.process_equality_on_row_using_evaluator(lhs, offset, rhs, true)?;

        // We only use the effects of the second evaluation,
        // its `complete` flag is ignored.
        result.effects.extend(result_concrete.effects);
        Ok(result)
    }

    fn process_equality_on_row_using_evaluator(
        &self,
        lhs: &Expression<T>,
        offset: i32,
        rhs: &VariableOrValue<T, Variable>,
        only_concrete_known: bool,
    ) -> Result<ProcessResult<T, Variable>, Error> {
        let evaluator = if only_concrete_known {
            Evaluator::new(self).only_concrete_known()
        } else {
            Evaluator::new(self)
        };
        let Some(lhs_evaluated) = evaluator.evaluate(lhs, offset) else {
            return Ok(ProcessResult::empty());
        };
        let rhs_evaluated = match rhs {
            VariableOrValue::Variable(v) => evaluator.evaluate_variable(v.clone()),
            VariableOrValue::Value(v) => (*v).into(),
        };
        (lhs_evaluated - rhs_evaluated).solve()
    }

    fn process_call(
        &mut self,
        can_process_call: impl CanProcessCall<T>,
        lookup_id: u64,
        selector: &Expression<T>,
        arguments: &'a [Expression<T>],
        row_offset: i32,
    ) -> ProcessResult<T, Variable> {
        // We need to know the selector.
        let Some(selector) = self
            .evaluate(selector, row_offset)
            .and_then(|s| s.try_to_known().map(|k| k.try_to_number()))
            .flatten()
        else {
            return ProcessResult::empty();
        };
        if selector == 0.into() {
            return ProcessResult {
                effects: vec![],
                complete: true,
            };
        } else {
            assert_eq!(selector, 1.into(), "Selector is non-binary");
        }

        let evaluated = arguments
            .iter()
            .map(|a| self.evaluate(a, row_offset))
            .collect::<Vec<_>>();
        let range_constraints = evaluated
            .iter()
            .map(|e| e.as_ref().map(|e| e.range_constraint()).unwrap_or_default())
            .collect_vec();
        let known: BitVec = evaluated
            .iter()
            .map(|e| e.as_ref().and_then(|e| e.try_to_known()).is_some())
            .collect();

        let Some(new_range_constraints) =
            can_process_call.can_process_call_fully(lookup_id, &known, &range_constraints)
        else {
            return ProcessResult::empty();
        };
        let mut effects = vec![];
        let vars = arguments
            .iter()
            .zip_eq(new_range_constraints)
            .enumerate()
            .map(|(index, (arg, new_rc))| {
                let var = Variable::MachineCallParam(MachineCallVariable {
                    identity_id: lookup_id,
                    row_offset,
                    index,
                });
                self.assign_variable(arg, row_offset, var.clone());
                effects.push(Effect::RangeConstraint(var.clone(), new_rc.clone()));
                if known[index] {
                    assert!(self.is_known(&var));
                }
                var
            })
            .collect_vec();
        effects.push(Effect::MachineCall(lookup_id, known, vars.clone()));
        ProcessResult {
            effects,
            complete: true,
        }
    }

    fn process_assignments(&mut self) -> Result<Vec<Variable>, Error> {
        let mut updated_variables = vec![];
        loop {
            let mut progress = false;
            // We need to take them out because ingest_effects needs a &mut self.
            let assignments = std::mem::take(&mut self.assignments);
            for assignment in &assignments {
                let r = self.process_equality_on_row(
                    assignment.lhs,
                    assignment.row_offset,
                    &assignment.rhs,
                )?;
                let updated_vars = self.ingest_effects(r, None)?;
                progress |= !updated_vars.is_empty();
                updated_variables.extend(updated_vars);
            }
            assert!(self.assignments.is_empty());
            self.assignments = assignments;
            if !progress {
                break;
            }
        }
        Ok(updated_variables)
    }

    /// Analyze the effects and update the internal state.
    /// If the effect is the result of a machine call, `identity_id` must be given
    /// to avoid two calls to the same sub-machine on the same row.
    /// Returns the variables that have been updated.
    fn ingest_effects(
        &mut self,
        process_result: ProcessResult<T, Variable>,
        identity_id: Option<(u64, i32)>,
    ) -> Result<Vec<Variable>, Error> {
        let mut updated_variables = vec![];
        for e in process_result.effects {
            match &e {
                Effect::Assignment(variable, assignment) => {
                    // If the variable was determined to be a constant, we add this
                    // as a range constraint, so we can use it in future evaluations.
                    if self.add_range_constraint(variable.clone(), assignment.range_constraint()) {
                        updated_variables.push(variable.clone());
                    }
                    if self.record_known(variable.clone()) {
                        log::trace!("{variable} := {assignment}");
                        updated_variables.push(variable.clone());
                        self.code.push(e);
                    }
                }
                Effect::ProverFunctionCall(ProverFunctionCall {
                    target,
                    function_index,
                    row_offset,
                    inputs,
                }) => {
                    if self.record_known(target.clone()) {
                        log::trace!(
                            "{target} := prover_function_{function_index}({row_offset}, {})",
                            inputs.iter().format(", ")
                        );
                        updated_variables.push(target.clone());
                        self.code.push(e);
                    }
                }
                Effect::RangeConstraint(variable, rc) => {
                    if self.add_range_constraint(variable.clone(), rc.clone()) {
                        log::trace!("{variable}: {rc}");
                        updated_variables.push(variable.clone());
                    }
                }
                Effect::MachineCall(_, _, vars) => {
                    // If the machine call is already complete, it means that we should
                    // not create another submachine call. We might still process it
                    // multiple times to get better range constraints.
                    if self.complete_identities.insert(identity_id.unwrap()) {
                        log::trace!("Machine call: {:?}", identity_id.unwrap());
                        assert!(process_result.complete);
                        for v in vars {
                            // Inputs are already known, but it does not hurt to add all of them.
                            if self.record_known(v.clone()) {
                                updated_variables.push(v.clone());
                            }
                        }
                        self.code.push(e);
                    }
                }
                Effect::Assertion(_) => self.code.push(e),
                Effect::Branch(..) => unreachable!(),
            }
        }
        if process_result.complete {
            if let Some(identity_id) = identity_id {
                // We actually only need to store completeness for submachine calls,
                // but we do it for all identities.
                self.complete_identities.insert(identity_id);
            }
        }
        if !updated_variables.is_empty() {
            // TODO we could have an occurrence map for the assignments as well.
            updated_variables.extend(self.process_assignments()?);
        }
        Ok(updated_variables)
    }

    /// Adds a range constraint to the set of derived range constraints. Returns true if progress was made.
    fn add_range_constraint(&mut self, variable: Variable, rc: RangeConstraint<T>) -> bool {
        let old_rc = self.range_constraint(&variable);
        let rc = old_rc.conjunction(&rc);
        if rc == old_rc {
            return false;
        }
        if let Some(v) = rc.try_to_single_value() {
            // Special case: Variable is fixed to a constant by range constraints only.
            if self.record_known(variable.clone()) {
                self.code
                    .push(Effect::Assignment(variable.clone(), v.into()));
            }
        }
        self.derived_range_constraints.insert(variable.clone(), rc);
        true
    }

    /// Record a variable as known. Return true if it was not known before.
    fn record_known(&mut self, variable: Variable) -> bool {
        // We do not record fixed columns as known.
        if matches!(variable, Variable::FixedCell(_)) {
            false
        } else {
            self.known_variables.insert(variable)
        }
    }

    /// Returns the current best-known range constraint on the given variable
    /// combining global range constraints and newly derived local range constraints.
    /// For fixed columns, it also invokes the fixed evaluator.
    pub fn range_constraint(&self, variable: &Variable) -> RangeConstraint<T> {
        if let Variable::FixedCell(fixed_cell) = variable {
            if let Some(v) = self.fixed_evaluator.evaluate(fixed_cell) {
                return RangeConstraint::from_value(v);
            }
        }
        variable
            .try_to_poly_id()
            .and_then(|poly_id| {
                self.fixed_data
                    .global_range_constraints
                    .range_constraint(&AlgebraicReference {
                        name: Default::default(),
                        poly_id,
                        next: false,
                    })
            })
            .iter()
            .chain(self.derived_range_constraints.get(variable))
            .cloned()
            .reduce(|gc, rc| gc.conjunction(&rc))
            .unwrap_or_default()
    }

    pub fn evaluate(
        &self,
        expr: &Expression<T>,
        offset: i32,
    ) -> Option<AffineSymbolicExpression<T, Variable>> {
        Evaluator::new(self).evaluate(expr, offset)
    }
}

struct Evaluator<'a, T: FieldElement, FixedEval: FixedEvaluator<T>> {
    witgen_inference: &'a WitgenInference<'a, T, FixedEval>,
    only_concrete_known: bool,
}

impl<'a, T: FieldElement, FixedEval: FixedEvaluator<T>> Evaluator<'a, T, FixedEval> {
    pub fn new(witgen_inference: &'a WitgenInference<'a, T, FixedEval>) -> Self {
        Self {
            witgen_inference,
            only_concrete_known: false,
        }
    }

    /// Sets this evaluator into the mode where only concrete variables are
    /// considered "known". This means even if we know how to compute a variable,
    /// as long as we cannot determine it to have a fixed value at compile-time,
    /// it is considered "unknown" and we can solve for it.
    #[allow(unused)]
    pub fn only_concrete_known(self) -> Self {
        Self {
            witgen_inference: self.witgen_inference,
            only_concrete_known: true,
        }
    }

    pub fn evaluate(
        &self,
        expr: &Expression<T>,
        offset: i32,
    ) -> Option<AffineSymbolicExpression<T, Variable>> {
        Some(match expr {
            Expression::Reference(r) => match r.poly_id.ptype {
                PolynomialType::Constant | PolynomialType::Committed => {
                    self.evaluate_variable(Variable::from_reference(r, offset))
                }
                PolynomialType::Intermediate => {
                    let definition =
                        &self.witgen_inference.fixed_data.intermediate_definitions[&r.to_thin()];
                    self.evaluate(definition, offset)?
                }
            },
            Expression::PublicReference(_) | Expression::Challenge(_) => {
                // TODO we need to introduce a variable type for those.
                return None;
            }
            Expression::Number(n) => (*n).into(),
            Expression::BinaryOperation(op) => self.evaluate_binary_operation(op, offset)?,
            Expression::UnaryOperation(op) => self.evaluate_unary_operation(op, offset)?,
        })
    }

    /// Turns the given variable either to a known symbolic value or an unknown symbolic value
    /// depending on if it is known or not.
    /// If it is known to be range-constrained to a single value, that value is used.
    pub fn evaluate_variable(&self, variable: Variable) -> AffineSymbolicExpression<T, Variable> {
        // If a variable is known and has a compile-time constant value,
        // that value is stored in the range constraints.
        let rc = self.witgen_inference.range_constraint(&variable);
        match self.witgen_inference.value(&variable) {
            Value::Concrete(val) => val.into(),
            Value::Unknown => AffineSymbolicExpression::from_unknown_variable(variable, rc),
            Value::Known if self.only_concrete_known => {
                AffineSymbolicExpression::from_unknown_variable(variable, rc)
            }
            Value::Known => AffineSymbolicExpression::from_known_symbol(variable, rc),
        }
    }

    fn evaluate_binary_operation(
        &self,
        op: &AlgebraicBinaryOperation<T>,
        offset: i32,
    ) -> Option<AffineSymbolicExpression<T, Variable>> {
        let left = self.evaluate(&op.left, offset);
        let right = self.evaluate(&op.right, offset);
        match op.op {
            AlgebraicBinaryOperator::Add => Some(&left? + &right?),
            AlgebraicBinaryOperator::Sub => Some(&left? - &right?),
            AlgebraicBinaryOperator::Mul => {
                if is_known_zero(&left) || is_known_zero(&right) {
                    Some(SymbolicExpression::from(T::from(0)).into())
                } else {
                    left?.try_mul(&right?)
                }
            }
            AlgebraicBinaryOperator::Pow => {
                let result = left?
                    .try_to_known()?
                    .try_to_number()?
                    .pow(right?.try_to_known()?.try_to_number()?.to_integer());
                Some(AffineSymbolicExpression::from(result))
            }
        }
    }

    fn evaluate_unary_operation(
        &self,
        op: &AlgebraicUnaryOperation<T>,
        offset: i32,
    ) -> Option<AffineSymbolicExpression<T, Variable>> {
        let expr = self.evaluate(&op.expr, offset)?;
        match op.op {
            AlgebraicUnaryOperator::Minus => Some(-&expr),
        }
    }
}

fn is_known_zero<T: FieldElement>(x: &Option<AffineSymbolicExpression<T, Variable>>) -> bool {
    x.as_ref()
        .and_then(|x| x.try_to_known().map(|x| x.is_known_zero()))
        .unwrap_or(false)
}

/// An equality constraint between an algebraic expression evaluated
/// on a certain row offset and a variable or fixed constant value.
#[derive(Clone, Ord, PartialOrd, Eq, PartialEq, Debug)]
struct Assignment<'a, T: FieldElement> {
    lhs: &'a Expression<T>,
    row_offset: i32,
    rhs: VariableOrValue<T, Variable>,
}

#[derive(Clone, derive_more::Display, Ord, PartialOrd, Eq, PartialEq, Debug)]
enum VariableOrValue<T, V> {
    Variable(V),
    Value(T),
}

pub trait FixedEvaluator<T: FieldElement>: Clone {
    /// Evaluate a fixed column cell and returns its value if it is
    /// compile-time constant, otherwise return None.
    /// If this function returns `None`, the value of the fixed column will
    /// be treated as symbolically known but not compile-time constant
    /// (i.e. it depends on the row).
    fn evaluate(&self, _fixed_cell: &Cell) -> Option<T> {
        None
    }
}

pub trait CanProcessCall<T: FieldElement>: Clone {
    /// Returns Some(..) if a call to the machine that handles the given identity
    /// can always be processed with the given known inputs and range constraints
    /// on the parameters.
    /// The value in the Option is a vector of new range constraints.
    /// @see Machine::can_process_call
    fn can_process_call_fully(
        &self,
        _identity_id: u64,
        _known_inputs: &BitVec,
        _range_constraints: &[RangeConstraint<T>],
    ) -> Option<Vec<RangeConstraint<T>>>;
}

impl<T: FieldElement, Q: QueryCallback<T>> CanProcessCall<T> for &MutableState<'_, T, Q> {
    fn can_process_call_fully(
        &self,
        identity_id: u64,
        known_inputs: &BitVec,
        range_constraints: &[RangeConstraint<T>],
    ) -> Option<Vec<RangeConstraint<T>>> {
        MutableState::can_process_call_fully(self, identity_id, known_inputs, range_constraints)
    }
}

#[cfg(test)]
mod test {
    use powdr_ast::analyzed::PolyID;
    use powdr_number::GoldilocksField;
    use pretty_assertions::assert_eq;
    use test_log::test;

    use crate::witgen::{
        global_constraints,
        jit::{effect::format_code, test_util::read_pil, variable::Cell},
        machines::{Connection, FixedLookup, KnownMachine},
        FixedData,
    };

    use super::*;

    #[derive(Clone)]
    pub struct FixedEvaluatorForFixedData<'a, T: FieldElement>(pub &'a FixedData<'a, T>);
    impl<T: FieldElement> FixedEvaluator<T> for FixedEvaluatorForFixedData<'_, T> {
        fn evaluate(&self, fixed_cell: &Cell) -> Option<T> {
            let poly_id = PolyID {
                id: fixed_cell.id,
                ptype: PolynomialType::Constant,
            };
            let values = self.0.fixed_cols[&poly_id].values_max_size();
            let row = (fixed_cell.row_offset + values.len() as i32) as usize % values.len();
            Some(values[row])
        }
    }

    fn solve_on_rows(input: &str, rows: &[i32], known_cells: Vec<(&str, i32)>) -> String {
        let (analyzed, fixed_col_vals) = read_pil::<GoldilocksField>(input);
        let fixed_data = FixedData::new(&analyzed, &fixed_col_vals, &[], Default::default(), 0);
        let fixed_data = global_constraints::set_global_constraints(fixed_data);

        let fixed_lookup_connections = fixed_data
            .identities
            .iter()
            .filter_map(|i| Connection::try_new(i, &fixed_data.bus_receives))
            .filter(|c| FixedLookup::is_responsible(c))
            .map(|c| (c.id, c))
            .collect();

        let global_constr = fixed_data.global_range_constraints.clone();
        let fixed_machine = FixedLookup::new(global_constr, &fixed_data, fixed_lookup_connections);
        let known_fixed = KnownMachine::FixedLookup(fixed_machine);
        let mutable_state = MutableState::new([known_fixed].into_iter(), &|_| {
            Err("Query not implemented".to_string())
        });

        let known_cells = known_cells.iter().map(|(name, row_offset)| {
            let id = fixed_data.try_column_by_name(name).unwrap().id;
            Variable::WitnessCell(Cell {
                column_name: name.to_string(),
                id,
                row_offset: *row_offset,
            })
        });

        let ref_eval = FixedEvaluatorForFixedData(&fixed_data);
        let mut witgen = WitgenInference::new(&fixed_data, ref_eval, known_cells, []);
        let mut counter = 0;
        loop {
            let mut progress = false;
            counter += 1;
            for row in rows {
                for id in fixed_data.identities.iter() {
                    progress |= !witgen
                        .process_identity(&mutable_state, id, *row)
                        .unwrap()
                        .is_empty();
                }
            }
            if !progress {
                break;
            }
            assert!(counter < 10000, "Solving took more than 10000 rounds.");
        }
        format_code(&witgen.finish())
    }

    #[test]
    fn simple_polynomial_solving() {
        let input = "let X; let Y; let Z; X = 1; Y = X + 1; Z * Y = X + 10;";
        let code = solve_on_rows(input, &[0], vec![]);
        assert_eq!(code, "X[0] = 1;\nY[0] = 2;\nZ[0] = -9223372034707292155;");
    }

    #[test]
    fn fib() {
        let input = "let X; let Y; X' = Y; Y' = X + Y;";
        let code = solve_on_rows(input, &[0, 1], vec![("X", 0), ("Y", 0)]);
        assert_eq!(
            code,
            "X[1] = Y[0];\nY[1] = (X[0] + Y[0]);\nX[2] = Y[1];\nY[2] = (X[1] + Y[1]);"
        );
    }

    #[test]
    fn fib_with_fixed() {
        let input = "
        namespace Fib(8);
            col fixed FIRST = [1] + [0]*;
            let x;
            let y;
            FIRST * (y - 1) = 0;
            FIRST * (x - 1) = 0;
            // This works in this test because we do not implement wrapping properly in this test.
            x' - y = 0;
            y' - (x + y) = 0;
        ";
        let code = solve_on_rows(input, &[0, 1, 2, 3], vec![]);
        assert_eq!(
            code,
            "Fib::y[0] = 1;
Fib::x[0] = 1;
Fib::x[1] = 1;
Fib::y[1] = 2;
Fib::x[2] = 2;
Fib::y[2] = 3;
Fib::x[3] = 3;
Fib::y[3] = 5;
Fib::x[4] = 5;
Fib::y[4] = 8;"
        );
    }

    #[test]
    fn xor() {
        let input = "
namespace Xor(256 * 256);
    let latch: col = |i| { if (i % 4) == 3 { 1 } else { 0 } };
    let FACTOR: col = |i| { 1 << (((i + 1) % 4) * 8) };

    let a: int -> int = |i| i % 256;
    let b: int -> int = |i| (i / 256) % 256;
    let P_A: col = a;
    let P_B: col = b;
    let P_C: col = |i| a(i) ^ b(i);

    let A_byte;
    let B_byte;
    let C_byte;

    [ A_byte, B_byte, C_byte ] in [ P_A, P_B, P_C ];

    let A;
    let B;
    let C;

    A' = A * (1 - latch) + A_byte * FACTOR;
    B' = B * (1 - latch) + B_byte * FACTOR;
    C' = C * (1 - latch) + C_byte * FACTOR;
";
        let code = solve_on_rows(
            input,
            // Use the second block to avoid wrap-around.
            &[3, 4, 5, 6, 7],
            vec![
                ("Xor::A", 7),
                ("Xor::C", 7), // We solve it in reverse, just for fun.
            ],
        );
        assert_eq!(
            code,
            "\
Xor::A_byte[6] = ((Xor::A[7] & 0xff000000) // 16777216);
Xor::A[6] = (Xor::A[7] & 0xffffff);
assert (Xor::A[7] & 0xffffffff00000000) == 0;
Xor::C_byte[6] = ((Xor::C[7] & 0xff000000) // 16777216);
Xor::C[6] = (Xor::C[7] & 0xffffff);
assert (Xor::C[7] & 0xffffffff00000000) == 0;
Xor::A_byte[5] = ((Xor::A[6] & 0xff0000) // 65536);
Xor::A[5] = (Xor::A[6] & 0xffff);
assert (Xor::A[6] & 0xffffffffff000000) == 0;
Xor::C_byte[5] = ((Xor::C[6] & 0xff0000) // 65536);
Xor::C[5] = (Xor::C[6] & 0xffff);
assert (Xor::C[6] & 0xffffffffff000000) == 0;
call_var(0, 6, 0) = Xor::A_byte[6];
call_var(0, 6, 2) = Xor::C_byte[6];
machine_call(0, [Known(call_var(0, 6, 0)), Unknown(call_var(0, 6, 1)), Known(call_var(0, 6, 2))]);
Xor::B_byte[6] = call_var(0, 6, 1);
Xor::A_byte[4] = ((Xor::A[5] & 0xff00) // 256);
Xor::A[4] = (Xor::A[5] & 0xff);
assert (Xor::A[5] & 0xffffffffffff0000) == 0;
Xor::C_byte[4] = ((Xor::C[5] & 0xff00) // 256);
Xor::C[4] = (Xor::C[5] & 0xff);
assert (Xor::C[5] & 0xffffffffffff0000) == 0;
call_var(0, 5, 0) = Xor::A_byte[5];
call_var(0, 5, 2) = Xor::C_byte[5];
machine_call(0, [Known(call_var(0, 5, 0)), Unknown(call_var(0, 5, 1)), Known(call_var(0, 5, 2))]);
Xor::B_byte[5] = call_var(0, 5, 1);
Xor::A_byte[3] = Xor::A[4];
Xor::C_byte[3] = Xor::C[4];
call_var(0, 4, 0) = Xor::A_byte[4];
call_var(0, 4, 2) = Xor::C_byte[4];
machine_call(0, [Known(call_var(0, 4, 0)), Unknown(call_var(0, 4, 1)), Known(call_var(0, 4, 2))]);
Xor::B_byte[4] = call_var(0, 4, 1);
call_var(0, 3, 0) = Xor::A_byte[3];
call_var(0, 3, 2) = Xor::C_byte[3];
machine_call(0, [Known(call_var(0, 3, 0)), Unknown(call_var(0, 3, 1)), Known(call_var(0, 3, 2))]);
Xor::B_byte[3] = call_var(0, 3, 1);
Xor::B[4] = Xor::B_byte[3];
Xor::B[5] = (Xor::B[4] + (Xor::B_byte[4] * 256));
Xor::B[6] = (Xor::B[5] + (Xor::B_byte[5] * 65536));
Xor::B[7] = (Xor::B[6] + (Xor::B_byte[6] * 16777216));"
        );
    }
}<|MERGE_RESOLUTION|>--- conflicted
+++ resolved
@@ -22,6 +22,7 @@
 use super::{
     affine_symbolic_expression::{AffineSymbolicExpression, Error, ProcessResult},
     effect::{BranchCondition, Effect, ProverFunctionCall},
+    prover_function_heuristics::ProverFunction,
     prover_function_heuristics::ProverFunction,
     symbolic_expression::SymbolicExpression,
     variable::{Cell, MachineCallVariable, Variable},
@@ -198,7 +199,6 @@
     }
 
     /// Process a prover function on a row, i.e. determine if we can execute it and if it will
-<<<<<<< HEAD
     /// help us to compute the value of previously unknown variables.
     /// Returns the list of updated variables.
     pub fn process_prover_function(
@@ -214,17 +214,6 @@
         // Only continue if none of the targets are known.
         if !targets.iter().any(|t| self.is_known(t)) {
             // TODO process condition.
-=======
-    /// help us to compute the value of a previously unknown variable.
-    /// Returns the list of updated variables.
-    pub fn process_prover_function(
-        &mut self,
-        prover_function: &ProverFunction<'a>,
-        row_offset: i32,
-    ) -> Result<Vec<Variable>, Error> {
-        let target = Variable::from_reference(&prover_function.target_column, row_offset);
-        if !self.is_known(&target) {
->>>>>>> a8091a52
             let inputs = prover_function
                 .input_columns
                 .iter()
@@ -232,11 +221,7 @@
                 .collect::<Vec<_>>();
             if inputs.iter().all(|v| self.is_known(v)) {
                 let effect = Effect::ProverFunctionCall(ProverFunctionCall {
-<<<<<<< HEAD
                     target: todo!(),
-=======
-                    target,
->>>>>>> a8091a52
                     function_index: prover_function.index,
                     row_offset,
                     inputs,
