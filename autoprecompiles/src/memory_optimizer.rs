use std::collections::{BTreeMap, HashMap, HashSet};
use std::fmt::Display;
use std::hash::Hash;

use itertools::Itertools;
<<<<<<< HEAD
use powdr_ast::analyzed::{
    algebraic_expression_conversion, AlgebraicExpression, AlgebraicReference, Challenge,
};
use powdr_constraint_solver::boolean_extractor::{self, RangeConstraintsForBooleans};
=======
use powdr_constraint_solver::boolean_extractor;
>>>>>>> 0e046622
use powdr_constraint_solver::constraint_system::{ConstraintRef, ConstraintSystem};
use powdr_constraint_solver::indexed_constraint_system::IndexedConstraintSystem;
use powdr_constraint_solver::quadratic_symbolic_expression::RangeConstraintProvider;
use powdr_constraint_solver::quadratic_symbolic_expression::{
    NoRangeConstraints, QuadraticSymbolicExpression,
};
use powdr_constraint_solver::range_constraint::RangeConstraint;
use powdr_constraint_solver::utils::possible_concrete_values;
use powdr_number::{FieldElement, LargeInt};
use powdr_pilopt::qse_opt::Variable;

use crate::legacy_expression::{AlgebraicExpression, AlgebraicReference};
use crate::{SymbolicBusInteraction, SymbolicConstraint, SymbolicMachine, MEMORY_BUS_ID};

/// Optimizes bus sends that correspond to general-purpose memory read and write operations.
/// It works best if all read-write-operation addresses are fixed offsets relative to some
/// symbolic base address. If stack and heap access operations are mixed, this is usually violated.
pub fn optimize_memory<T: FieldElement>(mut machine: SymbolicMachine<T>) -> SymbolicMachine<T> {
    let (to_remove, new_constraints) = redundant_memory_interactions_indices(&machine);
    let to_remove = to_remove.into_iter().collect::<HashSet<_>>();
    machine.bus_interactions = machine
        .bus_interactions
        .into_iter()
        .enumerate()
        .filter_map(|(i, bus)| (!to_remove.contains(&i)).then_some(bus))
        .collect();
    machine.constraints.extend(new_constraints);
    machine
}

// Check that the number of register memory bus interactions for each concrete address in the precompile is even.
// Assumption: all register memory bus interactions feature a concrete address.
pub fn check_register_operation_consistency<T: FieldElement>(machine: &SymbolicMachine<T>) -> bool {
    let count_per_addr = machine
        .bus_interactions
        .iter()
        .filter_map(|bus_int| {
            MemoryBusInteraction::try_from_symbolic_bus_interaction(bus_int)
                .ok()
                // We ignore conversion failures here, since we also did that in a previous version.
                .flatten()
        })
        .filter(|mem_int: &MemoryBusInteraction<T>| matches!(mem_int.ty, MemoryType::Register))
        .map(|mem_int| {
            mem_int.try_addr_u32().unwrap_or_else(|| {
                panic!(
                    "Register memory access must have constant address but found {}",
                    mem_int.addr
                )
            })
        })
        .fold(BTreeMap::new(), |mut map, addr| {
            *map.entry(addr).or_insert(0) += 1;
            map
        });

    count_per_addr.values().all(|&v| v % 2 == 0)
}

#[derive(Copy, Clone, Debug, PartialEq, Eq, Hash, PartialOrd, Ord)]
pub enum MemoryType {
    Constant,
    Register,
    Memory,
    Native,
}

impl<T: FieldElement> From<AlgebraicExpression<T>> for MemoryType {
    fn from(expr: AlgebraicExpression<T>) -> Self {
        match expr {
            AlgebraicExpression::Number(n) => {
                let n_u32 = n.to_integer().try_into_u32().unwrap();
                match n_u32 {
                    0 => MemoryType::Constant,
                    1 => MemoryType::Register,
                    2 => MemoryType::Memory,
                    3 => MemoryType::Native,
                    _ => unreachable!("Expected 0, 1, 2 or 3 but got {n}"),
                }
            }
            _ => unreachable!("Expected number"),
        }
    }
}

impl<T: FieldElement> From<MemoryType> for AlgebraicExpression<T> {
    fn from(ty: MemoryType) -> Self {
        match ty {
            MemoryType::Constant => AlgebraicExpression::Number(T::from(0u32)),
            MemoryType::Register => AlgebraicExpression::Number(T::from(1u32)),
            MemoryType::Memory => AlgebraicExpression::Number(T::from(2u32)),
            MemoryType::Native => AlgebraicExpression::Number(T::from(3u32)),
        }
    }
}

/// Returns the word size of a particularly memory type.
/// Word size `k` means that an address `x` and an address `x + k` are guaranteed to be
/// non-overlapping, it is not necessarily related to what is stored, rather
/// how memory is addressed.
fn word_size_by_memory(ty: MemoryType) -> Option<u32> {
    match ty {
        MemoryType::Register | MemoryType::Memory => Some(4),
        MemoryType::Constant | MemoryType::Native => None, // Let's not optimize this.
    }
}

#[derive(Clone, Debug)]
enum MemoryOp {
    Send,
    Receive,
}

#[derive(Clone, Debug)]
struct MemoryBusInteraction<T> {
    ty: MemoryType,
    op: MemoryOp,
    addr: AlgebraicExpression<T>,
    data: Vec<AlgebraicExpression<T>>,
}

impl<T: FieldElement> MemoryBusInteraction<T> {
    fn try_addr_u32(&self) -> Option<u32> {
        match self.addr {
            AlgebraicExpression::Number(n) => n.to_integer().try_into_u32(),
            _ => None,
        }
    }
}

impl<T: FieldElement> MemoryBusInteraction<T> {
    /// Tries to convert a `SymbolicBusInteraction` to a `MemoryBusInteraction`.
    ///
    /// Returns `Ok(None)` if we know that the bus interaction is not a memory bus interaction.
    /// Returns `Err(_)` if the bus interaction is a memory bus interaction but could not be converted properly
    /// (usually because the multiplicity is not -1 or 1).
    /// Otherwise returns `Ok(Some(memory_bus_interaction))`
    fn try_from_symbolic_bus_interaction(
        bus_interaction: &SymbolicBusInteraction<T>,
    ) -> Result<Option<Self>, ()> {
        if bus_interaction.id != MEMORY_BUS_ID {
            return Ok(None);
        }
        // TODO: Timestamp is ignored, we could use it to assert that the bus interactions
        // are in the right order.
        let ty = bus_interaction.args[0].clone().into();
        let op = match bus_interaction.try_multiplicity_to_number() {
            Some(n) if n == 1.into() => MemoryOp::Send,
            Some(n) if n == (-1).into() => MemoryOp::Receive,
            _ => return Err(()),
        };
        let addr = bus_interaction.args[1].clone();
        let data = bus_interaction.args[2..bus_interaction.args.len() - 1].to_vec();
        Ok(Some(MemoryBusInteraction { ty, op, addr, data }))
    }
}

/// Tries to find indices of bus interactions that can be removed in the given machine
/// and also returns a set of new constraints to be added.
fn redundant_memory_interactions_indices<T: FieldElement>(
    machine: &SymbolicMachine<T>,
) -> (Vec<usize>, Vec<SymbolicConstraint<T>>) {
    let address_comparator = MemoryAddressComparator::new(machine);
    let mut new_constraints: Vec<SymbolicConstraint<T>> = Vec::new();

    // Address across all memory types.
    type GlobalAddress<T> = (MemoryType, QuadraticSymbolicExpression<T, Variable>);
    // Track memory contents by memory type while we go through bus interactions.
    // This maps an address to the index of the previous send on that address and the
    // data currently stored there.
    let mut memory_contents: HashMap<GlobalAddress<T>, (usize, Vec<AlgebraicExpression<_>>)> =
        Default::default();
    let mut to_remove: Vec<usize> = Default::default();

    // TODO we assume that memory interactions are sorted by timestamp.
    for (index, bus_int) in machine.bus_interactions.iter().enumerate() {
        let mem_int = match MemoryBusInteraction::try_from_symbolic_bus_interaction(bus_int) {
            Ok(Some(mem_int)) => mem_int,
            Ok(None) => continue,
            Err(_) => {
                // This interaction might be going to memory, but we do not know
                // the multiplicity. Delete all knowledge.
                // TODO If we can still clearly determine the memory type, we could
                // only clear the knowledge for that memory type.
                memory_contents.clear();
                continue;
            }
        };
        let Some(word_size) = word_size_by_memory(mem_int.ty) else {
            continue;
        };

        let addr = (
            mem_int.ty,
            algebraic_to_quadratic_symbolic_expression(&mem_int.addr),
        );

        match mem_int.op {
            MemoryOp::Receive => {
                // If there is an unconsumed send to this address, consume it.
                // In that case, we can replace both bus interactions with equality constraints
                // between the data that would have been sent and received.
                if let Some((previous_send, existing_values)) = memory_contents.remove(&addr) {
                    for (existing, new) in existing_values.iter().zip_eq(mem_int.data.iter()) {
                        new_constraints.push((existing.clone() - new.clone()).into());
                    }
                    to_remove.extend([index, previous_send]);
                }
            }
            MemoryOp::Send => {
                // We can only retain knowledge about addresses where we can prove
                // that this send operation does not interfere with it, i.e.
                // if we can prove that the two addresses differ by at least a word size.
                memory_contents.retain(|other_addr, _| {
                    address_comparator
                        .are_addrs_known_to_be_different_by_word(&addr, other_addr, word_size)
                });
                memory_contents.insert(addr.clone(), (index, mem_int.data.clone()));
            }
        }
    }

    log::debug!(
        "Removing {} memory interactions and adding {} new constraints",
        to_remove.len(),
        new_constraints.len()
    );

    (to_remove, new_constraints)
}

type BooleanExtractedExpression<T, V> =
    QuadraticSymbolicExpression<T, boolean_extractor::Variable<V>>;
struct MemoryAddressComparator<T: FieldElement> {
    /// For each address `a` contains a list of expressions `v` such that
    /// `a = v` is true in the constraint system.
    memory_addresses: HashMap<
        BooleanExtractedExpression<T, Variable>,
        Vec<BooleanExtractedExpression<T, Variable>>,
    >,
}

impl<T: FieldElement> MemoryAddressComparator<T> {
    fn new(machine: &SymbolicMachine<T>) -> Self {
        let addresses = machine
            .bus_interactions
            .iter()
            .flat_map(|bus| {
                MemoryBusInteraction::try_from_symbolic_bus_interaction(bus)
                    .ok()
                    .flatten()
            })
            .map(|bus| algebraic_to_quadratic_symbolic_expression(&bus.addr));

        let constraints = machine
            .constraints
            .iter()
            .map(|constr| algebraic_to_quadratic_symbolic_expression(&constr.expr))
            .collect_vec();
        let constraints = boolean_extractor::to_boolean_extracted_system(&constraints);
        let constraint_system: IndexedConstraintSystem<_, _> = ConstraintSystem {
            algebraic_constraints: constraints,
            bus_interactions: vec![],
        }
        .into();

        let memory_addresses = addresses
            .map(|addr| {
                let addr = addr.transform_var_type(&mut |v| v.into());
                (
                    addr.clone(),
                    find_equivalent_expressions(&addr, &constraint_system),
                )
            })
            .collect();
        Self { memory_addresses }
    }

    /// Returns true if we can prove that for two addresses `a` and `b`,
    /// `a - b` never falls into the range `-3..=3`.
    pub fn are_addrs_known_to_be_different_by_word(
        &self,
        a: &(MemoryType, QuadraticSymbolicExpression<T, Variable>),
        b: &(MemoryType, QuadraticSymbolicExpression<T, Variable>),
        word_size: u32,
    ) -> bool {
        if a.0 != b.0 {
            return true;
        }

        let a_exprs = &self.memory_addresses[&a.1.transform_var_type(&mut |v| v.into())];
        let b_exprs = &self.memory_addresses[&b.1.transform_var_type(&mut |v| v.into())];
        a_exprs
            .iter()
            .cartesian_product(b_exprs)
            .any(|(a_exprs, b_exprs)| {
                is_value_known_to_be_different_by_word(
                    a_exprs,
                    b_exprs,
                    word_size,
                    &RangeConstraintsForBooleans::from(NoRangeConstraints),
                )
            })
    }
}

<<<<<<< HEAD
=======
/// Converts from SymbolicConstraint to QuadraticSymbolicExpression and
/// simplifies constraints by introducing boolean variables.
fn symbolic_to_simplified_constraints<T: FieldElement>(
    constraints: &[SymbolicConstraint<T>],
) -> Vec<QuadraticSymbolicExpression<T, Variable>> {
    let mut counter = 0..;
    let mut var_dispenser = || Variable::Boolean(counter.next().unwrap());

    constraints
        .iter()
        .map(|constr| {
            let constr = algebraic_to_quadratic_symbolic_expression(&constr.expr);
            boolean_extractor::extract_boolean(&constr, &mut var_dispenser).unwrap_or(constr)
        })
        .collect_vec()
}

#[derive(Clone, PartialOrd, Ord, PartialEq, Eq, Hash, Debug)]
pub enum Variable {
    Reference(AlgebraicReference),
    Boolean(usize),
}

impl Display for Variable {
    fn fmt(&self, f: &mut fmt::Formatter<'_>) -> fmt::Result {
        match self {
            Variable::Reference(r) => write!(f, "{r}"),
            Variable::Boolean(id) => write!(f, "boolean_{id}"),
        }
    }
}

#[derive(Default)]
struct RangeConstraintsForBooleans;

impl<T: FieldElement> RangeConstraintProvider<T, Variable> for RangeConstraintsForBooleans {
    fn get(&self, variable: &Variable) -> RangeConstraint<T> {
        match variable {
            Variable::Boolean(_) => RangeConstraint::from_mask(1),
            _ => Default::default(),
        }
    }
}

>>>>>>> 0e046622
/// Tries to find equivalent expressions for the given expression
/// according to the given constraint system.
/// Returns at least one equivalent expression (in the worst case, the expression itself).
fn find_equivalent_expressions<T: FieldElement, V: Clone + Ord + Hash + Eq + Display>(
    expression: &QuadraticSymbolicExpression<T, V>,
    constraints: &IndexedConstraintSystem<T, V>,
) -> Vec<QuadraticSymbolicExpression<T, V>> {
    if expression.is_quadratic() {
        // This case is too complicated.
        return vec![expression.clone()];
    }

    // Go through the constraints related to this address
    // and try to solve for the expression
    let mut exprs = constraints
        .constraints_referencing_variables(expression.referenced_unknown_variables().cloned())
        .filter_map(|constr| match constr {
            ConstraintRef::AlgebraicConstraint(constr) => Some(constr),
            ConstraintRef::BusInteraction(_) => None,
        })
        .flat_map(|constr| constr.try_solve_for_expr(expression))
        .collect_vec();
    if exprs.is_empty() {
        // If we cannot solve for the expression, we just take the expression unmodified.
        exprs.push(expression.clone());
    }
    exprs
}

/// Returns true if we can prove that `a - b` never falls into the range `-3..=3`.
fn is_value_known_to_be_different_by_word<T: FieldElement, V: Clone + Ord + Hash + Eq + Display>(
    a: &QuadraticSymbolicExpression<T, V>,
    b: &QuadraticSymbolicExpression<T, V>,
    word_size: u32,
    range_constraints: &impl RangeConstraintProvider<T, V>,
) -> bool {
    assert!(
        word_size > 0
            && word_size < 0x10000
            && T::Integer::from(2 * word_size as u64) < T::modulus()
    );
    let disallowed_range =
        RangeConstraint::from_range(-T::from(word_size - 1), T::from(word_size - 1));
    possible_concrete_values(&(a - b), range_constraints, 20)
        .is_some_and(|mut values| !values.any(|value| disallowed_range.allows_value(value)))
}

/// Turns an algebraic expression into a quadratic symbolic expression,
/// assuming all [`AlgebraicReference`]s, public references and challenges
/// are unknown variables.
pub fn algebraic_to_quadratic_symbolic_expression<T: FieldElement>(
    expr: &AlgebraicExpression<T>,
) -> QuadraticSymbolicExpression<T, Variable> {
    powdr_expression::conversion::convert(expr, &mut |reference| {
        QuadraticSymbolicExpression::from_unknown_variable(Variable::Reference(reference.clone()))
    })
}

#[cfg(test)]
mod tests {
    use super::*;

    use powdr_constraint_solver::{
        quadratic_symbolic_expression::NoRangeConstraints,
        test_utils::{constant, var},
    };

    #[test]
    fn difference_for_constants() {
        assert!(!is_value_known_to_be_different_by_word(
            &constant(7),
            &constant(5),
            4,
            &NoRangeConstraints
        ));
        assert!(!is_value_known_to_be_different_by_word(
            &constant(5),
            &constant(7),
            4,
            &NoRangeConstraints
        ));
        assert!(is_value_known_to_be_different_by_word(
            &constant(4),
            &constant(0),
            4,
            &NoRangeConstraints
        ));
        assert!(is_value_known_to_be_different_by_word(
            &constant(0),
            &constant(4),
            4,
            &NoRangeConstraints
        ));
    }

    #[test]
    fn difference_for_vars() {
        assert!(!is_value_known_to_be_different_by_word(
            &(constant(7) + var("a")),
            &(constant(5) + var("a")),
            4,
            &NoRangeConstraints
        ));
        assert!(is_value_known_to_be_different_by_word(
            &(constant(7) + var("a")),
            &(constant(2) + var("a")),
            4,
            &NoRangeConstraints
        ));
        assert!(!is_value_known_to_be_different_by_word(
            &(constant(7) - var("a")),
            &(constant(2) + var("a")),
            4,
            &NoRangeConstraints
        ));
        assert!(!is_value_known_to_be_different_by_word(
            &var("a"),
            &var("b"),
            4,
            &NoRangeConstraints
        ));
    }

    #[test]
    fn smaller_word() {
        assert!(is_value_known_to_be_different_by_word(
            &(constant(7) + var("a")),
            &(constant(6) + var("a")),
            1,
            &NoRangeConstraints
        ));
        assert!(is_value_known_to_be_different_by_word(
            &(constant(6) + var("a")),
            &(constant(7) + var("a")),
            1,
            &NoRangeConstraints
        ));
        assert!(!is_value_known_to_be_different_by_word(
            &(constant(7) + var("a")),
            &(constant(6) + var("a")),
            2,
            &NoRangeConstraints
        ));
        assert!(!is_value_known_to_be_different_by_word(
            &(constant(6) + var("a")),
            &(constant(7) + var("a")),
            2,
            &NoRangeConstraints
        ));
    }
}<|MERGE_RESOLUTION|>--- conflicted
+++ resolved
@@ -3,14 +3,7 @@
 use std::hash::Hash;
 
 use itertools::Itertools;
-<<<<<<< HEAD
-use powdr_ast::analyzed::{
-    algebraic_expression_conversion, AlgebraicExpression, AlgebraicReference, Challenge,
-};
 use powdr_constraint_solver::boolean_extractor::{self, RangeConstraintsForBooleans};
-=======
-use powdr_constraint_solver::boolean_extractor;
->>>>>>> 0e046622
 use powdr_constraint_solver::constraint_system::{ConstraintRef, ConstraintSystem};
 use powdr_constraint_solver::indexed_constraint_system::IndexedConstraintSystem;
 use powdr_constraint_solver::quadratic_symbolic_expression::RangeConstraintProvider;
@@ -23,6 +16,7 @@
 use powdr_pilopt::qse_opt::Variable;
 
 use crate::legacy_expression::{AlgebraicExpression, AlgebraicReference};
+use crate::optimizer::algebraic_to_quadratic_symbolic_expression;
 use crate::{SymbolicBusInteraction, SymbolicConstraint, SymbolicMachine, MEMORY_BUS_ID};
 
 /// Optimizes bus sends that correspond to general-purpose memory read and write operations.
@@ -317,53 +311,6 @@
     }
 }
 
-<<<<<<< HEAD
-=======
-/// Converts from SymbolicConstraint to QuadraticSymbolicExpression and
-/// simplifies constraints by introducing boolean variables.
-fn symbolic_to_simplified_constraints<T: FieldElement>(
-    constraints: &[SymbolicConstraint<T>],
-) -> Vec<QuadraticSymbolicExpression<T, Variable>> {
-    let mut counter = 0..;
-    let mut var_dispenser = || Variable::Boolean(counter.next().unwrap());
-
-    constraints
-        .iter()
-        .map(|constr| {
-            let constr = algebraic_to_quadratic_symbolic_expression(&constr.expr);
-            boolean_extractor::extract_boolean(&constr, &mut var_dispenser).unwrap_or(constr)
-        })
-        .collect_vec()
-}
-
-#[derive(Clone, PartialOrd, Ord, PartialEq, Eq, Hash, Debug)]
-pub enum Variable {
-    Reference(AlgebraicReference),
-    Boolean(usize),
-}
-
-impl Display for Variable {
-    fn fmt(&self, f: &mut fmt::Formatter<'_>) -> fmt::Result {
-        match self {
-            Variable::Reference(r) => write!(f, "{r}"),
-            Variable::Boolean(id) => write!(f, "boolean_{id}"),
-        }
-    }
-}
-
-#[derive(Default)]
-struct RangeConstraintsForBooleans;
-
-impl<T: FieldElement> RangeConstraintProvider<T, Variable> for RangeConstraintsForBooleans {
-    fn get(&self, variable: &Variable) -> RangeConstraint<T> {
-        match variable {
-            Variable::Boolean(_) => RangeConstraint::from_mask(1),
-            _ => Default::default(),
-        }
-    }
-}
-
->>>>>>> 0e046622
 /// Tries to find equivalent expressions for the given expression
 /// according to the given constraint system.
 /// Returns at least one equivalent expression (in the worst case, the expression itself).
@@ -411,17 +358,6 @@
         .is_some_and(|mut values| !values.any(|value| disallowed_range.allows_value(value)))
 }
 
-/// Turns an algebraic expression into a quadratic symbolic expression,
-/// assuming all [`AlgebraicReference`]s, public references and challenges
-/// are unknown variables.
-pub fn algebraic_to_quadratic_symbolic_expression<T: FieldElement>(
-    expr: &AlgebraicExpression<T>,
-) -> QuadraticSymbolicExpression<T, Variable> {
-    powdr_expression::conversion::convert(expr, &mut |reference| {
-        QuadraticSymbolicExpression::from_unknown_variable(Variable::Reference(reference.clone()))
-    })
-}
-
 #[cfg(test)]
 mod tests {
     use super::*;
