--- conflicted
+++ resolved
@@ -906,26 +906,6 @@
                     ptype: PolynomialType::Committed,
                     ..
                 },
-<<<<<<< HEAD
-            next: false,
-            ..
-        },
-    ) = left.as_ref()
-    {
-        r
-    } else {
-        return None;
-    };
-
-    // we require `right` to be a multi-linear expression over non-shifted columns
-    if right.contains_next_ref(intermediate_columns)
-        || right.degree_with_cache(intermediate_columns, &mut Default::default()) != 1
-    {
-        return None;
-    }
-
-    Some(((w.name.clone(), w.poly_id), *right.clone()))
-=======
                 next: false,
                 ..
             })
@@ -937,7 +917,6 @@
     };
 
     try_from_sides(left, right).or_else(|| try_from_sides(right, left))
->>>>>>> be32fff5
 }
 
 /// Removes identities that evaluate to zero (including constraints of the form "X = X") and lookups with empty columns.
@@ -1102,49 +1081,6 @@
         })
         .collect();
     pil_file.remove_identities(&to_remove);
-<<<<<<< HEAD
-=======
-}
-
-/// Identifies witness columns that are directly constrained to be equal to other witness columns
-/// through polynomial identities of the form "x = y" and returns a tuple ((name, id), (name, id))
-/// for each pair of identified columns
-fn equal_constrained<T: FieldElement>(
-    expression: &AlgebraicExpression<T>,
-    poly_id_to_array_elem: &BTreeMap<PolyID, (&String, Option<usize>)>,
-) -> Option<((String, PolyID), (String, PolyID))> {
-    match expression {
-        AlgebraicExpression::BinaryOperation(AlgebraicBinaryOperation {
-            left,
-            op: AlgebraicBinaryOperator::Sub,
-            right,
-        }) => match (left.as_ref(), right.as_ref()) {
-            (AlgebraicExpression::Reference(l), AlgebraicExpression::Reference(r)) => {
-                let is_valid = |x: &AlgebraicReference, left: bool| {
-                    x.is_witness()
-                        && if left {
-                            // We don't allow the left-hand side to be an array element
-                            // to preserve array integrity (e.g. `x = y` is valid, but `x[0] = y` is not)
-                            poly_id_to_array_elem.get(&x.poly_id).unwrap().1.is_none()
-                        } else {
-                            true
-                        }
-                };
-
-                if is_valid(l, true) && is_valid(r, false) && r.next == l.next {
-                    Some(if l.poly_id > r.poly_id {
-                        ((l.name.clone(), l.poly_id), (r.name.clone(), r.poly_id))
-                    } else {
-                        ((r.name.clone(), r.poly_id), (l.name.clone(), l.poly_id))
-                    })
-                } else {
-                    None
-                }
-            }
-            _ => None,
-        },
-        _ => None,
-    }
 }
 
 /// Tries to extract a boolean constrained witness column from a polynomial identity.
@@ -1204,70 +1140,4 @@
     } else {
         None
     }
-}
-
-fn remove_equal_constrained_witness_columns<T: FieldElement>(pil_file: &mut Analyzed<T>) {
-    let poly_id_to_array_elem = build_poly_id_to_definition_name_lookup(pil_file);
-    let mut substitutions: BTreeMap<(String, PolyID), (String, PolyID)> = pil_file
-        .identities
-        .iter()
-        .filter_map(|id| {
-            if let Identity::Polynomial(PolynomialIdentity { expression, .. }) = id {
-                equal_constrained(expression, &poly_id_to_array_elem)
-            } else {
-                None
-            }
-        })
-        .collect();
-
-    resolve_transitive_substitutions(&mut substitutions);
-
-    let (subs_by_id, subs_by_name): (HashMap<_, _>, HashMap<_, _>) = substitutions
-        .iter()
-        .map(|(k, v)| ((k.1, v), (&k.0, v)))
-        .unzip();
-
-    pil_file.post_visit_expressions_in_identities_mut(&mut |e: &mut AlgebraicExpression<_>| {
-        if let AlgebraicExpression::Reference(ref mut reference) = e {
-            if let Some((replacement_name, replacement_id)) = subs_by_id.get(&reference.poly_id) {
-                reference.poly_id = *replacement_id;
-                reference.name = replacement_name.clone();
-            }
-        }
-    });
-
-    pil_file.post_visit_expressions_mut(&mut |e: &mut Expression| {
-        if let Expression::Reference(_, Reference::Poly(reference)) = e {
-            if let Some((replacement_name, _)) = subs_by_name.get(&reference.name) {
-                reference.name = replacement_name.clone();
-            }
-        }
-    });
-}
-
-fn resolve_transitive_substitutions(subs: &mut BTreeMap<(String, PolyID), (String, PolyID)>) {
-    let mut changed = true;
-    while changed {
-        changed = false;
-        let keys: Vec<_> = subs
-            .keys()
-            .map(|(name, id)| (name.to_string(), *id))
-            .collect();
-
-        for key in keys {
-            let Some(target_key) = subs.get(&key) else {
-                continue;
-            };
-
-            let Some(new_target) = subs.get(target_key) else {
-                continue;
-            };
-
-            if subs.get(&key).unwrap() != new_target {
-                subs.insert(key, new_target.clone());
-                changed = true;
-            }
-        }
-    }
->>>>>>> be32fff5
 }