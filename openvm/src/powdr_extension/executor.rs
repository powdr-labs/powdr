use std::{
    collections::{BTreeMap, HashMap},
    sync::{Arc, Mutex},
};

use crate::OpenVmField;

use super::{
    chip::{RangeCheckerSend, RowEvaluator, SharedChips},
    vm::OriginalInstruction,
};
use itertools::Itertools;
use openvm_circuit::{
    arch::{
        ExecutionState, InstructionExecutor, Result as ExecutionResult, VmChipComplex,
        VmInventoryError,
    },
    system::memory::OfflineMemory,
};
use openvm_circuit::{
    arch::{VmConfig, VmInventory},
    system::memory::MemoryController,
    utils::next_power_of_two_or_zero,
};
use openvm_circuit_primitives::var_range::SharedVariableRangeCheckerChip;
use openvm_native_circuit::CastFExtension;
use openvm_sdk::config::{SdkVmConfig, SdkVmConfigExecutor, SdkVmConfigPeriphery};
use openvm_stark_backend::{
    p3_field::FieldAlgebra, p3_matrix::Matrix, p3_maybe_rayon::prelude::ParallelIterator,
};

use crate::IntoOpenVm;
use openvm_stark_backend::{
    air_builders::symbolic::symbolic_expression::SymbolicEvaluator,
    config::StarkGenericConfig,
    p3_commit::{Pcs, PolynomialSpace},
    p3_maybe_rayon::prelude::ParallelSliceMut,
    Chip,
};
use openvm_stark_backend::{
    p3_field::PrimeField32, p3_matrix::dense::RowMajorMatrix,
    p3_maybe_rayon::prelude::IntoParallelIterator,
};
use openvm_stark_backend::{p3_maybe_rayon::prelude::IndexedParallelIterator, ChipUsageGetter};
use powdr_autoprecompiles::{powdr::Column, SymbolicBusInteraction, SymbolicMachine};

type SdkVmInventory<F> = VmInventory<SdkVmConfigExecutor<F>, SdkVmConfigPeriphery<F>>;

/// A struct which holds the state of the execution based on the original instructions in this block and a dummy inventory.
<<<<<<< HEAD
pub struct PowdrExecutor<F: PrimeField32> {
    instructions: Vec<OriginalInstruction<F>>,
    air_by_opcode_id: BTreeMap<usize, SymbolicMachine<F>>,
    pub is_valid_poly_id: u64,
    inventory: SdkVmInventory<F>,
=======
pub struct PowdrExecutor<P: IntoOpenVm> {
    instructions: Vec<OriginalInstruction<OpenVmField<P>>>,
    air_by_opcode_id: BTreeMap<usize, SymbolicMachine<P>>,
    is_valid_poly_id: u64,
    inventory: SdkVmInventory<OpenVmField<P>>,
>>>>>>> 1a11972c
    number_of_calls: usize,
    periphery: SharedChips,
}

impl<P: IntoOpenVm> PowdrExecutor<P> {
    pub fn new(
        instructions: Vec<OriginalInstruction<OpenVmField<P>>>,
        air_by_opcode_id: BTreeMap<usize, SymbolicMachine<P>>,
        is_valid_column: Column,
        memory: Arc<Mutex<OfflineMemory<OpenVmField<P>>>>,
        base_config: SdkVmConfig,
        periphery: SharedChips,
    ) -> Self {
        Self {
            instructions,
            air_by_opcode_id,
            is_valid_poly_id: is_valid_column.id.id,
            inventory: create_chip_complex_with_memory(
                memory,
                periphery.range_checker.clone(),
                base_config.clone(),
            )
            .unwrap()
            .inventory,
            number_of_calls: 0,
            periphery,
        }
    }

    pub fn number_of_calls(&self) -> usize {
        self.number_of_calls
    }

    pub fn execute(
        &mut self,
        memory: &mut MemoryController<OpenVmField<P>>,
        from_state: ExecutionState<u32>,
    ) -> ExecutionResult<ExecutionState<u32>> {
        // save the next available `RecordId`
        let from_record_id = memory.get_memory_logs().len();

        // execute the original instructions one by one
        let res = self
            .instructions
            .iter()
            .try_fold(from_state, |execution_state, instruction| {
                let executor = self
                    .inventory
                    .get_mut_executor(&instruction.opcode())
                    .unwrap();
                executor.execute(memory, instruction.as_ref(), execution_state)
            });

        self.number_of_calls += 1;
        let to_record_id = memory.get_memory_logs().len() - 1;

        memory
            .memory
            .apc_ranges
            .push((from_record_id, to_record_id));

        res
    }

    /// Generates the witness for the autoprecompile. The result will be a matrix of
    /// size `next_power_of_two(number_of_calls) * width`, where `width` is the number of
    /// nodes in the APC circuit.
    pub fn generate_witness<SC>(
        self,
        column_index_by_poly_id: &BTreeMap<u64, usize>,
        bus_interactions: &[SymbolicBusInteraction<P>],
    ) -> RowMajorMatrix<OpenVmField<P>>
    where
        SC: StarkGenericConfig,
        <SC::Pcs as Pcs<SC::Challenge, SC::Challenger>>::Domain:
            PolynomialSpace<Val = OpenVmField<P>>,
    {
        let is_valid_index = column_index_by_poly_id[&self.is_valid_poly_id];
        let width = column_index_by_poly_id.len();
        let height = next_power_of_two_or_zero(self.number_of_calls);
        let mut values = <OpenVmField<P> as FieldAlgebra>::zero_vec(height * width);

        // for each original opcode, the name of the dummy air it corresponds to
        let air_name_by_opcode = self
            .instructions
            .iter()
            .map(|instruction| instruction.opcode())
            .unique()
            .map(|opcode| {
                (
                    opcode,
                    self.inventory.get_executor(opcode).unwrap().air_name(),
                )
            })
            .collect::<HashMap<_, _>>();

        let dummy_trace_by_air_name: HashMap<_, _> = self
            .inventory
            .executors
            .into_iter()
            .map(|executor| {
                (
                    executor.air_name(),
                    Chip::<SC>::generate_air_proof_input(executor)
                        .raw
                        .common_main
                        .unwrap(),
                )
            })
            .collect();

        let instruction_index_to_table_offset = self
            .instructions
            .iter()
            .enumerate()
            .scan(
                HashMap::default(),
                |counts: &mut HashMap<&str, usize>, (index, instruction)| {
                    let air_name = air_name_by_opcode.get(&instruction.opcode()).unwrap();
                    let count = counts.entry(air_name).or_default();
                    let current_count = *count;
                    *count += 1;
                    Some((index, (air_name, current_count)))
                },
            )
            .collect::<HashMap<_, _>>();

        let occurrences_by_table_name: HashMap<&String, usize> = self
            .instructions
            .iter()
            .map(|instruction| air_name_by_opcode.get(&instruction.opcode()).unwrap())
            .counts();

        // A vector of HashMap<dummy_trace_index, apc_trace_index> by instruction, empty HashMap if none maps to apc
        let dummy_trace_index_to_apc_index_by_instruction: Vec<HashMap<usize, usize>> = self
            .instructions
            .iter()
            .map(|instruction| {
                // look up how many dummy‐cells this AIR produces:
                let air_width = dummy_trace_by_air_name
                    .get(air_name_by_opcode.get(&instruction.opcode()).unwrap())
                    .unwrap()
                    .width();

                // build a map only of the (dummy_index -> apc_index) pairs
                let mut map = HashMap::with_capacity(air_width);
                for dummy_trace_index in 0..air_width {
                    if let Ok(apc_index) =
                        global_index(dummy_trace_index, instruction, column_index_by_poly_id)
                    {
                        if map.insert(dummy_trace_index, apc_index).is_some() {
                            panic!(
                                "duplicate dummy_trace_index {} for instruction opcode {:?}",
                                dummy_trace_index,
                                instruction.opcode()
                            );
                        }
                    }
                }
                map
            })
            .collect();

        assert_eq!(
            self.instructions.len(),
            dummy_trace_index_to_apc_index_by_instruction.len()
        );

        let dummy_values = (0..self.number_of_calls)
            .into_par_iter()
            .map(|record_index| {
                (0..self.instructions.len())
                    .map(|index| {
                        // get the air name and offset for this instruction (by index)
                        let (air_name, offset) =
                            instruction_index_to_table_offset.get(&index).unwrap();
                        // get the table
                        let table = dummy_trace_by_air_name.get(*air_name).unwrap();
                        // get how many times this table is used per record
                        let occurrences_per_record =
                            occurrences_by_table_name.get(air_name).unwrap();
                        // get the width of each occurrence
                        let width = table.width();
                        // start after the previous record ended, and offset by the correct offset
                        let start = (record_index * occurrences_per_record + offset) * width;
                        // end at the start + width
                        let end = start + width;
                        &table.values[start..end]
                    })
                    .collect_vec()
            });

        // precompute the symbolic bus sends to the range checker for each original instruction
        let range_checker_sends_per_original_instruction: Vec<Vec<RangeCheckerSend<_>>> = self
            .instructions
            .iter()
            .map(|instruction| {
                let opcode_id = instruction.opcode().as_usize();
                self.air_by_opcode_id
                    .get(&opcode_id)
                    .unwrap()
                    .bus_interactions
                    .iter()
                    .filter_map(|interaction| interaction.try_into().ok())
                    .collect_vec()
            })
            .collect_vec();

        // precompute the symbolic bus interactions for the autoprecompile
        let bus_interactions: Vec<crate::powdr_extension::chip::SymbolicBusInteraction<_>> =
            bus_interactions
                .iter()
                .map(|interaction| interaction.clone().into())
                .collect_vec();

        // go through the final table and fill in the values
        values
            // a record is `width` values
            .par_chunks_mut(width)
            .zip(dummy_values)
            .for_each(|(row_slice, dummy_values)| {
                // map the dummy rows to the autoprecompile row
                for ((dummy_row, range_checker_sends), dummy_trace_index_to_apc_index) in
                    dummy_values
                        .iter()
                        .zip_eq(&range_checker_sends_per_original_instruction)
                        .zip_eq(&dummy_trace_index_to_apc_index_by_instruction)
                {
                    let evaluator = RowEvaluator::new(dummy_row, None);

                    // first remove the side effects of this row on the main periphery
                    for range_checker_send in range_checker_sends {
                        let mult = evaluator
                            .eval_expr(&range_checker_send.mult)
                            .as_canonical_u32();
                        let value = evaluator
                            .eval_expr(&range_checker_send.value)
                            .as_canonical_u32();
                        let max_bits = evaluator
                            .eval_expr(&range_checker_send.max_bits)
                            .as_canonical_u32();
                        for _ in 0..mult {
                            self.periphery
                                .range_checker
                                .remove_count(value, max_bits as usize);
                        }
                    }

                    for (dummy_trace_index, apc_index) in dummy_trace_index_to_apc_index {
                        row_slice[*apc_index] = dummy_row[*dummy_trace_index];
                    }
                }

                // Set the is_valid column to 1
                row_slice[is_valid_index] = OpenVmField::<P>::ONE;

                let evaluator = RowEvaluator::new(row_slice, Some(column_index_by_poly_id));

                // replay the side effects of this row on the main periphery
                // TODO: this could be done in parallel since `self.periphery` is thread safe, but is it worth it? cc @qwang98
                for bus_interaction in &bus_interactions {
                    let mult = evaluator
                        .eval_expr(&bus_interaction.mult)
                        .as_canonical_u32();
                    let args = bus_interaction
                        .args
                        .iter()
                        .map(|arg| evaluator.eval_expr(arg).as_canonical_u32());

                    self.periphery.apply(bus_interaction.id, mult, args);
                }
            });

        RowMajorMatrix::new(values, width)
    }
}

enum IndexError {
    NotInDummy,
    NotInAutoprecompile,
}

/// Maps the index of a column in the original AIR of a given instruction to the corresponding
/// index in the autoprecompile AIR.
fn global_index<F>(
    local_index: usize,
    instruction: &OriginalInstruction<F>,
    autoprecompile_index_by_poly_id: &BTreeMap<u64, usize>,
) -> Result<usize, IndexError> {
    // Map to the poly_id in the original instruction to the poly_id in the autoprecompile.
    let autoprecompile_poly_id = instruction
        .subs
        .get(local_index)
        .ok_or(IndexError::NotInDummy)?;
    // Map to the index in the autoprecompile.
    let variable_index = autoprecompile_index_by_poly_id
        .get(autoprecompile_poly_id)
        .ok_or(IndexError::NotInAutoprecompile)?;
    Ok(*variable_index)
}

// Extracted from openvm, extended to create an inventory with the correct memory
fn create_chip_complex_with_memory<F: PrimeField32>(
    memory: Arc<Mutex<OfflineMemory<F>>>,
    range_checker: SharedVariableRangeCheckerChip,
    base_config: SdkVmConfig,
) -> std::result::Result<
    VmChipComplex<F, SdkVmConfigExecutor<F>, SdkVmConfigPeriphery<F>>,
    VmInventoryError,
> {
    use openvm_keccak256_circuit::Keccak256;
    use openvm_native_circuit::Native;
    use openvm_rv32im_circuit::{Rv32I, Rv32Io};
    use openvm_sha256_circuit::Sha256;

    let this = base_config;
    let mut complex = this.system.config.create_chip_complex()?.transmute();

    // CHANGE: inject the correct memory here to be passed to the chips, to be accessible in their get_proof_input
    complex.base.memory_controller.offline_memory = memory.clone();
    complex.base.range_checker_chip = range_checker;
    // END CHANGE

    if this.rv32i.is_some() {
        complex = complex.extend(&Rv32I)?;
    }
    if this.io.is_some() {
        complex = complex.extend(&Rv32Io)?;
    }
    if this.keccak.is_some() {
        complex = complex.extend(&Keccak256)?;
    }
    if this.sha256.is_some() {
        complex = complex.extend(&Sha256)?;
    }
    if this.native.is_some() {
        complex = complex.extend(&Native)?;
    }
    if this.castf.is_some() {
        complex = complex.extend(&CastFExtension)?;
    }

    if let Some(rv32m) = this.rv32m {
        let mut rv32m = rv32m;
        if let Some(ref bigint) = this.bigint {
            rv32m.range_tuple_checker_sizes[0] =
                rv32m.range_tuple_checker_sizes[0].max(bigint.range_tuple_checker_sizes[0]);
            rv32m.range_tuple_checker_sizes[1] =
                rv32m.range_tuple_checker_sizes[1].max(bigint.range_tuple_checker_sizes[1]);
        }
        complex = complex.extend(&rv32m)?;
    }
    if let Some(bigint) = this.bigint {
        let mut bigint = bigint;
        if let Some(ref rv32m) = this.rv32m {
            bigint.range_tuple_checker_sizes[0] =
                rv32m.range_tuple_checker_sizes[0].max(bigint.range_tuple_checker_sizes[0]);
            bigint.range_tuple_checker_sizes[1] =
                rv32m.range_tuple_checker_sizes[1].max(bigint.range_tuple_checker_sizes[1]);
        }
        complex = complex.extend(&bigint)?;
    }
    if let Some(ref modular) = this.modular {
        complex = complex.extend(modular)?;
    }
    if let Some(ref fp2) = this.fp2 {
        complex = complex.extend(fp2)?;
    }
    if let Some(ref pairing) = this.pairing {
        complex = complex.extend(pairing)?;
    }
    if let Some(ref ecc) = this.ecc {
        complex = complex.extend(ecc)?;
    }

    Ok(complex)
}<|MERGE_RESOLUTION|>--- conflicted
+++ resolved
@@ -47,19 +47,11 @@
 type SdkVmInventory<F> = VmInventory<SdkVmConfigExecutor<F>, SdkVmConfigPeriphery<F>>;
 
 /// A struct which holds the state of the execution based on the original instructions in this block and a dummy inventory.
-<<<<<<< HEAD
-pub struct PowdrExecutor<F: PrimeField32> {
-    instructions: Vec<OriginalInstruction<F>>,
-    air_by_opcode_id: BTreeMap<usize, SymbolicMachine<F>>,
-    pub is_valid_poly_id: u64,
-    inventory: SdkVmInventory<F>,
-=======
 pub struct PowdrExecutor<P: IntoOpenVm> {
     instructions: Vec<OriginalInstruction<OpenVmField<P>>>,
     air_by_opcode_id: BTreeMap<usize, SymbolicMachine<P>>,
-    is_valid_poly_id: u64,
+    pub is_valid_poly_id: u64,
     inventory: SdkVmInventory<OpenVmField<P>>,
->>>>>>> 1a11972c
     number_of_calls: usize,
     periphery: SharedChips,
 }
