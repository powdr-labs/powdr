--- conflicted
+++ resolved
@@ -94,8 +94,7 @@
     }
 
     /// Returns (an upper bound for) the number of field elements included in the constraint.
-<<<<<<< HEAD
-    pub fn size(&self) -> T::Integer {
+    pub fn size_estimate(&self) -> T::Integer {
         let stride = stride_from_mask(&self.mask);
         let width = range_width(self.min, self.max);
         if let (Some(stride), Some(width)) = (stride.try_into_u64(), width.try_into_u64()) {
@@ -109,10 +108,6 @@
         } else {
             width
         }
-=======
-    pub fn size_estimate(&self) -> T::Integer {
-        self.range_width()
->>>>>>> 70cff237
     }
 
     /// Returns true if `v` is an allowed value for this range constraint.
@@ -894,38 +889,38 @@
     }
 
     #[test]
-    fn size() {
+    fn size_estimate() {
         let a = RangeConstraint::<GoldilocksField>::from_range(10.into(), 20.into());
-        assert!(a.allowed_values().count() as u64 <= a.size().try_into_u64().unwrap());
-        assert_eq!(a.size(), 11u64.into());
+        assert!(a.allowed_values().count() as u64 <= a.size_estimate().try_into_u64().unwrap());
+        assert_eq!(a.size_estimate(), 11u64.into());
         let a = a.multiple(2.into());
-        assert!(a.allowed_values().count() as u64 <= a.size().try_into_u64().unwrap());
-        assert_eq!(a.size(), 11u64.into());
+        assert!(a.allowed_values().count() as u64 <= a.size_estimate().try_into_u64().unwrap());
+        assert_eq!(a.size_estimate(), 11u64.into());
 
         // Even numbers
         let even = RangeConstraint::<GoldilocksField>::from_mask(0xffffffffffffffffu64 << 1);
         let b = even.conjunction(&RangeConstraint::from_range(0.into(), 2.into()));
-        assert!(b.allowed_values().count() as u64 <= b.size().try_into_u64().unwrap());
-        assert_eq!(b.size(), 2u64.into());
+        assert!(b.allowed_values().count() as u64 <= b.size_estimate().try_into_u64().unwrap());
+        assert_eq!(b.size_estimate(), 2u64.into());
         let b = even.conjunction(&RangeConstraint::from_range(0.into(), 3.into()));
-        assert!(b.allowed_values().count() as u64 <= b.size().try_into_u64().unwrap());
-        assert_eq!(b.size(), 2u64.into());
+        assert!(b.allowed_values().count() as u64 <= b.size_estimate().try_into_u64().unwrap());
+        assert_eq!(b.size_estimate(), 2u64.into());
         let b = even.conjunction(&RangeConstraint::from_range(0.into(), 4.into()));
-        assert!(b.allowed_values().count() as u64 <= b.size().try_into_u64().unwrap());
-        assert_eq!(b.size(), 3u64.into());
+        assert!(b.allowed_values().count() as u64 <= b.size_estimate().try_into_u64().unwrap());
+        assert_eq!(b.size_estimate(), 3u64.into());
         let b = even.conjunction(&RangeConstraint::from_range(1.into(), 2.into()));
-        assert!(b.allowed_values().count() as u64 <= b.size().try_into_u64().unwrap());
-        assert_eq!(b.size(), 1u64.into());
+        assert!(b.allowed_values().count() as u64 <= b.size_estimate().try_into_u64().unwrap());
+        assert_eq!(b.size_estimate(), 1u64.into());
         let b = even.conjunction(&RangeConstraint::from_range(1.into(), 3.into()));
-        assert!(b.allowed_values().count() as u64 <= b.size().try_into_u64().unwrap());
-        assert_eq!(b.size(), 1u64.into());
+        assert!(b.allowed_values().count() as u64 <= b.size_estimate().try_into_u64().unwrap());
+        assert_eq!(b.size_estimate(), 1u64.into());
         let b = even.conjunction(&RangeConstraint::from_range(1.into(), 4.into()));
-        assert!(b.allowed_values().count() as u64 <= b.size().try_into_u64().unwrap());
-        assert_eq!(b.size(), 2u64.into());
+        assert!(b.allowed_values().count() as u64 <= b.size_estimate().try_into_u64().unwrap());
+        assert_eq!(b.size_estimate(), 2u64.into());
 
         let b = even.conjunction(&-RangeConstraint::from_range(0.into(), 1.into()));
         // Even numbers between -1 and 0. Note that -1 is even, so there are two.
-        assert!(b.allowed_values().count() as u64 <= b.size().try_into_u64().unwrap());
-        assert_eq!(b.size(), 2u64.into());
+        assert!(b.allowed_values().count() as u64 <= b.size_estimate().try_into_u64().unwrap());
+        assert_eq!(b.size_estimate(), 2u64.into());
     }
 }