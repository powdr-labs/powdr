use constraint_optimizer::IsBusStateful;
use itertools::Itertools;
use powdr::UniqueColumns;
use powdr_ast::analyzed::{AlgebraicExpression, AlgebraicReference, AlgebraicUnaryOperator};
use powdr_ast::analyzed::{PolyID, PolynomialType};
use powdr_ast::parsed::visitor::Children;
use powdr_constraint_solver::constraint_system::BusInteractionHandler;
use serde::{Deserialize, Serialize};
use std::collections::BTreeMap;
use std::fmt::Display;
use std::iter::once;
use symbolic_machine_generator::statements_to_symbolic_machine;

use powdr_number::{FieldElement, LargeInt};
use powdr_pilopt::simplify_expression;

pub mod constraint_optimizer;
pub mod optimizer;
pub mod powdr;
pub mod register_optimizer;
pub mod symbolic_machine_generator;

#[derive(Debug, Clone, PartialEq, Eq, Serialize, Deserialize)]
pub struct SymbolicInstructionStatement<T> {
    pub name: String,
    pub opcode: usize,
    pub args: Vec<T>,
}

#[derive(Debug, Clone, Serialize, Deserialize)]
pub struct SymbolicConstraint<T> {
    pub expr: AlgebraicExpression<T>,
}

impl<T: Display> Display for SymbolicConstraint<T> {
    fn fmt(&self, f: &mut std::fmt::Formatter<'_>) -> std::fmt::Result {
        write!(f, "{}", self.expr)
    }
}

impl<T> From<AlgebraicExpression<T>> for SymbolicConstraint<T> {
    fn from(expr: AlgebraicExpression<T>) -> Self {
        SymbolicConstraint { expr }
    }
}

impl<T: Clone + Ord + std::fmt::Display> Children<AlgebraicExpression<T>>
    for SymbolicConstraint<T>
{
    fn children(&self) -> Box<dyn Iterator<Item = &AlgebraicExpression<T>> + '_> {
        Box::new(once(&self.expr))
    }

    fn children_mut(&mut self) -> Box<dyn Iterator<Item = &mut AlgebraicExpression<T>> + '_> {
        Box::new(once(&mut self.expr))
    }
}

#[derive(Debug, Clone, Serialize, Deserialize, Eq, PartialEq, Hash)]
pub struct SymbolicBusInteraction<T> {
    pub id: u64,
    pub mult: AlgebraicExpression<T>,
    pub args: Vec<AlgebraicExpression<T>>,
}

impl<T: Display> Display for SymbolicBusInteraction<T> {
    fn fmt(&self, f: &mut std::fmt::Formatter<'_>) -> std::fmt::Result {
        write!(
            f,
            "(id={}, mult={}, args=[{}])",
            self.id,
            self.mult,
            self.args.iter().join(", ")
        )
    }
}

impl<T: Copy> SymbolicBusInteraction<T> {
    pub fn try_multiplicity_to_number(&self) -> Option<T> {
        match self.mult {
            AlgebraicExpression::Number(n) => Some(n),
            _ => None,
        }
    }
}

impl<T: Clone + Ord + std::fmt::Display> Children<AlgebraicExpression<T>>
    for SymbolicBusInteraction<T>
{
    fn children(&self) -> Box<dyn Iterator<Item = &AlgebraicExpression<T>> + '_> {
        Box::new(once(&self.mult).chain(&self.args))
    }

    fn children_mut(&mut self) -> Box<dyn Iterator<Item = &mut AlgebraicExpression<T>> + '_> {
        Box::new(once(&mut self.mult).chain(&mut self.args))
    }
}

#[derive(Debug, Clone, Serialize, Deserialize, Ord, PartialOrd, Eq, PartialEq, Hash)]
pub enum BusInteractionKind {
    Send,
    Receive,
}

#[derive(Debug, Clone, Serialize, Deserialize)]
pub struct SymbolicMachine<T> {
    pub constraints: Vec<SymbolicConstraint<T>>,
    pub bus_interactions: Vec<SymbolicBusInteraction<T>>,
}

impl<T: Display> Display for SymbolicMachine<T> {
    fn fmt(&self, f: &mut std::fmt::Formatter<'_>) -> std::fmt::Result {
        for constraint in &self.constraints {
            writeln!(f, "{constraint}")?;
        }
        for bus_interaction in &self.bus_interactions {
            writeln!(f, "{bus_interaction}")?;
        }
        Ok(())
    }
}

impl<T: Clone + Ord + std::fmt::Display> Children<AlgebraicExpression<T>> for SymbolicMachine<T> {
    fn children(&self) -> Box<dyn Iterator<Item = &AlgebraicExpression<T>> + '_> {
        Box::new(
            self.constraints
                .iter()
                .flat_map(|c| c.children())
                .chain(self.bus_interactions.iter().flat_map(|i| i.children())),
        )
    }

    fn children_mut(&mut self) -> Box<dyn Iterator<Item = &mut AlgebraicExpression<T>> + '_> {
        Box::new(
            self.constraints
                .iter_mut()
                .flat_map(|c| c.children_mut())
                .chain(
                    self.bus_interactions
                        .iter_mut()
                        .flat_map(|i| i.children_mut()),
                ),
        )
    }
}

#[derive(Debug, Clone)]
pub enum InstructionKind {
    Normal,
    ConditionalBranch,
    UnconditionalBranch,
    Terminal,
}

#[derive(Clone, Debug, PartialEq, Eq, Hash, PartialOrd, Ord)]
pub enum MemoryType {
    Constant,
    Register,
    Memory,
    Native,
}

impl<T: FieldElement> From<AlgebraicExpression<T>> for MemoryType {
    fn from(expr: AlgebraicExpression<T>) -> Self {
        match expr {
            AlgebraicExpression::Number(n) => {
                let n_u32 = n.to_integer().try_into_u32().unwrap();
                match n_u32 {
                    0 => MemoryType::Constant,
                    1 => MemoryType::Register,
                    2 => MemoryType::Memory,
                    3 => MemoryType::Native,
                    _ => unreachable!("Expected 0, 1, 2 or 3 but got {n}"),
                }
            }
            _ => unreachable!("Expected number"),
        }
    }
}

impl<T: FieldElement> From<MemoryType> for AlgebraicExpression<T> {
    fn from(ty: MemoryType) -> Self {
        match ty {
            MemoryType::Constant => AlgebraicExpression::Number(T::from(0u32)),
            MemoryType::Register => AlgebraicExpression::Number(T::from(1u32)),
            MemoryType::Memory => AlgebraicExpression::Number(T::from(2u32)),
            MemoryType::Native => AlgebraicExpression::Number(T::from(3u32)),
        }
    }
}

#[derive(Clone, Debug)]
pub enum MemoryOp {
    Send,
    Receive,
}

#[derive(Clone, Debug)]
pub struct MemoryBusInteraction<T> {
    pub ty: MemoryType,
    pub op: MemoryOp,
    pub addr: AlgebraicExpression<T>,
    pub data: Vec<AlgebraicExpression<T>>,
}

impl<T: FieldElement> MemoryBusInteraction<T> {
    pub fn try_addr_u32(&self) -> Option<u32> {
        match self.addr {
            AlgebraicExpression::Number(n) => n.to_integer().try_into_u32(),
            _ => None,
        }
    }
}

impl<T: FieldElement> MemoryBusInteraction<T> {
    /// Tries to convert a `SymbolicBusInteraction` to a `MemoryBusInteraction` of the given memory type.
    ///
    /// Returns `Ok(None)` if we know that the bus interaction is not a memory bus interaction of the given type.
    /// Returns `Err(_)` if the bus interaction is a memory bus interaction of the given type but could not be converted properly
    /// (usually because the multiplicity is not -1 or 1).
    /// Otherwise returns `Ok(Some(memory_bus_interaction))`
    fn try_from_symbolic_bus_interaction_with_memory_kind(
        bus_interaction: &SymbolicBusInteraction<T>,
        memory_type: MemoryType,
    ) -> Result<Option<Self>, ()> {
        if bus_interaction.id != MEMORY_BUS_ID {
            return Ok(None);
        }
        // TODO: Timestamp is ignored, we could use it to assert that the bus interactions
        // are in the right order.
        let ty = bus_interaction.args[0].into();
        if ty != memory_type {
            return Ok(None);
        }
        let op = match bus_interaction.mult {
            AlgebraicExpression::Number(n) if n == 1.into() => MemoryOp::Receive,
            AlgebraicExpression::Number(n) if n == (-1).into() => MemoryOp::Send,
            _ => return Err(()),
        };
        let addr = bus_interaction.args[1].clone();
        let data = bus_interaction.args[2..bus_interaction.args.len() - 1].to_vec();
<<<<<<< HEAD
        Ok(Some(MemoryBusInteraction { ty, op, addr, data }))
=======
        Ok(MemoryBusInteraction { ty, op, addr, data })
>>>>>>> 00d335ee
    }
}

#[derive(Clone, Debug, Eq, PartialEq, Hash)]
pub struct PcLookupBusInteraction<T> {
    pub from_pc: AlgebraicExpression<T>,
    pub op: AlgebraicExpression<T>,
    pub args: Vec<AlgebraicExpression<T>>,
    pub bus_interaction: SymbolicBusInteraction<T>,
}

impl<T: FieldElement> TryFrom<SymbolicBusInteraction<T>> for PcLookupBusInteraction<T> {
    type Error = ();

    fn try_from(bus_interaction: SymbolicBusInteraction<T>) -> Result<Self, ()> {
        (bus_interaction.id == PC_LOOKUP_BUS_ID)
            .then(|| {
                let from_pc = bus_interaction.args[0].clone();
                let op = bus_interaction.args[1].clone();
                let args = bus_interaction.args[2..].to_vec();
                PcLookupBusInteraction {
                    from_pc,
                    op,
                    args,
                    bus_interaction,
                }
            })
            .ok_or(())
    }
}

pub enum VMBusInteraction<T> {
    Memory(MemoryBusInteraction<T>),
}

pub const EXECUTION_BUS_ID: u64 = 0;
pub const MEMORY_BUS_ID: u64 = 1;
pub const PC_LOOKUP_BUS_ID: u64 = 2;

pub fn build<T: FieldElement>(
    program: Vec<SymbolicInstructionStatement<T>>,
    instruction_kind: BTreeMap<String, InstructionKind>,
    instruction_machines: BTreeMap<String, SymbolicMachine<T>>,
    bus_interaction_handler: impl BusInteractionHandler<T> + IsBusStateful<T> + 'static + Clone,
    degree_bound: usize,
    opcode: u32,
) -> (SymbolicMachine<T>, Vec<Vec<u64>>) {
    let (machine, subs) =
        statements_to_symbolic_machine(&program, &instruction_kind, &instruction_machines);

    let machine = optimizer::optimize(machine, bus_interaction_handler, opcode, degree_bound);

    // add guards to constraints that are not satisfied by zeroes
    let machine = add_guards(machine);

    (machine, subs)
}

/// Adds an `is_valid` guard to all constraints and bus interactions.
/// Assumptions:
/// - There are exactly one execution bus receive and one execution bus send, in this order.
/// - There is exactly one program bus send.
fn add_guards<T: FieldElement>(mut machine: SymbolicMachine<T>) -> SymbolicMachine<T> {
    let max_id = machine
        .unique_columns()
        .map(|c| {
            assert_eq!(c.id.ptype, PolynomialType::Committed);
            c.id.id
        })
        .max()
        .unwrap()
        + 1;

    let is_valid = AlgebraicExpression::Reference(AlgebraicReference {
        name: "is_valid".to_string(),
        poly_id: PolyID {
            ptype: PolynomialType::Committed,
            id: max_id,
        },
        next: false,
    });

    for c in &mut machine.constraints {
        let mut zeroed_expr = c.expr.clone();
        powdr::make_refs_zero(&mut zeroed_expr);
        let zeroed_expr = simplify_expression(zeroed_expr);
        if !powdr::is_zero(&zeroed_expr) {
            c.expr = is_valid.clone() * c.expr.clone();
            // TODO this would not have to be cloned if we had *=
            //c.expr *= guard.clone();
        }
    }

    let [execution_bus_receive, execution_bus_send] = machine
        .bus_interactions
        .iter_mut()
        .filter_map(|bus_int| match bus_int.id {
            EXECUTION_BUS_ID => Some(bus_int),
            _ => None,
        })
        .collect::<Vec<_>>()
        .try_into()
        .unwrap();

    execution_bus_receive.mult =
        AlgebraicExpression::new_unary(AlgebraicUnaryOperator::Minus, is_valid.clone());
    execution_bus_send.mult = is_valid.clone();

    let [program_bus_send] = machine
        .bus_interactions
        .iter_mut()
        .filter_map(|bus_int| match bus_int.id {
            PC_LOOKUP_BUS_ID => Some(bus_int),
            _ => None,
        })
        .collect::<Vec<_>>()
        .try_into()
        .unwrap();
    program_bus_send.mult = is_valid.clone();

    let mut is_valid_mults: Vec<SymbolicConstraint<T>> = Vec::new();
    for b in &mut machine.bus_interactions {
        match b.id {
            EXECUTION_BUS_ID => {
                // already handled
            }
            PC_LOOKUP_BUS_ID => {
                // already handled
            }
            _ => {
                // We check the value of the multiplicity when all variables are set to zero
                let mut zeroed_expr = b.mult.clone();
                powdr::make_refs_zero(&mut zeroed_expr);
                let zeroed_expr = simplify_expression(zeroed_expr);
                if !powdr::is_zero(&zeroed_expr) {
                    // if it's not zero, then we guard the multiplicity by `is_valid`
                    b.mult = is_valid.clone() * b.mult.clone();
                    // TODO this would not have to be cloned if we had *=
                    //c.expr *= guard.clone();
                } else {
                    // if it's zero, then we do not have to change the multiplicity, but we need to force it to be zero on non-valid rows with a constraint
                    let one = AlgebraicExpression::Number(1u64.into());
                    let e = ((one - is_valid.clone()) * b.mult.clone()).into();
                    is_valid_mults.push(e);
                }
            }
        }
    }

    machine.constraints.extend(is_valid_mults);

    machine
}<|MERGE_RESOLUTION|>--- conflicted
+++ resolved
@@ -239,11 +239,7 @@
         };
         let addr = bus_interaction.args[1].clone();
         let data = bus_interaction.args[2..bus_interaction.args.len() - 1].to_vec();
-<<<<<<< HEAD
         Ok(Some(MemoryBusInteraction { ty, op, addr, data }))
-=======
-        Ok(MemoryBusInteraction { ty, op, addr, data })
->>>>>>> 00d335ee
     }
 }
 
