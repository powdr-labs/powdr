//! The concrete parameters used in the prover
//! Inspired from [this example](https://github.com/Plonky3/Plonky3/blob/6a1b0710fdf85136d0fdd645b92933615867740a/keccak-air/examples/prove_goldilocks_keccak.rs#L57)

use lazy_static::lazy_static;

use crate::params::{Challenger, FieldElementMap, Plonky3Field};
use p3_challenger::DuplexChallenger;
use p3_commit::ExtensionMmcs;
use p3_dft::Radix2DitParallel;
use p3_field::{extension::BinomialExtensionField, AbstractField, Field, PrimeField64};
use p3_fri::{FriConfig, TwoAdicFriPcs};
use p3_goldilocks::{Goldilocks, MdsMatrixGoldilocks};
use p3_merkle_tree::MerkleTreeMmcs;
use p3_poseidon::Poseidon;
use p3_symmetric::{PaddingFreeSponge, TruncatedPermutation};
use p3_uni_stark::StarkConfig;
use powdr_number::{FieldElement, GoldilocksField, LargeInt};
use rand::{distributions::Standard, Rng, SeedableRng};

const DEGREE: usize = 2;
type FriChallenge = BinomialExtensionField<Goldilocks, DEGREE>;
const WIDTH: usize = 8;
const ALPHA: u64 = 7;
type Perm = Poseidon<Goldilocks, MdsMatrixGoldilocks, WIDTH, ALPHA>;

const RATE: usize = 4;
const OUT: usize = 4;
type Hash = PaddingFreeSponge<Perm, WIDTH, RATE, OUT>;

const N: usize = 2;
const CHUNK: usize = 4;
type Compress = TruncatedPermutation<Perm, N, CHUNK, WIDTH>;

const DIGEST_ELEMS: usize = 4;
type ValMmcs = MerkleTreeMmcs<
    <Goldilocks as Field>::Packing,
    <Goldilocks as Field>::Packing,
    Hash,
    Compress,
    DIGEST_ELEMS,
>;

pub type FriChallenger = DuplexChallenger<Goldilocks, Perm, WIDTH, RATE>;
type ChallengeMmcs = ExtensionMmcs<Goldilocks, FriChallenge, ValMmcs>;
type Dft = Radix2DitParallel<Goldilocks>;
type MyPcs = TwoAdicFriPcs<Goldilocks, Dft, ValMmcs, ChallengeMmcs>;

const HALF_NUM_FULL_ROUNDS: usize = 4;
const NUM_PARTIAL_ROUNDS: usize = 22;

const FRI_LOG_BLOWUP: usize = 1;
const FRI_NUM_QUERIES: usize = 100;
const FRI_PROOF_OF_WORK_BITS: usize = 16;

const NUM_ROUNDS: usize = 2 * HALF_NUM_FULL_ROUNDS + NUM_PARTIAL_ROUNDS;
const NUM_CONSTANTS: usize = WIDTH * NUM_ROUNDS;

const RNG_SEED: u64 = 42;

lazy_static! {
    static ref PERM_GL: Perm = Perm::new(
        HALF_NUM_FULL_ROUNDS,
        NUM_PARTIAL_ROUNDS,
        rand_chacha::ChaCha8Rng::seed_from_u64(RNG_SEED)
            .sample_iter(Standard)
            .take(NUM_CONSTANTS)
            .collect(),
        MdsMatrixGoldilocks,
    );
}

impl FieldElementMap for GoldilocksField {
    type Config = StarkConfig<MyPcs, FriChallenge, FriChallenger>;

    fn into_p3_field(self) -> Plonky3Field<Self> {
        Goldilocks::from_canonical_u64(self.to_integer().try_into_u64().unwrap())
    }

    fn from_p3_field(e: Plonky3Field<Self>) -> Self {
        Self::from(e.as_canonical_u64())
    }

    fn get_challenger() -> Challenger<Self> {
        FriChallenger::new(PERM_GL.clone())
    }

    fn get_config() -> Self::Config {
        let hash = Hash::new(PERM_GL.clone());

        let compress = Compress::new(PERM_GL.clone());

        let val_mmcs = ValMmcs::new(hash, compress);

        let challenge_mmcs = ChallengeMmcs::new(val_mmcs.clone());

<<<<<<< HEAD
        let dft = <Dft as std::default::Default>::default();
=======
        let dft = Dft::default();
>>>>>>> e9fc9d52

        let fri_config = FriConfig {
            log_blowup: FRI_LOG_BLOWUP,
            num_queries: FRI_NUM_QUERIES,
            proof_of_work_bits: FRI_PROOF_OF_WORK_BITS,
            mmcs: challenge_mmcs,
        };

        let pcs = MyPcs::new(dft, val_mmcs, fri_config);

        Self::Config::new(pcs)
    }
}<|MERGE_RESOLUTION|>--- conflicted
+++ resolved
@@ -93,11 +93,7 @@
 
         let challenge_mmcs = ChallengeMmcs::new(val_mmcs.clone());
 
-<<<<<<< HEAD
-        let dft = <Dft as std::default::Default>::default();
-=======
         let dft = Dft::default();
->>>>>>> e9fc9d52
 
         let fri_config = FriConfig {
             log_blowup: FRI_LOG_BLOWUP,
