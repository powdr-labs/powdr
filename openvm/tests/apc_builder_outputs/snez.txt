--- conflicted
+++ resolved
@@ -6,10 +6,7 @@
   - Bus interactions: 18 -> 15 (1.20x reduction)
   - Constraints: 28 -> 17 (1.65x reduction)
 
-<<<<<<< HEAD
-// Symbolic machine using 22 unique main columns
-=======
-Symbolic machine using 23 unique main columns:
+Symbolic machine using 22 unique main columns:
   from_state__timestamp_0
   reads_aux__0__base__prev_timestamp_0
   reads_aux__0__base__timestamp_lt_aux__lower_decomp__0_0
@@ -24,7 +21,6 @@
   c__0_0
   c__1_0
   c__2_0
-  c__3_0
   cmp_result_0
   c_msb_f_0
   diff_marker__0_0
@@ -33,24 +29,16 @@
   diff_marker__3_0
   diff_val_0
   is_valid
->>>>>>> 92e3a79f
 
 // Bus 0 (EXECUTION_BRIDGE):
 mult=is_valid * -1, args=[0, from_state__timestamp_0]
 mult=is_valid * 1, args=[4, from_state__timestamp_0 + 3]
 
 // Bus 1 (MEMORY):
-<<<<<<< HEAD
-mult=is_valid * -1, args=[1, 0, 0, 0, 0, 0, writes_aux__base__prev_timestamp_0 + writes_aux__base__timestamp_lt_aux__lower_decomp__0_0 + 131072 * writes_aux__base__timestamp_lt_aux__lower_decomp__1_0 - (reads_aux__0__base__timestamp_lt_aux__lower_decomp__0_0 + 131072 * reads_aux__0__base__timestamp_lt_aux__lower_decomp__1_0 + 2)]
-mult=is_valid * 1, args=[1, 0, 0, 0, 0, 0, writes_aux__base__prev_timestamp_0 + writes_aux__base__timestamp_lt_aux__lower_decomp__0_0 + 131072 * writes_aux__base__timestamp_lt_aux__lower_decomp__1_0 - 1]
-mult=is_valid * -1, args=[1, 5, c__0_0, c__1_0, c__2_0, c_msb_f_0, writes_aux__base__prev_timestamp_0 + writes_aux__base__timestamp_lt_aux__lower_decomp__0_0 + 131072 * writes_aux__base__timestamp_lt_aux__lower_decomp__1_0 - (reads_aux__1__base__timestamp_lt_aux__lower_decomp__0_0 + 131072 * reads_aux__1__base__timestamp_lt_aux__lower_decomp__1_0 + 1)]
-mult=is_valid * 1, args=[1, 5, c__0_0, c__1_0, c__2_0, c_msb_f_0, writes_aux__base__prev_timestamp_0 + writes_aux__base__timestamp_lt_aux__lower_decomp__0_0 + 131072 * writes_aux__base__timestamp_lt_aux__lower_decomp__1_0]
-=======
 mult=is_valid * -1, args=[1, 0, 0, 0, 0, 0, reads_aux__0__base__prev_timestamp_0]
 mult=is_valid * 1, args=[1, 0, 0, 0, 0, 0, from_state__timestamp_0]
-mult=is_valid * -1, args=[1, 5, c__0_0, c__1_0, c__2_0, c__3_0, reads_aux__1__base__prev_timestamp_0]
-mult=is_valid * 1, args=[1, 5, c__0_0, c__1_0, c__2_0, c__3_0, from_state__timestamp_0 + 1]
->>>>>>> 92e3a79f
+mult=is_valid * -1, args=[1, 5, c__0_0, c__1_0, c__2_0, c_msb_f_0, reads_aux__1__base__prev_timestamp_0]
+mult=is_valid * 1, args=[1, 5, c__0_0, c__1_0, c__2_0, c_msb_f_0, from_state__timestamp_0 + 1]
 mult=is_valid * -1, args=[1, 8, writes_aux__prev_data__0_0, writes_aux__prev_data__1_0, writes_aux__prev_data__2_0, writes_aux__prev_data__3_0, writes_aux__base__prev_timestamp_0]
 mult=is_valid * 1, args=[1, 8, cmp_result_0, 0, 0, 0, from_state__timestamp_0 + 2]
 
