use std::collections::HashMap;

use powdr_ast::{
    analyzed::{
        Expression, FunctionValueDefinition, Reference, Symbol, SymbolKind, TypedExpression,
    },
    parsed::{
        types::Type, BlockExpression, FunctionCall, FunctionKind, LambdaExpression,
        StatementInsideBlock,
    },
};

use lazy_static::lazy_static;
use powdr_parser_util::Error;

/// Check that query functions are only referenced/defined in a query context
/// and that constr functions are only referenced/defined in a constr context.
pub fn check(
    definitions: &HashMap<String, (Symbol, Option<FunctionValueDefinition>)>,
    context: FunctionKind,
    e: &Expression,
) -> Result<(), Error> {
    SideEffectChecker {
        definitions,
        context,
    }
    .check(e)
}

struct SideEffectChecker<'a> {
    definitions: &'a HashMap<String, (Symbol, Option<FunctionValueDefinition>)>,
    context: FunctionKind,
}

impl<'a> SideEffectChecker<'a> {
    fn check(&mut self, e: &Expression) -> Result<(), Error> {
        match e {
            Expression::Reference(source, Reference::Poly(r)) => {
                let kind = self.function_kind_of_symbol(&r.name);
                if kind != FunctionKind::Pure && kind != self.context {
                    return Err(source.with_error(format!(
                        "Referenced the {kind} function {} inside a {} context.",
                        &r.name, self.context,
                    )));
                }
                Ok(())
            }
            Expression::LambdaExpression(
                source,
                LambdaExpression {
                    kind,
                    params: _,
                    body,
                },
            ) => {
                let new_context;
                if kind == &FunctionKind::Query && self.context == FunctionKind::Constr {
                    // Query lambda expressions are allowed in constr context.
                    new_context = FunctionKind::Query;
                } else if *kind != FunctionKind::Pure && *kind != self.context {
                    return Err(source.with_error(format!(
                        "Used a {kind} lambda function inside a {} context.",
                        self.context
                    )));
                } else {
                    new_context = self.context;
                }
                let old_context = self.context;
                self.context = new_context;
                let result = self.check(body);
                self.context = old_context;
                result
            }
            Expression::BlockExpression(source, BlockExpression { statements, .. }) => {
                for s in statements {
                    if let StatementInsideBlock::LetStatement(ls) = s {
                        if ls.value.is_none() && self.context != FunctionKind::Constr {
                            // TODO the source location is not exact enough. there should be one for each statement.
                            return Err(source.with_error(format!(
                                "Tried to create a witness column in a {} context: {ls}",
                                self.context
                            )));
                        } else if ls.ty == Some(Type::Col) && self.context != FunctionKind::Constr {
                            // TODO the source location is not exact enough. there should be one for each statement.
                            return Err(source.with_error(format!(
                                "Tried to create a fixed column in a {} context: {ls}",
                                self.context
                            )));
                        }
                    }
                }
                e.children().try_for_each(|e| self.check(e))
            }
            Expression::FunctionCall(
                _,
                FunctionCall {
                    function,
                    arguments,
                },
            ) if matches!(function.as_ref(), Expression::Reference(_, Reference::Poly(r)) if r.name == "std::prelude::set_hint") =>
            {
                // The function "set_hint" is special: It expects a "query" function as
                // second argument, so we switch context when descending into the second argument.
                self.check(function)?;
                match &arguments[..] {
                    [col, hint] => {
                        self.check(col)?;
                        assert_eq!(self.context, FunctionKind::Constr);
                        self.context = FunctionKind::Query;
                        let result = self.check(hint);
                        self.context = FunctionKind::Constr;
                        result
                    }
                    _ => {
                        // Not the correct number of arguments, will lead to a type error later.
                        arguments.iter().try_for_each(|e| self.check(e))
                    }
                }
            }
            _ => e.children().try_for_each(|e| self.check(e)),
        }
    }

    /// Returns the function kind of a referenced symbol.
    fn function_kind_of_symbol(&self, name: &str) -> FunctionKind {
        if let Some(kind) = BUILTIN_KINDS.get(name) {
            return *kind;
        }
        let (symbol, value) = self.definitions.get(name).unwrap();
        if symbol.kind != SymbolKind::Other() {
            // If referenced, columns are `expr`, so they are not functions and thus pure.
            return FunctionKind::Pure;
        }
        if let Some(FunctionValueDefinition::Expression(TypedExpression {
            type_scheme: _,
            e: Expression::LambdaExpression(_, LambdaExpression { kind, .. }),
        })) = value
        {
            *kind
        } else {
            FunctionKind::Pure
        }
    }
}

lazy_static! {
    static ref BUILTIN_KINDS: HashMap<&'static str, FunctionKind> = [
        ("std::array::len", FunctionKind::Pure),
        ("std::check::panic", FunctionKind::Pure),
        ("std::convert::expr", FunctionKind::Pure),
        ("std::convert::fe", FunctionKind::Pure),
        ("std::convert::int", FunctionKind::Pure),
        ("std::convert::expr", FunctionKind::Pure),
        ("std::debug::print", FunctionKind::Pure),
        ("std::field::modulus", FunctionKind::Pure),
<<<<<<< HEAD
        ("std::prover::capture_stage", FunctionKind::Constr),
        ("std::prover::challenge", FunctionKind::Constr), // strictly, only new_challenge would need "constr"
=======
        ("std::prelude::challenge", FunctionKind::Constr), // strictly, only new_challenge would need "constr"
        ("std::prover::min_degree", FunctionKind::Pure),
        ("std::prover::max_degree", FunctionKind::Pure),
>>>>>>> 0edb7686
        ("std::prover::degree", FunctionKind::Pure),
        ("std::prelude::set_hint", FunctionKind::Constr),
        ("std::prover::eval", FunctionKind::Query),
        ("std::prover::try_eval", FunctionKind::Query),
        ("std::prover::get_input", FunctionKind::Query),
        ("std::prover::get_input_from_channel", FunctionKind::Query),
        ("std::prover::output_byte", FunctionKind::Query),
    ]
    .into_iter()
    .collect();
}<|MERGE_RESOLUTION|>--- conflicted
+++ resolved
@@ -153,14 +153,10 @@
         ("std::convert::expr", FunctionKind::Pure),
         ("std::debug::print", FunctionKind::Pure),
         ("std::field::modulus", FunctionKind::Pure),
-<<<<<<< HEAD
         ("std::prover::capture_stage", FunctionKind::Constr),
-        ("std::prover::challenge", FunctionKind::Constr), // strictly, only new_challenge would need "constr"
-=======
         ("std::prelude::challenge", FunctionKind::Constr), // strictly, only new_challenge would need "constr"
         ("std::prover::min_degree", FunctionKind::Pure),
         ("std::prover::max_degree", FunctionKind::Pure),
->>>>>>> 0edb7686
         ("std::prover::degree", FunctionKind::Pure),
         ("std::prelude::set_hint", FunctionKind::Constr),
         ("std::prover::eval", FunctionKind::Query),
