use std::{
    collections::{HashMap, HashSet},
    fmt::{Display, Formatter},
};

use bit_vec::BitVec;
use itertools::Itertools;
use powdr_ast::analyzed::{
    AlgebraicBinaryOperation, AlgebraicBinaryOperator, AlgebraicExpression as Expression,
    AlgebraicReference, AlgebraicUnaryOperation, AlgebraicUnaryOperator,
};
use powdr_constraint_solver::{
<<<<<<< HEAD
    effect::BranchCondition,
=======
    effect::Condition,
>>>>>>> 5e9d0cbf
    quadratic_symbolic_expression::{
        Error, ProcessResult, QuadraticSymbolicExpression, RangeConstraintProvider,
    },
    range_constraint::RangeConstraint,
    symbolic_expression::SymbolicExpression,
};
use powdr_number::FieldElement;

use crate::witgen::{
    data_structures::{
        identity::{BusSend, Identity},
        mutable_state::MutableState,
    },
    global_constraints::RangeConstraintSet,
    FixedData, QueryCallback,
};

use super::{
    effect::{Effect, ProverFunctionCall},
    prover_function_heuristics::ProverFunction,
    variable::{Cell, MachineCallVariable, Variable},
};

/// This component can generate code that solves identities.
/// It needs a driver that tells it which identities to process on which rows.
#[derive(Clone)]
pub struct WitgenInference<'a, T: FieldElement, FixedEval> {
    fixed_data: &'a FixedData<'a, T>,
    fixed_evaluator: FixedEval,
    /// Sequences of branches taken in the past to get to the current state.
    branches_taken: Vec<(Variable, RangeConstraint<T>)>,
    derived_range_constraints: HashMap<Variable, RangeConstraint<T>>,
    known_variables: HashSet<Variable>,
    /// Submachine calls that have already been completed.
    /// These are still processed to propagate range constraints
    /// and concrete values.
    /// This avoids generating multiple submachine calls for the same
    /// connection on the same row.
    complete_calls: HashSet<(u64, i32)>,
    code: Vec<Effect<T, Variable>>,
}

#[derive(Debug, Clone, Copy)]
pub enum Value<T> {
    Concrete(T),
    Known,
    Unknown,
}

impl<T: Display> Display for Value<T> {
    fn fmt(&self, f: &mut Formatter<'_>) -> std::fmt::Result {
        match self {
            Value::Concrete(v) => write!(f, "{v}"),
            Value::Known => write!(f, "<known>"),
            Value::Unknown => write!(f, "???"),
        }
    }
}

/// Return type of the `branch_on` method.
pub struct BranchResult<'a, T: FieldElement, FixedEval> {
    /// The code common to both branches.
    pub common_code: Vec<Effect<T, Variable>>,
    /// The condition of the branch.
    pub condition: Condition<T, Variable>,
    /// The two branches.
    pub branches: [WitgenInference<'a, T, FixedEval>; 2],
}

impl<'a, T: FieldElement, FixedEval: FixedEvaluator<T>> WitgenInference<'a, T, FixedEval> {
    pub fn new(
        fixed_data: &'a FixedData<'a, T>,
        fixed_evaluator: FixedEval,
        known_variables: impl IntoIterator<Item = Variable>,
        complete_calls: impl IntoIterator<Item = (u64, i32)>,
    ) -> Self {
        Self {
            fixed_data,
            fixed_evaluator,
            branches_taken: Default::default(),
            derived_range_constraints: Default::default(),
            known_variables: known_variables.into_iter().collect(),
            complete_calls: complete_calls.into_iter().collect(),
            code: Default::default(),
        }
    }

    pub fn finish(self) -> Vec<Effect<T, Variable>> {
        self.code
    }

    pub fn code(&self) -> &Vec<Effect<T, Variable>> {
        &self.code
    }

    pub fn branches_taken(&self) -> &[(Variable, RangeConstraint<T>)] {
        &self.branches_taken
    }

    pub fn known_variables(&self) -> &HashSet<Variable> {
        &self.known_variables
    }

    pub fn is_known(&self, variable: &Variable) -> bool {
        if let Variable::FixedCell(_) = variable {
            true
        } else {
            self.known_variables.contains(variable)
        }
    }

    pub fn is_complete_call(&self, identity: &Identity<T>, row_offset: i32) -> bool {
        assert!(matches!(identity, Identity::BusSend(_)));
        self.complete_calls.contains(&(identity.id(), row_offset))
    }

    pub fn value(&self, variable: &Variable) -> Value<T> {
        let rc = self.range_constraint(variable);
        if let Some(val) = rc.try_to_single_value() {
            Value::Concrete(val)
        } else if self.is_known(variable) {
            Value::Known
        } else {
            Value::Unknown
        }
    }

    /// Splits the current inference into two copies - one where the provided variable
    /// is in the "second half" of its range constraint and one where it is in the
    /// "first half" of its range constraint (determined by calling the `bisect` method).
    /// Returns the common code, the branch condition and the two branches.
    pub fn branch_on(mut self, variable: &Variable) -> BranchResult<'a, T, FixedEval> {
        // The variable needs to be known, we need to have a range constraint but
        // it cannot be a single value.
        assert!(self.is_known(variable));
        let rc = self.range_constraint(variable);
        assert!(rc.try_to_single_value().is_none());

        let (low_condition, high_condition) = rc.bisect();

        let common_code = std::mem::take(&mut self.code);
        let mut low_branch = self.clone();

        self.branch_to(variable, high_condition.clone());
        low_branch.branch_to(variable, low_condition.clone());

        BranchResult {
            common_code,
            condition: Condition {
                value: SymbolicExpression::from_symbol(variable.clone(), rc),
                condition: high_condition,
            },
            branches: [self, low_branch],
        }
    }

    fn branch_to(&mut self, var: &Variable, range_constraint: RangeConstraint<T>) {
        self.branches_taken
            .push((var.clone(), range_constraint.clone()));
        self.add_range_constraint(var.clone(), range_constraint);
    }

    pub fn process_call(
        &mut self,
        can_process_call: impl CanProcessCall<T>,
        bus_send: &BusSend<T>,
        row_offset: i32,
    ) -> Result<Vec<Variable>, Error> {
        let (effects, complete) = self.process_call_inner(can_process_call, bus_send, row_offset);
        self.ingest_effects(effects, complete, Some((bus_send.identity_id, row_offset)))
    }

    /// Process a prover function on a row, i.e. determine if we can execute it and if it will
    /// help us to compute the value of previously unknown variables.
    /// Returns the list of updated variables.
    pub fn process_prover_function(
        &mut self,
        prover_function: &ProverFunction<'a, T>,
        row_offset: i32,
    ) -> Result<Vec<Variable>, Error> {
        let targets = prover_function
            .target
            .iter()
            .map(|t| Variable::from_reference(t, row_offset))
            .collect::<Vec<_>>();
        // Only continue if none of the targets are known.
        if targets.iter().any(|t| self.is_known(t)) {
            return Ok(vec![]);
        }
        let inputs = prover_function
            .input_columns
            .iter()
            .map(|c| Variable::from_reference(c, row_offset))
            .collect::<Vec<_>>();
        if !inputs.iter().all(|v| self.is_known(v)) {
            return Ok(vec![]);
        }

        // If there is a condition, only continue if the constraint
        // is known to hold.
        if let Some(condition) = prover_function.condition.as_ref() {
            if self.try_evaluate_to_known_number(condition, row_offset) != Some(T::zero()) {
                return Ok(vec![]);
            }
        }

        let effect = Effect::ProverFunctionCall(ProverFunctionCall {
            targets,
            function_index: prover_function.index,
            row_offset,
            inputs,
        });
        self.ingest_effects(vec![effect], true, None)
    }

    /// Set a variable to a fixed value.
    pub fn set_variable(&mut self, variable: Variable, value: T) -> Result<Vec<Variable>, Error> {
        self.process_equation(
            &(QuadraticSymbolicExpression::from_unknown_variable(variable) - value.into()),
        )
    }

    pub fn process_equation(
        &mut self,
        equation: &QuadraticSymbolicExpression<T, Variable>,
    ) -> Result<Vec<Variable>, Error> {
        let ProcessResult { effects, complete } = equation.solve(self)?;
        let effects = effects.into_iter().map(Into::into).collect();
        self.ingest_effects(effects, complete, None)
    }

    fn process_call_inner(
        &mut self,
        can_process_call: impl CanProcessCall<T>,
        bus_send: &BusSend<T>,
        row_offset: i32,
    ) -> (Vec<Effect<T, Variable>>, bool) {
        // We need to know the selector and bus ID.
        let (Some(selector), Some(bus_id)) = (
            self.try_evaluate_to_known_number(&bus_send.selected_payload.selector, row_offset),
            self.try_evaluate_to_known_number(&bus_send.bus_id, row_offset),
        ) else {
            return (vec![], false);
        };
        if selector == 0.into() {
            return (vec![], true);
        } else {
            assert_eq!(selector, 1.into(), "Selector is non-binary");
        }

        let arguments = (0..bus_send.selected_payload.expressions.len())
            .map(|index| {
                Variable::MachineCallParam(MachineCallVariable {
                    identity_id: bus_send.identity_id,
                    row_offset,
                    index,
                })
            })
            .collect_vec();
        let range_constraints = arguments
            .iter()
            .map(|v| self.range_constraint(v))
            .collect_vec();
        let known: BitVec = arguments.iter().map(|v| self.is_known(v)).collect();

        let (can_process, range_constraints) =
            can_process_call.can_process_call_fully(bus_id, &known, range_constraints);

        let mut effects = arguments
            .iter()
            .zip_eq(range_constraints)
            .map(|(var, new_rc)| Effect::RangeConstraint(var.clone(), new_rc.clone()))
            .collect_vec();
        if can_process {
            effects.push(Effect::MachineCall(bus_id, known, arguments.to_vec()));
        }
        (effects, can_process)
    }

    /// Analyze the effects and update the internal state.
    /// If the effect is the result of a machine call, `identity_id` must be given
    /// to avoid two calls to the same sub-machine on the same row.
    /// Returns the variables that have been updated.
    fn ingest_effects(
        &mut self,
        effects: Vec<Effect<T, Variable>>,
        complete: bool,
        identity_id: Option<(u64, i32)>,
    ) -> Result<Vec<Variable>, Error> {
        let mut updated_variables = vec![];
        for e in effects {
            match &e {
                Effect::Assignment(variable, assignment) => {
                    // If the variable was determined to be a constant, we add this
                    // as a range constraint, so we can use it in future evaluations.
                    if self.add_range_constraint(variable.clone(), assignment.range_constraint()) {
                        updated_variables.push(variable.clone());
                    }
                    if self.record_known(variable.clone()) {
                        log::trace!("{variable} := {assignment}");
                        updated_variables.push(variable.clone());
                        self.code.push(e);
                    }
                }
                Effect::BitDecomposition(bit_decomp) => {
                    let mut something_updated = false;
                    for c in &bit_decomp.components {
                        if self.record_known(c.variable.clone()) {
                            updated_variables.push(c.variable.clone());
                            something_updated = true;
                        }
                    }
                    if something_updated {
                        log::trace!("{bit_decomp}");
                        self.code.push(e);
                    }
                }
                Effect::ProverFunctionCall(ProverFunctionCall {
                    targets,
                    function_index,
                    row_offset,
                    inputs,
                }) => {
                    let mut some_known = false;
                    for t in targets {
                        if self.record_known(t.clone()) {
                            some_known = true;
                            updated_variables.push(t.clone());
                        }
                    }
                    if some_known {
                        log::trace!(
                            "[{}] := prover_function_{function_index}({row_offset}, {})",
                            targets.iter().format(", "),
                            inputs.iter().format(", ")
                        );

                        self.code.push(e);
                    }
                }
                Effect::RangeConstraint(variable, rc) => {
                    if self.add_range_constraint(variable.clone(), rc.clone()) {
                        log::trace!("{variable}: {rc}");
                        updated_variables.push(variable.clone());
                    }
                }
                Effect::MachineCall(_, _, vars) => {
                    // If the machine call is already complete, it means that we should
                    // not create another submachine call. We might still process it
                    // multiple times to get better range constraints.
                    if self.complete_calls.insert(identity_id.unwrap()) {
                        log::trace!("Machine call: {:?}", identity_id.unwrap());
                        assert!(complete);
                        for v in vars {
                            // Inputs are already known, but it does not hurt to add all of them.
                            if self.record_known(v.clone()) {
                                updated_variables.push(v.clone());
                            }
                        }
                        self.code.push(e);
                    }
                }
                Effect::Assertion(_) => self.code.push(e),
                Effect::Branch(..) => unreachable!(),
            }
        }
        if complete {
            // If a machine call is complete because its selector is zero,
            // we will not get an `Effect::MachineCall` above and need to
            // insert here.
            if let Some((identity_id, row_offset)) = identity_id {
                self.complete_calls.insert((identity_id, row_offset));
            }
        }
        Ok(updated_variables)
    }

    /// Adds a range constraint to the set of derived range constraints. Returns true if progress was made.
    fn add_range_constraint(&mut self, variable: Variable, rc: RangeConstraint<T>) -> bool {
        let old_rc = self.range_constraint(&variable);
        let rc = old_rc.conjunction(&rc);
        if rc == old_rc {
            return false;
        }
        if let Some(v) = rc.try_to_single_value() {
            // Special case: Variable is fixed to a constant by range constraints only.
            if self.record_known(variable.clone()) {
                log::trace!("{variable} := {v}");
                self.code
                    .push(Effect::Assignment(variable.clone(), v.into()));
            }
        }
        self.derived_range_constraints.insert(variable.clone(), rc);
        true
    }

    /// Record a variable as known. Return true if it was not known before.
    fn record_known(&mut self, variable: Variable) -> bool {
        // We do not record fixed columns as known.
        if matches!(variable, Variable::FixedCell(_)) {
            false
        } else {
            self.known_variables.insert(variable)
        }
    }

    /// Returns the current best-known range constraint on the given variable
    /// combining global range constraints and newly derived local range constraints.
    /// For fixed columns, it also invokes the fixed evaluator.
    pub fn range_constraint(&self, variable: &Variable) -> RangeConstraint<T> {
        if let Variable::FixedCell(fixed_cell) = variable {
            if let Some(v) = self.fixed_evaluator.evaluate(fixed_cell) {
                return RangeConstraint::from_value(v);
            }
        }
        variable
            .try_to_poly_id()
            .and_then(|poly_id| {
                self.fixed_data
                    .global_range_constraints
                    .range_constraint(&AlgebraicReference {
                        name: Default::default(),
                        poly_id,
                        next: false,
                    })
            })
            .iter()
            .chain(self.derived_range_constraints.get(variable))
            .cloned()
            .reduce(|gc, rc| gc.conjunction(&rc))
            .unwrap_or_default()
    }

    pub fn evaluate(
        &self,
        expr: &Expression<T>,
        row_offset: i32,
        require_concretely_known: bool,
    ) -> QuadraticSymbolicExpression<T, Variable> {
        match expr {
            Expression::Reference(r) => variable_to_quadratic_symbolic_expression(
                Variable::from_reference(r, row_offset),
                require_concretely_known,
                self,
            ),
            Expression::PublicReference(_) | Expression::Challenge(_) => todo!(),
            Expression::Number(n) => (*n).into(),
            Expression::BinaryOperation(AlgebraicBinaryOperation { left, op, right }) => {
                let left = self.evaluate(left, row_offset, require_concretely_known);
                let right = self.evaluate(right, row_offset, require_concretely_known);
                match op {
                    AlgebraicBinaryOperator::Add => left + right,
                    AlgebraicBinaryOperator::Sub => left - right,
                    AlgebraicBinaryOperator::Mul => left * right,
                    AlgebraicBinaryOperator::Pow => {
                        todo!()
                    }
                }
            }
            Expression::UnaryOperation(AlgebraicUnaryOperation { op, expr }) => {
                let expr = self.evaluate(expr, row_offset, require_concretely_known);
                match op {
                    AlgebraicUnaryOperator::Minus => -expr,
                }
            }
        }
    }

    pub fn try_evaluate_to_known_number(&self, expr: &Expression<T>, offset: i32) -> Option<T> {
        self.evaluate(expr, offset, false)
            .try_to_known()?
            .try_to_number()
    }
}

pub fn variable_to_quadratic_symbolic_expression<T: FieldElement, Fixed: FixedEvaluator<T>>(
    variable: Variable,
    require_concretely_known: bool,
    witgen: &WitgenInference<'_, T, Fixed>,
) -> QuadraticSymbolicExpression<T, Variable> {
    let rc = witgen.range_constraint(&variable);
    let known = if require_concretely_known {
        rc.try_to_single_value().is_some()
    } else {
        witgen.is_known(&variable)
    };
    if known {
        QuadraticSymbolicExpression::from_known_symbol(variable, rc)
    } else {
        QuadraticSymbolicExpression::from_unknown_variable(variable)
    }
}

impl<T: FieldElement, Fixed: FixedEvaluator<T>> RangeConstraintProvider<T, Variable>
    for WitgenInference<'_, T, Fixed>
{
    fn get(&self, var: &Variable) -> RangeConstraint<T> {
        self.range_constraint(var)
    }
}

pub trait FixedEvaluator<T: FieldElement>: Clone {
    /// Evaluate a fixed column cell and returns its value if it is
    /// compile-time constant, otherwise return None.
    /// If this function returns `None`, the value of the fixed column will
    /// be treated as symbolically known but not compile-time constant
    /// (i.e. it depends on the row).
    fn evaluate(&self, _fixed_cell: &Cell) -> Option<T> {
        None
    }
}

pub trait CanProcessCall<T: FieldElement>: Clone {
    /// Returns (true, _) if a call to the machine that handles the given identity
    /// can always be processed with the given known inputs and range constraints
    /// on the parameters.
    /// The second return value is a vector of new range constraints.
    /// @see Machine::can_process_call
    fn can_process_call_fully(
        &self,
        _bus_id: T,
        _known_inputs: &BitVec,
        _range_constraints: Vec<RangeConstraint<T>>,
    ) -> (bool, Vec<RangeConstraint<T>>);
}

impl<T: FieldElement, Q: QueryCallback<T>> CanProcessCall<T> for &MutableState<'_, T, Q> {
    fn can_process_call_fully(
        &self,
        bus_id: T,
        known_inputs: &BitVec,
        range_constraints: Vec<RangeConstraint<T>>,
    ) -> (bool, Vec<RangeConstraint<T>>) {
        MutableState::can_process_call_fully(self, bus_id, known_inputs, range_constraints)
    }
}

#[cfg(test)]
mod test {
    use powdr_ast::analyzed::{PolyID, PolynomialIdentity, PolynomialType};
    use powdr_number::GoldilocksField;
    use pretty_assertions::assert_eq;
    use test_log::test;

    use crate::witgen::{
        global_constraints,
        jit::{effect::format_code, test_util::read_pil, variable::Cell},
        machines::{FixedLookup, KnownMachine},
        FixedData,
    };

    use super::*;

    #[derive(Clone)]
    pub struct FixedEvaluatorForFixedData<'a, T: FieldElement>(pub &'a FixedData<'a, T>);
    impl<T: FieldElement> FixedEvaluator<T> for FixedEvaluatorForFixedData<'_, T> {
        fn evaluate(&self, fixed_cell: &Cell) -> Option<T> {
            let poly_id = PolyID {
                id: fixed_cell.id,
                ptype: PolynomialType::Constant,
            };
            let values = self.0.fixed_cols[&poly_id].values_max_size();
            let row = (fixed_cell.row_offset + values.len() as i32) as usize % values.len();
            Some(values[row])
        }
    }

    fn solve_on_rows(input: &str, rows: &[i32], known_cells: Vec<(&str, i32)>) -> String {
        let (analyzed, fixed_col_vals) = read_pil::<GoldilocksField>(input);
        let fixed_data = FixedData::new(&analyzed, &fixed_col_vals, &[], Default::default(), 0);
        let fixed_data = global_constraints::set_global_constraints(fixed_data);

        let fixed_lookup_receives = fixed_data
            .bus_receives
            .iter()
            .filter(|(_, r)| FixedLookup::is_responsible(r))
            .map(|(bus_id, r)| (*bus_id, r))
            .collect();

        let global_constr = fixed_data.global_range_constraints.clone();
        let fixed_machine = FixedLookup::new(global_constr, &fixed_data, fixed_lookup_receives);
        let known_fixed = KnownMachine::FixedLookup(fixed_machine);
        let mutable_state = MutableState::new([known_fixed].into_iter(), &|_| {
            Err("Query not implemented".to_string())
        });

        let known_cells = known_cells.iter().map(|(name, row_offset)| {
            let id = fixed_data.try_column_by_name(name).unwrap().id;
            Variable::WitnessCell(Cell {
                column_name: name.to_string(),
                id,
                row_offset: *row_offset,
            })
        });

        let ref_eval = FixedEvaluatorForFixedData(&fixed_data);
        let mut witgen = WitgenInference::new(&fixed_data, ref_eval, known_cells, []);
        let mut counter = 0;

        loop {
            let mut progress = false;
            counter += 1;
            for row in rows {
                for id in fixed_data.identities.iter() {
                    let updated_vars = match id {
                        Identity::Polynomial(PolynomialIdentity { expression, .. }) => {
                            let equation = witgen.evaluate(expression, *row, false);
                            witgen.process_equation(&equation).unwrap()
                        }
                        Identity::BusSend(bus_send) => {
                            let mut updated_vars = vec![];
                            for (index, arg) in
                                bus_send.selected_payload.expressions.iter().enumerate()
                            {
                                let var = Variable::MachineCallParam(MachineCallVariable {
                                    identity_id: bus_send.identity_id,
                                    row_offset: *row,
                                    index,
                                });
                                let var = if witgen.is_known(&var) {
                                    QuadraticSymbolicExpression::from_known_symbol(
                                        var.clone(),
                                        witgen.range_constraint(&var),
                                    )
                                } else {
                                    QuadraticSymbolicExpression::from_unknown_variable(var.clone())
                                };
                                let arg = witgen.evaluate(arg, *row, false);
                                updated_vars.extend(witgen.process_equation(&(var - arg)).unwrap());
                            }
                            updated_vars.extend(
                                witgen.process_call(&mutable_state, bus_send, *row).unwrap(),
                            );
                            updated_vars
                        }
                        Identity::Connect(..) => vec![],
                    };
                    progress |= !updated_vars.is_empty();
                }
            }
            if !progress {
                break;
            }
            assert!(counter < 10000, "Solving took more than 10000 rounds.");
        }
        format_code(&witgen.finish())
    }

    #[test]
    fn simple_polynomial_solving() {
        let input = "let X; let Y; let Z; X = 1; Y = X + 1; Z * Y = X + 10;";
        let code = solve_on_rows(input, &[0], vec![]);
        assert_eq!(code, "X[0] = 1;\nY[0] = 2;\nZ[0] = -9223372034707292155;");
    }

    #[test]
    fn fib() {
        let input = "let X; let Y; X' = Y; Y' = X + Y;";
        let code = solve_on_rows(input, &[0, 1], vec![("X", 0), ("Y", 0)]);
        assert_eq!(
            code,
            "X[1] = Y[0];\nY[1] = (X[0] + Y[0]);\nX[2] = Y[1];\nY[2] = (X[1] + Y[1]);"
        );
    }

    #[test]
    fn fib_with_fixed() {
        let input = "
        namespace Fib(8);
            col fixed FIRST = [1] + [0]*;
            let x;
            let y;
            FIRST * (y - 1) = 0;
            FIRST * (x - 1) = 0;
            // This works in this test because we do not implement wrapping properly in this test.
            x' - y = 0;
            y' - (x + y) = 0;
        ";
        let code = solve_on_rows(input, &[0, 1, 2, 3], vec![]);
        assert_eq!(
            code,
            "Fib::y[0] = 1;
Fib::x[0] = 1;
Fib::x[1] = 1;
Fib::y[1] = 2;
Fib::x[2] = 2;
Fib::y[2] = 3;
Fib::x[3] = 3;
Fib::y[3] = 5;
Fib::x[4] = 5;
Fib::y[4] = 8;"
        );
    }

    #[test]
    fn xor() {
        let input = "
namespace Xor(256 * 256);
    let latch: col = |i| { if (i % 4) == 3 { 1 } else { 0 } };
    let FACTOR: col = |i| { 1 << (((i + 1) % 4) * 8) };

    let a: int -> int = |i| i % 256;
    let b: int -> int = |i| (i / 256) % 256;
    let P_A: col = a;
    let P_B: col = b;
    let P_C: col = |i| a(i) ^ b(i);

    let A_byte;
    let B_byte;
    let C_byte;

    [ A_byte, B_byte, C_byte ] in [ P_A, P_B, P_C ];

    let A;
    let B;
    let C;

    A' = A * (1 - latch) + A_byte * FACTOR;
    B' = B * (1 - latch) + B_byte * FACTOR;
    C' = C * (1 - latch) + C_byte * FACTOR;
";
        let code = solve_on_rows(
            input,
            // Use the second block to avoid wrap-around.
            &[3, 4, 5, 6, 7],
            vec![
                ("Xor::A", 7),
                ("Xor::C", 7), // We solve it in reverse, just for fun.
            ],
        );
        assert_eq!(
            code,
            "\
2**0 * Xor::A[6] + 2**24 * Xor::A_byte[6] := Xor::A[7];
2**0 * Xor::C[6] + 2**24 * Xor::C_byte[6] := Xor::C[7];
2**0 * Xor::A[5] + 2**16 * Xor::A_byte[5] := Xor::A[6];
2**0 * Xor::C[5] + 2**16 * Xor::C_byte[5] := Xor::C[6];
call_var(0, 6, 0) = Xor::A_byte[6];
call_var(0, 6, 2) = Xor::C_byte[6];
machine_call(1, [Known(call_var(0, 6, 0)), Unknown(call_var(0, 6, 1)), Known(call_var(0, 6, 2))]);
2**0 * Xor::A[4] + 2**8 * Xor::A_byte[4] := Xor::A[5];
2**0 * Xor::C[4] + 2**8 * Xor::C_byte[4] := Xor::C[5];
call_var(0, 5, 0) = Xor::A_byte[5];
call_var(0, 5, 2) = Xor::C_byte[5];
machine_call(1, [Known(call_var(0, 5, 0)), Unknown(call_var(0, 5, 1)), Known(call_var(0, 5, 2))]);
Xor::B_byte[6] = call_var(0, 6, 1);
Xor::A_byte[3] = Xor::A[4];
Xor::C_byte[3] = Xor::C[4];
call_var(0, 4, 0) = Xor::A_byte[4];
call_var(0, 4, 2) = Xor::C_byte[4];
machine_call(1, [Known(call_var(0, 4, 0)), Unknown(call_var(0, 4, 1)), Known(call_var(0, 4, 2))]);
Xor::B_byte[5] = call_var(0, 5, 1);
call_var(0, 3, 0) = Xor::A_byte[3];
call_var(0, 3, 2) = Xor::C_byte[3];
machine_call(1, [Known(call_var(0, 3, 0)), Unknown(call_var(0, 3, 1)), Known(call_var(0, 3, 2))]);
Xor::B_byte[4] = call_var(0, 4, 1);
Xor::B_byte[3] = call_var(0, 3, 1);
Xor::B[4] = Xor::B_byte[3];
Xor::B[5] = (Xor::B[4] + (Xor::B_byte[4] * 256));
Xor::B[6] = (Xor::B[5] + (Xor::B_byte[5] * 65536));
Xor::B[7] = (Xor::B[6] + (Xor::B_byte[6] * 16777216));"
        );
    }
}<|MERGE_RESOLUTION|>--- conflicted
+++ resolved
@@ -10,11 +10,7 @@
     AlgebraicReference, AlgebraicUnaryOperation, AlgebraicUnaryOperator,
 };
 use powdr_constraint_solver::{
-<<<<<<< HEAD
-    effect::BranchCondition,
-=======
     effect::Condition,
->>>>>>> 5e9d0cbf
     quadratic_symbolic_expression::{
         Error, ProcessResult, QuadraticSymbolicExpression, RangeConstraintProvider,
     },
