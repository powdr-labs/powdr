use std::collections::{BTreeMap, BTreeSet, HashMap, HashSet};
use std::sync::Arc;

use bus_accumulator::BusAccumulatorGenerator;
use itertools::Itertools;
use machines::machine_extractor::MachineExtractor;
use powdr_ast::analyzed::{
    AlgebraicExpression, AlgebraicReference, AlgebraicReferenceThin, Analyzed, DegreeRange,
    Expression, FunctionValueDefinition, Identity, PolyID, PolynomialType, Symbol, SymbolKind,
    TypedExpression,
};
use powdr_ast::parsed::visitor::{AllChildren, ExpressionVisitable};
use powdr_ast::parsed::{FunctionKind, LambdaExpression};
use powdr_number::{DegreeType, FieldElement, KnownField};
use std::iter::once;

use crate::constant_evaluator::VariablySizedColumn;
use crate::witgen::data_structures::mutable_state::MutableState;

use self::data_structures::column_map::{FixedColumnMap, WitnessColumnMap};
pub use self::eval_result::{
    Constraint, Constraints, EvalError, EvalResult, EvalStatus, EvalValue, IncompleteCause,
};

use self::global_constraints::GlobalConstraints;
use self::machines::profiling::{record_end, record_start, reset_and_print_profile_summary};

mod affine_expression;
pub(crate) mod analysis;
mod block_processor;
mod bus_accumulator;
mod data_structures;
mod eval_result;
pub mod evaluators;
mod global_constraints;
mod identity_processor;
<<<<<<< HEAD
pub(crate) mod jit;
=======
mod jit;
>>>>>>> ad409564
mod machines;
mod processor;
mod query_processor;
mod range_constraints;
mod rows;
mod sequence_iterator;
mod util;
mod vm_processor;

pub use affine_expression::{AffineExpression, AffineResult, AlgebraicVariable};
pub use evaluators::partial_expression_evaluator::{PartialExpressionEvaluator, SymbolicVariables};

static OUTER_CODE_NAME: &str = "witgen (outer code)";
static RANGE_CONSTRAINT_MULTIPLICITY_WITGEN: &str = "range constraint multiplicity witgen";

// TODO change this so that it has functions
// input_from_channel, output_to_channel
// instead of processing strings.
// but we can only do that once we have fully removed the old query functions.
pub trait QueryCallback<T>: Fn(&str) -> Result<Option<T>, String> + Send + Sync {}
impl<T, F> QueryCallback<T> for F where F: Fn(&str) -> Result<Option<T>, String> + Send + Sync {}

pub use powdr_executor_utils::{WitgenCallback, WitgenCallbackFn};

pub struct WitgenCallbackContext<T> {
    /// TODO: all these fields probably don't need to be Arc anymore, since the
    /// Arc was moved one level up... but I have to investigate this further.
    fixed_col_values: Arc<Vec<(String, VariablySizedColumn<T>)>>,
    query_callback: Arc<dyn QueryCallback<T>>,
}

impl<T: FieldElement> WitgenCallbackContext<T> {
    pub fn new(
        fixed_col_values: Arc<Vec<(String, VariablySizedColumn<T>)>>,
        query_callback: Option<Arc<dyn QueryCallback<T>>>,
    ) -> Self {
        let query_callback = query_callback.unwrap_or_else(|| Arc::new(unused_query_callback()));
        Self {
            fixed_col_values,
            query_callback,
        }
    }

    pub fn select_fixed_columns(
        &self,
        pil: &Analyzed<T>,
        size: DegreeType,
    ) -> Vec<(String, VariablySizedColumn<T>)> {
        // The provided PIL might only contain a subset of all fixed columns.
        let fixed_column_names = pil
            .constant_polys_in_source_order()
            .flat_map(|(symbol, _)| symbol.array_elements())
            .map(|(name, _)| name.clone())
            .collect::<BTreeSet<_>>();
        // Select the columns in the current PIL and select the right size.
        self.fixed_col_values
            .iter()
            .filter(|(n, _)| fixed_column_names.contains(n))
            .map(|(n, v)| (n.clone(), v.get_by_size(size).unwrap().to_vec().into()))
            .collect()
    }

    /// Computes the next-stage witness, given the current witness and challenges.
    /// All columns in the provided PIL are expected to have the same size.
    /// Typically, this function should be called once per machine.
    pub fn next_stage_witness(
        &self,
        pil: &Analyzed<T>,
        current_witness: &[(String, Vec<T>)],
        challenges: BTreeMap<u64, T>,
        stage: u8,
    ) -> Vec<(String, Vec<T>)> {
        let has_phantom_bus_sends = pil
            .identities
            .iter()
            .any(|identity| matches!(identity, Identity::PhantomBusInteraction(_)));

        if has_phantom_bus_sends && T::known_field() == Some(KnownField::GoldilocksField) {
            log::debug!("Using hand-written bus witgen.");
            assert_eq!(stage, 1);
            let bus_columns = BusAccumulatorGenerator::new(
                pil,
                current_witness,
                &self.fixed_col_values,
                challenges,
            )
            .generate();

            current_witness.iter().cloned().chain(bus_columns).collect()
        } else {
            log::debug!("Using automatic stage-1 witgen.");
            let size = current_witness.iter().next().unwrap().1.len() as DegreeType;
            let fixed_col_values = self.select_fixed_columns(pil, size);
            WitnessGenerator::new(pil, &fixed_col_values, &*self.query_callback)
                .with_external_witness_values(current_witness)
                .with_challenges(stage, challenges)
                .generate()
        }
    }
}

pub fn chain_callbacks<T: FieldElement>(
    c1: Arc<dyn QueryCallback<T>>,
    c2: Arc<dyn QueryCallback<T>>,
) -> impl QueryCallback<T> {
    move |query| c1(query).or_else(|_| c2(query))
}

/// @returns a query callback that is never expected to be used.
pub fn unused_query_callback<T>() -> impl QueryCallback<T> {
    |_| -> _ { unreachable!() }
}

pub struct WitnessGenerator<'a, 'b, T: FieldElement> {
    analyzed: &'a Analyzed<T>,
    fixed_col_values: &'b Vec<(String, VariablySizedColumn<T>)>,
    query_callback: &'b dyn QueryCallback<T>,
    external_witness_values: &'b [(String, Vec<T>)],
    stage: u8,
    challenges: BTreeMap<u64, T>,
}

impl<'a, 'b, T: FieldElement> WitnessGenerator<'a, 'b, T> {
    pub fn new(
        analyzed: &'a Analyzed<T>,
        fixed_col_values: &'b Vec<(String, VariablySizedColumn<T>)>,
        query_callback: &'b dyn QueryCallback<T>,
    ) -> Self {
        WitnessGenerator {
            analyzed,
            fixed_col_values,
            query_callback,
            external_witness_values: &[],
            stage: 0,
            challenges: BTreeMap::new(),
        }
    }

    pub fn with_external_witness_values(
        self,
        external_witness_values: &'b [(String, Vec<T>)],
    ) -> Self {
        WitnessGenerator {
            external_witness_values,
            ..self
        }
    }

    pub fn with_challenges(self, stage: u8, challenges: BTreeMap<u64, T>) -> Self {
        WitnessGenerator {
            stage,
            challenges,
            ..self
        }
    }

    /// Generates the committed polynomial values
    /// @returns the values (in source order) and the degree of the polynomials.
    pub fn generate(self) -> Vec<(String, Vec<T>)> {
        record_start(OUTER_CODE_NAME);
        let fixed = FixedData::new(
            self.analyzed,
            self.fixed_col_values,
            self.external_witness_values,
            self.challenges,
            self.stage,
        );
        let identities = self
            .analyzed
            .identities
            .clone()
            .into_iter()
            .filter(|identity| {
                let references_later_stage_challenge = identity.expr_any(|expr| {
                    if let AlgebraicExpression::Challenge(challenge) = expr {
                        challenge.stage >= self.stage.into()
                    } else {
                        false
                    }
                });
                let references_later_stage_witness = fixed
                    .polynomial_references(identity)
                    .into_iter()
                    .any(|poly_id| {
                        (poly_id.ptype == PolynomialType::Committed)
                            && fixed.witness_cols[&poly_id].stage > self.stage as u32
                    });

                let discard = references_later_stage_challenge || references_later_stage_witness;

                if discard {
                    log::debug!("Skipping identity that references later-stage items: {identity}",);
                }
                !discard
            })
            .collect::<Vec<_>>();

        // Removes identities like X * (X - 1) = 0 or [ A ] in [ BYTES ]
        // These are already captured in the range constraints.
        let (fixed, retained_identities) =
            global_constraints::set_global_constraints(fixed, &identities);
        let machines = MachineExtractor::new(&fixed).split_out_machines(retained_identities);

        // Run main machine and extract columns from all machines.
        let mut columns = MutableState::new(machines.into_iter(), &self.query_callback).run();

        Self::range_constraint_multiplicity_witgen(&fixed, &mut columns);

        record_end(OUTER_CODE_NAME);
        reset_and_print_profile_summary();

        // Order columns according to the order of declaration.
        let witness_cols = self
            .analyzed
            .committed_polys_in_source_order()
            .filter(|(symbol, _)| symbol.stage.unwrap_or_default() <= self.stage.into())
            .flat_map(|(p, _)| p.array_elements())
            .map(|(name, _id)| {
                let column = columns
                    .remove(&name)
                    .unwrap_or_else(|| panic!("No machine generated witness for column: {name}"));
                (name, column)
            })
            .collect::<Vec<_>>();

        log::debug!("Publics:");
        for (name, value) in extract_publics(&witness_cols, self.analyzed) {
            log::debug!(
                "  {name:>30}: {}",
                value
                    .map(|value| value.to_string())
                    .unwrap_or_else(|| "Not yet known at this stage".to_string())
            );
        }
        witness_cols
    }

    fn range_constraint_multiplicity_witgen(
        fixed: &FixedData<T>,
        columns: &mut HashMap<String, Vec<T>>,
    ) {
        record_start(RANGE_CONSTRAINT_MULTIPLICITY_WITGEN);

        // Several range constraints might point to the same target
        let mut multiplicity_columns = BTreeMap::new();

        // Count multiplicities
        for (source_id, target) in &fixed.global_range_constraints.phantom_range_constraints {
            let size = fixed.fixed_cols[&target.column]
                .values
                .get_uniquely_sized()
                .unwrap()
                .len();
            let multiplicities = multiplicity_columns
                .entry(target.multiplicity_column)
                .or_insert_with(|| vec![0; size]);
            assert_eq!(multiplicities.len(), size);
            for value in columns.get(fixed.column_name(source_id)).unwrap() {
                let index = value.to_degree() as usize;
                multiplicities[index] += 1;
            }
        }

        // Convert to field elements and insert into columns
        for (poly_id, values) in multiplicity_columns {
            columns.insert(
                fixed.column_name(&poly_id).to_string(),
                values.into_iter().map(T::from).collect(),
            );
        }

        record_end(RANGE_CONSTRAINT_MULTIPLICITY_WITGEN);
    }
}

pub fn extract_publics<T: FieldElement>(
    witness: &[(String, Vec<T>)],
    pil: &Analyzed<T>,
) -> Vec<(String, Option<T>)> {
    let witness = witness
        .iter()
        .map(|(name, col)| (name.clone(), col))
        .collect::<BTreeMap<_, _>>();
    pil.public_declarations_in_source_order()
        .map(|(name, public_declaration)| {
            let poly_name = &public_declaration.referenced_poly_name();
            let poly_index = public_declaration.index;
            let value = witness
                .get(poly_name)
                .map(|column| column[poly_index as usize]);
            ((*name).clone(), value)
        })
        .collect()
}

/// Data that is fixed for witness generation for a certain proof stage
/// (i.e., a call to [WitnessGenerator::generate]).
pub struct FixedData<'a, T: FieldElement> {
    analyzed: &'a Analyzed<T>,
    fixed_cols: FixedColumnMap<FixedColumn<'a, T>>,
    witness_cols: WitnessColumnMap<WitnessColumn<'a, T>>,
    column_by_name: HashMap<String, PolyID>,
    challenges: BTreeMap<u64, T>,
    global_range_constraints: GlobalConstraints<T>,
    intermediate_definitions: BTreeMap<AlgebraicReferenceThin, AlgebraicExpression<T>>,
    stage: u8,
}

impl<'a, T: FieldElement> FixedData<'a, T> {
    pub fn new(
        analyzed: &'a Analyzed<T>,
        fixed_col_values: &'a [(String, VariablySizedColumn<T>)],
        external_witness_values: &'a [(String, Vec<T>)],
        challenges: BTreeMap<u64, T>,
        stage: u8,
    ) -> Self {
        let mut external_witness_values = external_witness_values
            .iter()
            .map(|(name, values)| (name.clone(), values))
            .collect::<BTreeMap<_, _>>();

        let intermediate_definitions = analyzed.intermediate_definitions();

        let witness_cols =
            WitnessColumnMap::from(analyzed.committed_polys_in_source_order().flat_map(
                |(symbol, value)| {
                    symbol
                        .array_elements()
                        .map(|(name, poly_id)| {
                            let external_values = external_witness_values.remove(name.as_str());
                            // Remove any hint for witness columns of a later stage
                            // (because it might reference a challenge that is not available yet)
                            let col_stage = symbol.stage.unwrap_or_default();
                            let value = if col_stage <= stage.into() {
                                value.as_ref()
                            } else {
                                None
                            };
                            WitnessColumn::new(
                                poly_id.id as usize,
                                &name,
                                value,
                                external_values,
                                col_stage,
                            )
                        })
                        .collect::<Vec<_>>()
                },
            ));

        if !external_witness_values.is_empty() {
            let available_columns = witness_cols
                .iter()
                .map(|(_, witness)| &witness.poly.name)
                .collect::<Vec<_>>();
            panic!(
                "External witness values for non-existent columns: {:?}\nAvailable columns: {:?}",
                external_witness_values.keys(),
                available_columns
            );
        }

        let fixed_cols =
            FixedColumnMap::from(fixed_col_values.iter().map(|(n, v)| FixedColumn::new(n, v)));

        // The global range constraints are not set yet.
        let global_range_constraints = GlobalConstraints {
            witness_constraints: WitnessColumnMap::new(None, witness_cols.len()),
            fixed_constraints: FixedColumnMap::new(None, fixed_cols.len()),
            phantom_range_constraints: BTreeMap::new(),
        };

        FixedData {
            analyzed,
            fixed_cols,
            witness_cols,
            column_by_name: analyzed
                .definitions
                .iter()
                .filter(|(_, (symbol, _))| matches!(symbol.kind, SymbolKind::Poly(_)))
                .map(|(name, (symbol, _))| (name.clone(), symbol.into()))
                .collect(),
            challenges,
            global_range_constraints,
            intermediate_definitions,
            stage,
        }
    }

    pub fn with_global_range_constraints(
        self,
        global_range_constraints: GlobalConstraints<T>,
    ) -> Self {
        assert!(
            self.global_range_constraints
                .witness_constraints
                .values()
                .chain(self.global_range_constraints.fixed_constraints.values())
                .all(|c| c.is_none()),
            "range constraints already set"
        );

        Self {
            global_range_constraints,
            ..self
        }
    }

    fn all_poly_symbols(&self) -> impl Iterator<Item = &Symbol> {
        self.analyzed
            .definitions
            .iter()
            .filter_map(|(_, (symbol, _))| {
                matches!(symbol.kind, SymbolKind::Poly(_)).then_some(symbol)
            })
    }

    /// Returns the common degree of a set or polynomials
    ///
    /// # Panics
    ///
    /// Panics if:
    /// - the degree is not unique
    /// - the set of polynomials is empty
    /// - a declared polynomial does not have an explicit degree
    fn common_degree_range<'b>(&self, ids: impl IntoIterator<Item = &'b PolyID>) -> DegreeRange {
        let ids: HashSet<_> = ids.into_iter().collect();

        // Iterator of (id, Option<DegreeRange>), with only the requested ids.
        let filtered_ids_and_degrees = || {
            self.all_poly_symbols()
                .flat_map(|symbol| symbol.array_elements().map(|(_, id)| (id, symbol.degree)))
                .filter_map(|(id, degree)| ids.contains(&id).then_some((id, degree)))
        };

        filtered_ids_and_degrees()
            .map(|(_, degree_range)| degree_range)
            .unique()
            .exactly_one()
            .unwrap_or_else(|_| {
                log::error!("The following columns have different degree ranges:");
                for (id, degree) in filtered_ids_and_degrees() {
                    log::error!("  {}: {:?}", self.column_name(&id), degree);
                }
                panic!("Expected all columns to have the same degree")
            })
            .unwrap()
    }

    /// Returns whether all columns have the same static degree.
    fn is_monolithic(&self) -> bool {
        match self
            .all_poly_symbols()
            .map(|symbol| symbol.degree.unwrap())
            .unique()
            .exactly_one()
        {
            Ok(degree) => degree.is_unique(),
            _ => false,
        }
    }

    pub fn stage(&self) -> u8 {
        self.stage
    }

    pub fn global_range_constraints(&self) -> &GlobalConstraints<T> {
        &self.global_range_constraints
    }

    fn witness_map_with<V: Clone>(&self, initial_value: V) -> WitnessColumnMap<V> {
        WitnessColumnMap::new(initial_value, self.witness_cols.len())
    }

    fn column_name(&self, poly_id: &PolyID) -> &str {
        match poly_id.ptype {
            PolynomialType::Committed => &self.witness_cols[poly_id].poly.name,
            PolynomialType::Constant => &self.fixed_cols[poly_id].name,
            PolynomialType::Intermediate => unimplemented!(),
        }
    }

    pub fn try_column_by_name(&self, name: &str) -> Option<PolyID> {
        self.column_by_name.get(name).cloned()
    }

    fn external_witness(&self, row: DegreeType, column: &PolyID) -> Option<T> {
        self.witness_cols[column]
            .external_values
            .as_ref()
            .and_then(|v| {
                let row = row % v.len() as u64;
                v.get(row as usize).cloned()
            })
    }

    fn witnesses_until_current_stage(&self) -> impl Iterator<Item = PolyID> + '_ {
        self.witness_cols
            .iter()
            .filter(|(_, col)| col.stage <= self.stage as u32)
            .map(|(poly_id, _)| poly_id)
    }

    /// Finds all referenced witness or fixed columns,
    /// including those referenced via intermediate columns.
    fn polynomial_references(
        &self,
        expr: &impl AllChildren<AlgebraicExpression<T>>,
    ) -> HashSet<PolyID> {
        let mut cache = BTreeMap::new();
        self.polynomial_references_with_cache(expr, &mut cache)
    }

    /// Like [Self::polynomial_references], but with a cache for intermediate results.
    /// This avoids visiting the same intermediate column multiple times, which can lead
    /// to exponential complexity for some expressions.
    fn polynomial_references_with_cache(
        &self,
        expr: &impl AllChildren<AlgebraicExpression<T>>,
        intermediates_cache: &mut BTreeMap<AlgebraicReferenceThin, HashSet<PolyID>>,
    ) -> HashSet<PolyID> {
        expr.all_children()
            .flat_map(|child| {
                if let AlgebraicExpression::Reference(poly_ref) = child {
                    match poly_ref.poly_id.ptype {
                        PolynomialType::Committed | PolynomialType::Constant => {
                            once(poly_ref.poly_id).collect()
                        }
                        PolynomialType::Intermediate => {
                            let poly_ref = poly_ref.to_thin();
                            intermediates_cache
                                .get(&poly_ref)
                                .cloned()
                                .unwrap_or_else(|| {
                                    let intermediate_expr =
                                        &self.intermediate_definitions[&poly_ref];
                                    let refs = self.polynomial_references_with_cache(
                                        intermediate_expr,
                                        intermediates_cache,
                                    );
                                    intermediates_cache.insert(poly_ref, refs.clone());
                                    refs
                                })
                        }
                    }
                } else {
                    HashSet::new()
                }
            })
            .collect()
    }
}

pub struct FixedColumn<'a, T> {
    name: String,
    values: &'a VariablySizedColumn<T>,
}

impl<'a, T> FixedColumn<'a, T> {
    pub fn new(name: &'a str, values: &'a VariablySizedColumn<T>) -> FixedColumn<'a, T> {
        let name = name.to_string();
        FixedColumn { name, values }
    }

    pub fn values(&self, size: DegreeType) -> &[T] {
        self.values.get_by_size(size).unwrap_or_else(|| {
            panic!(
                "Fixed column {} does not have a value for size {}. Available sizes: {:?}",
                self.name,
                size,
                self.values.available_sizes()
            )
        })
    }

    pub fn values_max_size(&self) -> &[T] {
        let max_size = self.values.available_sizes().into_iter().max().unwrap() as DegreeType;
        self.values(max_size)
    }
}

#[derive(Debug)]
pub struct WitnessColumn<'a, T> {
    /// A polynomial reference that points to this column in the "current" row
    /// (i.e., the "next" flag is set to false).
    /// This is needed in situations where we want to update a cell when the
    /// update does not come from an identity (which also has an AlgebraicReference).
    poly: AlgebraicReference,
    /// The algebraic expression that points to this column in the current row.
    expr: AlgebraicExpression<T>,
    /// The prover query expression, if any.
    query: Option<&'a Expression>,
    /// A list of externally computed witness values, if any.
    /// The length of this list must be equal to the degree.
    external_values: Option<&'a Vec<T>>,
    /// The stage of the column.
    stage: u32,
}

impl<'a, T> WitnessColumn<'a, T> {
    pub fn new(
        id: usize,
        name: &str,
        value: Option<&'a FunctionValueDefinition>,
        external_values: Option<&'a Vec<T>>,
        stage: u32,
    ) -> WitnessColumn<'a, T> {
        let query = if let Some(FunctionValueDefinition::Expression(TypedExpression {
            e:
                query @ Expression::LambdaExpression(
                    _,
                    LambdaExpression {
                        kind: FunctionKind::Query,
                        ..
                    },
                ),
            ..
        })) = value
        {
            Some(query)
        } else {
            None
        };
        let poly = AlgebraicReference {
            poly_id: PolyID {
                id: id as u64,
                ptype: PolynomialType::Committed,
            },
            name: name.to_string(),
            next: false,
        };
        let expr = AlgebraicExpression::Reference(poly.clone());
        WitnessColumn {
            poly,
            expr,
            query,
            external_values,
            stage,
        }
    }
}<|MERGE_RESOLUTION|>--- conflicted
+++ resolved
@@ -34,11 +34,7 @@
 pub mod evaluators;
 mod global_constraints;
 mod identity_processor;
-<<<<<<< HEAD
-pub(crate) mod jit;
-=======
 mod jit;
->>>>>>> ad409564
 mod machines;
 mod processor;
 mod query_processor;
