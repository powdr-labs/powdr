--- conflicted
+++ resolved
@@ -4,7 +4,6 @@
 
 use itertools::Itertools;
 use num_traits::{One, Zero};
-<<<<<<< HEAD
 use powdr_constraint_solver::constraint_system::{
     BusInteraction, BusInteractionHandler, ConstraintSystem,
 };
@@ -15,10 +14,6 @@
 use powdr_constraint_solver::range_constraint::RangeConstraint;
 use powdr_constraint_solver::runtime_constant::RuntimeConstant;
 use powdr_constraint_solver::solver::{self, bus_interaction_variable_wrapper};
-=======
-use powdr_constraint_solver::constraint_system::{BusInteraction, ConstraintSystem};
-use powdr_constraint_solver::grouped_expression::GroupedExpression;
->>>>>>> 04fab65c
 use powdr_number::FieldElement;
 
 /// Optimize interactions with the bitwise lookup bus. It mostly optimizes the use of
@@ -121,7 +116,6 @@
         && bus_int.multiplicity.is_one()
 }
 
-<<<<<<< HEAD
 struct RangeConstraints<T: FieldElement, V> {
     range_constraints: HashMap<V, RangeConstraint<T>>,
 }
@@ -158,31 +152,6 @@
                 | EffectImpl::Assertion(..)
                 | EffectImpl::ConditionalAssignment { .. } => {
                     None /* ignore */
-=======
-/// Returns all expressions that are byte-constrained in the machine.
-/// The list does not have to be exhaustive.
-fn all_byte_constrained_expressions<T: FieldElement, V: Clone + Ord + Hash>(
-    machine: &ConstraintSystem<T, V>,
-    bitwise_lookup_bus_id: u64,
-) -> impl Iterator<Item = &GroupedExpression<T, V>> {
-    machine
-        .bus_interactions
-        .iter()
-        .filter(move |bus_int| {
-            is_simple_multiplicity_bitwise_bus_interaction(bus_int, bitwise_lookup_bus_id)
-        })
-        .flat_map(|bus_int| {
-            let [x, y, z, op] = &bus_int.payload[..] else {
-                panic!();
-            };
-            if let Some(op) = op.try_to_number() {
-                if op == T::from(0) {
-                    vec![x, y]
-                } else if op == T::from(1) {
-                    vec![x, y, z]
-                } else {
-                    vec![]
->>>>>>> 04fab65c
                 }
             })
             .into_grouping_map()
