use itertools::Itertools;
use openvm_circuit::arch::VmCircuitConfig;
use openvm_sdk::StdIn;
use openvm_stark_backend::p3_field::FieldAlgebra;
use openvm_stark_backend::p3_maybe_rayon::prelude::IntoParallelIterator;
use openvm_stark_backend::p3_maybe_rayon::prelude::ParallelIterator;
use openvm_stark_sdk::openvm_stark_backend::p3_field::PrimeField32;
<<<<<<< HEAD
use openvm_stark_sdk::p3_baby_bear::BabyBear;
use powdr_autoprecompiles::bus_map::BusType;
use powdr_autoprecompiles::empirical_constraints::EquivalenceClass;
use powdr_autoprecompiles::empirical_constraints::Partition;
use powdr_autoprecompiles::empirical_constraints::VariableId;
use powdr_autoprecompiles::empirical_constraints::{DebugInfo, EmpiricalConstraints};
use powdr_autoprecompiles::expression::AlgebraicEvaluator;
use powdr_autoprecompiles::expression::RowEvaluator;
=======
use powdr_autoprecompiles::empirical_constraints::BlockCell;
use powdr_autoprecompiles::empirical_constraints::{
    intersect_partitions, DebugInfo, EmpiricalConstraints,
};
use powdr_autoprecompiles::equivalence_classes::EquivalenceClasses;
>>>>>>> f9b7ddc8
use powdr_autoprecompiles::DegreeBound;
use std::collections::btree_map::Entry;
use std::collections::BTreeMap;
use std::collections::HashMap;
<<<<<<< HEAD
=======
use std::iter::once;
>>>>>>> f9b7ddc8

use crate::bus_map::default_openvm_bus_map;
use crate::trace_generation::do_with_trace;
use crate::{CompiledProgram, OriginalCompiledProgram};

<<<<<<< HEAD
/// A single row in the execution trace
=======
#[derive(Debug, PartialEq, Eq, PartialOrd, Ord)]
struct Timestamp {
    segment_id: usize,
    value: u32,
}

>>>>>>> f9b7ddc8
#[derive(Debug)]
struct Row {
    /// The program counter value for this row
    pc: u32,
<<<<<<< HEAD
    /// The timestamp for this row (segment index, row index within segment)
    timestamp: (u32, u32),
    /// The values of the cells in this row
=======
    timestamp: Timestamp,
>>>>>>> f9b7ddc8
    cells: Vec<u32>,
}

/// Materialized execution trace
#[derive(Default)]
struct Trace {
    /// The raw rows, in any order
    rows: Vec<Row>,
}

impl Trace {
    /// Groups rows by their program counter value. The order of rows within each PC group is arbitrary.
    fn rows_by_pc(&self) -> BTreeMap<u32, Vec<&Row>> {
        self.rows.iter().fold(BTreeMap::new(), |mut acc, row| {
            acc.entry(row.pc).or_insert(Vec::new()).push(row);
            acc
        })
    }

<<<<<<< HEAD
    /// Returns all rows sorted by their timestamp
    fn rows_by_time(&self) -> Vec<&Row> {
        self.rows
            .iter()
            .sorted_by_key(|row| row.timestamp)
            .collect()
=======
    fn rows_sorted_by_time(&self) -> impl Iterator<Item = &Row> {
        self.rows.iter().sorted_by_key(|row| &row.timestamp)
>>>>>>> f9b7ddc8
    }
}

pub fn detect_empirical_constraints(
    program: &OriginalCompiledProgram,
    degree_bound: DegreeBound,
    inputs: Vec<StdIn>,
) -> EmpiricalConstraints {
    tracing::info!("Collecting empirical constraints...");
    let blocks = program.collect_basic_blocks(degree_bound.identities);
    let instruction_counts = blocks
        .iter()
        .map(|block| (block.start_pc, block.statements.len()))
        .collect();

    // Collect trace, without any autoprecompiles.
    let program = program.compiled_program(degree_bound.identities);

    let mut constraint_detector = ConstraintDetector::new(instruction_counts);

    let num_inputs = inputs.len();
    for (i, input) in inputs.into_iter().enumerate() {
        tracing::info!("  Processing input {} / {}", i + 1, num_inputs);
        // Materialize the full trace for a given input.
        // If this becomes a RAM issue, we can also pass individual segments to process_trace.
        // The advantage of the current approach is that the percentiles can be computed more accurately.
        tracing::info!("    Collecting trace...");
        let (trace, new_debug_info) = collect_trace(&program, input, degree_bound.identities);
        tracing::info!("    Detecting constraints...");
        constraint_detector.process_trace(trace, new_debug_info);
    }
    tracing::info!("Done collecting empirical constraints.");

    constraint_detector.finalize()
}

fn collect_trace(
    program: &CompiledProgram,
    inputs: StdIn,
    degree_bound: usize,
) -> (Trace, DebugInfo) {
    let mut trace = Trace::default();
    let mut debug_info = DebugInfo::default();

    do_with_trace(program, inputs, |seg_idx, vm, _pk, ctx| {
        let airs = program.vm_config.sdk.airs(degree_bound).unwrap();
        let global_airs = vm
            .config()
            .create_airs()
            .unwrap()
            .into_airs()
            .enumerate()
            .collect::<HashMap<_, _>>();

        for (air_id, proving_context) in &ctx.per_air {
            if !proving_context.cached_mains.is_empty() {
                // Instruction chips always have a cached main.
                continue;
            }
            let main = proving_context.common_main.as_ref().unwrap();
            let air_name = global_airs[air_id].name();
            let (machine, _) = &airs.air_name_to_machine.get(&air_name).unwrap();

            // Find the execution bus interaction
            // This assumes there is exactly one, which is the case for instruction chips
            let execution_bus_interaction = machine
                .bus_interactions
                .iter()
                .find(|interaction| {
                    interaction.id
                        == default_openvm_bus_map()
                            .get_bus_id(&BusType::ExecutionBridge)
                            .unwrap()
                })
                .unwrap();

            for row in main.row_slices() {
                // Create an evaluator over this row
                let evaluator = RowEvaluator::new(row);

                // Evaluate the execution bus interaction
                let execution = evaluator.eval_bus_interaction(execution_bus_interaction);

                // `is_valid` is the multiplicity
                let is_valid = execution.mult;
                if is_valid == BabyBear::ZERO {
                    // If `is_valid` is zero, this is a padding row
                    continue;
                }

                // Recover the values of the pc and timestamp
                let [pc, timestamp] = execution
                    .args
                    .map(|v| v.as_canonical_u32())
                    .collect_vec()
                    .try_into()
                    .unwrap();

                // Convert the row to u32s
                // TODO: is this necessary?
                let row = row.iter().map(|v| v.as_canonical_u32()).collect();

                let row = Row {
                    cells: row,
<<<<<<< HEAD
                    pc,
                    timestamp: (seg_idx as u32, timestamp),
=======
                    pc: pc_value,
                    timestamp: Timestamp {
                        segment_id: seg_idx,
                        value: ts_value,
                    },
>>>>>>> f9b7ddc8
                };
                trace.rows.push(row);

                match debug_info.air_id_by_pc.entry(pc) {
                    Entry::Vacant(entry) => {
                        entry.insert(*air_id);
                    }
                    Entry::Occupied(existing) => {
                        assert_eq!(*existing.get(), *air_id);
                    }
                }
                if !debug_info.column_names_by_air_id.contains_key(air_id) {
                    debug_info.column_names_by_air_id.insert(
                        *air_id,
                        machine.main_columns().map(|r| (*r.name).clone()).collect(),
                    );
                }
            }
        }
    })
    .unwrap();
    (trace, debug_info)
}

struct ConstraintDetector {
    /// Mapping from block PC to number of instructions in that block
    instruction_counts: HashMap<u64, usize>,
    empirical_constraints: EmpiricalConstraints,
}

struct ConcreteBlock<'a> {
    rows: Vec<&'a Row>,
}

impl<'a> ConcreteBlock<'a> {
    fn equivalence_classes(&self) -> EquivalenceClasses<BlockCell> {
        self.rows
            .iter()
            .enumerate()
            // Map each cell to a (value, (instruction_index, col_index)) pair
            .flat_map(|(instruction_index, row)| {
                row.cells
                    .iter()
                    .enumerate()
                    .map(|(col_index, v)| (*v, BlockCell::new(instruction_index, col_index)))
                    .collect::<Vec<_>>()
            })
            // Group by value
            .into_group_map()
            .into_values()
            .map(|cells| cells.into_iter().collect())
            .collect()
    }
}

impl ConstraintDetector {
    pub fn new(instruction_counts: HashMap<u64, usize>) -> Self {
        Self {
            instruction_counts,
            empirical_constraints: EmpiricalConstraints::default(),
        }
    }

    pub fn finalize(self) -> EmpiricalConstraints {
        self.empirical_constraints
    }

    pub fn process_trace(&mut self, trace: Trace, debug_info: DebugInfo) {
        // Compute empirical constraints from the current trace
        tracing::info!("      Detecting equivalence classes by block...");
        let equivalence_classes_by_block = self.generate_equivalence_classes_by_block(&trace);
        tracing::info!("      Detecting column ranges by PC...");
        let column_ranges_by_pc = self.detect_column_ranges_by_pc(trace);
        let new_empirical_constraints = EmpiricalConstraints {
            column_ranges_by_pc,
            equivalence_classes_by_block,
            debug_info,
        };

        // Combine the new empirical constraints and debug info with the existing ones
        self.empirical_constraints
            .combine_with(new_empirical_constraints);
    }

    fn detect_column_ranges_by_pc(&self, trace: Trace) -> BTreeMap<u32, Vec<(u32, u32)>> {
        // Map all column values to their range (1st and 99th percentile) for each pc
        trace
            .rows_by_pc()
            .into_iter()
            .map(|(pc, rows)| (pc, self.detect_column_ranges(&rows)))
            .collect()
    }

    fn detect_column_ranges(&self, rows: &[&Row]) -> Vec<(u32, u32)> {
        for row in rows {
            // All rows for a given PC should be in the same chip
            assert_eq!(row.cells.len(), rows[0].cells.len());
        }

        (0..rows[0].cells.len())
            .map(|col_index| {
                let mut values = rows
                    .iter()
                    .map(|row| row.cells[col_index])
                    .collect::<Vec<_>>();
                values.sort_unstable();
                let len = values.len();
                let p1_index = len / 100; // 1st percentile
                let p99_index = len * 99 / 100; // 99th percentile
                (values[p1_index], values[p99_index])
            })
            .collect()
    }

    fn generate_equivalence_classes_by_block(
        &self,
        trace: &Trace,
<<<<<<< HEAD
    ) -> BTreeMap<u64, Partition<VariableId>> {
=======
    ) -> BTreeMap<u64, EquivalenceClasses<BlockCell>> {
>>>>>>> f9b7ddc8
        tracing::info!("        Segmenting trace into blocks...");
        let blocks = self.get_blocks(trace);
        tracing::info!("        Finding equivalence classes...");
        blocks
            .into_par_iter()
            .map(|(block_id, block_instances)| {
                // Segment each block instance into equivalence classes
                let classes = block_instances
                    .into_iter()
                    .map(|block| block.equivalence_classes())
                    .collect::<Vec<_>>();

                // Intersect the equivalence classes across all instances of the block
<<<<<<< HEAD
                let intersected = Partition::intersect(&classes);
=======
                let intersected = intersect_partitions(classes);
>>>>>>> f9b7ddc8

                (block_id, intersected)
            })
            .collect()
    }

    /// Segments a trace into basic blocks.
    /// Returns a mapping from block ID to all instances of that block in the trace.
    fn get_blocks<'a>(&self, trace: &'a Trace) -> BTreeMap<u64, Vec<ConcreteBlock<'a>>> {
        trace
            .rows_sorted_by_time()
            // take entire blocks from the rows
            .batching(|it| {
                let first = it.next()?;
                let block_id = first.pc as u64;

                if let Some(&count) = self.instruction_counts.get(&block_id) {
                    let rows = once(first).chain(it.take(count - 1)).collect_vec();

                    for (r1, r2) in rows.iter().tuple_windows() {
                        assert_eq!(r2.pc, r1.pc + 4);
                    }

                    Some(Some((block_id, ConcreteBlock { rows })))
                } else {
                    // Single instruction block, yield `None` to be filtered.
                    Some(None)
                }
            })
            // filter out single instruction blocks
            .flatten()
            // collect by start_pc
            .fold(Default::default(), |mut block_rows, (block_id, chunk)| {
                block_rows.entry(block_id).or_insert(Vec::new()).push(chunk);
                block_rows
<<<<<<< HEAD
                    .entry(block_id)
                    .or_insert(Vec::new())
                    .push(block_row_slice.to_vec());
                row_index += instruction_count;
            } else {
                // Single instruction block, ignore.
                row_index += 1;
            }
        }

        block_rows
    }

    fn block_equivalence_classes(&self, block: Vec<&Row>) -> Partition<VariableId> {
        Partition {
            classes: block
                .into_iter()
                .enumerate()
                // Map each cell to a (value, (instruction_index, col_index)) pair
                .flat_map(|(instruction_index, row)| {
                    row.cells
                        .iter()
                        .enumerate()
                        .map(|(col_index, v)| (*v, (instruction_index, col_index)))
                        .collect::<Vec<_>>()
                })
                // Group by value
                .into_group_map()
                .values()
                // Convert to set
                .map(|v| EquivalenceClass {
                    ids: v.clone().into_iter().collect(),
                })
                .collect(),
        }
=======
            })
>>>>>>> f9b7ddc8
    }
}

#[cfg(test)]
mod tests {
<<<<<<< HEAD
    use std::collections::BTreeSet;
=======

    use powdr_autoprecompiles::equivalence_classes::EquivalenceClass;
>>>>>>> f9b7ddc8

    use super::*;

    fn make_trace(rows_by_time_with_pc: Vec<(u32, Vec<u32>)>) -> Trace {
        Trace {
            rows: rows_by_time_with_pc
                .into_iter()
                .enumerate()
                .map(|(clk, (pc, cells))| Row {
                    cells,
                    pc,
                    timestamp: Timestamp {
                        segment_id: 0,
                        value: clk as u32,
                    },
                })
                .collect(),
        }
    }

<<<<<<< HEAD
    fn assert_equivalence_classes_equal(
        actual: Partition<VariableId>,
        expected: Vec<Vec<(usize, usize)>>,
    ) {
        assert_eq!(actual.classes.len(), expected.len());
        let mut actual = actual.classes.into_iter();
        for expected_class in expected {
            let actual_class = actual.next().unwrap();
            let expected_class_set: BTreeSet<(usize, usize)> = expected_class.into_iter().collect();
            assert_eq!(actual_class.ids, expected_class_set);
        }
        assert!(actual.next().is_none());
    }

=======
>>>>>>> f9b7ddc8
    #[test]
    fn test_constraint_detector() {
        // Assume the following test program:
        // ADDI x1, x1, 1    // note how the second operand is always 1
        // BLT x1, x2, -4    // Note how the first operand is always equal to the result of the previous ADDI

        let instruction_counts = vec![(0, 2)].into_iter().collect();
        let mut detector = ConstraintDetector::new(instruction_counts);

        let trace1 = make_trace(vec![
            (0, vec![1, 0, 1]),  // ADDI: 0 + 1 = 1
            (4, vec![0, 1, 2]),  // BLT: 1 < 2 => PC = 0
            (0, vec![2, 1, 1]),  // ADDI: 1 + 1 = 2
            (4, vec![12, 2, 2]), // BLT: 2 >= 2 => PC = 8
        ]);
        detector.process_trace(trace1, DebugInfo::default());

        let empirical_constraints = detector.finalize();

        assert_eq!(
            empirical_constraints.column_ranges_by_pc.get(&0),
            // For the ADDI instruction, the second operand (col 2) is always 1; the other columns vary
            Some(&vec![(1, 2), (0, 1), (1, 1)])
        );
        assert_eq!(
            empirical_constraints.column_ranges_by_pc.get(&4),
            // For the BLT instruction, second operand (col 2) is always 2; the other columns vary
            Some(&vec![(0, 12), (1, 2), (2, 2)])
        );

        let equivalence_classes = empirical_constraints
            .equivalence_classes_by_block
            .get(&0)
            .unwrap();
        println!("Equivalence classes: {:?}", equivalence_classes);
        let expected: EquivalenceClasses<_> = once(
            // The result of the first instruction (col 0) is always equal to the
            // first operand of the second instruction (col 1)
            [BlockCell::new(0, 0), BlockCell::new(1, 1)]
                .into_iter()
                .collect::<EquivalenceClass<_>>(),
        )
        .collect();
        assert_eq!(*equivalence_classes, expected,);
    }
}<|MERGE_RESOLUTION|>--- conflicted
+++ resolved
@@ -5,56 +5,37 @@
 use openvm_stark_backend::p3_maybe_rayon::prelude::IntoParallelIterator;
 use openvm_stark_backend::p3_maybe_rayon::prelude::ParallelIterator;
 use openvm_stark_sdk::openvm_stark_backend::p3_field::PrimeField32;
-<<<<<<< HEAD
 use openvm_stark_sdk::p3_baby_bear::BabyBear;
 use powdr_autoprecompiles::bus_map::BusType;
-use powdr_autoprecompiles::empirical_constraints::EquivalenceClass;
+use powdr_autoprecompiles::empirical_constraints::BlockCell;
 use powdr_autoprecompiles::empirical_constraints::Partition;
-use powdr_autoprecompiles::empirical_constraints::VariableId;
 use powdr_autoprecompiles::empirical_constraints::{DebugInfo, EmpiricalConstraints};
 use powdr_autoprecompiles::expression::AlgebraicEvaluator;
 use powdr_autoprecompiles::expression::RowEvaluator;
-=======
-use powdr_autoprecompiles::empirical_constraints::BlockCell;
-use powdr_autoprecompiles::empirical_constraints::{
-    intersect_partitions, DebugInfo, EmpiricalConstraints,
-};
-use powdr_autoprecompiles::equivalence_classes::EquivalenceClasses;
->>>>>>> f9b7ddc8
 use powdr_autoprecompiles::DegreeBound;
 use std::collections::btree_map::Entry;
 use std::collections::BTreeMap;
 use std::collections::HashMap;
-<<<<<<< HEAD
-=======
 use std::iter::once;
->>>>>>> f9b7ddc8
 
 use crate::bus_map::default_openvm_bus_map;
 use crate::trace_generation::do_with_trace;
 use crate::{CompiledProgram, OriginalCompiledProgram};
 
-<<<<<<< HEAD
-/// A single row in the execution trace
-=======
 #[derive(Debug, PartialEq, Eq, PartialOrd, Ord)]
 struct Timestamp {
     segment_id: usize,
     value: u32,
 }
 
->>>>>>> f9b7ddc8
+/// A single row in the execution trace
 #[derive(Debug)]
 struct Row {
     /// The program counter value for this row
     pc: u32,
-<<<<<<< HEAD
     /// The timestamp for this row (segment index, row index within segment)
-    timestamp: (u32, u32),
+    timestamp: Timestamp,
     /// The values of the cells in this row
-=======
-    timestamp: Timestamp,
->>>>>>> f9b7ddc8
     cells: Vec<u32>,
 }
 
@@ -74,17 +55,9 @@
         })
     }
 
-<<<<<<< HEAD
     /// Returns all rows sorted by their timestamp
-    fn rows_by_time(&self) -> Vec<&Row> {
-        self.rows
-            .iter()
-            .sorted_by_key(|row| row.timestamp)
-            .collect()
-=======
     fn rows_sorted_by_time(&self) -> impl Iterator<Item = &Row> {
         self.rows.iter().sorted_by_key(|row| &row.timestamp)
->>>>>>> f9b7ddc8
     }
 }
 
@@ -189,16 +162,11 @@
 
                 let row = Row {
                     cells: row,
-<<<<<<< HEAD
                     pc,
-                    timestamp: (seg_idx as u32, timestamp),
-=======
-                    pc: pc_value,
                     timestamp: Timestamp {
                         segment_id: seg_idx,
-                        value: ts_value,
+                        value: timestamp,
                     },
->>>>>>> f9b7ddc8
                 };
                 trace.rows.push(row);
 
@@ -234,7 +202,7 @@
 }
 
 impl<'a> ConcreteBlock<'a> {
-    fn equivalence_classes(&self) -> EquivalenceClasses<BlockCell> {
+    fn equivalence_classes(&self) -> Partition<BlockCell> {
         self.rows
             .iter()
             .enumerate()
@@ -316,11 +284,7 @@
     fn generate_equivalence_classes_by_block(
         &self,
         trace: &Trace,
-<<<<<<< HEAD
-    ) -> BTreeMap<u64, Partition<VariableId>> {
-=======
-    ) -> BTreeMap<u64, EquivalenceClasses<BlockCell>> {
->>>>>>> f9b7ddc8
+    ) -> BTreeMap<u64, Partition<BlockCell>> {
         tracing::info!("        Segmenting trace into blocks...");
         let blocks = self.get_blocks(trace);
         tracing::info!("        Finding equivalence classes...");
@@ -334,11 +298,7 @@
                     .collect::<Vec<_>>();
 
                 // Intersect the equivalence classes across all instances of the block
-<<<<<<< HEAD
                 let intersected = Partition::intersect(&classes);
-=======
-                let intersected = intersect_partitions(classes);
->>>>>>> f9b7ddc8
 
                 (block_id, intersected)
             })
@@ -374,56 +334,13 @@
             .fold(Default::default(), |mut block_rows, (block_id, chunk)| {
                 block_rows.entry(block_id).or_insert(Vec::new()).push(chunk);
                 block_rows
-<<<<<<< HEAD
-                    .entry(block_id)
-                    .or_insert(Vec::new())
-                    .push(block_row_slice.to_vec());
-                row_index += instruction_count;
-            } else {
-                // Single instruction block, ignore.
-                row_index += 1;
-            }
-        }
-
-        block_rows
-    }
-
-    fn block_equivalence_classes(&self, block: Vec<&Row>) -> Partition<VariableId> {
-        Partition {
-            classes: block
-                .into_iter()
-                .enumerate()
-                // Map each cell to a (value, (instruction_index, col_index)) pair
-                .flat_map(|(instruction_index, row)| {
-                    row.cells
-                        .iter()
-                        .enumerate()
-                        .map(|(col_index, v)| (*v, (instruction_index, col_index)))
-                        .collect::<Vec<_>>()
-                })
-                // Group by value
-                .into_group_map()
-                .values()
-                // Convert to set
-                .map(|v| EquivalenceClass {
-                    ids: v.clone().into_iter().collect(),
-                })
-                .collect(),
-        }
-=======
             })
->>>>>>> f9b7ddc8
     }
 }
 
 #[cfg(test)]
 mod tests {
-<<<<<<< HEAD
-    use std::collections::BTreeSet;
-=======
-
     use powdr_autoprecompiles::equivalence_classes::EquivalenceClass;
->>>>>>> f9b7ddc8
 
     use super::*;
 
@@ -444,23 +361,6 @@
         }
     }
 
-<<<<<<< HEAD
-    fn assert_equivalence_classes_equal(
-        actual: Partition<VariableId>,
-        expected: Vec<Vec<(usize, usize)>>,
-    ) {
-        assert_eq!(actual.classes.len(), expected.len());
-        let mut actual = actual.classes.into_iter();
-        for expected_class in expected {
-            let actual_class = actual.next().unwrap();
-            let expected_class_set: BTreeSet<(usize, usize)> = expected_class.into_iter().collect();
-            assert_eq!(actual_class.ids, expected_class_set);
-        }
-        assert!(actual.next().is_none());
-    }
-
-=======
->>>>>>> f9b7ddc8
     #[test]
     fn test_constraint_detector() {
         // Assume the following test program:
@@ -496,7 +396,7 @@
             .get(&0)
             .unwrap();
         println!("Equivalence classes: {:?}", equivalence_classes);
-        let expected: EquivalenceClasses<_> = once(
+        let expected: Partition<_> = once(
             // The result of the first instruction (col 0) is always equal to the
             // first operand of the second instruction (col 1)
             [BlockCell::new(0, 0), BlockCell::new(1, 1)]
