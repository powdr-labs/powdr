use powdr_number::{ExpressionConvertible, FieldElement};

<<<<<<< HEAD
use crate::boolean_extractor::extract_boolean;
use crate::constraint_system::{BusInteraction, BusInteractionHandler, ConstraintSystem};
=======
use crate::constraint_system::{
    BusInteractionHandler, ConstraintRef, ConstraintSystem, DefaultBusInteractionHandler,
};
>>>>>>> 83cd1ecc
use crate::effect::Effect;
use crate::grouped_expression::GroupedExpression;
use crate::indexed_constraint_system::IndexedConstraintSystemWithQueue;
use crate::range_constraint::RangeConstraint;
use crate::runtime_constant::{
    ReferencedSymbols, RuntimeConstant, Substitutable, VarTransformable,
};

use super::grouped_expression::{Error as QseError, RangeConstraintProvider};
use std::collections::{HashMap, HashSet};
use std::fmt::{Debug, Display};
use std::hash::Hash;

mod exhaustive_search;
mod quadratic_equivalences;

/// Solve a constraint system, i.e. derive assignments for variables in the system.
pub fn solve_system<T, V>(
    constraint_system: ConstraintSystem<T, V>,
    bus_interaction_handler: impl BusInteractionHandler<T::FieldType>,
) -> Result<Vec<VariableAssignment<T, V>>, Error>
where
    T: RuntimeConstant + VarTransformable<V, Variable<V>> + Display,
    T::Transformed: RuntimeConstant<FieldType = T::FieldType>
        + VarTransformable<Variable<V>, V, Transformed = T>
        + ReferencedSymbols<Variable<V>>
        + Display
        + ExpressionConvertible<T::FieldType, Variable<V>>
        + Substitutable<Variable<V>>,
    V: Ord + Clone + Hash + Eq + Display,
{
    new_solver(constraint_system, bus_interaction_handler).solve()
}

/// Creates a new solver for the given system and bus interaction handler.
pub fn new_solver<T, V>(
    constraint_system: ConstraintSystem<T, V>,
    bus_interaction_handler: impl BusInteractionHandler<T::FieldType>,
) -> impl Solver<T, V>
where
    T: RuntimeConstant + VarTransformable<V, Variable<V>> + Display,
    T::Transformed: RuntimeConstant<FieldType = T::FieldType>
        + VarTransformable<Variable<V>, V, Transformed = T>
        + ReferencedSymbols<Variable<V>>
        + Display
        + ExpressionConvertible<T::FieldType, Variable<V>>
        + Substitutable<Variable<V>>,
    V: Ord + Clone + Hash + Eq + Display,
{
    let solver = SolverImpl::new(bus_interaction_handler);
    let mut boolean_extracted_solver = BooleanExtractedSolver::new(solver);
    boolean_extracted_solver.add_algebraic_constraints(constraint_system.algebraic_constraints);
    boolean_extracted_solver.add_bus_interactions(constraint_system.bus_interactions);
    boolean_extracted_solver
}

pub trait Solver<T: RuntimeConstant, V>: RangeConstraintProvider<T::FieldType, V> + Sized {
    /// Solves the constraints as far as possible, returning concrete variable
    /// assignments. Does not return the same assignments again if called more than once.
    fn solve(&mut self) -> Result<Vec<VariableAssignment<T, V>>, Error>;

    /// Adds a new algebraic constraint to the system.
    fn add_algebraic_constraints(
        &mut self,
        constraints: impl IntoIterator<Item = GroupedExpression<T, V>>,
    );

    /// Adds a new bus interaction to the system.
    fn add_bus_interactions(
        &mut self,
        bus_interactions: impl IntoIterator<Item = BusInteraction<GroupedExpression<T, V>>>,
    );

    /// Removes all variables except those in `variables_to_keep`.
    /// The idea is that the outside system is not interested in the variables
    /// any more. This should remove all constraints that include one of the variables
    /// and also remove all variables derived from those variables.
    fn retain_variables(&mut self, variables_to_keep: &HashSet<V>);

    /// Returns the best known range constraint for the given expression.
    fn range_constraint_for_expression(
        &self,
        expr: &GroupedExpression<T, V>,
    ) -> RangeConstraint<T::FieldType>;
}

/// An error occurred while solving the constraint system.
/// This means that the constraint system is unsatisfiable.
#[derive(Debug, PartialEq, Eq)]
pub enum Error {
    /// An error occurred while calling `GroupedExpression::solve`
    QseSolvingError(QseError),
    /// The bus interaction handler reported that some sent data was invalid.
    BusInteractionError,
    /// During exhaustive search, we came across a combination of variables for which
    /// no assignment would satisfy all the constraints.
    ExhaustiveSearchError,
}

/// An assignment of a variable.
pub type VariableAssignment<T, V> = (V, GroupedExpression<T, V>);

/// We introduce new variables.
/// This enum avoids clashes with the original variables.
#[derive(Clone, Debug, PartialEq, Eq, Ord, PartialOrd, Hash)]
pub enum Variable<V> {
    /// A regular variable that also exists in the original system.
    Original(V),
    /// A new boolean-constrained variable that was introduced by the solver.
    Boolean(usize),
}

impl<V> From<V> for Variable<V> {
    /// Converts a regular variable to a `Variable`.
    fn from(v: V) -> Self {
        Variable::Original(v)
    }
}

impl<V: Clone> Variable<V> {
    pub fn try_to_original(&self) -> Option<V> {
        match self {
            Variable::Original(v) => Some(v.clone()),
            Variable::Boolean(_) => None,
        }
    }
}

impl<V: Display> Display for Variable<V> {
    fn fmt(&self, f: &mut std::fmt::Formatter<'_>) -> std::fmt::Result {
        match self {
            Variable::Original(v) => write!(f, "{v}"),
            Variable::Boolean(i) => write!(f, "boolean_{i}"),
        }
    }
}

struct BooleanVarDispenser {
    next_boolean_id: usize,
}

impl BooleanVarDispenser {
    fn new() -> Self {
        BooleanVarDispenser { next_boolean_id: 0 }
    }

    fn next_var<V>(&mut self) -> Variable<V> {
        let id = self.next_boolean_id;
        self.next_boolean_id += 1;
        Variable::Boolean(id)
    }
}

struct BooleanExtractedSolver<T, V, S> {
    solver: S,
    boolean_var_dispenser: BooleanVarDispenser,
    _phantom: std::marker::PhantomData<(T, V)>,
}

impl<T, V, S> BooleanExtractedSolver<T, V, S>
where
    T: RuntimeConstant + VarTransformable<V, Variable<V>>,
    T::Transformed: RuntimeConstant<FieldType = T::FieldType>,
    V: Clone + Eq,
    S: Solver<T::Transformed, Variable<V>>,
{
    fn new(solver: S) -> Self {
        Self {
            solver,
            boolean_var_dispenser: BooleanVarDispenser::new(),
            _phantom: std::marker::PhantomData,
        }
    }
}

impl<T, V, S> RangeConstraintProvider<T::FieldType, V> for BooleanExtractedSolver<T, V, S>
where
    T: RuntimeConstant,
    S: RangeConstraintProvider<T::FieldType, Variable<V>>,
    V: Clone,
{
    fn get(&self, var: &V) -> RangeConstraint<T::FieldType> {
        self.solver.get(&Variable::from(var.clone()))
    }
}

impl<T, V, S: Display> Display for BooleanExtractedSolver<T, V, S> {
    fn fmt(&self, f: &mut std::fmt::Formatter<'_>) -> std::fmt::Result {
        write!(f, "Boolean extracted solver:\n{}", self.solver)
    }
}

impl<T, V, S> Solver<T, V> for BooleanExtractedSolver<T, V, S>
where
    T: RuntimeConstant + VarTransformable<V, Variable<V>> + Display,
    T::Transformed: RuntimeConstant<FieldType = T::FieldType>
        + VarTransformable<Variable<V>, V, Transformed = T>
        + Display,
    V: Ord + Clone + Eq + Hash + Display,
    S: Solver<T::Transformed, Variable<V>>,
{
    /// Solves the system and ignores all assignments that contain a boolean variable
    /// (either on the LHS or the RHS).
    fn solve(&mut self) -> Result<Vec<VariableAssignment<T, V>>, Error> {
        let assignments = self.solver.solve()?;
        Ok(assignments
            .into_iter()
            .filter_map(|(v, expr)| {
                let v = v.try_to_original()?;
                let expr = expr.try_transform_var_type(&mut |v| v.try_to_original())?;
                Some((v, expr))
            })
            .collect())
    }

    fn add_algebraic_constraints(
        &mut self,
        constraints: impl IntoIterator<Item = GroupedExpression<T, V>>,
    ) {
        self.solver
            .add_algebraic_constraints(constraints.into_iter().flat_map(|constr| {
                let constr = constr.transform_var_type(&mut |v| v.clone().into());
                // TODO easier iter?
                [
                    Some(constr.clone()),
                    extract_boolean(&constr, &mut || self.boolean_var_dispenser.next_var()),
                ]
                .into_iter()
                .flatten()
            }))
    }

    fn add_bus_interactions(
        &mut self,
        bus_interactions: impl IntoIterator<Item = BusInteraction<GroupedExpression<T, V>>>,
    ) {
        self.solver
            .add_bus_interactions(bus_interactions.into_iter().map(|bus_interaction| {
                bus_interaction
                    .fields()
                    .map(|expr| {
                        // We cannot extract booleans here because that only works
                        // for "constr = 0".
                        expr.transform_var_type(&mut |v| v.clone().into())
                    })
                    .collect()
            }))
    }

    fn retain_variables(&mut self, variables_to_keep: &HashSet<V>) {
        let variables_to_keep = variables_to_keep
            .iter()
            .map(|v| Variable::from(v.clone()))
            .collect::<HashSet<_>>();
        self.solver.retain_variables(&variables_to_keep);
    }

    fn range_constraint_for_expression(
        &self,
        expr: &GroupedExpression<T, V>,
    ) -> RangeConstraint<T::FieldType> {
        let expr = expr.transform_var_type(&mut |v| v.clone().into());
        self.solver.range_constraint_for_expression(&expr)
    }
}

/// Given a list of constraints, tries to derive as many variable assignments as possible.
struct SolverImpl<T: RuntimeConstant, V, BusInterHandler> {
    /// The constraint system to solve. During the solving process, any expressions will
    /// be simplified as much as possible.
    constraint_system: IndexedConstraintSystemWithQueue<T, V>,
    /// The handler for bus interactions.
    bus_interaction_handler: BusInterHandler,
    /// The currently known range constraints of the variables.
    range_constraints: RangeConstraints<T::FieldType, V>,
    /// The concrete variable assignments or replacements that were derived for variables
    /// that do not occur in the constraints any more.
    /// This is cleared with every call to `solve()`.
    assignments_to_return: Vec<VariableAssignment<T, V>>,
}

impl<T: RuntimeConstant, V, B: BusInteractionHandler<T::FieldType>> SolverImpl<T, V, B> {
    fn new(bus_interaction_handler: B) -> Self {
        SolverImpl {
<<<<<<< HEAD
            constraint_system: Default::default(),
=======
            constraint_system: IndexedConstraintSystemWithQueue::from(constraint_system),
>>>>>>> 83cd1ecc
            range_constraints: Default::default(),
            assignments_to_return: Default::default(),
            bus_interaction_handler,
        }
    }
}

impl<T, V, BusInter> RangeConstraintProvider<T::FieldType, V> for SolverImpl<T, V, BusInter>
where
    V: Clone + Hash + Eq,
    T: RuntimeConstant,
{
    fn get(&self, var: &V) -> RangeConstraint<T::FieldType> {
        self.range_constraints.get(var)
    }
}

impl<T: RuntimeConstant + Display, V: Clone + Ord + Hash + Display, BusInter> Display
    for SolverImpl<T, V, BusInter>
{
    fn fmt(&self, f: &mut std::fmt::Formatter<'_>) -> std::fmt::Result {
        write!(f, "{}", self.constraint_system)
    }
}

impl<T, V, BusInter: BusInteractionHandler<T::FieldType>> Solver<T, V>
    for SolverImpl<T, V, BusInter>
where
    V: Ord + Clone + Hash + Eq + Display,
    T: RuntimeConstant
        + ReferencedSymbols<V>
        + Display
        + ExpressionConvertible<T::FieldType, V>
        + Substitutable<V>,
{
    fn solve(&mut self) -> Result<Vec<VariableAssignment<T, V>>, Error> {
        self.loop_until_no_progress()?;
        Ok(std::mem::take(&mut self.assignments_to_return))
    }

    fn add_algebraic_constraints(
        &mut self,
        constraints: impl IntoIterator<Item = GroupedExpression<T, V>>,
    ) {
        self.constraint_system
            .add_algebraic_constraints(constraints);
    }

    fn add_bus_interactions(
        &mut self,
        bus_interactions: impl IntoIterator<Item = BusInteraction<GroupedExpression<T, V>>>,
    ) {
        self.constraint_system
            .add_bus_interactions(bus_interactions);
    }

    fn retain_variables(&mut self, variables_to_keep: &HashSet<V>) {
        assert!(self.assignments_to_return.is_empty());
        self.range_constraints
            .range_constraints
            .retain(|v, _| variables_to_keep.contains(v));
        self.constraint_system.retain_algebraic_constraints(|c| {
            c.referenced_variables()
                .any(|v| variables_to_keep.contains(v))
        });
        self.constraint_system
            .retain_bus_interactions(|bus_interaction| {
                bus_interaction
                    .referenced_variables()
                    .any(|v| variables_to_keep.contains(v))
            });
    }

    fn range_constraint_for_expression(
        &self,
        expr: &GroupedExpression<T, V>,
    ) -> RangeConstraint<T::FieldType> {
        expr.range_constraint(self)
    }
}

impl<T, V, BusInter: BusInteractionHandler<T::FieldType>> SolverImpl<T, V, BusInter>
where
    V: Ord + Clone + Hash + Eq + Display,
    T: RuntimeConstant
        + ReferencedSymbols<V>
        + Display
        + ExpressionConvertible<T::FieldType, V>
        + Substitutable<V>,
{
    fn loop_until_no_progress(&mut self) -> Result<(), Error> {
        loop {
            let mut progress = false;
            // Try solving constraints in isolation.
            progress |= self.solve_in_isolation()?;
            // Try to find equivalent variables using quadratic constraints.
            progress |= self.try_solve_quadratic_equivalences();

            if !progress {
                // This might be expensive, so we only do it if we made no progress
                // in the previous steps.
                progress |= self.exhaustive_search()?;
            }

            if !progress {
                break;
            }
        }
        Ok(())
    }

    /// Tries to make progress by solving each constraint in isolation.
    fn solve_in_isolation(&mut self) -> Result<bool, Error> {
        let mut progress = false;
        while let Some(item) = self.constraint_system.pop_front() {
            let effects = match item {
                ConstraintRef::AlgebraicConstraint(c) => {
                    c.solve(&self.range_constraints)
                        .map_err(Error::QseSolvingError)?
                        .effects
                }
                ConstraintRef::BusInteraction(b) => b
                    .solve(&self.bus_interaction_handler, &self.range_constraints)
                    .map_err(|_| Error::BusInteractionError)?,
            };
            for effect in effects {
                progress |= self.apply_effect(effect);
            }
        }
        Ok(progress)
    }

    /// Tries to find equivalent variables using quadratic constraints.
    fn try_solve_quadratic_equivalences(&mut self) -> bool {
        let equivalences = quadratic_equivalences::find_quadratic_equalities(
            self.constraint_system.system().algebraic_constraints(),
            &*self,
        );
        for (x, y) in &equivalences {
            self.apply_assignment(y, &GroupedExpression::from_unknown_variable(x.clone()));
        }
        !equivalences.is_empty()
    }

    /// Find groups of variables with a small set of possible assignments.
    /// If there is exactly one assignment that does not lead to a contradiction,
    /// apply it. This might be expensive.
    fn exhaustive_search(&mut self) -> Result<bool, Error> {
        let assignments = exhaustive_search::get_unique_assignments(
            self.constraint_system.system(),
            &*self,
            &self.bus_interaction_handler,
        )?;

        let mut progress = false;
        for (variable, value) in &assignments {
            progress |=
                self.apply_range_constraint_update(variable, RangeConstraint::from_value(*value));
        }

        Ok(progress)
    }

    fn apply_effect(&mut self, effect: Effect<T, V>) -> bool {
        match effect {
            Effect::Assignment(v, expr) => {
                self.apply_assignment(&v, &GroupedExpression::from_runtime_constant(expr))
            }
            Effect::RangeConstraint(v, range_constraint) => {
                self.apply_range_constraint_update(&v, range_constraint)
            }
            Effect::BitDecomposition(..) => unreachable!(),
            Effect::Assertion(..) => unreachable!(),
            // There are no known-but-not-concrete variables, so we should never
            // encounter a conditional assignment.
            Effect::ConditionalAssignment { .. } => unreachable!(),
        }
    }

    fn apply_range_constraint_update(
        &mut self,
        variable: &V,
        range_constraint: RangeConstraint<T::FieldType>,
    ) -> bool {
        if self.range_constraints.update(variable, &range_constraint) {
            let new_rc = self.range_constraints.get(variable);
            if let Some(value) = new_rc.try_to_single_value() {
                self.apply_assignment(variable, &GroupedExpression::from_number(value));
            } else {
                // The range constraint was updated.
                log::trace!("({variable}: {range_constraint})");
                self.constraint_system.variable_updated(variable);
            }
            true
        } else {
            false
        }
    }

    fn apply_assignment(&mut self, variable: &V, expr: &GroupedExpression<T, V>) -> bool {
        log::debug!("({variable} := {expr})");
        self.constraint_system.substitute_by_unknown(variable, expr);
        self.assignments_to_return
            .push((variable.clone(), expr.clone()));
        // TODO we could check if the variable already has an assignment,
        // but usually it should not be in the system once it has been assigned.
        true
    }
}

/// The currently known range constraints for the variables.
pub struct RangeConstraints<T: FieldElement, V> {
    pub range_constraints: HashMap<V, RangeConstraint<T>>,
}

// Manual implementation so that we don't have to require `V: Default`.
impl<T: FieldElement, V> Default for RangeConstraints<T, V> {
    fn default() -> Self {
        RangeConstraints {
            range_constraints: Default::default(),
        }
    }
}

impl<T: FieldElement, V: Clone + Hash + Eq> RangeConstraintProvider<T, V>
    for RangeConstraints<T, V>
{
    fn get(&self, var: &V) -> RangeConstraint<T> {
        self.range_constraints.get(var).cloned().unwrap_or_default()
    }
}

impl<T: FieldElement, V: Clone + Hash + Eq> RangeConstraints<T, V> {
    /// Adds a new range constraint for the variable.
    /// Returns `true` if the new combined constraint is tighter than the existing one.
    fn update(&mut self, variable: &V, range_constraint: &RangeConstraint<T>) -> bool {
        let existing = self.get(variable);
        let new = existing.conjunction(range_constraint);
        if new != existing {
            self.range_constraints.insert(variable.clone(), new);
            true
        } else {
            false
        }
    }
}<|MERGE_RESOLUTION|>--- conflicted
+++ resolved
@@ -1,13 +1,7 @@
 use powdr_number::{ExpressionConvertible, FieldElement};
 
-<<<<<<< HEAD
 use crate::boolean_extractor::extract_boolean;
-use crate::constraint_system::{BusInteraction, BusInteractionHandler, ConstraintSystem};
-=======
-use crate::constraint_system::{
-    BusInteractionHandler, ConstraintRef, ConstraintSystem, DefaultBusInteractionHandler,
-};
->>>>>>> 83cd1ecc
+use crate::constraint_system::{BusInteraction, BusInteractionHandler, ConstraintRef, ConstraintSystem};
 use crate::effect::Effect;
 use crate::grouped_expression::GroupedExpression;
 use crate::indexed_constraint_system::IndexedConstraintSystemWithQueue;
@@ -292,11 +286,7 @@
 impl<T: RuntimeConstant, V, B: BusInteractionHandler<T::FieldType>> SolverImpl<T, V, B> {
     fn new(bus_interaction_handler: B) -> Self {
         SolverImpl {
-<<<<<<< HEAD
             constraint_system: Default::default(),
-=======
-            constraint_system: IndexedConstraintSystemWithQueue::from(constraint_system),
->>>>>>> 83cd1ecc
             range_constraints: Default::default(),
             assignments_to_return: Default::default(),
             bus_interaction_handler,
