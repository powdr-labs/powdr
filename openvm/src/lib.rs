use derive_more::From;
use eyre::Result;
use itertools::{multiunzip, Itertools};
use openvm_build::{build_guest_package, find_unique_executable, get_package, TargetFilter};
use openvm_circuit::arch::InitFileGenerator;
use openvm_circuit::arch::{
    instructions::exe::VmExe, segment::DefaultSegmentationStrategy, Streams, SystemConfig,
    VirtualMachine, VmChipComplex, VmConfig, VmInventoryError,
};
use openvm_circuit::{circuit_derive::Chip, derive::AnyEnum};
use openvm_circuit_derive::InstructionExecutor;
use openvm_circuit_primitives_derive::ChipUsageGetter;
use openvm_instructions::program::Program;
use openvm_sdk::{
    config::{AggStarkConfig, AppConfig, SdkVmConfig, SdkVmConfigExecutor, SdkVmConfigPeriphery},
    keygen::AggStarkProvingKey,
    prover::AggStarkProver,
    Sdk, StdIn,
};
use openvm_stark_backend::engine::StarkEngine;
use openvm_stark_sdk::config::{
    baby_bear_poseidon2::{BabyBearPoseidon2Config, BabyBearPoseidon2Engine},
    FriParameters,
};
use openvm_stark_sdk::engine::StarkFriEngine;
use openvm_stark_sdk::openvm_stark_backend::p3_field::PrimeField32;
use openvm_stark_sdk::p3_baby_bear::BabyBear;
use powdr_autoprecompiles::evaluation::AirStats;
use powdr_autoprecompiles::{execution_profile::execution_profile, PowdrConfig};
use powdr_extension::{PowdrExecutor, PowdrExtension, PowdrPeriphery};
use powdr_openvm_hints_circuit::{HintsExecutor, HintsExtension, HintsPeriphery};
use powdr_openvm_hints_transpiler::HintsTranspilerExtension;
use serde::{Deserialize, Serialize};
use std::cmp::Reverse;
use std::fs::File;
use std::io::BufWriter;
use std::iter::Sum;
use std::ops::Add;
use std::{
    collections::HashMap,
    path::{Path, PathBuf},
    sync::Arc,
};

pub use crate::customize_exe::Prog;
use tracing::Level;

#[cfg(test)]
use crate::extraction_utils::AirWidthsDiff;
use crate::extraction_utils::{export_pil, AirWidths, OriginalVmConfig};
use crate::instruction_formatter::openvm_opcode_formatter;
use crate::powdr_extension::PowdrPrecompile;

mod air_builder;
pub mod bus_map;
pub mod extraction_utils;
pub mod opcode;
pub mod symbolic_instruction_builder;
mod utils;
pub use opcode::instruction_allowlist;
pub use powdr_autoprecompiles::DegreeBound;
pub use powdr_autoprecompiles::PgoConfig;

type BabyBearSC = BabyBearPoseidon2Config;

// TODO: These constants should be related
const APP_LOG_BLOWUP: usize = 2;
pub const OPENVM_DEGREE_BOUND: usize = 5;
const DEFAULT_DEGREE_BOUND: DegreeBound = DegreeBound {
    identities: OPENVM_DEGREE_BOUND,
    bus_interactions: OPENVM_DEGREE_BOUND - 1,
};

pub fn default_powdr_openvm_config(apc: u64, skip: u64) -> PowdrConfig {
    PowdrConfig::new(apc, skip, DEFAULT_DEGREE_BOUND)
}

fn format_fe<F: PrimeField32>(v: F) -> String {
    let v = v.as_canonical_u32();
    if v < F::ORDER_U32 / 2 {
        format!("{v}")
    } else {
        format!("-{}", F::ORDER_U32 - v)
    }
}

pub use openvm_build::GuestOptions;
pub use powdr_autoprecompiles::bus_map::BusType;

/// We do not use the transpiler, instead we customize an already transpiled program
mod customize_exe;

pub use customize_exe::{customize, BabyBearOpenVmApcAdapter, Instr, POWDR_OPCODE};

// A module for our extension
mod powdr_extension;

pub mod bus_interaction_handler;
pub mod instruction_formatter;
pub mod memory_bus_interaction;

mod plonk;

/// A custom VmConfig that wraps the SdkVmConfig, adding our custom extension.
#[derive(Serialize, Deserialize, Clone)]
pub struct SpecializedConfig {
    pub sdk_config: OriginalVmConfig,
    pub powdr: PowdrExtension<BabyBear>,
}

// For generation of the init file, we delegate to the underlying SdkVmConfig.
impl InitFileGenerator for SpecializedConfig {
    fn generate_init_file_contents(&self) -> Option<String> {
        self.sdk_config.config().generate_init_file_contents()
    }

    fn write_to_init_file(
        &self,
        manifest_dir: &Path,
        init_file_name: Option<&str>,
    ) -> eyre::Result<()> {
        self.sdk_config
            .config()
            .write_to_init_file(manifest_dir, init_file_name)
    }
}

#[allow(clippy::large_enum_variant)]
#[derive(ChipUsageGetter, From, AnyEnum, InstructionExecutor, Chip)]
pub enum SpecializedExecutor<F: PrimeField32> {
    #[any_enum]
    SdkExecutor(ExtendedVmConfigExecutor<F>),
    #[any_enum]
    PowdrExecutor(PowdrExecutor<F>),
}

#[derive(From, ChipUsageGetter, Chip, AnyEnum)]
pub enum MyPeriphery<F: PrimeField32> {
    #[any_enum]
    SdkPeriphery(ExtendedVmConfigPeriphery<F>),
    #[any_enum]
    PowdrPeriphery(PowdrPeriphery<F>),
}

impl VmConfig<BabyBear> for SpecializedConfig {
    type Executor = SpecializedExecutor<BabyBear>;
    type Periphery = MyPeriphery<BabyBear>;

    fn system(&self) -> &SystemConfig {
        VmConfig::<BabyBear>::system(self.sdk_config.config())
    }

    fn system_mut(&mut self) -> &mut SystemConfig {
        VmConfig::<BabyBear>::system_mut(self.sdk_config.config_mut())
    }

    fn create_chip_complex(
        &self,
    ) -> Result<VmChipComplex<BabyBear, Self::Executor, Self::Periphery>, VmInventoryError> {
        let chip = self.sdk_config.create_chip_complex()?;
        let chip = chip.extend(&self.powdr)?;

        Ok(chip)
    }
}

impl SpecializedConfig {
    fn new(
        base_config: OriginalVmConfig,
        precompiles: Vec<PowdrPrecompile<BabyBear>>,
        implementation: PrecompileImplementation,
    ) -> Self {
        let airs = base_config.airs().expect("Failed to convert the AIR of an OpenVM instruction, even after filtering by the blacklist!");
        let bus_map = base_config.bus_map();
        let powdr_extension = PowdrExtension::new(
            precompiles,
            base_config.config().clone(),
            implementation,
            bus_map,
            airs,
        );
        Self {
            sdk_config: base_config,
            powdr: powdr_extension,
        }
    }
}

pub fn build_elf_path<P: AsRef<Path>>(
    guest_opts: GuestOptions,
    pkg_dir: P,
    target_filter: &Option<TargetFilter>,
) -> Result<PathBuf> {
    let pkg = get_package(pkg_dir.as_ref());
    let target_dir = match build_guest_package(&pkg, &guest_opts, None, target_filter) {
        Ok(target_dir) => target_dir,
        Err(Some(code)) => {
            return Err(eyre::eyre!("Failed to build guest: code = {}", code));
        }
        Err(None) => {
            return Err(eyre::eyre!(
                "Failed to build guest (OPENVM_SKIP_BUILD is set)"
            ));
        }
    };

    find_unique_executable(pkg_dir, target_dir, target_filter)
}

// compile the original openvm program without powdr extension
pub fn compile_openvm(
    guest: &str,
    guest_opts: GuestOptions,
) -> Result<OriginalCompiledProgram, Box<dyn std::error::Error>> {
    let sdk = Sdk::default();

    // Build the ELF with guest options and a target filter.
    // We need these extra Rust flags to get the labels.
    let guest_opts = guest_opts.with_rustc_flags(vec!["-C", "link-arg=--emit-relocs"]);

    // Point to our local guest
    use std::path::PathBuf;
    let mut path = PathBuf::from(env!("CARGO_MANIFEST_DIR")).to_path_buf();
    path.push(guest);
    let target_path = path.to_str().unwrap();

    // try to load the sdk config from the openvm.toml file, otherwise use the default
    let openvm_toml_path = path.join("openvm.toml");
    let sdk_vm_config = if openvm_toml_path.exists() {
        let toml = std::fs::read_to_string(&openvm_toml_path)?;
        let app_config: AppConfig<_> = toml::from_str(&toml)?;
        app_config.app_vm_config
    } else {
        SdkVmConfig::builder()
            .system(Default::default())
            .rv32i(Default::default())
            .rv32m(Default::default())
            .io(Default::default())
            .build()
    };

    let elf = sdk.build(
        guest_opts,
        &sdk_vm_config,
        target_path,
        &Default::default(),
        Default::default(),
    )?;

    // Transpile the ELF into a VmExe.
    let mut transpiler = sdk_vm_config.transpiler();

    // Add our custom transpiler extensions
    transpiler = transpiler.with_extension(HintsTranspilerExtension {});

    let exe = sdk.transpile(elf, transpiler)?;

    let vm_config = ExtendedVmConfig { sdk_vm_config };

    Ok(OriginalCompiledProgram { exe, vm_config })
}

/// Determines how the precompile (a circuit with algebraic gates and bus interactions)
/// is implemented as a RAP.
#[derive(Default, Clone, Deserialize, Serialize)]
pub enum PrecompileImplementation {
    /// Allocate a column for each variable and process a call in a single row.
    #[default]
    SingleRowChip,
    /// Compile the circuit to a PlonK circuit.
    PlonkChip,
}

pub fn compile_guest(
    guest: &str,
    guest_opts: GuestOptions,
    config: PowdrConfig,
    implementation: PrecompileImplementation,
    pgo_config: PgoConfig,
) -> Result<CompiledProgram, Box<dyn std::error::Error>> {
    let original_program = compile_openvm(guest, guest_opts.clone())?;

    // Optional tally of opcode freqency (only enabled for debug level logs)
    if tracing::enabled!(Level::DEBUG) {
        tally_opcode_frequency(&pgo_config, &original_program.exe);
    }

    compile_exe(
        guest,
        guest_opts,
        original_program,
        config,
        implementation,
        pgo_config,
    )
}

fn instruction_index_to_pc(program: &Program<BabyBear>, idx: usize) -> u64 {
    (program.pc_base + (idx as u32 * program.step)) as u64
}

fn tally_opcode_frequency(pgo_config: &PgoConfig, exe: &VmExe<BabyBear>) {
    let pgo_program_pc_count = match pgo_config {
        PgoConfig::Cell(pgo_program_pc_count, _) | PgoConfig::Instruction(pgo_program_pc_count) => {
            // If execution count of each pc is available, we tally the opcode execution frequency
            tracing::debug!("Opcode execution frequency:");
            pgo_program_pc_count
        }
        PgoConfig::None => {
            // If execution count of each pc isn't available, we just count the occurrences of each opcode in the program
            tracing::debug!("Opcode frequency in program:");
            // Create a dummy HashMap that returns 1 for each pc
            &(0..exe.program.instructions_and_debug_infos.len())
                .map(|i| (instruction_index_to_pc(&exe.program, i), 1))
                .collect::<HashMap<_, _>>()
        }
    };

    exe.program
        .instructions_and_debug_infos
        .iter()
        .enumerate()
        .fold(HashMap::new(), |mut acc, (i, instr)| {
            let opcode = instr.as_ref().unwrap().0.opcode;
            if let Some(count) = pgo_program_pc_count.get(&instruction_index_to_pc(&exe.program, i))
            {
                *acc.entry(opcode).or_insert(0) += count;
            }
            acc
        })
        .into_iter()
        .sorted_by_key(|(_, count)| Reverse(*count))
        .for_each(|(opcode, count)| {
            // Log the opcode and its count
            tracing::debug!("   {}: {count}", openvm_opcode_formatter(&opcode));
        });
}

pub fn compile_exe(
    guest: &str,
    guest_opts: GuestOptions,
    original_program: OriginalCompiledProgram,
    config: PowdrConfig,
    implementation: PrecompileImplementation,
    pgo_config: PgoConfig,
) -> Result<CompiledProgram, Box<dyn std::error::Error>> {
    // Build the ELF with guest options and a target filter.
    // We need these extra Rust flags to get the labels.
    let guest_opts = guest_opts.with_rustc_flags(vec!["-C", "link-arg=--emit-relocs"]);

    // Point to our local guest
    use std::path::PathBuf;
    let mut path = PathBuf::from(env!("CARGO_MANIFEST_DIR")).to_path_buf();
    path.push(guest);
    let target_path = path.to_str().unwrap();

    let elf_binary_path = build_elf_path(guest_opts.clone(), target_path, &Default::default())?;

    compile_exe_with_elf(
        original_program,
        &std::fs::read(elf_binary_path)?,
        config,
        implementation,
        pgo_config,
    )
}

pub fn compile_exe_with_elf(
    original_program: OriginalCompiledProgram,
    elf: &[u8],
    config: PowdrConfig,
    implementation: PrecompileImplementation,
    pgo_config: PgoConfig,
) -> Result<CompiledProgram, Box<dyn std::error::Error>> {
    let elf = powdr_riscv_elf::load_elf_from_buffer(elf);
    let compiled = customize(
        original_program,
        elf.text_labels(),
        elf.debug_info(),
        config,
        implementation,
        pgo_config,
    );
    // Export the compiled program to a PIL file for debugging purposes.
    export_pil(
        &mut BufWriter::new(File::create("debug.pil").unwrap()),
        &compiled.vm_config,
    );
    Ok(compiled)
}

#[derive(Serialize, Deserialize, Clone)]
pub struct CompiledProgram {
    pub exe: VmExe<BabyBear>,
    pub vm_config: SpecializedConfig,
}

// the original openvm program and config without powdr extension
#[derive(Clone)]
pub struct OriginalCompiledProgram {
    pub exe: VmExe<BabyBear>,
    pub vm_config: ExtendedVmConfig,
}

#[derive(Clone, Debug, Serialize, Deserialize)]
// SdkVmConfig plus custom openvm extensions, before autoprecompile transformations.
// For now, only includes custom hints.
pub struct ExtendedVmConfig {
    pub sdk_vm_config: SdkVmConfig,
}

impl VmConfig<BabyBear> for ExtendedVmConfig {
    type Executor = ExtendedVmConfigExecutor<BabyBear>;
    type Periphery = ExtendedVmConfigPeriphery<BabyBear>;

    fn system(&self) -> &SystemConfig {
        &self.sdk_vm_config.system.config
    }

    fn system_mut(&mut self) -> &mut SystemConfig {
        &mut self.sdk_vm_config.system.config
    }

    fn create_chip_complex(
        &self,
    ) -> std::result::Result<
        VmChipComplex<BabyBear, Self::Executor, Self::Periphery>,
        VmInventoryError,
    > {
        let mut complex = self.sdk_vm_config.create_chip_complex()?.transmute();
        complex = complex.extend(&HintsExtension)?;
        Ok(complex)
    }
}

impl InitFileGenerator for ExtendedVmConfig {
    fn generate_init_file_contents(&self) -> Option<String> {
        self.sdk_vm_config.generate_init_file_contents()
    }

    fn write_to_init_file(
        &self,
        manifest_dir: &Path,
        init_file_name: Option<&str>,
    ) -> eyre::Result<()> {
        self.sdk_vm_config
            .write_to_init_file(manifest_dir, init_file_name)
    }
}

#[derive(ChipUsageGetter, Chip, InstructionExecutor, From, AnyEnum)]
#[allow(clippy::large_enum_variant)]
pub enum ExtendedVmConfigExecutor<F: PrimeField32> {
    #[any_enum]
    Sdk(SdkVmConfigExecutor<F>),
    #[any_enum]
    Hints(HintsExecutor<F>),
}

#[derive(From, ChipUsageGetter, Chip, AnyEnum)]
pub enum ExtendedVmConfigPeriphery<F: PrimeField32> {
    #[any_enum]
    Sdk(SdkVmConfigPeriphery<F>),
    #[any_enum]
    Hints(HintsPeriphery<F>),
}

#[derive(Clone, Serialize, Deserialize, Default, Debug, Eq, PartialEq)]
pub struct AirMetrics {
    pub widths: AirWidths,
    pub constraints: usize,
    pub bus_interactions: usize,
}

impl From<AirMetrics> for AirStats {
    fn from(metrics: AirMetrics) -> Self {
        AirStats {
            main_columns: metrics.widths.main,
            constraints: metrics.constraints,
            bus_interactions: metrics.bus_interactions,
        }
    }
}

impl Add for AirMetrics {
    type Output = AirMetrics;

    fn add(self, rhs: AirMetrics) -> AirMetrics {
        AirMetrics {
            widths: self.widths + rhs.widths,
            constraints: self.constraints + rhs.constraints,
            bus_interactions: self.bus_interactions + rhs.bus_interactions,
        }
    }
}

impl Sum<AirMetrics> for AirMetrics {
    fn sum<I: Iterator<Item = AirMetrics>>(iter: I) -> AirMetrics {
        iter.fold(AirMetrics::default(), Add::add)
    }
}

impl AirMetrics {
    pub fn total_width(&self) -> usize {
        self.widths.total()
    }
}

#[cfg(test)]
impl CompiledProgram {
    // Return a tuple of (powdr AirMetrics, non-powdr AirMetrics)
    fn air_metrics(&self) -> (Vec<(AirMetrics, Option<AirWidthsDiff>)>, Vec<AirMetrics>) {
        use openvm_stark_backend::Chip;

        use crate::extraction_utils::get_air_metrics;

        let inventory = self.vm_config.create_chip_complex().unwrap().inventory;

        // Order of precompile is the same as that of Powdr executors in chip inventory
        let mut apc_stats = self
            .vm_config
            .powdr
            .precompiles
            .iter()
            .map(|precompile| precompile.apc_stats.clone());

        inventory
            .executors()
            .iter()
            .map(|executor| executor.air())
            .chain(
                inventory
                    .periphery()
                    .iter()
                    .map(|periphery| periphery.air()),
            )
            .fold(
                (Vec::new(), Vec::new()),
                |(mut powdr_air_metrics, mut non_powdr_air_metrics), air| {
                    let name = air.name();

                    // We actually give name "powdr_air_for_opcode_<opcode>" to the AIRs,
                    // but OpenVM uses the actual Rust type (PowdrAir) as the name in this method.
                    // TODO this is hacky but not sure how to do it better rn.
                    if name.starts_with("PowdrAir") || name.starts_with("PlonkAir") {
                        powdr_air_metrics.push((
                            get_air_metrics(air),
                            apc_stats.next().unwrap().map(|stats| stats.widths),
                        ));
                    } else {
                        non_powdr_air_metrics.push(get_air_metrics(air));
                    }

                    (powdr_air_metrics, non_powdr_air_metrics)
                },
            )
    }
}

pub fn execute(program: CompiledProgram, inputs: StdIn) -> Result<(), Box<dyn std::error::Error>> {
    let CompiledProgram { exe, vm_config } = program;

    let sdk = Sdk::default();

    let output = sdk.execute(exe.clone(), vm_config.clone(), inputs)?;
    tracing::info!("Public values output: {:?}", output);

    Ok(())
}

pub fn prove(
    program: &CompiledProgram,
    mock: bool,
    recursion: bool,
    inputs: StdIn,
    segment_height: Option<usize>, // uses the default height if None
) -> Result<(), Box<dyn std::error::Error>> {
    let exe = &program.exe;
    let mut vm_config = program.vm_config.clone();

    // DefaultSegmentationStrategy { max_segment_len: 4194204, max_cells_per_chip_in_segment: 503304480 }
    if let Some(segment_height) = segment_height {
        vm_config
            .sdk_config
            .config_mut()
            .sdk_vm_config
            .system
            .config
            .segmentation_strategy = Arc::new(
            DefaultSegmentationStrategy::new_with_max_segment_len(segment_height),
        );
        tracing::debug!("Setting max segment len to {}", segment_height);
    }

    let sdk = Sdk::default();

    // Set app configuration
    let app_fri_params = FriParameters::standard_with_100_bits_conjectured_security(APP_LOG_BLOWUP);
    let app_config = AppConfig::new(app_fri_params, vm_config.clone());

    // Commit the exe
    let app_committed_exe = sdk.commit_app_exe(app_fri_params, exe.clone())?;

    // Generate an AppProvingKey
    let app_pk = Arc::new(sdk.app_keygen(app_config)?);

    if mock {
        tracing::info!("Checking constraints and witness in Mock prover...");
        let engine = BabyBearPoseidon2Engine::new(
            FriParameters::standard_with_100_bits_conjectured_security(APP_LOG_BLOWUP),
        );
        let vm = VirtualMachine::new(engine, vm_config.clone());
        let pk = vm.keygen();
        let streams = Streams::from(inputs);
        let mut result = vm.execute_and_generate(exe.clone(), streams).unwrap();
        let _final_memory = Option::take(&mut result.final_memory);
        let global_airs = vm.config().create_chip_complex().unwrap().airs();
        for proof_input in &result.per_segment {
            let (airs, pks, air_proof_inputs): (Vec<_>, Vec<_>, Vec<_>) =
                multiunzip(proof_input.per_air.iter().map(|(air_id, air_proof_input)| {
                    (
                        global_airs[*air_id].clone(),
                        pk.per_air[*air_id].clone(),
                        air_proof_input.clone(),
                    )
                }));
            vm.engine.debug(&airs, &pks, &air_proof_inputs);
        }
    } else {
        // Generate a proof
        tracing::info!("Generating app proof...");
        let start = std::time::Instant::now();
        let app_proof =
            sdk.generate_app_proof(app_pk.clone(), app_committed_exe.clone(), inputs.clone())?;
        tracing::info!("App proof took {:?}", start.elapsed());

        tracing::info!(
            "Public values: {:?}",
            app_proof.user_public_values.public_values
        );

        // Verify
        let app_vk = app_pk.get_app_vk();
        sdk.verify_app_proof(&app_vk, &app_proof)?;
        tracing::info!("App proof verification done.");

        if recursion {
            // Generate the aggregation proving key
            tracing::info!("Generating aggregation proving key...");
            let (agg_stark_pk, _) =
                AggStarkProvingKey::dummy_proof_and_keygen(AggStarkConfig::default());

            tracing::info!("Generating aggregation proof...");

            let agg_prover = AggStarkProver::<BabyBearPoseidon2Engine>::new(
                agg_stark_pk,
                app_pk.leaf_committed_exe.clone(),
                *sdk.agg_tree_config(),
            );
            // Note that this proof is not verified. We assume that any valid app proof
            // (verified above) also leads to a valid aggregation proof.
            // If this was not the case, it would be a completeness bug in OpenVM.
            let start = std::time::Instant::now();
            let _proof_with_publics = agg_prover.generate_root_verifier_input(app_proof);
            tracing::info!("Agg proof (inner recursion) took {:?}", start.elapsed());
        }

        tracing::info!("All done.");
    }

    Ok(())
}

// Same as execution_profile below but for guest path inputs.
pub fn execution_profile_from_guest(
    guest: &str,
    guest_opts: GuestOptions,
    inputs: StdIn,
) -> HashMap<u64, u32> {
    let OriginalCompiledProgram { exe, vm_config } = compile_openvm(guest, guest_opts).unwrap();
    let program = Prog::from(&exe.program);

    // prepare for execute
    let sdk = Sdk::default();

    execution_profile::<BabyBearOpenVmApcAdapter>(&program, || {
        sdk.execute(exe.clone(), vm_config.clone(), inputs.clone())
            .unwrap();
    })
}

#[cfg(test)]
mod tests {
    use super::*;
    use expect_test::{expect, Expect};
    use pretty_assertions::assert_eq;
    use test_log::test;

    #[allow(clippy::too_many_arguments)]
    fn compile_and_prove(
        guest: &str,
        config: PowdrConfig,
        implementation: PrecompileImplementation,
        mock: bool,
        recursion: bool,
        stdin: StdIn,
        pgo_config: PgoConfig,
        segment_height: Option<usize>,
    ) -> Result<(), Box<dyn std::error::Error>> {
        let program = compile_guest(
            guest,
            GuestOptions::default(),
            config,
            implementation,
            pgo_config,
        )
        .unwrap();
        prove(&program, mock, recursion, stdin, segment_height)
    }

    fn prove_simple(
        guest: &str,
        config: PowdrConfig,
        implementation: PrecompileImplementation,
        stdin: StdIn,
        pgo_config: PgoConfig,
        segment_height: Option<usize>,
    ) {
        let result = compile_and_prove(
            guest,
            config,
            implementation,
            false,
            false,
            stdin,
            pgo_config,
            segment_height,
        );
        assert!(result.is_ok());
    }

    fn prove_mock(
        guest: &str,
        config: PowdrConfig,
        implementation: PrecompileImplementation,
        stdin: StdIn,
        pgo_config: PgoConfig,
        segment_height: Option<usize>,
    ) {
        let result = compile_and_prove(
            guest,
            config,
            implementation,
            true,
            false,
            stdin,
            pgo_config,
            segment_height,
        );
        assert!(result.is_ok());
    }

    fn prove_recursion(
        guest: &str,
        config: PowdrConfig,
        implementation: PrecompileImplementation,
        stdin: StdIn,
        pgo_config: PgoConfig,
        segment_height: Option<usize>,
    ) {
        let result = compile_and_prove(
            guest,
            config,
            implementation,
            false,
            true,
            stdin,
            pgo_config,
            segment_height,
        );
        assert!(result.is_ok());
    }

    const GUEST: &str = "guest";
    const GUEST_ITER: u32 = 1 << 10;
    const GUEST_APC: u64 = 1;
    const GUEST_SKIP: u64 = 56;
    const GUEST_SKIP_PGO: u64 = 0;

    const GUEST_KECCAK: &str = "guest-keccak";
    const GUEST_KECCAK_ITER: u32 = 1_000;
    const GUEST_KECCAK_ITER_SMALL: u32 = 10;
    const GUEST_KECCAK_ITER_LARGE: u32 = 25_000;
    const GUEST_KECCAK_APC: u64 = 1;
    const GUEST_KECCAK_APC_PGO: u64 = 10;
    const GUEST_KECCAK_APC_PGO_LARGE: u64 = 100;
    const GUEST_KECCAK_SKIP: u64 = 0;

    const GUEST_SHA256_ITER: u32 = 1_000;
    const GUEST_SHA256_ITER_SMALL: u32 = 10;
    const GUEST_SHA256_ITER_LARGE: u32 = 25_000;
    const GUEST_SHA256: &str = "guest-sha256";
    const GUEST_SHA256_APC_PGO: u64 = 10;
    const GUEST_SHA256_APC_PGO_LARGE: u64 = 50;
    const GUEST_SHA256_SKIP: u64 = 0;

    const GUEST_U256: &str = "guest-u256";
    const GUEST_U256_APC_PGO: u64 = 10;
    const GUEST_U256_SKIP: u64 = 0;

    const GUEST_HINTS_TEST: &str = "guest-hints-test";

    #[test]
    fn guest_prove_simple() {
        let mut stdin = StdIn::default();
        stdin.write(&GUEST_ITER);
        let config = default_powdr_openvm_config(GUEST_APC, GUEST_SKIP);
        prove_simple(
            GUEST,
            config,
            PrecompileImplementation::SingleRowChip,
            stdin,
            PgoConfig::None,
            None,
        );
    }

    #[test]
    fn guest_prove_mock() {
        let mut stdin = StdIn::default();
        stdin.write(&GUEST_ITER);
        let config = default_powdr_openvm_config(GUEST_APC, GUEST_SKIP);
        prove_mock(
            GUEST,
            config,
            PrecompileImplementation::SingleRowChip,
            stdin,
            PgoConfig::None,
            None,
        );
    }

    // All gate constraints should be satisfied, but bus interactions are not implemented yet.
    #[test]
    fn guest_plonk_prove_mock() {
        let mut stdin = StdIn::default();
        stdin.write(&GUEST_ITER);
        let config = default_powdr_openvm_config(GUEST_APC, GUEST_SKIP);
        prove_mock(
            GUEST,
            config,
            PrecompileImplementation::PlonkChip,
            stdin,
            PgoConfig::None,
            None,
        );
    }

    #[test]
    #[ignore = "Too much RAM"]
    fn guest_prove_recursion() {
        let mut stdin = StdIn::default();
        stdin.write(&GUEST_ITER);
        let config = default_powdr_openvm_config(GUEST_APC, GUEST_SKIP);
        let pgo_data = execution_profile_from_guest(GUEST, GuestOptions::default(), stdin.clone());
        prove_recursion(
            GUEST,
            config,
            PrecompileImplementation::SingleRowChip,
            stdin,
            PgoConfig::Instruction(pgo_data),
            None,
        );
    }

    #[test]
    #[ignore = "Too long"]
    fn matmul_compile() {
        let guest = "guest-matmul";
        let config = default_powdr_openvm_config(1, 0);
        assert!(compile_guest(
            guest,
            GuestOptions::default(),
            config,
            PrecompileImplementation::SingleRowChip,
            PgoConfig::default()
        )
        .is_ok());
    }

    #[test]
    fn keccak_small_prove_simple() {
        let mut stdin = StdIn::default();
        stdin.write(&GUEST_KECCAK_ITER_SMALL);
        let config = default_powdr_openvm_config(GUEST_KECCAK_APC, GUEST_KECCAK_SKIP);
        prove_simple(
            GUEST_KECCAK,
            config,
            PrecompileImplementation::SingleRowChip,
            stdin,
            PgoConfig::None,
            None,
        );
    }

    #[test]
    fn keccak_small_prove_simple_multi_segment() {
        // Set the default segmentation height to a small value to test multi-segment proving
        let mut stdin = StdIn::default();
        stdin.write(&GUEST_KECCAK_ITER_SMALL);
        let config = default_powdr_openvm_config(GUEST_KECCAK_APC, GUEST_KECCAK_SKIP);
        // should create two segments
        prove_simple(
            GUEST_KECCAK,
            config,
            PrecompileImplementation::SingleRowChip,
            stdin,
            PgoConfig::None,
            Some(4_000),
        );
    }

    #[test]
    #[ignore = "Too long"]
    fn keccak_prove_simple() {
        let mut stdin = StdIn::default();
        stdin.write(&GUEST_KECCAK_ITER);
        let config = default_powdr_openvm_config(GUEST_KECCAK_APC, GUEST_KECCAK_SKIP);
        prove_simple(
            GUEST_KECCAK,
            config,
            PrecompileImplementation::SingleRowChip,
            stdin,
            PgoConfig::None,
            None,
        );
    }

    #[test]
    #[ignore = "Too much RAM"]
    fn keccak_prove_many_apcs() {
        let mut stdin = StdIn::default();
        stdin.write(&GUEST_KECCAK_ITER);
        let pgo_data =
            execution_profile_from_guest(GUEST_KECCAK, GuestOptions::default(), stdin.clone());

        let config = default_powdr_openvm_config(GUEST_KECCAK_APC_PGO_LARGE, GUEST_KECCAK_SKIP);
        prove_recursion(
            GUEST_KECCAK,
            config.clone(),
            PrecompileImplementation::SingleRowChip,
            stdin.clone(),
            PgoConfig::Instruction(pgo_data.clone()),
            None,
        );

        prove_recursion(
            GUEST_KECCAK,
            config.clone(),
            PrecompileImplementation::SingleRowChip,
            stdin,
            PgoConfig::Cell(pgo_data, None),
            None,
        );
    }

    #[test]
    #[ignore = "Too much RAM"]
    fn keccak_prove_large() {
        let mut stdin = StdIn::default();
        stdin.write(&GUEST_KECCAK_ITER_LARGE);
        let pgo_data =
            execution_profile_from_guest(GUEST_KECCAK, GuestOptions::default(), stdin.clone());

        let config = default_powdr_openvm_config(GUEST_KECCAK_APC_PGO, GUEST_KECCAK_SKIP);
        prove_recursion(
            GUEST_KECCAK,
            config,
            PrecompileImplementation::SingleRowChip,
            stdin,
            PgoConfig::Instruction(pgo_data),
            None,
        );
    }

    #[test]
    fn keccak_small_prove_mock() {
        let mut stdin = StdIn::default();
        stdin.write(&GUEST_KECCAK_ITER_SMALL);

        let config = default_powdr_openvm_config(GUEST_KECCAK_APC, GUEST_KECCAK_SKIP);
        prove_mock(
            GUEST_KECCAK,
            config,
            PrecompileImplementation::SingleRowChip,
            stdin,
            PgoConfig::None,
            None,
        );
    }

    // All gate constraints should be satisfied, but bus interactions are not implemented yet.
    #[test]
    fn keccak_plonk_small_prove_mock() {
        let mut stdin = StdIn::default();
        stdin.write(&GUEST_KECCAK_ITER_SMALL);
        let config = default_powdr_openvm_config(GUEST_KECCAK_APC, GUEST_KECCAK_SKIP);
        prove_mock(
            GUEST_KECCAK,
            config,
            PrecompileImplementation::PlonkChip,
            stdin,
            PgoConfig::None,
            None,
        );
    }

    #[test]
    #[ignore = "Too long"]
    fn keccak_prove_mock() {
        let mut stdin = StdIn::default();
        stdin.write(&GUEST_KECCAK_ITER);
        let config = default_powdr_openvm_config(GUEST_KECCAK_APC, GUEST_KECCAK_SKIP);
        prove_mock(
            GUEST_KECCAK,
            config,
            PrecompileImplementation::SingleRowChip,
            stdin,
            PgoConfig::None,
            None,
        );
    }

    // Create multiple APC for 10 Keccak iterations to test different PGO modes
    #[test]
    fn keccak_prove_multiple_pgo_modes() {
        use std::time::Instant;
        // Config
        let mut stdin = StdIn::default();
        stdin.write(&GUEST_KECCAK_ITER_SMALL);
        let config = default_powdr_openvm_config(GUEST_KECCAK_APC_PGO, GUEST_KECCAK_SKIP);

        // Pgo data
        let pgo_data =
            execution_profile_from_guest(GUEST_KECCAK, GuestOptions::default(), stdin.clone());

        // Pgo Cell mode
        let start = Instant::now();
        prove_simple(
            GUEST_KECCAK,
            config.clone(),
            PrecompileImplementation::SingleRowChip,
            stdin.clone(),
            PgoConfig::Cell(pgo_data.clone(), None),
            None,
        );
        let elapsed = start.elapsed();
        tracing::debug!("Proving keccak with PgoConfig::Cell took {:?}", elapsed);

        // Pgo Instruction mode
        let start = Instant::now();
        prove_simple(
            GUEST_KECCAK,
            config.clone(),
            PrecompileImplementation::SingleRowChip,
            stdin.clone(),
            PgoConfig::Instruction(pgo_data),
            None,
        );
        let elapsed = start.elapsed();
        tracing::debug!(
            "Proving keccak with PgoConfig::Instruction took {:?}",
            elapsed
        );
    }

    #[test]
    #[ignore = "Too long"]
    fn sha256_prove_simple() {
        let mut stdin = StdIn::default();
        stdin.write(&GUEST_SHA256_ITER);
        let config = default_powdr_openvm_config(GUEST_SHA256_APC_PGO, GUEST_SHA256_SKIP);

        let pgo_data =
            execution_profile_from_guest(GUEST_SHA256, GuestOptions::default(), stdin.clone());

        prove_simple(
            GUEST_SHA256,
            config,
            PrecompileImplementation::SingleRowChip,
            stdin,
            PgoConfig::Instruction(pgo_data),
            None,
        );
    }

    #[test]
    #[ignore = "Too long"]
    fn sha256_prove_mock() {
        let mut stdin = StdIn::default();
        stdin.write(&GUEST_SHA256_ITER);
        let config = default_powdr_openvm_config(GUEST_SHA256_APC_PGO, GUEST_SHA256_SKIP);

        let pgo_data =
            execution_profile_from_guest(GUEST_SHA256, GuestOptions::default(), stdin.clone());

        prove_mock(
            GUEST_SHA256,
            config,
            PrecompileImplementation::SingleRowChip,
            stdin,
            PgoConfig::Instruction(pgo_data),
            None,
        );
    }

    #[test]
    #[ignore = "Too much RAM"]
    fn sha256_prove_many_apcs() {
        let mut stdin = StdIn::default();
        stdin.write(&GUEST_SHA256_ITER);
        let pgo_data =
            execution_profile_from_guest(GUEST_SHA256, GuestOptions::default(), stdin.clone());

        let config = default_powdr_openvm_config(GUEST_SHA256_APC_PGO_LARGE, GUEST_SHA256_SKIP);
        prove_recursion(
            GUEST_SHA256,
            config.clone(),
            PrecompileImplementation::SingleRowChip,
            stdin.clone(),
            PgoConfig::Instruction(pgo_data.clone()),
            None,
        );

        prove_recursion(
            GUEST_SHA256,
            config.clone(),
            PrecompileImplementation::SingleRowChip,
            stdin,
            PgoConfig::Cell(pgo_data, None),
            None,
        );
    }

    #[test]
    #[ignore = "Too much RAM"]
    fn sha256_prove_large() {
        let mut stdin = StdIn::default();
        stdin.write(&GUEST_SHA256_ITER_LARGE);
        let pgo_data =
            execution_profile_from_guest(GUEST_SHA256, GuestOptions::default(), stdin.clone());

        let config = default_powdr_openvm_config(GUEST_SHA256_APC_PGO, GUEST_SHA256_SKIP);
        prove_recursion(
            GUEST_SHA256,
            config,
            PrecompileImplementation::SingleRowChip,
            stdin,
            PgoConfig::Instruction(pgo_data),
            None,
        );
    }

    #[test]
    fn sha256_small_prove_simple() {
        let mut stdin = StdIn::default();
        stdin.write(&GUEST_SHA256_ITER_SMALL);
        let config = default_powdr_openvm_config(GUEST_SHA256_APC_PGO, GUEST_SHA256_SKIP);

        let pgo_data =
            execution_profile_from_guest(GUEST_SHA256, GuestOptions::default(), stdin.clone());

        prove_simple(
            GUEST_SHA256,
            config,
            PrecompileImplementation::SingleRowChip,
            stdin,
            PgoConfig::Instruction(pgo_data),
            None,
        );
    }

    #[test]
    fn sha256_small_prove_mock() {
        let mut stdin = StdIn::default();
        stdin.write(&GUEST_SHA256_ITER_SMALL);
        let config = default_powdr_openvm_config(GUEST_SHA256_APC_PGO, GUEST_SHA256_SKIP);

        let pgo_data =
            execution_profile_from_guest(GUEST_SHA256, GuestOptions::default(), stdin.clone());

        prove_mock(
            GUEST_SHA256,
            config,
            PrecompileImplementation::SingleRowChip,
            stdin,
            PgoConfig::Instruction(pgo_data),
            None,
        );
    }

    #[test]
    fn sha256_prove_multiple_pgo_modes() {
        use std::time::Instant;

        let mut stdin = StdIn::default();
        stdin.write(&GUEST_SHA256_ITER_SMALL);
        let config = default_powdr_openvm_config(GUEST_SHA256_APC_PGO, GUEST_SHA256_SKIP);

        let pgo_data =
            execution_profile_from_guest(GUEST_SHA256, GuestOptions::default(), stdin.clone());

        let start = Instant::now();
        prove_simple(
            GUEST_SHA256,
            config.clone(),
            PrecompileImplementation::SingleRowChip,
            stdin.clone(),
            PgoConfig::Cell(pgo_data.clone(), None),
            None,
        );
        let elapsed = start.elapsed();
        tracing::debug!("Proving sha256 with PgoConfig::Cell took {:?}", elapsed);

        let start = Instant::now();
        prove_simple(
            GUEST_SHA256,
            config.clone(),
            PrecompileImplementation::SingleRowChip,
            stdin.clone(),
            PgoConfig::Instruction(pgo_data),
            None,
        );
        let elapsed = start.elapsed();
        tracing::debug!(
            "Proving sha256 with PgoConfig::Instruction took {:?}",
            elapsed
        );
    }

    #[test]
    #[ignore = "Too much RAM"]
    fn u256_prove() {
        use std::time::Instant;

        let stdin = StdIn::default();
        let config = default_powdr_openvm_config(GUEST_U256_APC_PGO, GUEST_U256_SKIP);

        let pgo_data =
            execution_profile_from_guest(GUEST_U256, GuestOptions::default(), stdin.clone());

        let start = Instant::now();
        prove_simple(
            GUEST_U256,
            config.clone(),
            PrecompileImplementation::SingleRowChip,
            stdin.clone(),
            PgoConfig::Cell(pgo_data.clone(), None),
            None,
        );
        let elapsed = start.elapsed();
        tracing::debug!("Proving U256 with PgoConfig::Cell took {:?}", elapsed);
    }

    #[test]
    /// check that the hints test guest compiles and proves successfully
    fn hints_test_prove() {
        let mut stdin = StdIn::default();
        stdin.write(&GUEST_HINTS_TEST);
        let config = default_powdr_openvm_config(0, 0);

        prove_simple(
            GUEST_SHA256,
            config,
            PrecompileImplementation::SingleRowChip,
            stdin,
            PgoConfig::None,
            None,
        );
    }

    // #[test]
    // #[ignore = "Too much RAM"]
    // // TODO: This test currently panics because the kzg params are not set up correctly. Fix this.
    // #[should_panic = "No such file or directory"]
    // fn keccak_prove_recursion() {
    //     let mut stdin = StdIn::default();
    //     stdin.write(&GUEST_KECCAK_ITER);
    //     prove_recursion(GUEST_KECCAK, GUEST_KECCAK_APC, GUEST_KECCAK_SKIP, stdin);
    // }

    // The following are compilation tests only

    struct GuestTestConfig {
        pgo_config: PgoConfig,
        name: &'static str,
        apc: u64,
        skip: u64,
    }

    struct MachineTestMetrics {
        powdr_expected_sum: Expect,
        powdr_expected_machine_count: Expect,
        non_powdr_expected_sum: AirMetrics,
        non_powdr_expected_machine_count: usize,
    }

    fn test_machine_compilation(
        guest: GuestTestConfig,
        expected_metrics: MachineTestMetrics,
        expected_columns_saved: Option<Expect>,
    ) {
        let apc_candidates_dir = tempfile::tempdir().unwrap();
        let apc_candidates_dir_path = apc_candidates_dir.path();
        let config = default_powdr_openvm_config(guest.apc, guest.skip)
            .with_apc_candidates_dir(apc_candidates_dir_path);
        let is_cell_pgo = matches!(guest.pgo_config, PgoConfig::Cell(_, _));
        let compiled_program = compile_guest(
            guest.name,
            GuestOptions::default(),
            config,
            PrecompileImplementation::SingleRowChip,
            guest.pgo_config,
        )
        .unwrap();

        let (powdr_air_metrics, non_powdr_air_metrics) = compiled_program.air_metrics();

        expected_metrics.powdr_expected_sum.assert_debug_eq(
            &powdr_air_metrics
                .iter()
                .map(|(metrics, _)| metrics.clone())
                .sum::<AirMetrics>(),
        );
        expected_metrics
            .powdr_expected_machine_count
            .assert_debug_eq(&powdr_air_metrics.len());
        assert_eq!(
            non_powdr_air_metrics.len(),
            expected_metrics.non_powdr_expected_machine_count
        );
        assert_eq!(
            non_powdr_air_metrics.into_iter().sum::<AirMetrics>(),
            expected_metrics.non_powdr_expected_sum
        );
        let columns_saved = is_cell_pgo.then(|| {
            // Test cells saved in Pgo::Cell
            powdr_air_metrics
                .into_iter()
                .map(|(_, columns_saved)| columns_saved.unwrap())
                .sum::<AirWidthsDiff>()
        });
        assert_eq!(columns_saved.is_some(), expected_columns_saved.is_some());
        if let Some(expected) = expected_columns_saved {
            expected.assert_debug_eq(&columns_saved.unwrap());
        }

        // In Cell PGO, check that the apc candidates were persisted to disk
        let json_files_count = std::fs::read_dir(apc_candidates_dir_path)
            .unwrap()
            .filter_map(Result::ok)
            .filter(|entry| entry.path().extension().is_some_and(|ext| ext == "json"))
            .count();
        let cbor_files_count = std::fs::read_dir(apc_candidates_dir_path)
            .unwrap()
            .filter_map(Result::ok)
            .filter(|entry| entry.path().extension().is_some_and(|ext| ext == "cbor"))
            .count();
        assert!(cbor_files_count > 0, "No APC candidate files found");
        if is_cell_pgo {
            assert_eq!(
                json_files_count, 1,
                "Expected exactly one APC candidate JSON file"
            );
        } else {
            assert_eq!(
                json_files_count, 0,
                "Unexpected APC candidate JSON files found"
            );
        }
    }

    const NON_POWDR_EXPECTED_MACHINE_COUNT: usize = 18;
    const NON_POWDR_EXPECTED_SUM: AirMetrics = AirMetrics {
        widths: AirWidths {
            preprocessed: 5,
            main: 797,
            log_up: 388,
        },
        constraints: 604,
        bus_interactions: 252,
    };

    #[test]
    fn guest_machine_pgo_modes() {
        let mut stdin = StdIn::default();
        stdin.write(&GUEST_ITER);
        let pgo_data = execution_profile_from_guest(GUEST, GuestOptions::default(), stdin);

        test_machine_compilation(
            GuestTestConfig {
                pgo_config: PgoConfig::Instruction(pgo_data.clone()),
                name: GUEST,
                apc: GUEST_APC,
                skip: GUEST_SKIP_PGO,
            },
            MachineTestMetrics {
                powdr_expected_sum: expect![[r#"
                    AirMetrics {
                        widths: AirWidths {
                            preprocessed: 0,
                            main: 40,
                            log_up: 32,
                        },
                        constraints: 14,
                        bus_interactions: 26,
                    }
                "#]],
                powdr_expected_machine_count: expect![[r#"
                    1
                "#]],
                non_powdr_expected_sum: NON_POWDR_EXPECTED_SUM,
                non_powdr_expected_machine_count: NON_POWDR_EXPECTED_MACHINE_COUNT,
            },
            None,
        );

        test_machine_compilation(
            GuestTestConfig {
                pgo_config: PgoConfig::Cell(pgo_data, None),
                name: GUEST,
                apc: GUEST_APC,
                skip: GUEST_SKIP_PGO,
            },
            MachineTestMetrics {
                powdr_expected_sum: expect![[r#"
                    AirMetrics {
                        widths: AirWidths {
                            preprocessed: 0,
                            main: 40,
                            log_up: 32,
                        },
                        constraints: 14,
                        bus_interactions: 26,
                    }
                "#]],
                powdr_expected_machine_count: expect![[r#"
                    1
                "#]],
                non_powdr_expected_sum: NON_POWDR_EXPECTED_SUM,
                non_powdr_expected_machine_count: NON_POWDR_EXPECTED_MACHINE_COUNT,
            },
            Some(expect![[r#"
                AirWidthsDiff {
                    before: AirWidths {
                        preprocessed: 0,
                        main: 170,
                        log_up: 128,
                    },
                    after: AirWidths {
                        preprocessed: 0,
                        main: 40,
                        log_up: 32,
                    },
                }
            "#]]),
        );
    }

    #[test]
    fn sha256_machine_pgo() {
        let mut stdin = StdIn::default();
        stdin.write(&GUEST_SHA256_ITER_SMALL);
        let pgo_data = execution_profile_from_guest(GUEST_SHA256, GuestOptions::default(), stdin);

        test_machine_compilation(
            GuestTestConfig {
                pgo_config: PgoConfig::Instruction(pgo_data.clone()),
                name: GUEST_SHA256,
                apc: GUEST_SHA256_APC_PGO,
                skip: GUEST_SHA256_SKIP,
            },
            MachineTestMetrics {
                powdr_expected_sum: expect![[r#"
                    AirMetrics {
                        widths: AirWidths {
                            preprocessed: 0,
<<<<<<< HEAD
                            main: 14658,
                            log_up: 11960,
                        },
                        constraints: 4131,
=======
                            main: 14664,
                            log_up: 11960,
                        },
                        constraints: 4143,
>>>>>>> 6e0d2bc3
                        bus_interactions: 11630,
                    }
                "#]],
                powdr_expected_machine_count: expect![[r#"
                    10
                "#]],
                non_powdr_expected_sum: NON_POWDR_EXPECTED_SUM,
                non_powdr_expected_machine_count: NON_POWDR_EXPECTED_MACHINE_COUNT,
            },
            None,
        );

        test_machine_compilation(
            GuestTestConfig {
                pgo_config: PgoConfig::Cell(pgo_data, None),
                name: GUEST_SHA256,
                apc: GUEST_SHA256_APC_PGO,
                skip: GUEST_SHA256_SKIP,
            },
            MachineTestMetrics {
                powdr_expected_sum: expect![[r#"
                    AirMetrics {
                        widths: AirWidths {
                            preprocessed: 0,
<<<<<<< HEAD
                            main: 14638,
                            log_up: 11940,
                        },
                        constraints: 4115,
=======
                            main: 14644,
                            log_up: 11940,
                        },
                        constraints: 4127,
>>>>>>> 6e0d2bc3
                        bus_interactions: 11620,
                    }
                "#]],
                powdr_expected_machine_count: expect![[r#"
                    10
                "#]],
                non_powdr_expected_sum: NON_POWDR_EXPECTED_SUM,
                non_powdr_expected_machine_count: NON_POWDR_EXPECTED_MACHINE_COUNT,
            },
            Some(expect![[r#"
                AirWidthsDiff {
                    before: AirWidths {
                        preprocessed: 0,
                        main: 176212,
                        log_up: 117468,
                    },
                    after: AirWidths {
                        preprocessed: 0,
<<<<<<< HEAD
                        main: 14638,
=======
                        main: 14644,
>>>>>>> 6e0d2bc3
                        log_up: 11940,
                    },
                }
            "#]]),
        );
    }

    #[test]
    fn guest_machine_plonk() {
        let config = default_powdr_openvm_config(GUEST_APC, GUEST_SKIP);
        let (powdr_metrics, _) = compile_guest(
            GUEST,
            GuestOptions::default(),
            config,
            PrecompileImplementation::PlonkChip,
            PgoConfig::None,
        )
        .unwrap()
        .air_metrics();
        assert_eq!(powdr_metrics.len(), 1);
        let powdr_metrics_sum = powdr_metrics
            .into_iter()
            .map(|(metrics, _)| metrics)
            .sum::<AirMetrics>();
        assert_eq!(
            powdr_metrics_sum,
            AirMetrics {
                widths: AirWidths {
                    preprocessed: 0,
                    main: 26,
                    log_up: 20,
                },
                constraints: 1,
                bus_interactions: 16,
            }
        );
    }

    #[test]
    fn keccak_machine_pgo_modes() {
        let mut stdin = StdIn::default();
        stdin.write(&GUEST_KECCAK_ITER_SMALL);
        let pgo_data = execution_profile_from_guest(GUEST_KECCAK, GuestOptions::default(), stdin);

        test_machine_compilation(
            GuestTestConfig {
                pgo_config: PgoConfig::None,
                name: GUEST_KECCAK,
                apc: GUEST_KECCAK_APC,
                skip: GUEST_KECCAK_SKIP,
            },
            MachineTestMetrics {
                powdr_expected_sum: expect![[r#"
                    AirMetrics {
                        widths: AirWidths {
                            preprocessed: 0,
<<<<<<< HEAD
                            main: 1958,
                            log_up: 1788,
                        },
                        constraints: 114,
                        bus_interactions: 1782,
=======
                            main: 2008,
                            log_up: 1788,
                        },
                        constraints: 166,
                        bus_interactions: 1780,
>>>>>>> 6e0d2bc3
                    }
                "#]],
                powdr_expected_machine_count: expect![[r#"
                    1
                "#]],
                non_powdr_expected_sum: NON_POWDR_EXPECTED_SUM,
                non_powdr_expected_machine_count: NON_POWDR_EXPECTED_MACHINE_COUNT,
            },
            None,
        );

        test_machine_compilation(
            GuestTestConfig {
                pgo_config: PgoConfig::Instruction(pgo_data.clone()),
                name: GUEST_KECCAK,
                apc: GUEST_KECCAK_APC,
                skip: GUEST_KECCAK_SKIP,
            },
            MachineTestMetrics {
                powdr_expected_sum: expect![[r#"
                    AirMetrics {
                        widths: AirWidths {
                            preprocessed: 0,
<<<<<<< HEAD
                            main: 1958,
                            log_up: 1788,
                        },
                        constraints: 114,
                        bus_interactions: 1782,
=======
                            main: 2008,
                            log_up: 1788,
                        },
                        constraints: 166,
                        bus_interactions: 1780,
>>>>>>> 6e0d2bc3
                    }
                "#]],
                powdr_expected_machine_count: expect![[r#"
                    1
                "#]],
                non_powdr_expected_sum: NON_POWDR_EXPECTED_SUM,
                non_powdr_expected_machine_count: NON_POWDR_EXPECTED_MACHINE_COUNT,
            },
            None,
        );

        test_machine_compilation(
            GuestTestConfig {
                pgo_config: PgoConfig::Cell(pgo_data, None),
                name: GUEST_KECCAK,
                apc: GUEST_KECCAK_APC,
                skip: GUEST_KECCAK_SKIP,
            },
            MachineTestMetrics {
                powdr_expected_sum: expect![[r#"
                    AirMetrics {
                        widths: AirWidths {
                            preprocessed: 0,
<<<<<<< HEAD
                            main: 1958,
                            log_up: 1788,
                        },
                        constraints: 114,
                        bus_interactions: 1782,
=======
                            main: 2008,
                            log_up: 1788,
                        },
                        constraints: 166,
                        bus_interactions: 1780,
>>>>>>> 6e0d2bc3
                    }
                "#]],
                powdr_expected_machine_count: expect![[r#"
                    1
                "#]],
                non_powdr_expected_sum: NON_POWDR_EXPECTED_SUM,
                non_powdr_expected_machine_count: NON_POWDR_EXPECTED_MACHINE_COUNT,
            },
            Some(expect![[r#"
                AirWidthsDiff {
                    before: AirWidths {
                        preprocessed: 0,
                        main: 27194,
                        log_up: 18736,
                    },
                    after: AirWidths {
                        preprocessed: 0,
<<<<<<< HEAD
                        main: 1958,
=======
                        main: 2008,
>>>>>>> 6e0d2bc3
                        log_up: 1788,
                    },
                }
            "#]]),
        );
    }

    #[test]
    fn keccak_machine_cell_pgo_max_columns() {
        const MAX_TOTAL_COLUMNS: usize = 10_000;

        let mut stdin = StdIn::default();
        stdin.write(&GUEST_KECCAK_ITER_SMALL);
        let pgo_data =
            execution_profile_from_guest(GUEST_KECCAK, GuestOptions::default(), stdin.clone());

        test_machine_compilation(
            GuestTestConfig {
                pgo_config: PgoConfig::Cell(pgo_data, Some(MAX_TOTAL_COLUMNS)),
                name: GUEST_KECCAK,
                apc: GUEST_KECCAK_APC_PGO_LARGE,
                skip: GUEST_KECCAK_SKIP,
            },
            MachineTestMetrics {
                powdr_expected_sum: expect![[r#"
                    AirMetrics {
                        widths: AirWidths {
                            preprocessed: 0,
<<<<<<< HEAD
                            main: 4853,
                            log_up: 3956,
                        },
                        constraints: 930,
                        bus_interactions: 3827,
=======
                            main: 4850,
                            log_up: 3948,
                        },
                        constraints: 950,
                        bus_interactions: 3819,
>>>>>>> 6e0d2bc3
                    }
                "#]],
                powdr_expected_machine_count: expect![[r#"
                    20
                "#]],
                non_powdr_expected_sum: NON_POWDR_EXPECTED_SUM,
                non_powdr_expected_machine_count: NON_POWDR_EXPECTED_MACHINE_COUNT,
            },
            Some(expect![[r#"
                AirWidthsDiff {
                    before: AirWidths {
                        preprocessed: 0,
<<<<<<< HEAD
                        main: 39060,
                        log_up: 27004,
                    },
                    after: AirWidths {
                        preprocessed: 0,
                        main: 4853,
                        log_up: 3956,
=======
                        main: 39120,
                        log_up: 27036,
                    },
                    after: AirWidths {
                        preprocessed: 0,
                        main: 4850,
                        log_up: 3948,
>>>>>>> 6e0d2bc3
                    },
                }
            "#]]),
        );

        // TODO

        // // Assert that total columns don't exceed the initial limit set
        // let total_columns = (powdr_metrics_sum + NON_POWDR_EXPECTED_SUM).widths.total();
        // assert!(
        //     total_columns <= MAX_TOTAL_COLUMNS,
        //     "Total columns exceeded the limit: {total_columns} > {MAX_TOTAL_COLUMNS}"
        // );
    }
}<|MERGE_RESOLUTION|>--- conflicted
+++ resolved
@@ -1409,11 +1409,11 @@
                     AirMetrics {
                         widths: AirWidths {
                             preprocessed: 0,
-                            main: 40,
-                            log_up: 32,
+                            main: 48,
+                            log_up: 36,
                         },
-                        constraints: 14,
-                        bus_interactions: 26,
+                        constraints: 22,
+                        bus_interactions: 30,
                     }
                 "#]],
                 powdr_expected_machine_count: expect![[r#"
@@ -1437,11 +1437,11 @@
                     AirMetrics {
                         widths: AirWidths {
                             preprocessed: 0,
-                            main: 40,
-                            log_up: 32,
+                            main: 48,
+                            log_up: 36,
                         },
-                        constraints: 14,
-                        bus_interactions: 26,
+                        constraints: 22,
+                        bus_interactions: 30,
                     }
                 "#]],
                 powdr_expected_machine_count: expect![[r#"
@@ -1459,8 +1459,8 @@
                     },
                     after: AirWidths {
                         preprocessed: 0,
-                        main: 40,
-                        log_up: 32,
+                        main: 48,
+                        log_up: 36,
                     },
                 }
             "#]]),
@@ -1485,17 +1485,10 @@
                     AirMetrics {
                         widths: AirWidths {
                             preprocessed: 0,
-<<<<<<< HEAD
-                            main: 14658,
-                            log_up: 11960,
-                        },
-                        constraints: 4131,
-=======
                             main: 14664,
                             log_up: 11960,
                         },
                         constraints: 4143,
->>>>>>> 6e0d2bc3
                         bus_interactions: 11630,
                     }
                 "#]],
@@ -1520,17 +1513,10 @@
                     AirMetrics {
                         widths: AirWidths {
                             preprocessed: 0,
-<<<<<<< HEAD
-                            main: 14638,
-                            log_up: 11940,
-                        },
-                        constraints: 4115,
-=======
                             main: 14644,
                             log_up: 11940,
                         },
                         constraints: 4127,
->>>>>>> 6e0d2bc3
                         bus_interactions: 11620,
                     }
                 "#]],
@@ -1549,11 +1535,7 @@
                     },
                     after: AirWidths {
                         preprocessed: 0,
-<<<<<<< HEAD
-                        main: 14638,
-=======
                         main: 14644,
->>>>>>> 6e0d2bc3
                         log_up: 11940,
                     },
                 }
@@ -1610,19 +1592,11 @@
                     AirMetrics {
                         widths: AirWidths {
                             preprocessed: 0,
-<<<<<<< HEAD
-                            main: 1958,
-                            log_up: 1788,
-                        },
-                        constraints: 114,
-                        bus_interactions: 1782,
-=======
                             main: 2008,
                             log_up: 1788,
                         },
                         constraints: 166,
                         bus_interactions: 1780,
->>>>>>> 6e0d2bc3
                     }
                 "#]],
                 powdr_expected_machine_count: expect![[r#"
@@ -1646,19 +1620,11 @@
                     AirMetrics {
                         widths: AirWidths {
                             preprocessed: 0,
-<<<<<<< HEAD
-                            main: 1958,
-                            log_up: 1788,
-                        },
-                        constraints: 114,
-                        bus_interactions: 1782,
-=======
                             main: 2008,
                             log_up: 1788,
                         },
                         constraints: 166,
                         bus_interactions: 1780,
->>>>>>> 6e0d2bc3
                     }
                 "#]],
                 powdr_expected_machine_count: expect![[r#"
@@ -1682,19 +1648,11 @@
                     AirMetrics {
                         widths: AirWidths {
                             preprocessed: 0,
-<<<<<<< HEAD
-                            main: 1958,
-                            log_up: 1788,
-                        },
-                        constraints: 114,
-                        bus_interactions: 1782,
-=======
                             main: 2008,
                             log_up: 1788,
                         },
                         constraints: 166,
                         bus_interactions: 1780,
->>>>>>> 6e0d2bc3
                     }
                 "#]],
                 powdr_expected_machine_count: expect![[r#"
@@ -1712,11 +1670,7 @@
                     },
                     after: AirWidths {
                         preprocessed: 0,
-<<<<<<< HEAD
-                        main: 1958,
-=======
                         main: 2008,
->>>>>>> 6e0d2bc3
                         log_up: 1788,
                     },
                 }
@@ -1745,23 +1699,15 @@
                     AirMetrics {
                         widths: AirWidths {
                             preprocessed: 0,
-<<<<<<< HEAD
-                            main: 4853,
-                            log_up: 3956,
-                        },
-                        constraints: 930,
-                        bus_interactions: 3827,
-=======
                             main: 4850,
                             log_up: 3948,
                         },
                         constraints: 950,
                         bus_interactions: 3819,
->>>>>>> 6e0d2bc3
                     }
                 "#]],
                 powdr_expected_machine_count: expect![[r#"
-                    20
+                    19
                 "#]],
                 non_powdr_expected_sum: NON_POWDR_EXPECTED_SUM,
                 non_powdr_expected_machine_count: NON_POWDR_EXPECTED_MACHINE_COUNT,
@@ -1770,15 +1716,6 @@
                 AirWidthsDiff {
                     before: AirWidths {
                         preprocessed: 0,
-<<<<<<< HEAD
-                        main: 39060,
-                        log_up: 27004,
-                    },
-                    after: AirWidths {
-                        preprocessed: 0,
-                        main: 4853,
-                        log_up: 3956,
-=======
                         main: 39120,
                         log_up: 27036,
                     },
@@ -1786,7 +1723,6 @@
                         preprocessed: 0,
                         main: 4850,
                         log_up: 3948,
->>>>>>> 6e0d2bc3
                     },
                 }
             "#]]),
