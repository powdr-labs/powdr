--- conflicted
+++ resolved
@@ -27,14 +27,9 @@
         inputs,
         &mktemp::Temp::new_dir().unwrap(),
         true,
-<<<<<<< HEAD
         Some(BackendType::Halo2),
-    );
-=======
-        prover(),
     )
     .unwrap();
->>>>>>> e658dbd4
 }
 
 #[cfg(not(feature = "halo2"))]
