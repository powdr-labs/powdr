use std::collections::HashSet;

use powdr_ast::analyzed::{
    AlgebraicExpression as Expression, AlgebraicReference, Identity, PolyID,
};
use powdr_number::FieldElement;

use super::{
    data_structures::finalizable_data::FinalizableData,
    processor::{OuterQuery, Processor},
    rows::{RowIndex, UnknownStrategy},
    sequence_iterator::{Action, ProcessingSequenceIterator, SequenceStep},
    EvalError, EvalValue, FixedData, IncompleteCause, MutableState, QueryCallback,
};

/// A basic processor that knows how to determine a unique satisfying witness
/// for a given list of identities.
/// The lifetimes mean the following:
/// - `'a`: The duration of the entire witness generation (e.g. references to identities)
/// - `'b`: The duration of this machine's call (e.g. the mutable references of the other machines)
/// - `'c`: The duration of this Processor's lifetime (e.g. the reference to the identity processor)
pub struct BlockProcessor<'a, 'b, 'c, T: FieldElement, Q: QueryCallback<T>> {
    processor: Processor<'a, 'b, 'c, T, Q>,
    /// The list of identities
    identities: &'c [&'a Identity<Expression<T>>],
}

impl<'a, 'b, 'c, T: FieldElement, Q: QueryCallback<T>> BlockProcessor<'a, 'b, 'c, T, Q> {
    pub fn new(
        row_offset: RowIndex,
        data: FinalizableData<'a, T>,
        mutable_state: &'c mut MutableState<'a, 'b, T, Q>,
        identities: &'c [&'a Identity<Expression<T>>],
        fixed_data: &'a FixedData<'a, T>,
        witness_cols: &'c HashSet<PolyID>,
    ) -> Self {
        let processor = Processor::new(row_offset, data, mutable_state, fixed_data, witness_cols);
        Self {
            processor,
            identities,
        }
    }

    pub fn from_processor(
        processor: Processor<'a, 'b, 'c, T, Q>,
        identities: &'c [&'a Identity<Expression<T>>],
    ) -> Self {
        Self {
            processor,
            identities,
        }
    }

    pub fn with_outer_query(
        self,
        outer_query: OuterQuery<'a, T>,
    ) -> BlockProcessor<'a, 'b, 'c, T, Q> {
        let processor = self.processor.with_outer_query(outer_query);
        Self { processor, ..self }
    }

    /// Figures out unknown values.
    /// Returns the assignments to outer query columns.
    pub fn solve(
        &mut self,
        sequence_iterator: &mut ProcessingSequenceIterator,
    ) -> Result<EvalValue<&'a AlgebraicReference, T>, EvalError<T>> {
        let mut outer_assignments = vec![];

        while let Some(SequenceStep { row_delta, action }) = sequence_iterator.next() {
            let row_index = (1 + row_delta) as usize;
            let progress = match action {
                Action::InternalIdentity(identity_index) => {
                    self.processor
                        .process_identity(
                            row_index,
                            self.identities[identity_index],
                            UnknownStrategy::Unknown,
                        )?
                        .progress
                }
                Action::OuterQuery => {
                    let (progress, new_outer_assignments) =
                        self.processor.process_outer_query(row_index)?;
                    outer_assignments.extend(new_outer_assignments);
                    progress
                }
                Action::ProverQueries => self.processor.process_queries(row_index)?,
            };
            sequence_iterator.report_progress(progress);
        }

        match self.processor.finished_outer_query() {
            true => Ok(EvalValue::complete(outer_assignments)),
            false => Ok(EvalValue::incomplete_with_constraints(
                outer_assignments,
                IncompleteCause::BlockMachineLookupIncomplete,
            )),
        }
    }

    pub fn finish(self) -> FinalizableData<'a, T> {
        self.processor.finish()
    }
}

#[cfg(test)]
mod tests {
    use std::collections::BTreeMap;

    use powdr_ast::analyzed::{PolyID, PolynomialType};
    use powdr_number::{FieldElement, GoldilocksField};
    use powdr_pil_analyzer::analyze_string;

    use crate::{
        constant_evaluator::generate,
        witgen::{
            data_structures::finalizable_data::FinalizableData,
            identity_processor::Machines,
            machines::FixedLookup,
            rows::{Row, RowIndex},
            sequence_iterator::{DefaultSequenceIterator, ProcessingSequenceIterator},
            unused_query_callback, FixedData, MutableState, QueryCallback,
        },
    };

    use super::BlockProcessor;

    fn name_to_poly_id<T: FieldElement>(fixed_data: &FixedData<T>) -> BTreeMap<String, PolyID> {
        let mut name_to_poly_id = BTreeMap::new();
        for (poly_id, col) in fixed_data.witness_cols.iter() {
            name_to_poly_id.insert(col.poly.name.clone(), poly_id);
        }
        for (poly_id, col) in fixed_data.fixed_cols.iter() {
            name_to_poly_id.insert(col.name.clone(), poly_id);
        }
        name_to_poly_id
    }

    /// Constructs a processor for a given PIL, then calls a function on it.
    fn do_with_processor<T: FieldElement, Q: QueryCallback<T>, R>(
        src: &str,
        mut query_callback: Q,
        f: impl Fn(BlockProcessor<T, Q>, BTreeMap<String, PolyID>, u64, usize) -> R,
    ) -> R {
        let analyzed = analyze_string(src);
        let constants = generate(&analyzed)
            .into_iter()
            .map(|(n, c)| (n.to_string(), c))
            .collect::<Vec<_>>();
        let fixed_data = FixedData::new(&analyzed, &constants, &[], Default::default());

        // No submachines
<<<<<<< HEAD
        let mut fixed_lookup = FixedLookup::new(global_range_constraints.clone());
=======
        let mut fixed_lookup = FixedLookup::new(fixed_data.global_range_constraints().clone());
>>>>>>> 38d2c113
        let mut machines = [];

        let columns = (0..fixed_data.witness_cols.len())
            .map(move |i| PolyID {
                id: i as u64,
                ptype: PolynomialType::Committed,
            })
            .collect();
        let data = FinalizableData::with_initial_rows_in_progress(
            &columns,
            (0..fixed_data.degree)
                .map(|i| Row::fresh(&fixed_data, RowIndex::from_degree(i, fixed_data.degree))),
        );

        let mut mutable_state = MutableState {
            fixed_lookup: &mut fixed_lookup,
            machines: Machines::from(machines.iter_mut()),
            query_callback: &mut query_callback,
        };
        let row_offset = RowIndex::from_degree(0, fixed_data.degree);
        let identities = analyzed.identities.iter().collect::<Vec<_>>();
        let witness_cols = fixed_data.witness_cols.keys().collect();

        let processor = BlockProcessor::new(
            row_offset,
            data,
            &mut mutable_state,
            &identities,
            &fixed_data,
            &witness_cols,
        );

        f(
            processor,
            name_to_poly_id(&fixed_data),
            analyzed.degree(),
            identities.len(),
        )
    }

    fn solve_and_assert<T: FieldElement>(src: &str, asserted_values: &[(usize, &str, u64)]) {
        do_with_processor(
            src,
            unused_query_callback(),
            |mut processor, poly_ids, degree, num_identities| {
                let mut sequence_iterator = ProcessingSequenceIterator::Default(
                    DefaultSequenceIterator::new(degree as usize - 2, num_identities, None),
                );
                let outer_updates = processor.solve(&mut sequence_iterator).unwrap();
                assert!(outer_updates.is_complete());
                assert!(outer_updates.is_empty());

                let data = processor.finish();

                for &(i, name, expected) in asserted_values.iter() {
                    let poly_id = poly_ids[name];
                    let row = &data[i];
                    let actual: T = row[&poly_id].value.unwrap_or_default();
                    assert_eq!(actual, T::from(expected));
                }
            },
        )
    }

    #[test]
    fn fibonacci() {
        let src = r#"
            constant %N = 8;

            namespace Fibonacci(%N);
                col fixed ISFIRST = [1] + [0]*;
                col fixed ISLAST = [0]* + [1];
                col witness x, y;

                // Start with 1, 1
                ISFIRST * (y - 1) = 0;
                ISFIRST * (x - 1) = 0;

                (1-ISLAST) * (x' - y) = 0;
                (1-ISLAST) * (y' - (x + y)) = 0;
        "#;

        solve_and_assert::<GoldilocksField>(src, &[(7, "Fibonacci.y", 34)]);
    }
}<|MERGE_RESOLUTION|>--- conflicted
+++ resolved
@@ -151,11 +151,7 @@
         let fixed_data = FixedData::new(&analyzed, &constants, &[], Default::default());
 
         // No submachines
-<<<<<<< HEAD
-        let mut fixed_lookup = FixedLookup::new(global_range_constraints.clone());
-=======
         let mut fixed_lookup = FixedLookup::new(fixed_data.global_range_constraints().clone());
->>>>>>> 38d2c113
         let mut machines = [];
 
         let columns = (0..fixed_data.witness_cols.len())
