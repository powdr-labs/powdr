use powdr_number::GoldilocksField;
use powdr_pil_analyzer::analyze_string;
use test_log::test;

use pretty_assertions::assert_eq;

#[test]
fn new_witness_column() {
    let input = r#"namespace N(16);
    let even: col = |i| i * 2;
    let new_wit = constr || { let x; x };
    let new_wit_arr = constr || { let x; [x, x] };
    let x;
    let y;
    let z = new_wit();
    z = y;
    z $ [z] in [even];
    let t = new_wit_arr();
    t[0] = t[1];
    "#;
    let expected = r#"namespace N(16);
    col fixed even(i) { i * 2 };
    let new_wit: -> expr = (constr || {
        let x: col;
        x
    });
    let new_wit_arr: -> expr[] = (constr || {
        let x: col;
        [x, x]
    });
    col witness x;
    col witness y;
    let z: expr = N.new_wit();
    col witness x_1;
    N.x_1 = N.y;
    N.x_1 $ [N.x_1] in [N.even];
    let t: expr[] = N.new_wit_arr();
    col witness x_2;
    N.x_2 = N.x_2;
"#;
    let formatted = analyze_string::<GoldilocksField>(input).to_string();
    assert_eq!(formatted, expected);
}

#[test]
fn new_witness_column_name_clash() {
    let input = r#"namespace N(16);
    let new_wit = constr || { let x; x };
    new_wit() = new_wit() + new_wit();
    "#;
    let expected = r#"namespace N(16);
    let new_wit: -> expr = (constr || {
        let x: col;
        x
    });
    col witness x;
    col witness x_1;
    col witness x_2;
    N.x = N.x_1 + N.x_2;
"#;
    let formatted = analyze_string::<GoldilocksField>(input).to_string();
    assert_eq!(formatted, expected);
}

#[test]
fn create_constraints() {
    let input = r#"namespace N(16);
    let force_bool: expr -> Constr = |c| c * (1 - c) = 0;
    let new_bool: -> expr = constr || { let x; force_bool(x); x };
    let is_zero: expr -> expr = constr |x| {
        let x_is_zero;
        force_bool(x_is_zero);
        let x_inv;
        x_is_zero = 1 - x * x_inv;
        x_is_zero * x = 0;
        x_is_zero
    };
    let x;
    let x_is_zero = is_zero(x);
    let y;
    y = x_is_zero + 2;
    "#;
    let expected = r#"namespace N(16);
    let force_bool: expr -> std::prelude::Constr = (|c| c * (1 - c) = 0);
    let new_bool: -> expr = (constr || {
        let x: col;
        N.force_bool(x);
        x
    });
    let is_zero: expr -> expr = (constr |x| {
        let x_is_zero: col;
        N.force_bool(x_is_zero);
        let x_inv: col;
        x_is_zero = 1 - x * x_inv;
        x_is_zero * x = 0;
        x_is_zero
    });
    col witness x;
    let x_is_zero: expr = N.is_zero(N.x);
    col witness y;
    col witness x_is_zero_1;
    col witness x_inv;
    N.x_is_zero_1 * (1 - N.x_is_zero_1) = 0;
    N.x_is_zero_1 = 1 - N.x * N.x_inv;
    N.x_is_zero_1 * N.x = 0;
    N.y = N.x_is_zero_1 + 2;
"#;
    let formatted = analyze_string::<GoldilocksField>(input).to_string();
    assert_eq!(formatted, expected);
}

#[test]
pub fn degree() {
    let input = r#"
        namespace std::convert;
            let expr = [];
        namespace std::prover;
            let degree = [];
        namespace Main(8);
            let d = std::prover::degree();
            let w;
            w = std::convert::expr(d);
    "#;
    let formatted = analyze_string::<GoldilocksField>(input).to_string();
    let expected = r#"namespace std::convert;
    let expr = [];
namespace std::prover;
    let degree = [];
namespace Main(8);
    let d: int = std::prover::degree();
    col witness w;
    Main.w = 8;
"#;
    assert_eq!(formatted, expected);
}

#[test]
#[should_panic = "Error: DataNotAvailable"]
pub fn degree_unset() {
    let input = r#"
        namespace std::convert;
            let expr = [];
        namespace std::prover;
            let degree = [];
        namespace Main;
            let d = std::prover::degree();
            let w;
            w = std::convert::expr(d);
    "#;
    analyze_string::<GoldilocksField>(input);
}

#[test]
pub fn constructed_constraints() {
    let input = r#"
        namespace Main(1024);
            let x;
            let y;
            let z;
            Constr::Identity(x, y);
            Constr::Lookup((Option::Some(1), Option::None), [(x, y), (3, z)]);
            Constr::Permutation((Option::None, Option::Some(x)), [(x, y), (3, z)]);
            Constr::Connection([(x, z), (y, 3)]);
    "#;
    let formatted = analyze_string::<GoldilocksField>(input).to_string();
    let expected = r#"namespace Main(1024);
    col witness x;
    col witness y;
    col witness z;
    Main.x = Main.y;
    1 $ [Main.x, 3] in [Main.y, Main.z];
    [Main.x, 3] is Main.x $ [Main.y, Main.z];
    [Main.x, Main.y] connect [Main.z, 3];
"#;
    assert_eq!(formatted, expected);
}

#[test]
fn next() {
    let input = r#"namespace N(16);
        col witness x;
        col witness y;
        x * y = 1';
        x * y = (1 + x)';
    "#;
    let formatted = analyze_string::<GoldilocksField>(input).to_string();
    let expected = r#"namespace N(16);
    col witness x;
    col witness y;
    N.x * N.y = 1;
    N.x * N.y = 1 + N.x';
"#;
    assert_eq!(formatted, expected);
}

#[test]
#[should_panic = "Double application of \\\"'\\\" on: N.x"]
fn double_next() {
    let input = r#"namespace N(16);
        col witness x;
        col witness y;
        x * y = (1 + x')';
    "#;
    analyze_string::<GoldilocksField>(input).to_string();
}

#[test]
fn new_fixed_column() {
    let input = r#"namespace N(16);
        let f = constr || {
            let even: col = |i| i * 2;
            even
        };
        let ev = f();
        let x;
        x = ev;
    "#;
    let formatted = analyze_string::<GoldilocksField>(input).to_string();
    let expected = r#"namespace N(16);
    let f: -> expr = (constr || {
        let even: col = (|i| i * 2);
        even
    });
    let ev: expr = N.f();
    col witness x;
    col fixed even(i) { i * 2 };
    N.x = N.even;
"#;
    assert_eq!(formatted, expected);
}

#[test]
#[should_panic = "Error creating fixed column N.fi: Lambda expression must not reference outer variables: (|i| (i + j) * 2)"]
fn new_fixed_column_as_closure() {
    let input = r#"namespace N(16);
        let f = constr |j| {
            let fi: col = |i| (i + j) * 2;
            fi
        };
        let ev = f(2);
        let x;
        x = ev;
    "#;
    analyze_string::<GoldilocksField>(input);
}

#[test]
fn set_hint() {
    let input = r#"
    namespace std::prover;
        let set_hint = 8;
        let eval = 8;
        enum Query { Hint(fe), None, }
    namespace N(16);
        let x;
        let y;
        std::prover::set_hint(y, |i| std::prover::Query::Hint(std::prover::eval(x)));
        {
            let z;
            std::prover::set_hint(z, query |_| std::prover::Query::Hint(1));
        };
    "#;
    let expected = r#"namespace std::prover;
    let set_hint = 8;
    let eval = 8;
    enum Query {
        Hint(fe),
        None,
    }
namespace N(16);
    col witness x;
    col witness y(i) query std::prover::Query::Hint(std::prover::eval(N.x));
    col witness z(_) query std::prover::Query::Hint(1);
"#;
    let formatted = analyze_string::<GoldilocksField>(input).to_string();
    assert_eq!(formatted, expected);
}

#[test]
#[should_panic = "Expected type: int -> std::prover::Query"]
fn set_hint_invalid_function() {
    let input = r#"
    namespace std::prover;
        let set_hint = 8;
        let eval = 8;
        enum Query { Hint(fe), None, }
    namespace N(16);
        let x;
        std::prover::set_hint(x, query |_, _| std::prover::Query::Hint(1));
    "#;
    analyze_string::<GoldilocksField>(input);
}

#[test]
#[should_panic = "Array elements are not supported for std::prover::set_hint (called on N.x[0])."]
fn set_hint_array_element() {
    let input = r#"
    namespace std::prover;
        let set_hint = 8;
        enum Query { Hint(fe), None, }
    namespace N(16);
        let x: col[2];
        std::prover::set_hint(x[0], query |_| std::prover::Query::Hint(1));
    "#;
    let expected = r#"namespace std::prover;
    let set_hint = 8;
    let eval = 8;
    enum Query {
        Hint(fe),
        None,
    }
namespace N(16);
    col witness x(_) query std::prover::Query::Hint(1);
    col witness y(i) query std::prover::Query::Hint(std::prover::eval(N.x));
"#;
    let formatted = analyze_string::<GoldilocksField>(input).to_string();
    assert_eq!(formatted, expected);
}

#[test]
#[should_panic = "Expected reference to witness column as first argument for std::prover::set_hint, but got intermediate column N.y."]
fn set_hint_no_col() {
    let input = r#"
    namespace std::prover;
        let set_hint = 8;
        enum Query { Hint(fe), None, }
    namespace N(16);
        let x;
        let y: inter = x;
        std::prover::set_hint(y, query |_| std::prover::Query::Hint(1));
    "#;
    analyze_string::<GoldilocksField>(input);
}

#[test]
#[should_panic = "Column N.x already has a hint set, but tried to add another one."]
fn set_hint_twice() {
    let input = r#"
    namespace std::prover;
        let set_hint = 8;
        enum Query { Hint(fe), None, }
    namespace N(16);
        let x;
        std::prover::set_hint(x, query |_| std::prover::Query::Hint(1));
        std::prover::set_hint(x, query |_| std::prover::Query::Hint(2));
    "#;
    analyze_string::<GoldilocksField>(input);
}

#[test]
#[should_panic = "Column N.x already has a hint set, but tried to add another one."]
fn set_hint_twice_in_constr() {
    let input = r#"
    namespace std::prover;
        let set_hint = 8;
        enum Query { Hint(fe), None, }
    namespace N(16);
        let y;
        {
            let x;
            std::prover::set_hint(x, query |_| std::prover::Query::Hint(1));
            std::prover::set_hint(x, query |_| std::prover::Query::Hint(2));
        };
    "#;
    analyze_string::<GoldilocksField>(input);
}

#[test]
<<<<<<< HEAD
fn intermediate_syntax() {
    let input = r#"namespace N(65536);
    col witness x[5];
    let inter: inter = x[2];
    let inter_arr: inter[5] = x;
"#;
    let analyzed = analyze_string::<GoldilocksField>(input);
    assert_eq!(analyzed.intermediate_count(), 6);
    let expected = r#"namespace N(65536);
    col witness x[5];
    col inter = N.x[2];
    col inter_arr[5] = [N.x[0], N.x[1], N.x[2], N.x[3], N.x[4]];
"#;
    assert_eq!(analyzed.to_string(), expected);
}

#[test]
fn intermediate_dynamic() {
    let input = r#"namespace N(65536);
    col witness x[5];
    {
        let inte: inter = x[2];
        let inter_arr: inter[5] = x;
        inte = 8;
        inter_arr[3] = 9;
    };
"#;
    let analyzed = analyze_string::<GoldilocksField>(input);
    assert_eq!(analyzed.intermediate_count(), 6);
    let expected = r#"namespace N(65536);
    col witness x[5];
    col inte = N.x[2];
    col inter_arr[5] = [N.x[0], N.x[1], N.x[2], N.x[3], N.x[4]];
    N.inte = 8;
    N.inter_arr[3] = 9;
"#;
    assert_eq!(analyzed.to_string(), expected);
=======
fn set_hint_outside() {
    let input = r#"
    namespace std::prover;
        let set_hint = 8;
        let eval = 8;
        enum Query { Hint(fe), None, }
    namespace N(16);
        let x;
        let y;
        let create_wit = constr || { let w; w };
        let z = create_wit();
        let set_hint = constr |c| { std::prover::set_hint(c, query |_| std::prover::Query::Hint(8)); };
        set_hint(x);
        set_hint(y);
        (|| { set_hint(z); })();
    "#;
    let expected = r#"namespace std::prover;
    let set_hint = 8;
    let eval = 8;
    enum Query {
        Hint(fe),
        None,
    }
namespace N(16);
    col witness x(_) query std::prover::Query::Hint(8);
    col witness y(_) query std::prover::Query::Hint(8);
    let create_wit: -> expr = (constr || {
        let w: col;
        w
    });
    let z: expr = N.create_wit();
    let set_hint: expr -> () = (constr |c| {
        std::prover::set_hint(c, (query |_| std::prover::Query::Hint(8)));

    });
    col witness w(_) query std::prover::Query::Hint(8);
"#;
    let formatted = analyze_string::<GoldilocksField>(input).to_string();
    assert_eq!(formatted, expected);
>>>>>>> 2050bfe4
}<|MERGE_RESOLUTION|>--- conflicted
+++ resolved
@@ -366,45 +366,6 @@
 }
 
 #[test]
-<<<<<<< HEAD
-fn intermediate_syntax() {
-    let input = r#"namespace N(65536);
-    col witness x[5];
-    let inter: inter = x[2];
-    let inter_arr: inter[5] = x;
-"#;
-    let analyzed = analyze_string::<GoldilocksField>(input);
-    assert_eq!(analyzed.intermediate_count(), 6);
-    let expected = r#"namespace N(65536);
-    col witness x[5];
-    col inter = N.x[2];
-    col inter_arr[5] = [N.x[0], N.x[1], N.x[2], N.x[3], N.x[4]];
-"#;
-    assert_eq!(analyzed.to_string(), expected);
-}
-
-#[test]
-fn intermediate_dynamic() {
-    let input = r#"namespace N(65536);
-    col witness x[5];
-    {
-        let inte: inter = x[2];
-        let inter_arr: inter[5] = x;
-        inte = 8;
-        inter_arr[3] = 9;
-    };
-"#;
-    let analyzed = analyze_string::<GoldilocksField>(input);
-    assert_eq!(analyzed.intermediate_count(), 6);
-    let expected = r#"namespace N(65536);
-    col witness x[5];
-    col inte = N.x[2];
-    col inter_arr[5] = [N.x[0], N.x[1], N.x[2], N.x[3], N.x[4]];
-    N.inte = 8;
-    N.inter_arr[3] = 9;
-"#;
-    assert_eq!(analyzed.to_string(), expected);
-=======
 fn set_hint_outside() {
     let input = r#"
     namespace std::prover;
@@ -444,5 +405,44 @@
 "#;
     let formatted = analyze_string::<GoldilocksField>(input).to_string();
     assert_eq!(formatted, expected);
->>>>>>> 2050bfe4
+}
+
+#[test]
+fn intermediate_syntax() {
+    let input = r#"namespace N(65536);
+    col witness x[5];
+    let inter: inter = x[2];
+    let inter_arr: inter[5] = x;
+"#;
+    let analyzed = analyze_string::<GoldilocksField>(input);
+    assert_eq!(analyzed.intermediate_count(), 6);
+    let expected = r#"namespace N(65536);
+    col witness x[5];
+    col inter = N.x[2];
+    col inter_arr[5] = [N.x[0], N.x[1], N.x[2], N.x[3], N.x[4]];
+"#;
+    assert_eq!(analyzed.to_string(), expected);
+}
+
+#[test]
+fn intermediate_dynamic() {
+    let input = r#"namespace N(65536);
+    col witness x[5];
+    {
+        let inte: inter = x[2];
+        let inter_arr: inter[5] = x;
+        inte = 8;
+        inter_arr[3] = 9;
+    };
+"#;
+    let analyzed = analyze_string::<GoldilocksField>(input);
+    assert_eq!(analyzed.intermediate_count(), 6);
+    let expected = r#"namespace N(65536);
+    col witness x[5];
+    col inte = N.x[2];
+    col inter_arr[5] = [N.x[0], N.x[1], N.x[2], N.x[3], N.x[4]];
+    N.inte = 8;
+    N.inter_arr[3] = 9;
+"#;
+    assert_eq!(analyzed.to_string(), expected);
 }