--- conflicted
+++ resolved
@@ -37,30 +37,6 @@
 
     test_plonky3_pipeline::<T>(pipeline.clone());
 
-<<<<<<< HEAD
-    // verify using executor generated witness
-    // TODO remove the guard once the executor is implemented for BB
-    /*
-    if T::known_field().unwrap() == KnownField::GoldilocksField {
-        let analyzed = pipeline.compute_analyzed_asm().unwrap().clone();
-        let pil = pipeline.compute_optimized_pil().unwrap();
-        let fixed = pipeline.compute_fixed_cols().unwrap().clone();
-        let execution = powdr_riscv_executor::execute(
-            &analyzed,
-            &pil,
-            fixed,
-            Default::default(),
-            pipeline.data_callback().unwrap(),
-            &[],
-            None,
-            None,
-        );
-        pipeline.rollback_from_witness();
-        let executor_trace: Vec<_> = execution.trace.into_iter().collect();
-        let pipeline = pipeline.add_external_witness_values(executor_trace);
-        test_plonky3_pipeline::<T>(pipeline);
-    }
-=======
     /* Commenting out these tests for now because auto witgen does not handle
     * partial witnesses well with Poseidon.
         // verify using executor generated witness
@@ -84,8 +60,6 @@
             let pipeline = pipeline.add_external_witness_values(executor_trace);
             test_plonky3_pipeline::<T>(pipeline);
         }
->>>>>>> dadfe1b2
-    */
 }
 
 fn find_assembler() -> &'static str {
