--- conflicted
+++ resolved
@@ -4,9 +4,6 @@
 
 use crate::goldilocks::Goldilocks;
 use powdr_riscv_syscalls::Syscall;
-
-<<<<<<< HEAD
-const GOLDILOCKS: u64 = 0xffffffff00000001;
 
 pub fn native_hash(data: &mut [u64; 12]) -> &[u64; 4] {
     unsafe {
@@ -15,8 +12,6 @@
     data[..4].try_into().unwrap()
 }
 
-=======
->>>>>>> 81b663f4
 /// Calls the low level Poseidon PIL machine, where the last 4 elements are the
 /// "cap", the return value is placed in data[..4] and the reference to this
 /// sub-array is returned.
