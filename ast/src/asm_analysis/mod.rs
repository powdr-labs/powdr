mod display;

use std::{
    collections::{
        btree_map::{IntoIter, Iter, IterMut},
        BTreeMap, BTreeSet,
    },
    iter::{once, repeat},
    ops::ControlFlow,
};

use itertools::Either;
use num_traits::One;
use powdr_parser_util::SourceRef;

use crate::parsed::{
    asm::{
        AbsoluteSymbolPath, AssignmentRegister, CallableRef, FunctionParams, Instruction,
        MachineParams, OperationId, OperationParams,
    },
    visitor::{ExpressionVisitable, VisitOrder},
<<<<<<< HEAD
    EnumDeclaration, NamespacedPolynomialReference, PilStatement, StructDeclaration,
=======
    EnumDeclaration, NamespacedPolynomialReference, PilStatement, TraitDeclaration,
>>>>>>> 82cfdb4b
    TypedExpression,
};

pub use crate::parsed::Expression;

#[derive(Clone, Debug)]
pub struct RegisterDeclarationStatement {
    pub source: SourceRef,
    pub name: String,
    pub ty: RegisterTy,
}

#[derive(Clone, Debug, PartialEq, Eq, PartialOrd, Ord)]
pub enum RegisterTy {
    Pc,
    Assignment,
    Write,
    ReadOnly,
}

impl RegisterTy {
    pub fn is_write(&self) -> bool {
        self == &Self::Write
    }

    pub fn is_assignment(&self) -> bool {
        self == &Self::Assignment
    }

    pub fn is_read_only(&self) -> bool {
        self == &Self::ReadOnly
    }

    pub fn is_pc(&self) -> bool {
        self == &Self::Pc
    }
}

#[derive(Clone, Debug)]
pub struct InstructionDefinitionStatement {
    pub source: SourceRef,
    pub name: String,
    pub instruction: Instruction,
}

#[derive(Clone, Debug)]
pub struct LinkDefinition {
    pub source: SourceRef,
    /// the instruction flag, if this is an instruction link. Should be boolean.
    /// This is kept separate from the link flag to easily identity links from different instructions (for link merging).
    /// The final link selector is the product of the instruction flag, if present, and the link flag.
    pub instr_flag: Option<Expression>,
    /// the link flag. Should be boolean.
    pub link_flag: Expression,
    /// the callable to invoke when the flag is on. TODO: check this during type checking
    pub to: CallableRef,
    /// true if this is a permutation link
    pub is_permutation: bool,
}

/// Helper function to multiply optional instruction flag with link flag
pub fn combine_flags(instr_flag: Option<Expression>, link_flag: Expression) -> Expression {
    match instr_flag {
        Some(f) => match link_flag {
            Expression::Number(_, n) if n.value.is_one() => f,
            _ => f * link_flag,
        },
        None => link_flag,
    }
}

#[derive(Clone, Debug, Default)]
pub struct FunctionStatements {
    inner: Vec<FunctionStatement>,
    batches: Option<Vec<BatchMetadata>>,
}

pub struct BatchRef<'a> {
    pub statements: &'a [FunctionStatement],
    reason: &'a Option<IncompatibleSet>,
}

pub struct Batch {
    pub statements: Vec<FunctionStatement>,
    reason: Option<IncompatibleSet>,
}

impl From<Vec<FunctionStatement>> for Batch {
    fn from(statements: Vec<FunctionStatement>) -> Self {
        Self {
            statements,
            reason: None,
        }
    }
}

impl Batch {
    pub fn set_reason(&mut self, reason: IncompatibleSet) {
        self.reason = Some(reason);
    }

    pub fn reason(mut self, reason: IncompatibleSet) -> Self {
        self.reason = Some(reason);
        self
    }
}

impl FunctionStatements {
    /// create with no batch information
    pub fn new(inner: Vec<FunctionStatement>) -> Self {
        Self {
            inner,
            batches: None,
        }
    }

    /// turn into the underlying statements, forgetting batch information
    pub fn into_inner(self) -> Vec<FunctionStatement> {
        self.inner
    }

    /// set the batch information
    pub fn set_batches(&mut self, batches: Vec<BatchMetadata>) {
        self.batches = Some(batches);
    }

    pub fn is_empty(&self) -> bool {
        self.inner.is_empty()
    }

    /// iterate over the statements by reference
    pub fn iter(&self) -> impl Iterator<Item = &FunctionStatement> {
        self.inner.iter()
    }

    /// iterate over the statements by mutable reference
    /// Warning: mutation should be checked not to invalidate batch information
    pub fn iter_mut(&mut self) -> impl Iterator<Item = &mut FunctionStatement> {
        self.inner.iter_mut()
    }

    /// iterate over the batches by reference
    pub fn iter_batches(&self) -> impl Iterator<Item = BatchRef> {
        match &self.batches {
            Some(batches) => Either::Left(batches.iter()),
            None => Either::Right(
                repeat(&BatchMetadata {
                    size: 1,
                    reason: None,
                })
                .take(self.inner.len()),
            ),
        }
        .scan(0, move |start, batch| {
            let res = BatchRef {
                reason: &batch.reason,
                statements: &self.inner[*start..*start + batch.size],
            };
            *start += batch.size;
            Some(res)
        })
    }
}

impl FunctionStatements {
    /// iterate over the batches by reference
    pub fn into_iter_batches(self) -> impl Iterator<Item = Batch> {
        let len = self.inner.len();
        let mut inner = self.inner.into_iter();

        match self.batches {
            Some(batches) => Either::Left(batches.into_iter()),
            None => Either::Right(
                repeat(BatchMetadata {
                    size: 1,
                    reason: None,
                })
                .take(len),
            ),
        }
        .map(move |batch| Batch {
            reason: batch.reason,
            statements: (&mut inner).take(batch.size).collect(),
        })
    }
}

impl FromIterator<Batch> for FunctionStatements {
    fn from_iter<I: IntoIterator<Item = Batch>>(iter: I) -> Self {
        let mut inner = vec![];
        let mut batches = vec![];

        for batch in iter {
            batches.push(BatchMetadata {
                size: batch.statements.len(),
                reason: batch.reason,
            });
            inner.extend(batch.statements);
        }

        FunctionStatements {
            inner,
            batches: Some(batches),
        }
    }
}

#[derive(Clone, Debug)]
pub struct FunctionBody {
    pub statements: FunctionStatements,
}

#[derive(Debug)]
pub struct CallableSymbolDefinitionRef<'a> {
    /// the name of this symbol
    pub name: &'a str,
    /// a reference to the symbol
    pub symbol: &'a CallableSymbol,
}

#[derive(Debug)]
pub struct CallableSymbolDefinitionMut<'a> {
    /// the name of this symbol
    pub name: &'a str,
    /// a mutable reference to the symbol
    pub symbol: &'a mut CallableSymbol,
}

#[derive(Debug)]
pub struct CallableSymbolDefinition {
    /// the name of this symbol
    pub name: String,
    /// the symbol
    pub symbol: CallableSymbol,
}

#[derive(Clone, Debug, Default)]
pub struct CallableSymbolDefinitions(pub BTreeMap<String, CallableSymbol>);

impl IntoIterator for CallableSymbolDefinitions {
    type Item = CallableSymbolDefinition;

    type IntoIter = std::iter::Map<
        IntoIter<String, CallableSymbol>,
        fn((String, CallableSymbol)) -> CallableSymbolDefinition,
    >;

    fn into_iter(self) -> Self::IntoIter {
        self.0
            .into_iter()
            .map(|(name, symbol)| CallableSymbolDefinition { name, symbol })
    }
}

impl<'a> IntoIterator for &'a CallableSymbolDefinitions {
    type Item = CallableSymbolDefinitionRef<'a>;

    type IntoIter = std::iter::Map<
        Iter<'a, String, CallableSymbol>,
        fn((&'a String, &'a CallableSymbol)) -> CallableSymbolDefinitionRef<'a>,
    >;

    fn into_iter(self) -> Self::IntoIter {
        self.0
            .iter()
            .map(|(name, symbol)| CallableSymbolDefinitionRef { name, symbol })
    }
}

impl<'a> IntoIterator for &'a mut CallableSymbolDefinitions {
    type Item = CallableSymbolDefinitionMut<'a>;

    type IntoIter = std::iter::Map<
        IterMut<'a, String, CallableSymbol>,
        fn((&'a String, &'a mut CallableSymbol)) -> CallableSymbolDefinitionMut<'a>,
    >;

    fn into_iter(self) -> Self::IntoIter {
        self.0
            .iter_mut()
            .map(|(name, symbol)| CallableSymbolDefinitionMut { name, symbol })
    }
}

impl FromIterator<CallableSymbolDefinition> for CallableSymbolDefinitions {
    fn from_iter<I: IntoIterator<Item = CallableSymbolDefinition>>(iter: I) -> Self {
        Self(iter.into_iter().map(|d| (d.name, d.symbol)).collect())
    }
}

impl CallableSymbolDefinitions {
    /// Returns whether all definitions define operations
    pub fn is_only_operations(&self) -> bool {
        self.iter()
            .all(|d| matches!(d.symbol, CallableSymbol::Operation(_)))
    }

    /// Returns whether all definitions define functions
    pub fn is_only_functions(&self) -> bool {
        self.iter()
            .all(|d| matches!(d.symbol, CallableSymbol::Function(_)))
    }

    /// Returns an iterator over references to definitions
    pub fn iter(&self) -> impl Iterator<Item = CallableSymbolDefinitionRef> {
        self.into_iter()
    }

    /// Returns an iterator over mutable references to definitions
    pub fn iter_mut(&mut self) -> impl Iterator<Item = CallableSymbolDefinitionMut> {
        self.into_iter()
    }

    /// Returns an iterator over references to operation definitions
    pub fn operation_definitions(&self) -> impl Iterator<Item = OperationDefinitionRef> {
        self.0.iter().filter_map(|(name, symbol)| {
            <&OperationSymbol>::try_from(symbol)
                .map(|operation| OperationDefinitionRef { name, operation })
                .ok()
        })
    }

    /// Returns an iterator over references to function definitions
    pub fn function_definitions(&self) -> impl Iterator<Item = FunctionDefinitionRef> {
        self.0.iter().filter_map(|(name, symbol)| {
            <&FunctionSymbol>::try_from(symbol)
                .map(|function| FunctionDefinitionRef { name, function })
                .ok()
        })
    }

    /// Returns an iterator over mutable references to operation definitions
    pub fn operation_definitions_mut(&mut self) -> impl Iterator<Item = OperationDefinitionMut> {
        self.0.iter_mut().filter_map(|(name, symbol)| {
            <&mut OperationSymbol>::try_from(symbol)
                .map(|operation| OperationDefinitionMut { name, operation })
                .ok()
        })
    }

    /// Returns an iterator over mutable references to function definitions
    pub fn function_definitions_mut(&mut self) -> impl Iterator<Item = FunctionDefinitionMut> {
        self.0.iter_mut().filter_map(|(name, symbol)| {
            <&mut FunctionSymbol>::try_from(symbol)
                .map(|function| FunctionDefinitionMut { name, function })
                .ok()
        })
    }

    /// Returns an iterator over references to operations
    pub fn operations(&self) -> impl Iterator<Item = &OperationSymbol> {
        self.0
            .iter()
            .filter_map(|(_, symbol)| symbol.try_into().ok())
    }

    /// Returns an iterator over references to functions
    pub fn functions(&self) -> impl Iterator<Item = &FunctionSymbol> {
        self.0
            .iter()
            .filter_map(|(_, symbol)| symbol.try_into().ok())
    }

    /// Returns an iterator over references to operations
    pub fn operations_mut(&mut self) -> impl Iterator<Item = &mut OperationSymbol> {
        self.0
            .iter_mut()
            .filter_map(|(_, symbol)| symbol.try_into().ok())
    }

    /// Returns an iterator over references to functions
    pub fn functions_mut(&mut self) -> impl Iterator<Item = &mut FunctionSymbol> {
        self.0
            .iter_mut()
            .filter_map(|(_, symbol)| symbol.try_into().ok())
    }

    /// insert a symbol with a given name
    pub fn insert<S: Into<CallableSymbol>>(
        &mut self,
        name: String,
        s: S,
    ) -> Option<CallableSymbol> {
        self.0.insert(name, s.into())
    }
}

pub struct OperationDefinitionRef<'a> {
    /// the name of the operation
    pub name: &'a str,
    /// a reference to the operation
    pub operation: &'a OperationSymbol,
}

pub struct OperationDefinitionMut<'a> {
    /// the name of the operation
    pub name: &'a str,
    /// a mutable reference to the operation
    pub operation: &'a mut OperationSymbol,
}

pub struct FunctionDefinitionRef<'a> {
    /// the name of the function
    pub name: &'a str,
    /// a reference to the function
    pub function: &'a FunctionSymbol,
}

pub struct FunctionDefinitionMut<'a> {
    /// the name of the function
    pub name: &'a str,
    /// a mutable reference to the function
    pub function: &'a mut FunctionSymbol,
}

#[derive(Clone, Debug)]
pub enum CallableSymbol {
    Function(FunctionSymbol),
    Operation(OperationSymbol),
}

impl From<FunctionSymbol> for CallableSymbol {
    fn from(value: FunctionSymbol) -> Self {
        Self::Function(value)
    }
}

impl From<OperationSymbol> for CallableSymbol {
    fn from(value: OperationSymbol) -> Self {
        Self::Operation(value)
    }
}

impl TryFrom<CallableSymbol> for FunctionSymbol {
    type Error = ();

    fn try_from(value: CallableSymbol) -> Result<Self, Self::Error> {
        match value {
            CallableSymbol::Function(s) => Ok(s),
            _ => Err(()),
        }
    }
}

impl TryFrom<CallableSymbol> for OperationSymbol {
    type Error = ();

    fn try_from(value: CallableSymbol) -> Result<Self, Self::Error> {
        match value {
            CallableSymbol::Operation(s) => Ok(s),
            _ => Err(()),
        }
    }
}

impl<'a> TryFrom<&'a CallableSymbol> for &'a FunctionSymbol {
    type Error = ();

    fn try_from(value: &'a CallableSymbol) -> Result<Self, Self::Error> {
        match value {
            CallableSymbol::Function(s) => Ok(s),
            _ => Err(()),
        }
    }
}

impl<'a> TryFrom<&'a CallableSymbol> for &'a OperationSymbol {
    type Error = ();

    fn try_from(value: &'a CallableSymbol) -> Result<Self, Self::Error> {
        match value {
            CallableSymbol::Operation(s) => Ok(s),
            _ => Err(()),
        }
    }
}

impl<'a> TryFrom<&'a mut CallableSymbol> for &'a mut FunctionSymbol {
    type Error = ();

    fn try_from(value: &'a mut CallableSymbol) -> Result<Self, Self::Error> {
        match value {
            CallableSymbol::Function(s) => Ok(s),
            _ => Err(()),
        }
    }
}

impl<'a> TryFrom<&'a mut CallableSymbol> for &'a mut OperationSymbol {
    type Error = ();

    fn try_from(value: &'a mut CallableSymbol) -> Result<Self, Self::Error> {
        match value {
            CallableSymbol::Operation(s) => Ok(s),
            _ => Err(()),
        }
    }
}

#[derive(Clone, Debug)]
pub struct FunctionSymbol {
    pub source: SourceRef,
    /// the parameters of this function, in the form of values
    pub params: FunctionParams,
    /// the body of the function
    pub body: FunctionBody,
}

#[derive(Clone, Debug)]
pub struct OperationSymbol {
    pub source: SourceRef,
    /// the id of this operation. This machine's operation id must be set to this value in order for this operation to be active.
    pub id: OperationId,
    /// the parameters of this operation, in the form of columns defined in some constraints block of this machine
    pub params: OperationParams,
}

#[derive(Clone, Debug)]
pub enum FunctionStatement {
    Assignment(AssignmentStatement),
    Instruction(InstructionStatement),
    Label(LabelStatement),
    DebugDirective(DebugDirective),
    Return(Return),
}

impl ExpressionVisitable<Expression<NamespacedPolynomialReference>> for FunctionStatement {
    fn visit_expressions_mut<F, B>(&mut self, f: &mut F, o: VisitOrder) -> std::ops::ControlFlow<B>
    where
        F: FnMut(&mut Expression<NamespacedPolynomialReference>) -> std::ops::ControlFlow<B>,
    {
        match self {
            FunctionStatement::Assignment(assignment) => {
                assignment.rhs.as_mut().visit_expressions_mut(f, o)
            }
            FunctionStatement::Instruction(instruction) => instruction
                .inputs
                .iter_mut()
                .try_for_each(move |i| i.visit_expressions_mut(f, o)),
            FunctionStatement::Label(_) | FunctionStatement::DebugDirective(..) => {
                ControlFlow::Continue(())
            }
            FunctionStatement::Return(ret) => ret
                .values
                .iter_mut()
                .try_for_each(move |e| e.visit_expressions_mut(f, o)),
        }
    }

    fn visit_expressions<F, B>(&self, f: &mut F, o: VisitOrder) -> std::ops::ControlFlow<B>
    where
        F: FnMut(&Expression<NamespacedPolynomialReference>) -> std::ops::ControlFlow<B>,
    {
        match self {
            FunctionStatement::Assignment(assignment) => {
                assignment.rhs.as_ref().visit_expressions(f, o)
            }
            FunctionStatement::Instruction(instruction) => instruction
                .inputs
                .iter()
                .try_for_each(move |i| i.visit_expressions(f, o)),
            FunctionStatement::Label(_) | FunctionStatement::DebugDirective(..) => {
                ControlFlow::Continue(())
            }
            FunctionStatement::Return(ret) => ret
                .values
                .iter()
                .try_for_each(move |e| e.visit_expressions(f, o)),
        }
    }
}

impl From<AssignmentStatement> for FunctionStatement {
    fn from(value: AssignmentStatement) -> Self {
        Self::Assignment(value)
    }
}

impl From<InstructionStatement> for FunctionStatement {
    fn from(value: InstructionStatement) -> Self {
        Self::Instruction(value)
    }
}

impl From<LabelStatement> for FunctionStatement {
    fn from(value: LabelStatement) -> Self {
        Self::Label(value)
    }
}

impl From<DebugDirective> for FunctionStatement {
    fn from(value: DebugDirective) -> Self {
        Self::DebugDirective(value)
    }
}

impl From<Return> for FunctionStatement {
    fn from(value: Return) -> Self {
        Self::Return(value)
    }
}

#[derive(Clone, Debug)]
pub struct AssignmentStatement {
    pub source: SourceRef,
    pub lhs_with_reg: Vec<(String, AssignmentRegister)>,
    pub rhs: Box<Expression>,
}

impl AssignmentStatement {
    fn lhs(&self) -> impl Iterator<Item = &String> {
        self.lhs_with_reg.iter().map(|(lhs, _)| lhs)
    }

    fn assignment_registers(&self) -> impl Iterator<Item = &AssignmentRegister> {
        self.lhs_with_reg.iter().map(|(_, reg)| reg)
    }
}

#[derive(Clone, Debug)]
pub struct InstructionStatement {
    pub source: SourceRef,
    pub instruction: String,
    pub inputs: Vec<Expression>,
}

#[derive(Clone, Debug)]
pub struct LabelStatement {
    pub source: SourceRef,
    pub name: String,
}

#[derive(Clone, Debug)]
pub struct DebugDirective {
    pub source: SourceRef,
    pub directive: crate::parsed::asm::DebugDirective,
}

#[derive(Clone, Debug)]
pub struct Return {
    pub source: SourceRef,
    pub values: Vec<Expression>,
}

#[derive(Clone, Debug)]
pub struct SubmachineDeclaration {
    /// the name of this instance
    pub name: String,
    /// the type of the submachine
    pub ty: AbsoluteSymbolPath,
    /// machine arguments
    pub args: Vec<Expression>,
}

/// An item that is part of the module tree after all modules,
/// imports and references have been resolved.
#[derive(Clone, Debug)]
pub enum Item {
    Machine(Machine),
    Expression(TypedExpression),
<<<<<<< HEAD
    TypeDeclaration(TypeDeclaration),
=======
    TypeDeclaration(EnumDeclaration<Expression>),
    TraitDeclaration(TraitDeclaration<Expression>),
>>>>>>> 82cfdb4b
}

impl Item {
    pub fn try_to_machine(&self) -> Option<&Machine> {
        match self {
            Item::Machine(m) => Some(m),
            Item::Expression(_) | Item::TypeDeclaration(_) | Item::TraitDeclaration(_) => None,
        }
    }
}

#[derive(Clone, Debug)]
pub enum TypeDeclaration {
    Enum(EnumDeclaration<Expression>),
    Struct(StructDeclaration<Expression>),
}

impl From<EnumDeclaration<Expression>> for TypeDeclaration {
    fn from(value: EnumDeclaration<Expression>) -> Self {
        TypeDeclaration::Enum(value)
    }
}

impl From<StructDeclaration<Expression>> for TypeDeclaration {
    fn from(value: StructDeclaration<Expression>) -> Self {
        TypeDeclaration::Struct(value)
    }
}

#[derive(Clone, Default, Debug)]
pub struct Machine {
    /// The degree if any, i.e. the number of rows in instances of this machine type
    pub degree: Option<Expression>,
    /// The latch, i.e. the boolean column whose values must be 1 in order for this machine to be accessed. Must be defined in one of the constraint blocks of this machine.
    pub latch: Option<String>,
    /// The operation id, i.e. the column whose values determine which operation is being invoked in the current block. Must be defined in one of the constraint blocks of this machine.
    pub operation_id: Option<String>,
    /// call selector array
    pub call_selectors: Option<String>,
    /// Declared machine parameters
    pub params: MachineParams,
    /// The set of registers for this machine
    pub registers: Vec<RegisterDeclarationStatement>,
    /// The index of the program counter in the registers, if any
    pub pc: Option<usize>,
    /// The set of pil statements
    pub pil: Vec<PilStatement>,
    /// The set of instructions which can be invoked in functions
    pub instructions: Vec<InstructionDefinitionStatement>,
    /// The set of low level links to other machines
    pub links: Vec<LinkDefinition>,
    /// The set of functions and operations in the same namespace
    pub callable: CallableSymbolDefinitions,
    /// The set of submachines
    pub submachines: Vec<SubmachineDeclaration>,
}

impl Machine {
    /// Returns whether this machine type features a program counter. This is how we differentiate virtual machines from constrained machines.
    pub fn has_pc(&self) -> bool {
        self.pc.is_some()
    }

    /// Returns the name of the program counter, if any.
    pub fn pc(&self) -> Option<String> {
        self.pc.map(|index| self.registers[index].name.clone())
    }

    /// Returns an iterator over references to the names of register declarations
    pub fn write_register_names(&self) -> impl Iterator<Item = &str> {
        self.registers
            .iter()
            .filter(|r| r.ty.is_write())
            .map(|r| r.name.as_ref())
    }

    /// Returns an iterator over references to the names of the assignment registers
    pub fn assignment_register_names(&self) -> impl Iterator<Item = &str> {
        self.registers
            .iter()
            .filter(|r| r.ty.is_assignment())
            .map(|r| r.name.as_ref())
    }

    /// Returns an iterator over references to the names of the read-only registers
    pub fn read_only_register_names(&self) -> impl Iterator<Item = &str> {
        self.registers
            .iter()
            .filter(|r| r.ty.is_read_only())
            .map(|r| r.name.as_ref())
    }

    /// Returns an iterator over references to the operation definitions    
    pub fn operation_definitions(&self) -> impl Iterator<Item = OperationDefinitionRef> {
        self.callable.operation_definitions()
    }

    /// Returns an iterator over references to the function definitions
    pub fn function_definitions(&self) -> impl Iterator<Item = FunctionDefinitionRef> {
        self.callable.function_definitions()
    }

    /// Returns an iterator over mutable references to the operation definitions
    pub fn operation_definitions_mut(&mut self) -> impl Iterator<Item = OperationDefinitionMut> {
        self.callable.operation_definitions_mut()
    }

    /// Returns an iterator over mutable references to the function definitions
    pub fn function_definitions_mut(&mut self) -> impl Iterator<Item = FunctionDefinitionMut> {
        self.callable.function_definitions_mut()
    }

    /// Returns an iterator over references to the operations    
    pub fn operations(&self) -> impl Iterator<Item = &OperationSymbol> {
        self.callable.operations()
    }

    /// Returns an iterator over references to the functions
    pub fn functions(&self) -> impl Iterator<Item = &FunctionSymbol> {
        self.callable.functions()
    }

    /// Returns an iterator over mutable references to the operations    
    pub fn operations_mut(&mut self) -> impl Iterator<Item = &mut OperationSymbol> {
        self.callable.operations_mut()
    }

    /// Returns an iterator over mutable references to the functions
    pub fn functions_mut(&mut self) -> impl Iterator<Item = &mut FunctionSymbol> {
        self.callable.functions_mut()
    }
}

#[derive(Clone, Default, Debug)]
pub struct Rom {
    pub statements: FunctionStatements,
}

#[derive(Default, Clone, Debug)]
pub struct AnalysisASMFile {
    pub items: BTreeMap<AbsoluteSymbolPath, Item>,
}

impl AnalysisASMFile {
    pub fn machines(&self) -> impl Iterator<Item = (&AbsoluteSymbolPath, &Machine)> {
        self.items.iter().filter_map(|(n, m)| match m {
            Item::Machine(m) => Some((n, m)),
            Item::Expression(_) | Item::TypeDeclaration(_) | Item::TraitDeclaration(_) => None,
        })
    }
    pub fn machines_mut(&mut self) -> impl Iterator<Item = (&AbsoluteSymbolPath, &mut Machine)> {
        self.items.iter_mut().filter_map(|(n, m)| match m {
            Item::Machine(m) => Some((n, m)),
            Item::Expression(_) | Item::TypeDeclaration(_) | Item::TraitDeclaration(_) => None,
        })
    }
}

#[derive(Default, Debug, Clone)]
pub struct BatchMetadata {
    // the set of compatible statements
    pub size: usize,
    // the reason why this batch ended (for debugging purposes), None if we ran out of statements to batch
    pub reason: Option<IncompatibleSet>,
}

impl BatchMetadata {
    pub fn size(&self) -> usize {
        self.size
    }
}

#[derive(Debug, PartialEq, Eq, PartialOrd, Ord, Clone)]
pub enum Incompatible {
    Label,
    Unimplemented,
}

#[derive(Debug, PartialEq, Eq, PartialOrd, Ord, Default, Clone)]
pub struct IncompatibleSet(pub BTreeSet<Incompatible>);

impl From<Incompatible> for IncompatibleSet {
    fn from(value: Incompatible) -> Self {
        Self(once(value).collect())
    }
}<|MERGE_RESOLUTION|>--- conflicted
+++ resolved
@@ -19,12 +19,8 @@
         MachineParams, OperationId, OperationParams,
     },
     visitor::{ExpressionVisitable, VisitOrder},
-<<<<<<< HEAD
     EnumDeclaration, NamespacedPolynomialReference, PilStatement, StructDeclaration,
-=======
-    EnumDeclaration, NamespacedPolynomialReference, PilStatement, TraitDeclaration,
->>>>>>> 82cfdb4b
-    TypedExpression,
+    TraitDeclaration, TypedExpression,
 };
 
 pub use crate::parsed::Expression;
@@ -684,12 +680,8 @@
 pub enum Item {
     Machine(Machine),
     Expression(TypedExpression),
-<<<<<<< HEAD
     TypeDeclaration(TypeDeclaration),
-=======
-    TypeDeclaration(EnumDeclaration<Expression>),
     TraitDeclaration(TraitDeclaration<Expression>),
->>>>>>> 82cfdb4b
 }
 
 impl Item {
