--- conflicted
+++ resolved
@@ -56,16 +56,11 @@
         identity_id: u64,
         known_inputs: &BitVec,
         range_constraints: &[RangeConstraint<T>],
-<<<<<<< HEAD
     ) -> (bool, Vec<RangeConstraint<T>>) {
         // TODO We are currently ignoring bus interaction (also, but not only because there is no
         // unique machine responsible for handling a bus send), so just answer "false" if the identity
         // has no responsible machine.
         let mut machine = self.responsible_machine(identity_id).ok().unwrap();
-=======
-    ) -> Option<Vec<RangeConstraint<T>>> {
-        let mut machine = self.responsible_machine(identity_id).unwrap();
->>>>>>> d7fdda30
         machine.can_process_call_fully(self, identity_id, known_inputs, range_constraints)
     }
 
