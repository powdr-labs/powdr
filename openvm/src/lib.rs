use derive_more::From;
use eyre::Result;
use itertools::{multiunzip, Itertools};
use openvm_build::{build_guest_package, find_unique_executable, get_package, TargetFilter};
use openvm_circuit::arch::InitFileGenerator;
use openvm_circuit::arch::{
    instructions::exe::VmExe, segment::DefaultSegmentationStrategy, Streams, SystemConfig,
    VirtualMachine, VmChipComplex, VmConfig, VmInventoryError,
};
use openvm_circuit::{circuit_derive::Chip, derive::AnyEnum};
use openvm_circuit_derive::InstructionExecutor;
use openvm_circuit_primitives_derive::ChipUsageGetter;
use openvm_instructions::program::Program;
use openvm_sdk::{
    config::{
        AggStarkConfig, AppConfig, SdkVmConfig, SdkVmConfigExecutor, SdkVmConfigPeriphery,
        DEFAULT_APP_LOG_BLOWUP,
    },
    keygen::AggStarkProvingKey,
    prover::AggStarkProver,
    Sdk, StdIn,
};
use openvm_stark_backend::engine::StarkEngine;
use openvm_stark_sdk::config::{
    baby_bear_poseidon2::{BabyBearPoseidon2Config, BabyBearPoseidon2Engine},
    FriParameters,
};
use openvm_stark_sdk::engine::StarkFriEngine;
use openvm_stark_sdk::openvm_stark_backend::p3_field::PrimeField32;
use openvm_stark_sdk::p3_baby_bear::BabyBear;
use powdr_autoprecompiles::evaluation::AirStats;
use powdr_autoprecompiles::pgo::{CellPgo, InstructionPgo, NonePgo};
use powdr_autoprecompiles::{execution_profile::execution_profile, PowdrConfig};
use powdr_extension::{PowdrExecutor, PowdrExtension, PowdrPeriphery};
use powdr_openvm_hints_circuit::{HintsExecutor, HintsExtension, HintsPeriphery};
use powdr_openvm_hints_transpiler::HintsTranspilerExtension;
use serde::{Deserialize, Serialize};
use std::cmp::Reverse;
use std::fs::File;
use std::io::BufWriter;
use std::iter::Sum;
use std::ops::Add;
use std::{
    collections::HashMap,
    path::{Path, PathBuf},
    sync::Arc,
};

use crate::customize_exe::OpenVmApcCandidate;
pub use crate::customize_exe::Prog;
use tracing::Level;

#[cfg(test)]
use crate::extraction_utils::AirWidthsDiff;
use crate::extraction_utils::{export_pil, AirWidths, OriginalVmConfig};
use crate::instruction_formatter::openvm_opcode_formatter;
use crate::powdr_extension::PowdrPrecompile;

mod air_builder;
pub mod bus_map;
pub mod extraction_utils;
pub mod opcode;
pub mod symbolic_instruction_builder;
mod utils;
pub use opcode::instruction_allowlist;
pub use powdr_autoprecompiles::DegreeBound;
pub use powdr_autoprecompiles::PgoConfig;

type BabyBearSC = BabyBearPoseidon2Config;

pub const DEFAULT_OPENVM_DEGREE_BOUND: usize = 2 * DEFAULT_APP_LOG_BLOWUP + 1;
pub const DEFAULT_DEGREE_BOUND: DegreeBound = DegreeBound {
    identities: DEFAULT_OPENVM_DEGREE_BOUND,
    bus_interactions: DEFAULT_OPENVM_DEGREE_BOUND - 1,
};

pub fn default_powdr_openvm_config(apc: u64, skip: u64) -> PowdrConfig {
    PowdrConfig::new(apc, skip, DEFAULT_DEGREE_BOUND)
}

fn format_fe<F: PrimeField32>(v: F) -> String {
    let v = v.as_canonical_u32();
    if v < F::ORDER_U32 / 2 {
        format!("{v}")
    } else {
        format!("-{}", F::ORDER_U32 - v)
    }
}

pub use openvm_build::GuestOptions;
pub use powdr_autoprecompiles::bus_map::BusType;

/// We do not use the transpiler, instead we customize an already transpiled program
mod customize_exe;

pub use customize_exe::{customize, BabyBearOpenVmApcAdapter, Instr, POWDR_OPCODE};

// A module for our extension
mod powdr_extension;

pub mod bus_interaction_handler;
pub mod instruction_formatter;
pub mod memory_bus_interaction;

mod plonk;

/// A custom VmConfig that wraps the SdkVmConfig, adding our custom extension.
#[derive(Serialize, Deserialize, Clone)]
pub struct SpecializedConfig {
    pub sdk_config: OriginalVmConfig,
    pub powdr: PowdrExtension<BabyBear>,
}

// For generation of the init file, we delegate to the underlying SdkVmConfig.
impl InitFileGenerator for SpecializedConfig {
    fn generate_init_file_contents(&self) -> Option<String> {
        self.sdk_config.config().generate_init_file_contents()
    }

    fn write_to_init_file(
        &self,
        manifest_dir: &Path,
        init_file_name: Option<&str>,
    ) -> eyre::Result<()> {
        self.sdk_config
            .config()
            .write_to_init_file(manifest_dir, init_file_name)
    }
}

#[allow(clippy::large_enum_variant)]
#[derive(ChipUsageGetter, From, AnyEnum, InstructionExecutor, Chip)]
pub enum SpecializedExecutor<F: PrimeField32> {
    #[any_enum]
    SdkExecutor(ExtendedVmConfigExecutor<F>),
    #[any_enum]
    PowdrExecutor(PowdrExecutor<F>),
}

#[derive(From, ChipUsageGetter, Chip, AnyEnum)]
pub enum MyPeriphery<F: PrimeField32> {
    #[any_enum]
    SdkPeriphery(ExtendedVmConfigPeriphery<F>),
    #[any_enum]
    PowdrPeriphery(PowdrPeriphery<F>),
}

impl VmConfig<BabyBear> for SpecializedConfig {
    type Executor = SpecializedExecutor<BabyBear>;
    type Periphery = MyPeriphery<BabyBear>;

    fn system(&self) -> &SystemConfig {
        VmConfig::<BabyBear>::system(self.sdk_config.config())
    }

    fn system_mut(&mut self) -> &mut SystemConfig {
        VmConfig::<BabyBear>::system_mut(self.sdk_config.config_mut())
    }

    fn create_chip_complex(
        &self,
    ) -> Result<VmChipComplex<BabyBear, Self::Executor, Self::Periphery>, VmInventoryError> {
        let chip = self.sdk_config.create_chip_complex()?;
        let chip = chip.extend(&self.powdr)?;

        Ok(chip)
    }
}

impl SpecializedConfig {
    fn new(
        base_config: OriginalVmConfig,
        precompiles: Vec<PowdrPrecompile<BabyBear>>,
        implementation: PrecompileImplementation,
        max_degree: usize,
    ) -> Self {
        let airs = base_config.airs(max_degree).expect("Failed to convert the AIR of an OpenVM instruction, even after filtering by the blacklist!");
        let bus_map = base_config.bus_map();
        let powdr_extension = PowdrExtension::new(
            precompiles,
            base_config.config().clone(),
            implementation,
            bus_map,
            airs,
        );
        Self {
            sdk_config: base_config,
            powdr: powdr_extension,
        }
    }
}

pub fn build_elf_path<P: AsRef<Path>>(
    guest_opts: GuestOptions,
    pkg_dir: P,
    target_filter: &Option<TargetFilter>,
) -> Result<PathBuf> {
    let pkg = get_package(pkg_dir.as_ref());
    let target_dir = match build_guest_package(&pkg, &guest_opts, None, target_filter) {
        Ok(target_dir) => target_dir,
        Err(Some(code)) => {
            return Err(eyre::eyre!("Failed to build guest: code = {}", code));
        }
        Err(None) => {
            return Err(eyre::eyre!(
                "Failed to build guest (OPENVM_SKIP_BUILD is set)"
            ));
        }
    };

    find_unique_executable(pkg_dir, target_dir, target_filter)
}

// compile the original openvm program without powdr extension
pub fn compile_openvm(
    guest: &str,
    guest_opts: GuestOptions,
) -> Result<OriginalCompiledProgram, Box<dyn std::error::Error>> {
    let sdk = Sdk::default();

    // Build the ELF with guest options and a target filter.
    // We need these extra Rust flags to get the labels.
    let guest_opts = guest_opts.with_rustc_flags(vec!["-C", "link-arg=--emit-relocs"]);

    // Point to our local guest
    use std::path::PathBuf;
    let mut path = PathBuf::from(env!("CARGO_MANIFEST_DIR")).to_path_buf();
    path.push(guest);
    let target_path = path.to_str().unwrap();

    // try to load the sdk config from the openvm.toml file, otherwise use the default
    let openvm_toml_path = path.join("openvm.toml");
    let sdk_vm_config = if openvm_toml_path.exists() {
        let toml = std::fs::read_to_string(&openvm_toml_path)?;
        let app_config: AppConfig<_> = toml::from_str(&toml)?;
        app_config.app_vm_config
    } else {
        SdkVmConfig::builder()
            .system(Default::default())
            .rv32i(Default::default())
            .rv32m(Default::default())
            .io(Default::default())
            .build()
    };

    let elf = sdk.build(
        guest_opts,
        &sdk_vm_config,
        target_path,
        &Default::default(),
        Default::default(),
    )?;

    // Transpile the ELF into a VmExe.
    let mut transpiler = sdk_vm_config.transpiler();

    // Add our custom transpiler extensions
    transpiler = transpiler.with_extension(HintsTranspilerExtension {});

    let exe = sdk.transpile(elf, transpiler)?;

    let vm_config = ExtendedVmConfig { sdk_vm_config };

    Ok(OriginalCompiledProgram { exe, vm_config })
}

/// Determines how the precompile (a circuit with algebraic gates and bus interactions)
/// is implemented as a RAP.
#[derive(Default, Clone, Deserialize, Serialize)]
pub enum PrecompileImplementation {
    /// Allocate a column for each variable and process a call in a single row.
    #[default]
    SingleRowChip,
    /// Compile the circuit to a PlonK circuit.
    PlonkChip,
}

pub fn compile_guest(
    guest: &str,
    guest_opts: GuestOptions,
    config: PowdrConfig,
    implementation: PrecompileImplementation,
    pgo_config: PgoConfig,
) -> Result<CompiledProgram, Box<dyn std::error::Error>> {
    let original_program = compile_openvm(guest, guest_opts.clone())?;

    // Optional tally of opcode freqency (only enabled for debug level logs)
    if tracing::enabled!(Level::DEBUG) {
        tally_opcode_frequency(&pgo_config, &original_program.exe);
    }

    compile_exe(
        guest,
        guest_opts,
        original_program,
        config,
        implementation,
        pgo_config,
    )
}

fn instruction_index_to_pc(program: &Program<BabyBear>, idx: usize) -> u64 {
    (program.pc_base + (idx as u32 * program.step)) as u64
}

fn tally_opcode_frequency(pgo_config: &PgoConfig, exe: &VmExe<BabyBear>) {
    let pgo_program_pc_count = match pgo_config {
        PgoConfig::Cell(pgo_program_pc_count, _) | PgoConfig::Instruction(pgo_program_pc_count) => {
            // If execution count of each pc is available, we tally the opcode execution frequency
            tracing::debug!("Opcode execution frequency:");
            pgo_program_pc_count
        }
        PgoConfig::None => {
            // If execution count of each pc isn't available, we just count the occurrences of each opcode in the program
            tracing::debug!("Opcode frequency in program:");
            // Create a dummy HashMap that returns 1 for each pc
            &(0..exe.program.instructions_and_debug_infos.len())
                .map(|i| (instruction_index_to_pc(&exe.program, i), 1))
                .collect::<HashMap<_, _>>()
        }
    };

    exe.program
        .instructions_and_debug_infos
        .iter()
        .enumerate()
        .fold(HashMap::new(), |mut acc, (i, instr)| {
            let opcode = instr.as_ref().unwrap().0.opcode;
            if let Some(count) = pgo_program_pc_count.get(&instruction_index_to_pc(&exe.program, i))
            {
                *acc.entry(opcode).or_insert(0) += count;
            }
            acc
        })
        .into_iter()
        .sorted_by_key(|(_, count)| Reverse(*count))
        .for_each(|(opcode, count)| {
            // Log the opcode and its count
            tracing::debug!("   {}: {count}", openvm_opcode_formatter(&opcode));
        });
}

pub fn compile_exe(
    guest: &str,
    guest_opts: GuestOptions,
    original_program: OriginalCompiledProgram,
    config: PowdrConfig,
    implementation: PrecompileImplementation,
    pgo_config: PgoConfig,
) -> Result<CompiledProgram, Box<dyn std::error::Error>> {
    // Build the ELF with guest options and a target filter.
    // We need these extra Rust flags to get the labels.
    let guest_opts = guest_opts.with_rustc_flags(vec!["-C", "link-arg=--emit-relocs"]);

    // Point to our local guest
    use std::path::PathBuf;
    let mut path = PathBuf::from(env!("CARGO_MANIFEST_DIR")).to_path_buf();
    path.push(guest);
    let target_path = path.to_str().unwrap();

    let elf_binary_path = build_elf_path(guest_opts.clone(), target_path, &Default::default())?;

    compile_exe_with_elf(
        original_program,
        &std::fs::read(elf_binary_path)?,
        config,
        implementation,
        pgo_config,
    )
}

pub fn compile_exe_with_elf(
    original_program: OriginalCompiledProgram,
    elf: &[u8],
    config: PowdrConfig,
    implementation: PrecompileImplementation,
    pgo_config: PgoConfig,
) -> Result<CompiledProgram, Box<dyn std::error::Error>> {
    let elf = powdr_riscv_elf::load_elf_from_buffer(elf);
    let compiled = match pgo_config {
        PgoConfig::Cell(pgo_data, max_total_columns) => {
            let max_total_apc_columns: Option<usize> = max_total_columns.map(|max_total_columns| {
                let original_config = OriginalVmConfig::new(original_program.vm_config.clone());

                let total_non_apc_columns = original_config
                    .chip_inventory_air_metrics(config.degree_bound.identities)
                    .values()
                    .map(|m| m.total_width())
                    .sum::<usize>();
                max_total_columns - total_non_apc_columns
            });

            customize(
                original_program,
                elf.text_labels(),
                elf.debug_info(),
                config,
                implementation,
                CellPgo::<_, OpenVmApcCandidate<_, _>>::with_pgo_data_and_max_columns(
                    pgo_data,
                    max_total_apc_columns,
                ),
            )
        }
        PgoConfig::Instruction(pgo_data) => customize(
            original_program,
            elf.text_labels(),
            elf.debug_info(),
            config,
            implementation,
            InstructionPgo::with_pgo_data(pgo_data),
        ),
        PgoConfig::None => customize(
            original_program,
            elf.text_labels(),
            elf.debug_info(),
            config,
            implementation,
            NonePgo::default(),
        ),
    };
    // Export the compiled program to a PIL file for debugging purposes.
    export_pil(
        &mut BufWriter::new(File::create("debug.pil").unwrap()),
        &compiled.vm_config,
    );
    Ok(compiled)
}

#[derive(Serialize, Deserialize, Clone)]
pub struct CompiledProgram {
    pub exe: VmExe<BabyBear>,
    pub vm_config: SpecializedConfig,
}

// the original openvm program and config without powdr extension
#[derive(Clone)]
pub struct OriginalCompiledProgram {
    pub exe: VmExe<BabyBear>,
    pub vm_config: ExtendedVmConfig,
}

#[derive(Clone, Debug, Serialize, Deserialize)]
// SdkVmConfig plus custom openvm extensions, before autoprecompile transformations.
// For now, only includes custom hints.
pub struct ExtendedVmConfig {
    pub sdk_vm_config: SdkVmConfig,
}

impl VmConfig<BabyBear> for ExtendedVmConfig {
    type Executor = ExtendedVmConfigExecutor<BabyBear>;
    type Periphery = ExtendedVmConfigPeriphery<BabyBear>;

    fn system(&self) -> &SystemConfig {
        &self.sdk_vm_config.system.config
    }

    fn system_mut(&mut self) -> &mut SystemConfig {
        &mut self.sdk_vm_config.system.config
    }

    fn create_chip_complex(
        &self,
    ) -> std::result::Result<
        VmChipComplex<BabyBear, Self::Executor, Self::Periphery>,
        VmInventoryError,
    > {
        let mut complex = self.sdk_vm_config.create_chip_complex()?.transmute();
        complex = complex.extend(&HintsExtension)?;
        Ok(complex)
    }
}

impl InitFileGenerator for ExtendedVmConfig {
    fn generate_init_file_contents(&self) -> Option<String> {
        self.sdk_vm_config.generate_init_file_contents()
    }

    fn write_to_init_file(
        &self,
        manifest_dir: &Path,
        init_file_name: Option<&str>,
    ) -> eyre::Result<()> {
        self.sdk_vm_config
            .write_to_init_file(manifest_dir, init_file_name)
    }
}

#[derive(ChipUsageGetter, Chip, InstructionExecutor, From, AnyEnum)]
#[allow(clippy::large_enum_variant)]
pub enum ExtendedVmConfigExecutor<F: PrimeField32> {
    #[any_enum]
    Sdk(SdkVmConfigExecutor<F>),
    #[any_enum]
    Hints(HintsExecutor<F>),
}

#[derive(From, ChipUsageGetter, Chip, AnyEnum)]
pub enum ExtendedVmConfigPeriphery<F: PrimeField32> {
    #[any_enum]
    Sdk(SdkVmConfigPeriphery<F>),
    #[any_enum]
    Hints(HintsPeriphery<F>),
}

#[derive(Clone, Serialize, Deserialize, Default, Debug, Eq, PartialEq)]
pub struct AirMetrics {
    pub widths: AirWidths,
    pub constraints: usize,
    pub bus_interactions: usize,
}

impl From<AirMetrics> for AirStats {
    fn from(metrics: AirMetrics) -> Self {
        AirStats {
            main_columns: metrics.widths.main,
            constraints: metrics.constraints,
            bus_interactions: metrics.bus_interactions,
        }
    }
}

impl Add for AirMetrics {
    type Output = AirMetrics;

    fn add(self, rhs: AirMetrics) -> AirMetrics {
        AirMetrics {
            widths: self.widths + rhs.widths,
            constraints: self.constraints + rhs.constraints,
            bus_interactions: self.bus_interactions + rhs.bus_interactions,
        }
    }
}

impl Sum<AirMetrics> for AirMetrics {
    fn sum<I: Iterator<Item = AirMetrics>>(iter: I) -> AirMetrics {
        iter.fold(AirMetrics::default(), Add::add)
    }
}

impl AirMetrics {
    pub fn total_width(&self) -> usize {
        self.widths.total()
    }
}

#[cfg(test)]
impl CompiledProgram {
    // Return a tuple of (powdr AirMetrics, non-powdr AirMetrics)
    fn air_metrics(
        &self,
        max_degree: usize,
    ) -> (Vec<(AirMetrics, Option<AirWidthsDiff>)>, Vec<AirMetrics>) {
        use openvm_stark_backend::Chip;

        use crate::extraction_utils::get_air_metrics;

        let inventory = self.vm_config.create_chip_complex().unwrap().inventory;

        // Order of precompile is the same as that of Powdr executors in chip inventory
        let mut apc_stats = self
            .vm_config
            .powdr
            .precompiles
            .iter()
            .map(|precompile| precompile.apc_stats.clone());

        inventory
            .executors()
            .iter()
            .map(|executor| executor.air())
            .chain(
                inventory
                    .periphery()
                    .iter()
                    .map(|periphery| periphery.air()),
            )
            .fold(
                (Vec::new(), Vec::new()),
                |(mut powdr_air_metrics, mut non_powdr_air_metrics), air| {
                    let name = air.name();

                    // We actually give name "powdr_air_for_opcode_<opcode>" to the AIRs,
                    // but OpenVM uses the actual Rust type (PowdrAir) as the name in this method.
                    // TODO this is hacky but not sure how to do it better rn.
                    if name.starts_with("PowdrAir") || name.starts_with("PlonkAir") {
                        powdr_air_metrics.push((
                            get_air_metrics(air, max_degree),
                            apc_stats.next().unwrap().map(|stats| stats.widths),
                        ));
                    } else {
                        non_powdr_air_metrics.push(get_air_metrics(air, max_degree));
                    }

                    (powdr_air_metrics, non_powdr_air_metrics)
                },
            )
    }
}

pub fn execute(program: CompiledProgram, inputs: StdIn) -> Result<(), Box<dyn std::error::Error>> {
    let CompiledProgram { exe, vm_config } = program;

    let sdk = Sdk::default();

    let output = sdk.execute(exe.clone(), vm_config.clone(), inputs)?;
    tracing::info!("Public values output: {:?}", output);

    Ok(())
}

pub fn prove(
    program: &CompiledProgram,
    mock: bool,
    recursion: bool,
    inputs: StdIn,
    segment_height: Option<usize>, // uses the default height if None
) -> Result<(), Box<dyn std::error::Error>> {
    let exe = &program.exe;
    let mut vm_config = program.vm_config.clone();

    // DefaultSegmentationStrategy { max_segment_len: 4194204, max_cells_per_chip_in_segment: 503304480 }
    if let Some(segment_height) = segment_height {
        vm_config
            .sdk_config
            .config_mut()
            .sdk_vm_config
            .system
            .config
            .segmentation_strategy = Arc::new(
            DefaultSegmentationStrategy::new_with_max_segment_len(segment_height),
        );
        tracing::debug!("Setting max segment len to {}", segment_height);
    }

    let sdk = Sdk::default();

    // Set app configuration
    let app_fri_params =
        FriParameters::standard_with_100_bits_conjectured_security(DEFAULT_APP_LOG_BLOWUP);
    let app_config = AppConfig::new(app_fri_params, vm_config.clone());

    // Commit the exe
    let app_committed_exe = sdk.commit_app_exe(app_fri_params, exe.clone())?;

    // Generate an AppProvingKey
    let app_pk = Arc::new(sdk.app_keygen(app_config)?);

    if mock {
        tracing::info!("Checking constraints and witness in Mock prover...");
        let engine = BabyBearPoseidon2Engine::new(app_fri_params);
        let vm = VirtualMachine::new(engine, vm_config.clone());
        let pk = vm.keygen();
        let streams = Streams::from(inputs);
        let mut result = vm.execute_and_generate(exe.clone(), streams).unwrap();
        let _final_memory = Option::take(&mut result.final_memory);
        let global_airs = vm.config().create_chip_complex().unwrap().airs();
        for proof_input in &result.per_segment {
            let (airs, pks, air_proof_inputs): (Vec<_>, Vec<_>, Vec<_>) =
                multiunzip(proof_input.per_air.iter().map(|(air_id, air_proof_input)| {
                    (
                        global_airs[*air_id].clone(),
                        pk.per_air[*air_id].clone(),
                        air_proof_input.clone(),
                    )
                }));
            vm.engine.debug(&airs, &pks, &air_proof_inputs);
        }
    } else {
        // Generate a proof
        tracing::info!("Generating app proof...");
        let start = std::time::Instant::now();
        let app_proof =
            sdk.generate_app_proof(app_pk.clone(), app_committed_exe.clone(), inputs.clone())?;
        tracing::info!("App proof took {:?}", start.elapsed());

        tracing::info!(
            "Public values: {:?}",
            app_proof.user_public_values.public_values
        );

        // Verify
        let app_vk = app_pk.get_app_vk();
        sdk.verify_app_proof(&app_vk, &app_proof)?;
        tracing::info!("App proof verification done.");

        if recursion {
            // Generate the aggregation proving key
            tracing::info!("Generating aggregation proving key...");
            let (agg_stark_pk, _) =
                AggStarkProvingKey::dummy_proof_and_keygen(AggStarkConfig::default());

            tracing::info!("Generating aggregation proof...");

            let agg_prover = AggStarkProver::<BabyBearPoseidon2Engine>::new(
                agg_stark_pk,
                app_pk.leaf_committed_exe.clone(),
                *sdk.agg_tree_config(),
            );
            // Note that this proof is not verified. We assume that any valid app proof
            // (verified above) also leads to a valid aggregation proof.
            // If this was not the case, it would be a completeness bug in OpenVM.
            let start = std::time::Instant::now();
            let _proof_with_publics = agg_prover.generate_root_verifier_input(app_proof);
            tracing::info!("Agg proof (inner recursion) took {:?}", start.elapsed());
        }

        tracing::info!("All done.");
    }

    Ok(())
}

// Same as execution_profile below but for guest path inputs.
pub fn execution_profile_from_guest(
    guest: &str,
    guest_opts: GuestOptions,
    inputs: StdIn,
) -> HashMap<u64, u32> {
    let OriginalCompiledProgram { exe, vm_config } = compile_openvm(guest, guest_opts).unwrap();
    let program = Prog::from(&exe.program);

    // prepare for execute
    let sdk = Sdk::default();

    execution_profile::<BabyBearOpenVmApcAdapter>(&program, || {
        sdk.execute(exe.clone(), vm_config.clone(), inputs.clone())
            .unwrap();
    })
}

#[cfg(test)]
mod tests {
    use super::*;
    use expect_test::{expect, Expect};
    use pretty_assertions::assert_eq;
    use test_log::test;

    #[allow(clippy::too_many_arguments)]
    fn compile_and_prove(
        guest: &str,
        config: PowdrConfig,
        implementation: PrecompileImplementation,
        mock: bool,
        recursion: bool,
        stdin: StdIn,
        pgo_config: PgoConfig,
        segment_height: Option<usize>,
    ) -> Result<(), Box<dyn std::error::Error>> {
        let program = compile_guest(
            guest,
            GuestOptions::default(),
            config,
            implementation,
            pgo_config,
        )
        .unwrap();
        prove(&program, mock, recursion, stdin, segment_height)
    }

    fn prove_simple(
        guest: &str,
        config: PowdrConfig,
        implementation: PrecompileImplementation,
        stdin: StdIn,
        pgo_config: PgoConfig,
        segment_height: Option<usize>,
    ) {
        let result = compile_and_prove(
            guest,
            config,
            implementation,
            false,
            false,
            stdin,
            pgo_config,
            segment_height,
        );
        assert!(result.is_ok());
    }

    fn prove_mock(
        guest: &str,
        config: PowdrConfig,
        implementation: PrecompileImplementation,
        stdin: StdIn,
        pgo_config: PgoConfig,
        segment_height: Option<usize>,
    ) {
        let result = compile_and_prove(
            guest,
            config,
            implementation,
            true,
            false,
            stdin,
            pgo_config,
            segment_height,
        );
        assert!(result.is_ok());
    }

    fn prove_recursion(
        guest: &str,
        config: PowdrConfig,
        implementation: PrecompileImplementation,
        stdin: StdIn,
        pgo_config: PgoConfig,
        segment_height: Option<usize>,
    ) {
        let result = compile_and_prove(
            guest,
            config,
            implementation,
            false,
            true,
            stdin,
            pgo_config,
            segment_height,
        );
        assert!(result.is_ok());
    }

    const GUEST: &str = "guest";
    const GUEST_ITER: u32 = 1 << 10;
    const GUEST_APC: u64 = 1;
    const GUEST_SKIP: u64 = 56;
    const GUEST_SKIP_PGO: u64 = 0;

    const GUEST_KECCAK: &str = "guest-keccak";
    const GUEST_KECCAK_ITER: u32 = 1_000;
    const GUEST_KECCAK_ITER_SMALL: u32 = 10;
    const GUEST_KECCAK_ITER_LARGE: u32 = 25_000;
    const GUEST_KECCAK_APC: u64 = 1;
    const GUEST_KECCAK_APC_PGO: u64 = 10;
    const GUEST_KECCAK_APC_PGO_LARGE: u64 = 100;
    const GUEST_KECCAK_SKIP: u64 = 0;

    const GUEST_SHA256_ITER: u32 = 1_000;
    const GUEST_SHA256_ITER_SMALL: u32 = 10;
    const GUEST_SHA256_ITER_LARGE: u32 = 25_000;
    const GUEST_SHA256: &str = "guest-sha256";
    const GUEST_SHA256_APC_PGO: u64 = 10;
    const GUEST_SHA256_APC_PGO_LARGE: u64 = 50;
    const GUEST_SHA256_SKIP: u64 = 0;

    const GUEST_U256: &str = "guest-u256";
    const GUEST_U256_APC_PGO: u64 = 10;
    const GUEST_U256_SKIP: u64 = 0;

    const GUEST_HINTS_TEST: &str = "guest-hints-test";

    const GUEST_ECC_HINTS: &str = "guest-ecc-powdr-affine-hint";
    const GUEST_ECC_APC_PGO: u64 = 50;
    const GUEST_ECC_SKIP: u64 = 0;
    // Even with an iteration of 0, the test does one linear combination
    // (and asserts that the result is correct)
    const GUEST_ECC_ITER: u32 = 0;

    const GUEST_ECC_PROJECTIVE: &str = "guest-ecc-projective";
    const GUEST_ECC_PROJECTIVE_APC_PGO: u64 = 50;
    const GUEST_ECC_PROJECTIVE_SKIP: u64 = 0;

    const GUEST_ECRECOVER_HINTS: &str = "guest-ecrecover";
    const GUEST_ECRECOVER_APC_PGO: u64 = 50;
    const GUEST_ECRECOVER_SKIP: u64 = 0;
    const GUEST_ECRECOVER_ITER: u32 = 1;

    #[test]
    fn guest_prove_simple() {
        let mut stdin = StdIn::default();
        stdin.write(&GUEST_ITER);
        let config = default_powdr_openvm_config(GUEST_APC, GUEST_SKIP);
        prove_simple(
            GUEST,
            config,
            PrecompileImplementation::SingleRowChip,
            stdin,
            PgoConfig::None,
            None,
        );
    }

    #[test]
    fn guest_prove_mock() {
        let mut stdin = StdIn::default();
        stdin.write(&GUEST_ITER);
        let config = default_powdr_openvm_config(GUEST_APC, GUEST_SKIP);
        prove_mock(
            GUEST,
            config,
            PrecompileImplementation::SingleRowChip,
            stdin,
            PgoConfig::None,
            None,
        );
    }

    // All gate constraints should be satisfied, but bus interactions are not implemented yet.
    #[test]
    fn guest_plonk_prove_mock() {
        let mut stdin = StdIn::default();
        stdin.write(&GUEST_ITER);
        let config = default_powdr_openvm_config(GUEST_APC, GUEST_SKIP);
        prove_mock(
            GUEST,
            config,
            PrecompileImplementation::PlonkChip,
            stdin,
            PgoConfig::None,
            None,
        );
    }

    #[test]
    #[ignore = "Too much RAM"]
    fn guest_prove_recursion() {
        let mut stdin = StdIn::default();
        stdin.write(&GUEST_ITER);
        let config = default_powdr_openvm_config(GUEST_APC, GUEST_SKIP);
        let pgo_data = execution_profile_from_guest(GUEST, GuestOptions::default(), stdin.clone());
        prove_recursion(
            GUEST,
            config,
            PrecompileImplementation::SingleRowChip,
            stdin,
            PgoConfig::Instruction(pgo_data),
            None,
        );
    }

    #[test]
    #[ignore = "Too long"]
    fn matmul_compile() {
        let guest = "guest-matmul";
        let config = default_powdr_openvm_config(1, 0);
        assert!(compile_guest(
            guest,
            GuestOptions::default(),
            config,
            PrecompileImplementation::SingleRowChip,
            PgoConfig::default()
        )
        .is_ok());
    }

    #[test]
    fn keccak_small_prove_simple() {
        let mut stdin = StdIn::default();
        stdin.write(&GUEST_KECCAK_ITER_SMALL);
        let config = default_powdr_openvm_config(GUEST_KECCAK_APC, GUEST_KECCAK_SKIP);
        prove_simple(
            GUEST_KECCAK,
            config,
            PrecompileImplementation::SingleRowChip,
            stdin,
            PgoConfig::None,
            None,
        );
    }

    #[test]
    fn keccak_small_prove_simple_multi_segment() {
        // Set the default segmentation height to a small value to test multi-segment proving
        let mut stdin = StdIn::default();
        stdin.write(&GUEST_KECCAK_ITER_SMALL);
        let config = default_powdr_openvm_config(GUEST_KECCAK_APC, GUEST_KECCAK_SKIP);
        // should create two segments
        prove_simple(
            GUEST_KECCAK,
            config,
            PrecompileImplementation::SingleRowChip,
            stdin,
            PgoConfig::None,
            Some(4_000),
        );
    }

    #[test]
    #[ignore = "Too long"]
    fn keccak_prove_simple() {
        let mut stdin = StdIn::default();
        stdin.write(&GUEST_KECCAK_ITER);
        let config = default_powdr_openvm_config(GUEST_KECCAK_APC, GUEST_KECCAK_SKIP);
        prove_simple(
            GUEST_KECCAK,
            config,
            PrecompileImplementation::SingleRowChip,
            stdin,
            PgoConfig::None,
            None,
        );
    }

    #[test]
    #[ignore = "Too much RAM"]
    fn keccak_prove_many_apcs() {
        let mut stdin = StdIn::default();
        stdin.write(&GUEST_KECCAK_ITER);
        let pgo_data =
            execution_profile_from_guest(GUEST_KECCAK, GuestOptions::default(), stdin.clone());

        let config = default_powdr_openvm_config(GUEST_KECCAK_APC_PGO_LARGE, GUEST_KECCAK_SKIP);
        prove_recursion(
            GUEST_KECCAK,
            config.clone(),
            PrecompileImplementation::SingleRowChip,
            stdin.clone(),
            PgoConfig::Instruction(pgo_data.clone()),
            None,
        );

        prove_recursion(
            GUEST_KECCAK,
            config.clone(),
            PrecompileImplementation::SingleRowChip,
            stdin,
            PgoConfig::Cell(pgo_data, None),
            None,
        );
    }

    #[test]
    #[ignore = "Too much RAM"]
    fn keccak_prove_large() {
        let mut stdin = StdIn::default();
        stdin.write(&GUEST_KECCAK_ITER_LARGE);
        let pgo_data =
            execution_profile_from_guest(GUEST_KECCAK, GuestOptions::default(), stdin.clone());

        let config = default_powdr_openvm_config(GUEST_KECCAK_APC_PGO, GUEST_KECCAK_SKIP);
        prove_recursion(
            GUEST_KECCAK,
            config,
            PrecompileImplementation::SingleRowChip,
            stdin,
            PgoConfig::Instruction(pgo_data),
            None,
        );
    }

    #[test]
    fn keccak_small_prove_mock() {
        let mut stdin = StdIn::default();
        stdin.write(&GUEST_KECCAK_ITER_SMALL);

        let config = default_powdr_openvm_config(GUEST_KECCAK_APC, GUEST_KECCAK_SKIP);
        prove_mock(
            GUEST_KECCAK,
            config,
            PrecompileImplementation::SingleRowChip,
            stdin,
            PgoConfig::None,
            None,
        );
    }

    // All gate constraints should be satisfied, but bus interactions are not implemented yet.
    #[test]
    fn keccak_plonk_small_prove_mock() {
        let mut stdin = StdIn::default();
        stdin.write(&GUEST_KECCAK_ITER_SMALL);
        let config = default_powdr_openvm_config(GUEST_KECCAK_APC, GUEST_KECCAK_SKIP);
        prove_mock(
            GUEST_KECCAK,
            config,
            PrecompileImplementation::PlonkChip,
            stdin,
            PgoConfig::None,
            None,
        );
    }

    #[test]
    #[ignore = "Too long"]
    fn keccak_prove_mock() {
        let mut stdin = StdIn::default();
        stdin.write(&GUEST_KECCAK_ITER);
        let config = default_powdr_openvm_config(GUEST_KECCAK_APC, GUEST_KECCAK_SKIP);
        prove_mock(
            GUEST_KECCAK,
            config,
            PrecompileImplementation::SingleRowChip,
            stdin,
            PgoConfig::None,
            None,
        );
    }

    // Create multiple APC for 10 Keccak iterations to test different PGO modes
    #[test]
    fn keccak_prove_multiple_pgo_modes() {
        use std::time::Instant;
        // Config
        let mut stdin = StdIn::default();
        stdin.write(&GUEST_KECCAK_ITER_SMALL);
        let config = default_powdr_openvm_config(GUEST_KECCAK_APC_PGO, GUEST_KECCAK_SKIP);

        // Pgo data
        let pgo_data =
            execution_profile_from_guest(GUEST_KECCAK, GuestOptions::default(), stdin.clone());

        // Pgo Cell mode
        let start = Instant::now();
        prove_simple(
            GUEST_KECCAK,
            config.clone(),
            PrecompileImplementation::SingleRowChip,
            stdin.clone(),
            PgoConfig::Cell(pgo_data.clone(), None),
            None,
        );
        let elapsed = start.elapsed();
        tracing::debug!("Proving keccak with PgoConfig::Cell took {:?}", elapsed);

        // Pgo Instruction mode
        let start = Instant::now();
        prove_simple(
            GUEST_KECCAK,
            config.clone(),
            PrecompileImplementation::SingleRowChip,
            stdin.clone(),
            PgoConfig::Instruction(pgo_data),
            None,
        );
        let elapsed = start.elapsed();
        tracing::debug!(
            "Proving keccak with PgoConfig::Instruction took {:?}",
            elapsed
        );
    }

    #[test]
    #[ignore = "Too long"]
    fn sha256_prove_simple() {
        let mut stdin = StdIn::default();
        stdin.write(&GUEST_SHA256_ITER);
        let config = default_powdr_openvm_config(GUEST_SHA256_APC_PGO, GUEST_SHA256_SKIP);

        let pgo_data =
            execution_profile_from_guest(GUEST_SHA256, GuestOptions::default(), stdin.clone());

        prove_simple(
            GUEST_SHA256,
            config,
            PrecompileImplementation::SingleRowChip,
            stdin,
            PgoConfig::Instruction(pgo_data),
            None,
        );
    }

    #[test]
    #[ignore = "Too long"]
    fn sha256_prove_mock() {
        let mut stdin = StdIn::default();
        stdin.write(&GUEST_SHA256_ITER);
        let config = default_powdr_openvm_config(GUEST_SHA256_APC_PGO, GUEST_SHA256_SKIP);

        let pgo_data =
            execution_profile_from_guest(GUEST_SHA256, GuestOptions::default(), stdin.clone());

        prove_mock(
            GUEST_SHA256,
            config,
            PrecompileImplementation::SingleRowChip,
            stdin,
            PgoConfig::Instruction(pgo_data),
            None,
        );
    }

    #[test]
    #[ignore = "Too much RAM"]
    fn sha256_prove_many_apcs() {
        let mut stdin = StdIn::default();
        stdin.write(&GUEST_SHA256_ITER);
        let pgo_data =
            execution_profile_from_guest(GUEST_SHA256, GuestOptions::default(), stdin.clone());

        let config = default_powdr_openvm_config(GUEST_SHA256_APC_PGO_LARGE, GUEST_SHA256_SKIP);
        prove_recursion(
            GUEST_SHA256,
            config.clone(),
            PrecompileImplementation::SingleRowChip,
            stdin.clone(),
            PgoConfig::Instruction(pgo_data.clone()),
            None,
        );

        prove_recursion(
            GUEST_SHA256,
            config.clone(),
            PrecompileImplementation::SingleRowChip,
            stdin,
            PgoConfig::Cell(pgo_data, None),
            None,
        );
    }

    #[test]
    #[ignore = "Too much RAM"]
    fn sha256_prove_large() {
        let mut stdin = StdIn::default();
        stdin.write(&GUEST_SHA256_ITER_LARGE);
        let pgo_data =
            execution_profile_from_guest(GUEST_SHA256, GuestOptions::default(), stdin.clone());

        let config = default_powdr_openvm_config(GUEST_SHA256_APC_PGO, GUEST_SHA256_SKIP);
        prove_recursion(
            GUEST_SHA256,
            config,
            PrecompileImplementation::SingleRowChip,
            stdin,
            PgoConfig::Instruction(pgo_data),
            None,
        );
    }

    #[test]
    fn sha256_small_prove_simple() {
        let mut stdin = StdIn::default();
        stdin.write(&GUEST_SHA256_ITER_SMALL);
        let config = default_powdr_openvm_config(GUEST_SHA256_APC_PGO, GUEST_SHA256_SKIP);

        let pgo_data =
            execution_profile_from_guest(GUEST_SHA256, GuestOptions::default(), stdin.clone());

        prove_simple(
            GUEST_SHA256,
            config,
            PrecompileImplementation::SingleRowChip,
            stdin,
            PgoConfig::Instruction(pgo_data),
            None,
        );
    }

    #[test]
    fn sha256_small_prove_mock() {
        let mut stdin = StdIn::default();
        stdin.write(&GUEST_SHA256_ITER_SMALL);
        let config = default_powdr_openvm_config(GUEST_SHA256_APC_PGO, GUEST_SHA256_SKIP);

        let pgo_data =
            execution_profile_from_guest(GUEST_SHA256, GuestOptions::default(), stdin.clone());

        prove_mock(
            GUEST_SHA256,
            config,
            PrecompileImplementation::SingleRowChip,
            stdin,
            PgoConfig::Instruction(pgo_data),
            None,
        );
    }

    #[test]
    fn sha256_prove_multiple_pgo_modes() {
        use std::time::Instant;

        let mut stdin = StdIn::default();
        stdin.write(&GUEST_SHA256_ITER_SMALL);
        let config = default_powdr_openvm_config(GUEST_SHA256_APC_PGO, GUEST_SHA256_SKIP);

        let pgo_data =
            execution_profile_from_guest(GUEST_SHA256, GuestOptions::default(), stdin.clone());

        let start = Instant::now();
        prove_simple(
            GUEST_SHA256,
            config.clone(),
            PrecompileImplementation::SingleRowChip,
            stdin.clone(),
            PgoConfig::Cell(pgo_data.clone(), None),
            None,
        );
        let elapsed = start.elapsed();
        tracing::debug!("Proving sha256 with PgoConfig::Cell took {:?}", elapsed);

        let start = Instant::now();
        prove_simple(
            GUEST_SHA256,
            config.clone(),
            PrecompileImplementation::SingleRowChip,
            stdin.clone(),
            PgoConfig::Instruction(pgo_data),
            None,
        );
        let elapsed = start.elapsed();
        tracing::debug!(
            "Proving sha256 with PgoConfig::Instruction took {:?}",
            elapsed
        );
    }

    #[test]
    #[ignore = "Too much RAM"]
    fn u256_prove() {
        use std::time::Instant;

        let stdin = StdIn::default();
        let config = default_powdr_openvm_config(GUEST_U256_APC_PGO, GUEST_U256_SKIP);

        let pgo_data =
            execution_profile_from_guest(GUEST_U256, GuestOptions::default(), stdin.clone());

        let start = Instant::now();
        prove_simple(
            GUEST_U256,
            config.clone(),
            PrecompileImplementation::SingleRowChip,
            stdin.clone(),
            PgoConfig::Cell(pgo_data.clone(), None),
            None,
        );
        let elapsed = start.elapsed();
        tracing::debug!("Proving U256 with PgoConfig::Cell took {:?}", elapsed);
    }

    #[test]
    /// check that the hints test guest compiles and proves successfully
    fn hints_test_prove() {
        let mut stdin = StdIn::default();
        stdin.write(&GUEST_HINTS_TEST);
        let config = default_powdr_openvm_config(0, 0);

        prove_simple(
            GUEST_SHA256,
            config,
            PrecompileImplementation::SingleRowChip,
            stdin,
            PgoConfig::None,
            None,
        );
    }

    #[test]
    fn ecc_hint_prove() {
        let mut stdin = StdIn::default();
        stdin.write(&GUEST_ECC_ITER);
        let pgo_data =
            execution_profile_from_guest(GUEST_ECC_HINTS, GuestOptions::default(), stdin.clone());
        let config = default_powdr_openvm_config(GUEST_ECC_APC_PGO, GUEST_ECC_SKIP);
        prove_simple(
            GUEST_ECC_HINTS,
            config.clone(),
            PrecompileImplementation::SingleRowChip,
            stdin.clone(),
            PgoConfig::Cell(pgo_data.clone(), None),
            None,
        );
    }

    #[test]
    fn ecrecover_prove() {
        let mut stdin = StdIn::default();
        stdin.write(&GUEST_ECRECOVER_ITER);
        let pgo_data = execution_profile_from_guest(
            GUEST_ECRECOVER_HINTS,
            GuestOptions::default(),
            stdin.clone(),
        );
        let config = default_powdr_openvm_config(GUEST_ECRECOVER_APC_PGO, GUEST_ECRECOVER_SKIP);
        prove_simple(
            GUEST_ECRECOVER_HINTS,
            config.clone(),
            PrecompileImplementation::SingleRowChip,
            stdin.clone(),
            PgoConfig::Cell(pgo_data.clone(), None),
            None,
        );
    }

    #[test]
    #[ignore = "Too much RAM"]
    fn ecc_hint_prove_recursion() {
        let mut stdin = StdIn::default();
        stdin.write(&GUEST_ECC_ITER);
        let pgo_data =
            execution_profile_from_guest(GUEST_ECC_HINTS, GuestOptions::default(), stdin.clone());
        let config = default_powdr_openvm_config(GUEST_ECC_APC_PGO, GUEST_ECC_SKIP);
        prove_recursion(
            GUEST_ECC_HINTS,
            config,
            PrecompileImplementation::SingleRowChip,
            stdin,
            PgoConfig::Cell(pgo_data, None),
            None,
        );
    }

    #[test]
    #[ignore = "Too much RAM"]
    fn ecrecover_prove_recursion() {
        let mut stdin = StdIn::default();
        stdin.write(&GUEST_ECRECOVER_ITER);
        let pgo_data = execution_profile_from_guest(
            GUEST_ECRECOVER_HINTS,
            GuestOptions::default(),
            stdin.clone(),
        );
        let config = default_powdr_openvm_config(GUEST_ECRECOVER_APC_PGO, GUEST_ECRECOVER_SKIP);
        prove_recursion(
            GUEST_ECRECOVER_HINTS,
            config,
            PrecompileImplementation::SingleRowChip,
            stdin,
            PgoConfig::Cell(pgo_data, None),
            None,
        );
    }

    #[test]
    fn ecc_projective_prove() {
        let mut stdin = StdIn::default();
        stdin.write(&GUEST_ECC_ITER);
        let config =
            default_powdr_openvm_config(GUEST_ECC_PROJECTIVE_APC_PGO, GUEST_ECC_PROJECTIVE_SKIP);

        let pgo_data = execution_profile_from_guest(
            GUEST_ECC_PROJECTIVE,
            GuestOptions::default(),
            stdin.clone(),
        );

        prove_simple(
            GUEST_ECC_PROJECTIVE,
            config,
            PrecompileImplementation::SingleRowChip,
            stdin,
            PgoConfig::Cell(pgo_data, None),
            None,
        );
    }

    #[test]
    #[ignore = "Too much RAM"]
    fn keccak_prove_recursion() {
        let mut stdin = StdIn::default();
        stdin.write(&GUEST_KECCAK_ITER);
        let config = default_powdr_openvm_config(GUEST_KECCAK_APC, GUEST_KECCAK_SKIP);
        prove_recursion(
            GUEST_KECCAK,
            config,
            PrecompileImplementation::SingleRowChip,
            stdin,
            PgoConfig::None,
            None,
        );
    }

    // The following are compilation tests only

    struct GuestTestConfig {
        pgo_config: PgoConfig,
        name: &'static str,
        apc: u64,
        skip: u64,
    }

    struct MachineTestMetrics {
        powdr_expected_sum: Expect,
        powdr_expected_machine_count: Expect,
        non_powdr_expected_sum: AirMetrics,
        non_powdr_expected_machine_count: usize,
    }

    fn test_machine_compilation(
        guest: GuestTestConfig,
        expected_metrics: MachineTestMetrics,
        expected_columns_saved: Option<Expect>,
    ) {
        let apc_candidates_dir = tempfile::tempdir().unwrap();
        let apc_candidates_dir_path = apc_candidates_dir.path();
        let config = default_powdr_openvm_config(guest.apc, guest.skip)
            .with_apc_candidates_dir(apc_candidates_dir_path);
        let is_cell_pgo = matches!(guest.pgo_config, PgoConfig::Cell(_, _));
        let max_degree = config.degree_bound.identities;
        let compiled_program = compile_guest(
            guest.name,
            GuestOptions::default(),
            config,
            PrecompileImplementation::SingleRowChip,
            guest.pgo_config,
        )
        .unwrap();

        let (powdr_air_metrics, non_powdr_air_metrics) = compiled_program.air_metrics(max_degree);

        expected_metrics.powdr_expected_sum.assert_debug_eq(
            &powdr_air_metrics
                .iter()
                .map(|(metrics, _)| metrics.clone())
                .sum::<AirMetrics>(),
        );
        expected_metrics
            .powdr_expected_machine_count
            .assert_debug_eq(&powdr_air_metrics.len());
        assert_eq!(
            non_powdr_air_metrics.len(),
            expected_metrics.non_powdr_expected_machine_count
        );
        assert_eq!(
            non_powdr_air_metrics.into_iter().sum::<AirMetrics>(),
            expected_metrics.non_powdr_expected_sum
        );
        let columns_saved = is_cell_pgo.then(|| {
            // Test cells saved in Pgo::Cell
            powdr_air_metrics
                .into_iter()
                .map(|(_, columns_saved)| columns_saved.unwrap())
                .sum::<AirWidthsDiff>()
        });
        assert_eq!(columns_saved.is_some(), expected_columns_saved.is_some());
        if let Some(expected) = expected_columns_saved {
            expected.assert_debug_eq(&columns_saved.unwrap());
        }

        // In Cell PGO, check that the apc candidates were persisted to disk
        let json_files_count = std::fs::read_dir(apc_candidates_dir_path)
            .unwrap()
            .filter_map(Result::ok)
            .filter(|entry| entry.path().extension().is_some_and(|ext| ext == "json"))
            .count();
        let cbor_files_count = std::fs::read_dir(apc_candidates_dir_path)
            .unwrap()
            .filter_map(Result::ok)
            .filter(|entry| entry.path().extension().is_some_and(|ext| ext == "cbor"))
            .count();
        assert!(cbor_files_count > 0, "No APC candidate files found");
        if is_cell_pgo {
            assert_eq!(
                json_files_count, 1,
                "Expected exactly one APC candidate JSON file"
            );
        } else {
            assert_eq!(
                json_files_count, 0,
                "Unexpected APC candidate JSON files found"
            );
        }
    }

    const NON_POWDR_EXPECTED_MACHINE_COUNT: usize = 18;
    const NON_POWDR_EXPECTED_SUM: AirMetrics = AirMetrics {
        widths: AirWidths {
            preprocessed: 5,
            main: 797,
            log_up: 676,
        },
        constraints: 604,
        bus_interactions: 252,
    };

    #[test]
    fn guest_machine_pgo_modes() {
        let mut stdin = StdIn::default();
        stdin.write(&GUEST_ITER);
        let pgo_data = execution_profile_from_guest(GUEST, GuestOptions::default(), stdin);

        test_machine_compilation(
            GuestTestConfig {
                pgo_config: PgoConfig::Instruction(pgo_data.clone()),
                name: GUEST,
                apc: GUEST_APC,
                skip: GUEST_SKIP_PGO,
            },
            MachineTestMetrics {
                powdr_expected_sum: expect![[r#"
                    AirMetrics {
                        widths: AirWidths {
                            preprocessed: 0,
                            main: 41,
                            log_up: 56,
                        },
                        constraints: 15,
                        bus_interactions: 26,
                    }
                "#]],
                powdr_expected_machine_count: expect![[r#"
                    1
                "#]],
                non_powdr_expected_sum: NON_POWDR_EXPECTED_SUM,
                non_powdr_expected_machine_count: NON_POWDR_EXPECTED_MACHINE_COUNT,
            },
            None,
        );

        test_machine_compilation(
            GuestTestConfig {
                pgo_config: PgoConfig::Cell(pgo_data, None),
                name: GUEST,
                apc: GUEST_APC,
                skip: GUEST_SKIP_PGO,
            },
            MachineTestMetrics {
                powdr_expected_sum: expect![[r#"
                    AirMetrics {
                        widths: AirWidths {
                            preprocessed: 0,
                            main: 41,
                            log_up: 56,
                        },
                        constraints: 15,
                        bus_interactions: 26,
                    }
                "#]],
                powdr_expected_machine_count: expect![[r#"
                    1
                "#]],
                non_powdr_expected_sum: NON_POWDR_EXPECTED_SUM,
                non_powdr_expected_machine_count: NON_POWDR_EXPECTED_MACHINE_COUNT,
            },
            Some(expect![[r#"
                AirWidthsDiff {
                    before: AirWidths {
                        preprocessed: 0,
                        main: 170,
                        log_up: 236,
                    },
                    after: AirWidths {
                        preprocessed: 0,
                        main: 41,
                        log_up: 56,
                    },
                }
            "#]]),
        );
    }

    #[test]
    fn sha256_machine_pgo() {
        let mut stdin = StdIn::default();
        stdin.write(&GUEST_SHA256_ITER_SMALL);
        let pgo_data = execution_profile_from_guest(GUEST_SHA256, GuestOptions::default(), stdin);

        test_machine_compilation(
            GuestTestConfig {
                pgo_config: PgoConfig::Instruction(pgo_data.clone()),
                name: GUEST_SHA256,
                apc: GUEST_SHA256_APC_PGO,
                skip: GUEST_SHA256_SKIP,
            },
            MachineTestMetrics {
                powdr_expected_sum: expect![[r#"
                    AirMetrics {
                        widths: AirWidths {
                            preprocessed: 0,
<<<<<<< HEAD
                            main: 14560,
                            log_up: 23156,
                        },
                        constraints: 4261,
                        bus_interactions: 11345,
=======
                            main: 14698,
                            log_up: 23296,
                        },
                        constraints: 4389,
                        bus_interactions: 11416,
>>>>>>> 2748ac05
                    }
                "#]],
                powdr_expected_machine_count: expect![[r#"
                    10
                "#]],
                non_powdr_expected_sum: NON_POWDR_EXPECTED_SUM,
                non_powdr_expected_machine_count: NON_POWDR_EXPECTED_MACHINE_COUNT,
            },
            None,
        );

        test_machine_compilation(
            GuestTestConfig {
                pgo_config: PgoConfig::Cell(pgo_data, None),
                name: GUEST_SHA256,
                apc: GUEST_SHA256_APC_PGO,
                skip: GUEST_SHA256_SKIP,
            },
            MachineTestMetrics {
                powdr_expected_sum: expect![[r#"
                    AirMetrics {
                        widths: AirWidths {
                            preprocessed: 0,
<<<<<<< HEAD
                            main: 14532,
                            log_up: 23124,
                        },
                        constraints: 4237,
                        bus_interactions: 11335,
=======
                            main: 14670,
                            log_up: 23264,
                        },
                        constraints: 4365,
                        bus_interactions: 11406,
>>>>>>> 2748ac05
                    }
                "#]],
                powdr_expected_machine_count: expect![[r#"
                    10
                "#]],
                non_powdr_expected_sum: NON_POWDR_EXPECTED_SUM,
                non_powdr_expected_machine_count: NON_POWDR_EXPECTED_MACHINE_COUNT,
            },
            Some(expect![[r#"
                AirWidthsDiff {
                    before: AirWidths {
                        preprocessed: 0,
                        main: 176212,
                        log_up: 218016,
                    },
                    after: AirWidths {
                        preprocessed: 0,
<<<<<<< HEAD
                        main: 14532,
                        log_up: 23124,
=======
                        main: 14670,
                        log_up: 23264,
>>>>>>> 2748ac05
                    },
                }
            "#]]),
        );
    }

    #[test]
    fn guest_machine_plonk() {
        let config = default_powdr_openvm_config(GUEST_APC, GUEST_SKIP);
        let max_degree = config.degree_bound.identities;
        let (powdr_metrics, _) = compile_guest(
            GUEST,
            GuestOptions::default(),
            config,
            PrecompileImplementation::PlonkChip,
            PgoConfig::None,
        )
        .unwrap()
        .air_metrics(max_degree);
        assert_eq!(powdr_metrics.len(), 1);
        let powdr_metrics_sum = powdr_metrics
            .into_iter()
            .map(|(metrics, _)| metrics)
            .sum::<AirMetrics>();
        assert_eq!(
            powdr_metrics_sum,
            AirMetrics {
                widths: AirWidths {
                    preprocessed: 0,
                    main: 26,
                    log_up: 36,
                },
                constraints: 1,
                bus_interactions: 16,
            }
        );
    }

    #[test]
    fn ecc_hint_machine_pgo_cell() {
        let mut stdin = StdIn::default();
        stdin.write(&GUEST_ECC_ITER);
        let pgo_data =
            execution_profile_from_guest(GUEST_ECC_HINTS, GuestOptions::default(), stdin);

        test_machine_compilation(
            GuestTestConfig {
                pgo_config: PgoConfig::Cell(pgo_data, None),
                name: GUEST_ECC_HINTS,
                apc: GUEST_ECC_APC_PGO,
                skip: GUEST_ECC_SKIP,
            },
            MachineTestMetrics {
                powdr_expected_sum: expect![[r#"
                    AirMetrics {
                        widths: AirWidths {
                            preprocessed: 0,
<<<<<<< HEAD
                            main: 7218,
                            log_up: 10092,
                        },
                        constraints: 2414,
                        bus_interactions: 4847,
=======
                            main: 15999,
                            log_up: 25852,
                        },
                        constraints: 8721,
                        bus_interactions: 10914,
>>>>>>> 2748ac05
                    }
                "#]],
                powdr_expected_machine_count: expect![[r#"
                    50
                "#]],
                non_powdr_expected_sum: NON_POWDR_EXPECTED_SUM,
                non_powdr_expected_machine_count: NON_POWDR_EXPECTED_MACHINE_COUNT,
            },
            Some(expect![[r#"
                AirWidthsDiff {
                    before: AirWidths {
                        preprocessed: 0,
                        main: 31416,
                        log_up: 41324,
                    },
                    after: AirWidths {
                        preprocessed: 0,
<<<<<<< HEAD
                        main: 7218,
                        log_up: 10092,
=======
                        main: 15999,
                        log_up: 25852,
>>>>>>> 2748ac05
                    },
                }
            "#]]),
        );
    }

    #[test]
    fn ecrecover_machine_pgo_cell() {
        let mut stdin = StdIn::default();
        stdin.write(&GUEST_ECRECOVER_ITER);
        let pgo_data =
            execution_profile_from_guest(GUEST_ECRECOVER_HINTS, GuestOptions::default(), stdin);

        test_machine_compilation(
            GuestTestConfig {
                pgo_config: PgoConfig::Cell(pgo_data, None),
                name: GUEST_ECRECOVER_HINTS,
                apc: GUEST_ECRECOVER_APC_PGO,
                skip: GUEST_ECRECOVER_SKIP,
            },
            MachineTestMetrics {
                powdr_expected_sum: expect![[r#"
                    AirMetrics {
                        widths: AirWidths {
                            preprocessed: 0,
                            main: 19161,
                            log_up: 29572,
                        },
                        constraints: 11242,
                        bus_interactions: 12759,
                    }
                "#]],
                powdr_expected_machine_count: expect![[r#"
                    50
                "#]],
                non_powdr_expected_sum: NON_POWDR_EXPECTED_SUM,
                non_powdr_expected_machine_count: NON_POWDR_EXPECTED_MACHINE_COUNT,
            },
            Some(expect![[r#"
                AirWidthsDiff {
                    before: AirWidths {
                        preprocessed: 0,
                        main: 133429,
                        log_up: 176548,
                    },
                    after: AirWidths {
                        preprocessed: 0,
                        main: 19161,
                        log_up: 29572,
                    },
                }
            "#]]),
        );
    }

    #[test]
    fn keccak_machine_pgo_modes() {
        let mut stdin = StdIn::default();
        stdin.write(&GUEST_KECCAK_ITER_SMALL);
        let pgo_data = execution_profile_from_guest(GUEST_KECCAK, GuestOptions::default(), stdin);

        test_machine_compilation(
            GuestTestConfig {
                pgo_config: PgoConfig::None,
                name: GUEST_KECCAK,
                apc: GUEST_KECCAK_APC,
                skip: GUEST_KECCAK_SKIP,
            },
            MachineTestMetrics {
                powdr_expected_sum: expect![[r#"
                    AirMetrics {
                        widths: AirWidths {
                            preprocessed: 0,
                            main: 1757,
                            log_up: 3028,
                        },
                        constraints: 183,
                        bus_interactions: 1512,
                    }
                "#]],
                powdr_expected_machine_count: expect![[r#"
                    1
                "#]],
                non_powdr_expected_sum: NON_POWDR_EXPECTED_SUM,
                non_powdr_expected_machine_count: NON_POWDR_EXPECTED_MACHINE_COUNT,
            },
            None,
        );

        test_machine_compilation(
            GuestTestConfig {
                pgo_config: PgoConfig::Instruction(pgo_data.clone()),
                name: GUEST_KECCAK,
                apc: GUEST_KECCAK_APC,
                skip: GUEST_KECCAK_SKIP,
            },
            MachineTestMetrics {
                powdr_expected_sum: expect![[r#"
                    AirMetrics {
                        widths: AirWidths {
                            preprocessed: 0,
                            main: 1757,
                            log_up: 3028,
                        },
                        constraints: 183,
                        bus_interactions: 1512,
                    }
                "#]],
                powdr_expected_machine_count: expect![[r#"
                    1
                "#]],
                non_powdr_expected_sum: NON_POWDR_EXPECTED_SUM,
                non_powdr_expected_machine_count: NON_POWDR_EXPECTED_MACHINE_COUNT,
            },
            None,
        );

        test_machine_compilation(
            GuestTestConfig {
                pgo_config: PgoConfig::Cell(pgo_data, None),
                name: GUEST_KECCAK,
                apc: GUEST_KECCAK_APC,
                skip: GUEST_KECCAK_SKIP,
            },
            MachineTestMetrics {
                powdr_expected_sum: expect![[r#"
                    AirMetrics {
                        widths: AirWidths {
                            preprocessed: 0,
                            main: 1757,
                            log_up: 3028,
                        },
                        constraints: 183,
                        bus_interactions: 1512,
                    }
                "#]],
                powdr_expected_machine_count: expect![[r#"
                    1
                "#]],
                non_powdr_expected_sum: NON_POWDR_EXPECTED_SUM,
                non_powdr_expected_machine_count: NON_POWDR_EXPECTED_MACHINE_COUNT,
            },
            Some(expect![[r#"
                AirWidthsDiff {
                    before: AirWidths {
                        preprocessed: 0,
                        main: 27194,
                        log_up: 34792,
                    },
                    after: AirWidths {
                        preprocessed: 0,
                        main: 1757,
                        log_up: 3028,
                    },
                }
            "#]]),
        );
    }

    #[test]
    fn keccak_machine_cell_pgo_max_columns() {
        const MAX_TOTAL_COLUMNS: usize = 10_000;

        let mut stdin = StdIn::default();
        stdin.write(&GUEST_KECCAK_ITER_SMALL);
        let pgo_data =
            execution_profile_from_guest(GUEST_KECCAK, GuestOptions::default(), stdin.clone());

        test_machine_compilation(
            GuestTestConfig {
                pgo_config: PgoConfig::Cell(pgo_data, Some(MAX_TOTAL_COLUMNS)),
                name: GUEST_KECCAK,
                apc: GUEST_KECCAK_APC_PGO_LARGE,
                skip: GUEST_KECCAK_SKIP,
            },
            MachineTestMetrics {
                powdr_expected_sum: expect![[r#"
                    AirMetrics {
                        widths: AirWidths {
                            preprocessed: 0,
<<<<<<< HEAD
                            main: 3312,
                            log_up: 5196,
                        },
                        constraints: 759,
                        bus_interactions: 2522,
=======
                            main: 3314,
                            log_up: 5204,
                        },
                        constraints: 837,
                        bus_interactions: 2512,
>>>>>>> 2748ac05
                    }
                "#]],
                powdr_expected_machine_count: expect![[r#"
                    24
                "#]],
                non_powdr_expected_sum: NON_POWDR_EXPECTED_SUM,
                non_powdr_expected_machine_count: NON_POWDR_EXPECTED_MACHINE_COUNT,
            },
            Some(expect![[r#"
                AirWidthsDiff {
                    before: AirWidths {
                        preprocessed: 0,
<<<<<<< HEAD
                        main: 32573,
                        log_up: 41920,
                    },
                    after: AirWidths {
                        preprocessed: 0,
                        main: 3312,
                        log_up: 5196,
=======
                        main: 32788,
                        log_up: 42196,
                    },
                    after: AirWidths {
                        preprocessed: 0,
                        main: 3314,
                        log_up: 5204,
>>>>>>> 2748ac05
                    },
                }
            "#]]),
        );

        // TODO

        // // Assert that total columns don't exceed the initial limit set
        // let total_columns = (powdr_metrics_sum + NON_POWDR_EXPECTED_SUM).widths.total();
        // assert!(
        //     total_columns <= MAX_TOTAL_COLUMNS,
        //     "Total columns exceeded the limit: {total_columns} > {MAX_TOTAL_COLUMNS}"
        // );
    }
}<|MERGE_RESOLUTION|>--- conflicted
+++ resolved
@@ -1647,19 +1647,11 @@
                     AirMetrics {
                         widths: AirWidths {
                             preprocessed: 0,
-<<<<<<< HEAD
                             main: 14560,
                             log_up: 23156,
                         },
                         constraints: 4261,
                         bus_interactions: 11345,
-=======
-                            main: 14698,
-                            log_up: 23296,
-                        },
-                        constraints: 4389,
-                        bus_interactions: 11416,
->>>>>>> 2748ac05
                     }
                 "#]],
                 powdr_expected_machine_count: expect![[r#"
@@ -1683,19 +1675,11 @@
                     AirMetrics {
                         widths: AirWidths {
                             preprocessed: 0,
-<<<<<<< HEAD
                             main: 14532,
                             log_up: 23124,
                         },
                         constraints: 4237,
                         bus_interactions: 11335,
-=======
-                            main: 14670,
-                            log_up: 23264,
-                        },
-                        constraints: 4365,
-                        bus_interactions: 11406,
->>>>>>> 2748ac05
                     }
                 "#]],
                 powdr_expected_machine_count: expect![[r#"
@@ -1713,13 +1697,8 @@
                     },
                     after: AirWidths {
                         preprocessed: 0,
-<<<<<<< HEAD
                         main: 14532,
                         log_up: 23124,
-=======
-                        main: 14670,
-                        log_up: 23264,
->>>>>>> 2748ac05
                     },
                 }
             "#]]),
@@ -1777,19 +1756,11 @@
                     AirMetrics {
                         widths: AirWidths {
                             preprocessed: 0,
-<<<<<<< HEAD
                             main: 7218,
                             log_up: 10092,
                         },
                         constraints: 2414,
                         bus_interactions: 4847,
-=======
-                            main: 15999,
-                            log_up: 25852,
-                        },
-                        constraints: 8721,
-                        bus_interactions: 10914,
->>>>>>> 2748ac05
                     }
                 "#]],
                 powdr_expected_machine_count: expect![[r#"
@@ -1807,13 +1778,8 @@
                     },
                     after: AirWidths {
                         preprocessed: 0,
-<<<<<<< HEAD
                         main: 7218,
                         log_up: 10092,
-=======
-                        main: 15999,
-                        log_up: 25852,
->>>>>>> 2748ac05
                     },
                 }
             "#]]),
@@ -1994,19 +1960,11 @@
                     AirMetrics {
                         widths: AirWidths {
                             preprocessed: 0,
-<<<<<<< HEAD
                             main: 3312,
                             log_up: 5196,
                         },
                         constraints: 759,
                         bus_interactions: 2522,
-=======
-                            main: 3314,
-                            log_up: 5204,
-                        },
-                        constraints: 837,
-                        bus_interactions: 2512,
->>>>>>> 2748ac05
                     }
                 "#]],
                 powdr_expected_machine_count: expect![[r#"
@@ -2019,7 +1977,6 @@
                 AirWidthsDiff {
                     before: AirWidths {
                         preprocessed: 0,
-<<<<<<< HEAD
                         main: 32573,
                         log_up: 41920,
                     },
@@ -2027,15 +1984,6 @@
                         preprocessed: 0,
                         main: 3312,
                         log_up: 5196,
-=======
-                        main: 32788,
-                        log_up: 42196,
-                    },
-                    after: AirWidths {
-                        preprocessed: 0,
-                        main: 3314,
-                        log_up: 5204,
->>>>>>> 2748ac05
                     },
                 }
             "#]]),
