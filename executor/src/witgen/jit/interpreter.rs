use super::effect::{Assertion, BranchCondition, Effect};

use super::symbolic_expression::{BinaryOperator, BitOperator, SymbolicExpression, UnaryOperator};
use super::variable::{Cell, Variable};
use crate::witgen::data_structures::finalizable_data::CompactDataRef;
use crate::witgen::data_structures::mutable_state::MutableState;
use crate::witgen::machines::LookupCell;
use crate::witgen::{FixedData, QueryCallback};

use itertools::Itertools;
use powdr_ast::analyzed::{PolyID, PolynomialType};
use powdr_number::FieldElement;

use std::cmp::Ordering;
use std::collections::{BTreeSet, HashMap};

/// Interpreter for instructions compiled from witgen effects.
pub struct EffectsInterpreter<T: FieldElement> {
    var_count: usize,
    actions: Vec<InterpreterAction<T>>,
}

/// Witgen effects compiled into instructions for a stack machine.
/// Variables have been removed and replaced by their index in the variable list.
#[derive(Debug)]
enum InterpreterAction<T: FieldElement> {
    ReadCell(usize, Cell),
    ReadParam(usize, usize),
    ReadFixedColumn(usize, Cell),
    AssignExpression(usize, RPNExpression<T, usize>),
    WriteCell(usize, Cell),
    WriteParam(usize, usize),
    MachineCall(T, Vec<MachineCallArgumentIdx>),
    Assertion(RPNExpression<T, usize>, RPNExpression<T, usize>, bool),
    Branch(
        BranchTest<T>,
        Vec<InterpreterAction<T>>,
        Vec<InterpreterAction<T>>,
    ),
}

#[derive(Debug)]
enum BranchTest<T: FieldElement> {
    Equal { var: usize, value: T },
    Inside { var: usize, min: T, max: T },
    Outside { var: usize, min: T, max: T },
}

impl<T: FieldElement> BranchTest<T> {
    fn new(
        var_mapper: &mut VariableMapper,
        BranchCondition {
            variable,
            condition,
        }: &BranchCondition<T, Variable>,
    ) -> Self {
        let (min, max) = condition.range();
        let var = var_mapper.map_var(variable);
        match min.cmp(&max) {
            Ordering::Equal => BranchTest::Equal { var, value: min },
            Ordering::Less => BranchTest::Inside { var, min, max },
            Ordering::Greater => BranchTest::Outside { var, min, max },
        }
    }

    fn var(&self) -> usize {
        match self {
            BranchTest::Equal { var, .. }
            | BranchTest::Inside { var, .. }
            | BranchTest::Outside { var, .. } => *var,
        }
    }

    fn test(&self, vars: &[T]) -> bool {
        match self {
            BranchTest::Equal { var, value } => vars[*var] == *value,
            BranchTest::Inside { var, min, max } => *min <= vars[*var] && vars[*var] <= *max,
            BranchTest::Outside { var, min, max } => vars[*var] <= *min || vars[*var] >= *max,
        }
    }
}

#[derive(Debug, Eq, PartialEq, Ord, PartialOrd)]
enum MachineCallArgumentIdx {
    /// var index of the evaluated known argument expression
    Known(usize),
    /// var index of the unknown
    Unknown(usize),
}

impl<T: FieldElement> EffectsInterpreter<T> {
    pub fn new(known_inputs: &[Variable], effects: &[Effect<T, Variable>]) -> Self {
        let mut actions = vec![];
        let mut var_mapper = VariableMapper::new();

        actions.extend(Self::load_fixed_column_values(&mut var_mapper, effects));
        actions.extend(Self::load_known_inputs(&mut var_mapper, known_inputs));
        actions.extend(Self::process_effects(&mut var_mapper, effects));
        actions.extend(Self::write_data(&mut var_mapper, effects));

        let ret = Self {
            var_count: var_mapper.var_count(),
            actions,
        };
        assert!(actions_are_valid(&ret.actions, BTreeSet::new()));
        ret
    }

    /// Returns an iterator of actions to load all accessed fixed column values into variables.
    fn load_fixed_column_values<'a>(
        var_mapper: &'a mut VariableMapper,
        effects: &'a [Effect<T, Variable>],
    ) -> impl Iterator<Item = InterpreterAction<T>> + 'a {
        effects
            .iter()
            .flat_map(|e| e.referenced_variables())
            .filter_map(|v| match v {
                Variable::FixedCell(c) => Some((v, c)),
                _ => None,
            })
            .unique()
            .map(|(var, cell)| {
                let idx = var_mapper.map_var(var);
                InterpreterAction::ReadFixedColumn(idx, cell.clone())
            })
    }

    /// Returns an iterator of actions to load all known inputs into variables.
    fn load_known_inputs<'a>(
        var_mapper: &'a mut VariableMapper,
        known_inputs: &'a [Variable],
    ) -> impl Iterator<Item = InterpreterAction<T>> + 'a {
        known_inputs.iter().map(|var| match var {
            Variable::WitnessCell(c) => {
                let idx = var_mapper.map_var(var);
                InterpreterAction::ReadCell(idx, c.clone())
            }
            Variable::Param(i) => {
                let idx = var_mapper.map_var(var);
                InterpreterAction::ReadParam(idx, *i)
            }
            Variable::FixedCell(_)
            | Variable::MachineCallParam(_)
            | Variable::IntermediateCell(_) => unreachable!(),
        })
    }

    /// Returns an iterator of actions equivalent to the effects.
    fn process_effects<'a>(
        var_mapper: &'a mut VariableMapper,
        effects: &'a [Effect<T, Variable>],
    ) -> impl Iterator<Item = InterpreterAction<T>> + 'a {
        effects.iter().map(|effect| {
            match effect {
                Effect::Assignment(var, e) => {
                    let idx = var_mapper.map_var(var);
                    InterpreterAction::AssignExpression(idx, var_mapper.map_expr_to_rpn(e))
                }
                Effect::RangeConstraint(..) => {
                    unreachable!("Final code should not contain pure range constraints.")
                }
                Effect::Assertion(Assertion {
                    lhs,
                    rhs,
                    expected_equal,
                }) => InterpreterAction::Assertion(
                    var_mapper.map_expr_to_rpn(lhs),
                    var_mapper.map_expr_to_rpn(rhs),
                    *expected_equal,
                ),
                Effect::MachineCall(id, known_inputs, arguments) => {
                    let arguments = known_inputs
                        .iter()
                        .zip(arguments)
                        .map(|(is_input, var)| {
                            if is_input {
                                MachineCallArgumentIdx::Known(var_mapper.map_var(var))
                            } else {
                                MachineCallArgumentIdx::Unknown(var_mapper.map_var(var))
                            }
                        })
                        .collect();
                    InterpreterAction::MachineCall(*id, arguments)
                }
                Effect::ProverFunctionCall(..) => {
                    // TODO We cannot compile them here, but we should be able to use the PIL evaluator.
                    unimplemented!("Prover function calls are not supported in the interpreter yet")
                }
                Effect::Branch(condition, if_branch, else_branch) => {
                    let if_actions = Self::process_effects(var_mapper, if_branch).collect();
                    let else_actions = Self::process_effects(var_mapper, else_branch).collect();
                    let test = BranchTest::new(var_mapper, condition);
                    InterpreterAction::Branch(test, if_actions, else_actions)
                }
            }
        })
    }

    /// Returns an iterator of actions to write all written variables to the data.
    fn write_data<'a>(
        var_mapper: &'a mut VariableMapper,
        effects: &'a [Effect<T, Variable>],
    ) -> impl Iterator<Item = InterpreterAction<T>> + 'a {
        effects
            .iter()
            .flat_map(Effect::written_vars)
            .filter_map(|(var, _mutable)| {
                match var {
                    Variable::WitnessCell(cell) => {
                        let idx = var_mapper.get_var(var).unwrap();
                        Some(InterpreterAction::WriteCell(idx, cell.clone()))
                    }
                    Variable::Param(i) => {
                        let idx = var_mapper.get_var(var).unwrap();
                        Some(InterpreterAction::WriteParam(idx, *i))
                    }
                    Variable::FixedCell(_) => panic!("Should not write to fixed column."),
                    Variable::IntermediateCell(_) => {
                        // Intermediate cells are not stored permanently
                        None
                    }
                    Variable::MachineCallParam(_) => {
                        // This is just an internal variable.
                        None
                    }
                }
            })
    }

    /// Execute the machine effects for the given the parameters
    pub fn call<Q: QueryCallback<T>>(
        &self,
        fixed_data: &FixedData<'_, T>,
        mutable_state: &MutableState<'_, T, Q>,
        params: &mut [LookupCell<T>],
        data: CompactDataRef<'_, T>,
    ) {
        let mut vars = vec![T::zero(); self.var_count];

        let row_offset: i64 = data.row_offset.try_into().unwrap();
        let mut eval_stack = vec![];
        let mut block_stack = vec![self.actions.iter()];
        // - while there are blocks on the stack:
        //   - pop a block (an action iterator) and iterate over the actions
        //     - in case of a branch action:
        //       - push the current iterator back on the stack
        //       - test the condition
        //       - push the if or else block on the stack
        //       - break the current block execution loop
        while let Some(mut iter) = block_stack.pop() {
            while let Some(action) = iter.next() {
                match action {
                    InterpreterAction::AssignExpression(idx, e) => {
                        let val = e.evaluate(&mut eval_stack, &vars[..]);
                        vars[*idx] = val;
                    }
                    InterpreterAction::ReadCell(idx, c) => {
                        vars[*idx] = data
                            .data
                            .get((row_offset + c.row_offset as i64).try_into().unwrap(), c.id)
                            .0;
                    }
                    InterpreterAction::ReadFixedColumn(idx, c) => {
                        let poly_id = PolyID {
                            id: c.id,
                            ptype: PolynomialType::Constant,
                        };
                        vars[*idx] = fixed_data.fixed_cols[&poly_id].values_max_size()
                            [usize::try_from(row_offset + c.row_offset as i64).unwrap()];
                    }
                    InterpreterAction::ReadParam(idx, i) => {
                        vars[*idx] = get_param(params, *i);
                    }
                    InterpreterAction::WriteCell(idx, c) => {
                        data.data.set(
                            (row_offset + c.row_offset as i64).try_into().unwrap(),
                            c.id,
                            vars[*idx],
                        );
                    }
                    InterpreterAction::WriteParam(idx, i) => {
                        set_param(params, *i, vars[*idx]);
                    }
                    InterpreterAction::MachineCall(id, arguments) => {
                        // we know it's safe to escape the references here, but the compiler doesn't, so we use unsafe
                        let mut args = arguments
                            .iter()
                            .map(|a| match a {
                                MachineCallArgumentIdx::Unknown(idx) => {
                                    let var = &mut vars[*idx] as *mut T;
                                    LookupCell::Output(unsafe { var.as_mut().unwrap() })
                                }
                                MachineCallArgumentIdx::Known(idx) => {
                                    let var = &vars[*idx] as *const T;
                                    LookupCell::Input(unsafe { var.as_ref().unwrap() })
                                }
                            })
                            .collect::<Vec<_>>();
                        mutable_state.call_direct(*id, &mut args[..]).unwrap();
                    }
                    InterpreterAction::Assertion(e1, e2, expected_equal) => {
                        let lhs_value = e1.evaluate(&mut eval_stack, &vars);
                        let rhs_value = e2.evaluate(&mut eval_stack, &vars);
                        if *expected_equal {
                            assert_eq!(lhs_value, rhs_value, "Assertion failed");
                        } else {
                            assert_ne!(lhs_value, rhs_value, "Assertion failed");
                        }
                    }
                    InterpreterAction::Branch(condition, if_branch, else_branch) => {
                        // push the current block on the stack to continue execution once the branch is done
                        block_stack.push(iter);
                        // test the condition
                        block_stack.push(if condition.test(&vars) {
                            if_branch.iter()
                        } else {
                            else_branch.iter()
                        });
                        // stop the currently executing block
                        break;
                    }
                }
            }
        }
        assert!(eval_stack.is_empty());
    }
}

/// Check if an action is valid: it doesn't overwrite a variable and doesn't read it before it's been written to
fn action_is_valid<T: FieldElement>(
    action: &InterpreterAction<T>,
    prev_writes: &BTreeSet<usize>,
) -> bool {
    if let InterpreterAction::Branch(cond, if_actions, else_actions) = action {
        actions_are_valid(if_actions, prev_writes.clone())
            && actions_are_valid(else_actions, prev_writes.clone())
            && prev_writes.contains(&cond.var())
    } else {
        action.writes().is_disjoint(prev_writes) && action.reads().is_subset(prev_writes)
    }
}

fn actions_are_valid<T: FieldElement>(
    actions: &Vec<InterpreterAction<T>>,
    mut prev_writes: BTreeSet<usize>,
) -> bool {
    for action in actions {
        if !action_is_valid(action, &prev_writes) {
            return false;
        }
        prev_writes.extend(action.writes());
    }
    true
}

impl<T: FieldElement> InterpreterAction<T> {
    /// variable indexes written by the action
    fn writes(&self) -> BTreeSet<usize> {
        let mut set = BTreeSet::new();
        match self {
            InterpreterAction::ReadCell(idx, _)
            | InterpreterAction::ReadParam(idx, _)
            | InterpreterAction::AssignExpression(idx, _) => {
                set.insert(*idx);
            }
            InterpreterAction::MachineCall(_, params) => params.iter().for_each(|p| {
                if let MachineCallArgumentIdx::Unknown(v) = p {
                    set.insert(*v);
                }
            }),
            InterpreterAction::Branch(_branch_test, if_actions, else_actions) => {
                set.extend(
                    if_actions
                        .iter()
                        .chain(else_actions)
                        .flat_map(InterpreterAction::writes),
                );
            }
            InterpreterAction::WriteCell(_, _)
            | InterpreterAction::WriteParam(_, _)
            | InterpreterAction::ReadFixedColumn(_, _)
            | InterpreterAction::Assertion(..) => {}
        }
        set
    }

    /// variable indexes read by the action
    fn reads(&self) -> BTreeSet<usize> {
        let mut set = BTreeSet::new();
        match self {
            InterpreterAction::WriteCell(idx, _) | InterpreterAction::WriteParam(idx, _) => {
                set.insert(*idx);
            }
            InterpreterAction::AssignExpression(_, expr) => expr.elems.iter().for_each(|e| {
                if let RPNExpressionElem::Symbol(idx) = e {
                    set.insert(*idx);
                }
            }),
            InterpreterAction::MachineCall(_, params) => params.iter().for_each(|p| {
                if let MachineCallArgumentIdx::Known(v) = p {
                    set.insert(*v);
                }
            }),
            InterpreterAction::Assertion(lhs, rhs, _) => {
                lhs.elems.iter().for_each(|e| {
                    if let RPNExpressionElem::Symbol(idx) = e {
                        set.insert(*idx);
                    }
                });
                rhs.elems.iter().for_each(|e| {
                    if let RPNExpressionElem::Symbol(idx) = e {
                        set.insert(*idx);
                    }
                });
            }
            InterpreterAction::Branch(branch_test, if_actions, else_actions) => {
                set.insert(branch_test.var());

                set.extend(
                    if_actions
                        .iter()
                        .chain(else_actions)
                        .flat_map(InterpreterAction::reads),
                );
            }
            InterpreterAction::ReadCell(_, _)
            | InterpreterAction::ReadParam(_, _)
            | InterpreterAction::ReadFixedColumn(_, _) => {}
        }
        set
    }
}

/// Helper struct to map variables to contiguous indices, so they can be kept in
/// sequential memory and quickly refered to during execution.
struct VariableMapper {
    var_idx: HashMap<Variable, usize>,
    count: usize,
}

impl VariableMapper {
    pub fn new() -> Self {
        Self {
            var_idx: HashMap::new(),
            count: 0,
        }
    }

    pub fn var_count(&self) -> usize {
        self.count
    }

    /// Returns the index of the variable, allocates it if it does not exist.
    pub fn map_var(&mut self, var: &Variable) -> usize {
        let idx = *self.var_idx.entry(var.clone()).or_insert_with(|| {
            self.count += 1;
            self.count - 1
        });
        idx
    }

    /// get the index of a variable if it was previously mapped
    pub fn get_var(&mut self, var: &Variable) -> Option<usize> {
        self.var_idx.get(var).copied()
    }

    pub fn map_expr_to_rpn<T: FieldElement>(
        &mut self,
        expr: &SymbolicExpression<T, Variable>,
    ) -> RPNExpression<T, usize> {
        RPNExpression::map_from(expr, self)
    }
}

/// An expression in Reverse Polish Notation.
#[derive(Debug)]
struct RPNExpression<T: FieldElement, S> {
    pub elems: Vec<RPNExpressionElem<T, S>>,
}

#[derive(Debug, Clone, PartialEq, Eq)]
enum RPNExpressionElem<T: FieldElement, S> {
    Concrete(T),
    Symbol(S),
    BinaryOperation(BinaryOperator),
    UnaryOperation(UnaryOperator),
    BitOperation(BitOperator, T::Integer),
}

impl<T: FieldElement> RPNExpression<T, usize> {
    /// Convert a symbolic expression to RPN, mapping variables to indices
    fn map_from(expr: &SymbolicExpression<T, Variable>, var_mapper: &mut VariableMapper) -> Self {
        fn inner<T: FieldElement>(
            expr: &SymbolicExpression<T, Variable>,
            elems: &mut Vec<RPNExpressionElem<T, usize>>,
            var_mapper: &mut VariableMapper,
        ) {
            match expr {
                SymbolicExpression::Concrete(n) => {
                    elems.push(RPNExpressionElem::Concrete(*n));
                }
                SymbolicExpression::Symbol(s, _) => {
                    elems.push(RPNExpressionElem::Symbol(var_mapper.map_var(s)));
                }
                SymbolicExpression::BinaryOperation(lhs, op, rhs, _) => {
                    inner(lhs, elems, var_mapper);
                    inner(rhs, elems, var_mapper);
                    elems.push(RPNExpressionElem::BinaryOperation(op.clone()));
                }
                SymbolicExpression::UnaryOperation(op, expr, _) => {
                    inner(expr, elems, var_mapper);
                    elems.push(RPNExpressionElem::UnaryOperation(op.clone()));
                }
                SymbolicExpression::BitOperation(expr, op, n, _) => {
                    inner(expr, elems, var_mapper);
                    elems.push(RPNExpressionElem::BitOperation(op.clone(), *n));
                }
            }
        }
        let mut elems = Vec::new();
        inner(expr, &mut elems, var_mapper);
        RPNExpression { elems }
    }

    /// Evaluate the expression using the provided variables.
    /// The stack is used to store intermediate results, it's taken as
    /// a parameter to avoid allocating on every call to evaluate.
    fn evaluate(&self, stack: &mut Vec<T>, vars: &[T]) -> T {
        self.elems.iter().for_each(|elem| match elem {
            RPNExpressionElem::Concrete(v) => stack.push(*v),
            RPNExpressionElem::Symbol(idx) => stack.push(vars[*idx]),
            RPNExpressionElem::BinaryOperation(op) => {
                let right = stack.pop().unwrap();
                let left = stack.pop().unwrap();
                let result = match op {
                    BinaryOperator::Add => left + right,
                    BinaryOperator::Sub => left - right,
                    BinaryOperator::Mul => left * right,
                    BinaryOperator::Div => left / right,
                    BinaryOperator::IntegerDiv => {
                        T::from(left.to_arbitrary_integer() / right.to_arbitrary_integer())
                    }
                };
                stack.push(result);
            }
            RPNExpressionElem::UnaryOperation(op) => {
                let inner = stack.pop().unwrap();
                let result = match op {
                    UnaryOperator::Neg => -inner,
                };
                stack.push(result);
            }
            RPNExpressionElem::BitOperation(op, right) => {
                let left = stack.pop().unwrap();
                let result = match op {
                    BitOperator::And => T::from(left.to_integer() & *right),
                };
                stack.push(result);
            }
        });
        stack.pop().unwrap()
    }
}

#[inline]
fn get_param<T: FieldElement>(params: &[LookupCell<T>], i: usize) -> T {
    match params[i] {
        LookupCell::Input(v) => *v,
        LookupCell::Output(_) => panic!("Output cell used as input"),
    }
}
#[inline]
fn set_param<T: FieldElement>(params: &mut [LookupCell<T>], i: usize, value: T) {
    match &mut params[i] {
        LookupCell::Input(_) => panic!("Input cell used as output"),
        LookupCell::Output(v) => **v = value,
    }
}

#[cfg(test)]
mod test {
    use std::fs::read_to_string;

    use super::*;
    use crate::witgen::data_structures::{
        finalizable_data::{CompactData, CompactDataRef},
        mutable_state::MutableState,
    };
    use crate::witgen::global_constraints;
    use crate::witgen::jit::block_machine_processor::BlockMachineProcessor;
    use crate::witgen::jit::effect::Effect;
    use crate::witgen::jit::test_util::read_pil;
    use crate::witgen::jit::variable::Variable;
    use crate::witgen::machines::{
        machine_extractor::MachineExtractor, KnownMachine, LookupCell, Machine,
    };
    use crate::witgen::FixedData;

    use powdr_ast::analyzed::Analyzed;

    use pretty_assertions::assert_eq;
    use test_log::test;

    use bit_vec::BitVec;
    use itertools::Itertools;
    use powdr_number::{FieldElement, GoldilocksField};

    struct TestInterpreter<'a, T: FieldElement, Q: QueryCallback<T>> {
        analyzed: &'a Analyzed<T>,
        num_inputs: usize,
        num_outputs: usize,
        fixed_data: &'a FixedData<'a, T>,
        mutable_state: MutableState<'a, T, Q>,
        block_size: usize,
        interpreter: EffectsInterpreter<T>,
        code: Vec<Effect<T, Variable>>,
    }

    impl<'a, T: FieldElement, Q: QueryCallback<T>> TestInterpreter<'a, T, Q> {
        pub fn new(
            analyzed: &'a Analyzed<T>,
            fixed_data: &'a FixedData<'a, T>,
            machine_name: &str,
            num_inputs: usize,
            num_outputs: usize,
            query_callback: &'a Q,
        ) -> Self {
            let machines: Vec<KnownMachine<'a, _>> =
                MachineExtractor::new(fixed_data).split_out_machines();
            let [KnownMachine::BlockMachine(machine)] = machines
                .iter()
                .filter(|m| m.name().contains(machine_name))
                .collect_vec()
                .as_slice()
            else {
                panic!("Expected exactly one matching block machine")
            };
            let (machine_parts, block_size, latch_row) = machine.machine_info();

            let processor = BlockMachineProcessor::new(
                fixed_data,
                machine_parts.clone(),
                block_size,
                latch_row,
            );

            let mutable_state: MutableState<'a, _, Q> =
                MutableState::new(machines.into_iter(), query_callback);

            // generate code for the call
            assert_eq!(machine_parts.bus_receives.len(), 1);
            let bus_id = *machine_parts.bus_receives.keys().next().unwrap();
            let known_values = BitVec::from_iter(
                (0..num_inputs)
                    .map(|_| true)
                    .chain((0..num_outputs).map(|_| false)),
            );
            let known_inputs = (0..num_inputs).map(Variable::Param).collect::<Vec<_>>();

            let (result, _prover_functions) = processor
                .generate_code(&mutable_state, bus_id, &known_values, None)
                .unwrap();

            // generate and call the interpreter
            let interpreter = EffectsInterpreter::try_new(&known_inputs, &result.code).unwrap();

            Self {
                analyzed,
                num_inputs,
                num_outputs,
                fixed_data,
                mutable_state,
                block_size,
                interpreter,
                code: result.code,
            }
        }

        pub fn code(&self) -> &Vec<Effect<T, Variable>> {
            &self.code
        }

        pub fn test(&self, params: &[u64], expected_out: &[u64]) {
            assert_eq!(params.len(), self.num_inputs + self.num_outputs);
            assert_eq!(expected_out.len(), self.num_inputs + self.num_outputs);
            let mut params = params.iter().map(|v| T::from(*v)).collect::<Vec<_>>();
            let expected_out = expected_out.iter().map(|v| T::from(*v)).collect::<Vec<_>>();
            let poly_ids = self
                .analyzed
                .committed_polys_in_source_order()
                .flat_map(|p| p.0.array_elements().map(|e| e.1))
                .collect_vec();
            let mut data = CompactData::new(poly_ids.iter());
            data.append_new_rows(self.block_size);

            let data_ref = CompactDataRef::new(&mut data, 0);
            let mut param_lookups = params
                .iter_mut()
                .enumerate()
                .map(|(i, p)| {
                    if i < self.num_inputs {
                        LookupCell::Input(p)
                    } else {
                        LookupCell::Output(p)
                    }
                })
                .collect::<Vec<_>>();
            self.interpreter.call(
                self.fixed_data,
                &self.mutable_state,
                param_lookups.as_mut_slice(),
                data_ref,
            );

            assert_eq!(params, expected_out);
        }
    }

    #[test]
    fn branching() {
        let pil = r"
namespace main(128);
    col witness a, b, add, mul, sub, res;
    [a, b, add, mul, sub, res] is [arith::a, arith::b, arith::add, arith::mul, arith::sub, arith::res];

namespace arith(8);
    let a;
    let b;
    let add;
    let mul;
    let sub;
    let res;

    add + mul + sub = 1;

    add * (1 - add) = 0;
    mul * (1 - mul) = 0;
    sub * (1 - sub) = 0;

    add * (res - (a + b)) + mul * (res - (a * b)) + sub * (res - (a - b)) = 0;

    ";
        let (analyzed, fixed_col_vals) = read_pil::<GoldilocksField>(pil);
        let fixed_data = FixedData::new(&analyzed, &fixed_col_vals, &[], Default::default(), 0);
        let fixed_data = global_constraints::set_global_constraints(fixed_data);
        let interpreter = TestInterpreter::new(&analyzed, &fixed_data, "arith", 5, 1, &|_| {
            Err("Query not implemented".to_string())
        });
        // ensure there's a branch in the code
<<<<<<< HEAD
        assert!(result.code.iter().any(|a| matches!(a, Effect::Branch(..))));

        // generate and call the interpreter
        let interpreter = EffectsInterpreter::new(&known_inputs, &result.code);

        let poly_ids = analyzed
            .committed_polys_in_source_order()
            .flat_map(|p| p.0.array_elements().map(|e| e.1))
            .collect_vec();

        // helper function to check input/output values of a call
        let test = |params: Vec<u32>, expected_out: Vec<u32>| {
            let mut params = params
                .into_iter()
                .map(GoldilocksField::from)
                .collect::<Vec<_>>();
            let expected_out = expected_out
                .into_iter()
                .map(GoldilocksField::from)
                .collect::<Vec<_>>();
            let mut data = CompactData::new(poly_ids.iter());
            data.append_new_rows(1);

            let data_ref = CompactDataRef::new(&mut data, 0);
            let mut param_lookups = params
                .iter_mut()
                .enumerate()
                .map(|(i, p)| {
                    if i < num_inputs {
                        LookupCell::Input(p)
                    } else {
                        LookupCell::Output(p)
                    }
                })
                .collect::<Vec<_>>();
            interpreter.call(&fixed_data, &mutable_state, &mut param_lookups, data_ref);

            assert_eq!(params, expected_out);
        };
=======
        assert!(interpreter
            .code()
            .iter()
            .any(|a| matches!(a, Effect::Branch(..))));
>>>>>>> 00bb918e

        // 2 + 3 = 5
        interpreter.test(&[2, 3, 1, 0, 0, 0], &[2, 3, 1, 0, 0, 5]);
        // 2 * 3 = 6
        interpreter.test(&[2, 3, 0, 1, 0, 0], &[2, 3, 0, 1, 0, 6]);
        // 3 - 2 = 1
        interpreter.test(&[3, 2, 0, 0, 1, 0], &[3, 2, 0, 0, 1, 1]);
    }

    #[test]
    fn call_poseidon() {
        let pil = read_to_string("../test_data/pil/poseidon_gl.pil").unwrap();
        let (analyzed, fixed_col_vals) = read_pil::<GoldilocksField>(&pil);
        let fixed_data = FixedData::new(&analyzed, &fixed_col_vals, &[], Default::default(), 0);
        let fixed_data = global_constraints::set_global_constraints(fixed_data);
        let interpreter =
            TestInterpreter::new(&analyzed, &fixed_data, "main_poseidon", 12, 4, &|_| {
                Err("Query not implemented".to_string())
            });

<<<<<<< HEAD
        let (num_inputs, num_outputs) = (12, 4);
        let known_values = BitVec::from_iter(
            (0..num_inputs)
                .map(|_| true)
                .chain((0..num_outputs).map(|_| false)),
        );
        let known_inputs = (0..num_inputs).map(Variable::Param).collect::<Vec<_>>();

        let (result, _prover_functions) = processor
            .generate_code(&mutable_state, bus_id, &known_values, None)
            .unwrap();

        // generate and call the interpreter
        let interpreter = EffectsInterpreter::new(&known_inputs, &result.code);
        let mut params = [GoldilocksField::default(); 16];
        let mut param_lookups = params
            .iter_mut()
            .enumerate()
            .map(|(i, p)| {
                if i < 12 {
                    LookupCell::Input(p)
                } else {
                    LookupCell::Output(p)
                }
            })
            .collect::<Vec<_>>();
        let poly_ids = analyzed
            .committed_polys_in_source_order()
            .flat_map(|p| p.0.array_elements().map(|e| e.1))
            .collect_vec();

        let mut data = CompactData::new(poly_ids.iter());
        data.append_new_rows(31);
        let data_ref = CompactDataRef::new(&mut data, 0);
        interpreter.call(&fixed_data, &mutable_state, &mut param_lookups, data_ref);

        assert_eq!(
            &params,
=======
        interpreter.test(
            &[0; 16],
>>>>>>> 00bb918e
            &[
                0,
                0,
                0,
                0,
                0,
                0,
                0,
                0,
                0,
                0,
                0,
                0,
                4330397376401421145u64,
                14124799381142128323u64,
                8742572140681234676u64,
                14345658006221440202u64,
            ],
        );
    }
}<|MERGE_RESOLUTION|>--- conflicted
+++ resolved
@@ -662,7 +662,7 @@
                 .unwrap();
 
             // generate and call the interpreter
-            let interpreter = EffectsInterpreter::try_new(&known_inputs, &result.code).unwrap();
+            let interpreter = EffectsInterpreter::new(&known_inputs, &result.code);
 
             Self {
                 analyzed,
@@ -747,52 +747,10 @@
             Err("Query not implemented".to_string())
         });
         // ensure there's a branch in the code
-<<<<<<< HEAD
-        assert!(result.code.iter().any(|a| matches!(a, Effect::Branch(..))));
-
-        // generate and call the interpreter
-        let interpreter = EffectsInterpreter::new(&known_inputs, &result.code);
-
-        let poly_ids = analyzed
-            .committed_polys_in_source_order()
-            .flat_map(|p| p.0.array_elements().map(|e| e.1))
-            .collect_vec();
-
-        // helper function to check input/output values of a call
-        let test = |params: Vec<u32>, expected_out: Vec<u32>| {
-            let mut params = params
-                .into_iter()
-                .map(GoldilocksField::from)
-                .collect::<Vec<_>>();
-            let expected_out = expected_out
-                .into_iter()
-                .map(GoldilocksField::from)
-                .collect::<Vec<_>>();
-            let mut data = CompactData::new(poly_ids.iter());
-            data.append_new_rows(1);
-
-            let data_ref = CompactDataRef::new(&mut data, 0);
-            let mut param_lookups = params
-                .iter_mut()
-                .enumerate()
-                .map(|(i, p)| {
-                    if i < num_inputs {
-                        LookupCell::Input(p)
-                    } else {
-                        LookupCell::Output(p)
-                    }
-                })
-                .collect::<Vec<_>>();
-            interpreter.call(&fixed_data, &mutable_state, &mut param_lookups, data_ref);
-
-            assert_eq!(params, expected_out);
-        };
-=======
         assert!(interpreter
             .code()
             .iter()
             .any(|a| matches!(a, Effect::Branch(..))));
->>>>>>> 00bb918e
 
         // 2 + 3 = 5
         interpreter.test(&[2, 3, 1, 0, 0, 0], &[2, 3, 1, 0, 0, 5]);
@@ -813,49 +771,8 @@
                 Err("Query not implemented".to_string())
             });
 
-<<<<<<< HEAD
-        let (num_inputs, num_outputs) = (12, 4);
-        let known_values = BitVec::from_iter(
-            (0..num_inputs)
-                .map(|_| true)
-                .chain((0..num_outputs).map(|_| false)),
-        );
-        let known_inputs = (0..num_inputs).map(Variable::Param).collect::<Vec<_>>();
-
-        let (result, _prover_functions) = processor
-            .generate_code(&mutable_state, bus_id, &known_values, None)
-            .unwrap();
-
-        // generate and call the interpreter
-        let interpreter = EffectsInterpreter::new(&known_inputs, &result.code);
-        let mut params = [GoldilocksField::default(); 16];
-        let mut param_lookups = params
-            .iter_mut()
-            .enumerate()
-            .map(|(i, p)| {
-                if i < 12 {
-                    LookupCell::Input(p)
-                } else {
-                    LookupCell::Output(p)
-                }
-            })
-            .collect::<Vec<_>>();
-        let poly_ids = analyzed
-            .committed_polys_in_source_order()
-            .flat_map(|p| p.0.array_elements().map(|e| e.1))
-            .collect_vec();
-
-        let mut data = CompactData::new(poly_ids.iter());
-        data.append_new_rows(31);
-        let data_ref = CompactDataRef::new(&mut data, 0);
-        interpreter.call(&fixed_data, &mutable_state, &mut param_lookups, data_ref);
-
-        assert_eq!(
-            &params,
-=======
         interpreter.test(
             &[0; 16],
->>>>>>> 00bb918e
             &[
                 0,
                 0,
