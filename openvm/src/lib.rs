--- conflicted
+++ resolved
@@ -1293,7 +1293,6 @@
     // }
 
     // The following are compilation tests only
-<<<<<<< HEAD
 
     struct MachineTestParams<'a> {
         pgo_config: PgoConfig,
@@ -1306,7 +1305,10 @@
         machine_length: usize,
     }
     fn test_machine(params: MachineTestParams) {
-        let config = PowdrConfig::new(params.guest_apc, params.guest_skip);
+        let apc_candidates_dir = tempfile::tempdir().unwrap();
+        let apc_candidates_dir_path = apc_candidates_dir.path();
+        let config = PowdrConfig::new(params.guest_apc, params.guest_skip).with_apc_candidates_dir(apc_candidates_dir_path);
+        let should_have_exported_apc_candidates = matches!(params.pgo_config, PgoConfig::Cell(_, _));
         let machines = compile_guest(
             params.guest,
             GuestOptions::default(),
@@ -1314,24 +1316,14 @@
             params.pgo_config,
         )
         .unwrap()
-        .powdr_airs_metrics();
+         .air_metrics(AirMetricsType::Powdr);
         assert_eq!(machines.len(), params.machine_length);
-=======
-    fn test_guest_machine(pgo_config: PgoConfig) {
-        let apc_candidates_dir = tempfile::tempdir().unwrap();
-        let apc_candidates_dir_path = apc_candidates_dir.path();
-        let config = PowdrConfig::new(GUEST_APC, GUEST_SKIP_PGO)
-            .with_apc_candidates_dir(apc_candidates_dir_path);
-        let should_have_exported_apc_candidates = matches!(pgo_config, PgoConfig::Cell(_, _));
-        let machines = compile_guest(GUEST, GuestOptions::default(), config.clone(), pgo_config)
-            .unwrap()
-            .air_metrics(AirMetricsType::Powdr);
-        assert_eq!(machines.len(), 1);
         let m = &machines[0];
         assert_eq!(
             [m.widths.main, m.constraints, m.bus_interactions],
-            [49, 22, 31]
-        );
+            [params.width, params.constraints, params.bus_interactions]
+        );
+
         // In Cell PGO, check that the apc candidates were persisted to disk
         let files_count = std::fs::read_dir(apc_candidates_dir_path)
             .expect("Failed to read APC candidates directory")
@@ -1339,20 +1331,6 @@
         assert!(
             (files_count > 0) == should_have_exported_apc_candidates,
             "Unexpected number of APC candidate files"
-        );
-    }
-
-    fn test_keccak_machine(pgo_config: PgoConfig) {
-        let config = PowdrConfig::new(GUEST_KECCAK_APC, GUEST_KECCAK_SKIP);
-        let machines = compile_guest(GUEST_KECCAK, GuestOptions::default(), config, pgo_config)
-            .unwrap()
-            .air_metrics(AirMetricsType::Powdr);
-        assert_eq!(machines.len(), 1);
->>>>>>> 0598605c
-        let m = &machines[0];
-        assert_eq!(
-            [m.widths.main, m.constraints, m.bus_interactions],
-            [params.width, params.constraints, params.bus_interactions]
         );
     }
 
@@ -1428,8 +1406,11 @@
     }
 
     #[test]
-<<<<<<< HEAD
-    fn keccak_machine() {
+    fn keccak_machine_pgo_mode() {
+        // All three modes happen to create 1 APC for the same basic block
+        let mut stdin = StdIn::default();
+        stdin.write(&GUEST_KECCAK_ITER_SMALL);
+        let pgo_data = execution_profile_from_guest(GUEST_KECCAK, GuestOptions::default(), stdin);
         test_machine(MachineTestParams {
             pgo_config: PgoConfig::None,
             guest: GUEST_KECCAK,
@@ -1440,30 +1421,7 @@
             bus_interactions: 1783,
             machine_length: 1,
         });
-=======
-    fn keccak_machine_pgo_modes() {
-        // All three modes happen to create 1 APC for the same basic block
-        let mut stdin = StdIn::default();
-        stdin.write(&GUEST_KECCAK_ITER_SMALL);
-        let pgo_data = execution_profile_from_guest(GUEST_KECCAK, GuestOptions::default(), stdin);
-        test_keccak_machine(PgoConfig::None);
-        test_keccak_machine(PgoConfig::Instruction(pgo_data.clone()));
-        test_keccak_machine(PgoConfig::Cell(pgo_data, None));
->>>>>>> 0598605c
-    }
-
-    #[test]
-    fn keccak_machine_cell_pgo_max_columns() {
-        let config = PowdrConfig::new(GUEST_KECCAK_APC_PGO_LARGE, GUEST_KECCAK_SKIP);
-
-        const MAX_TOTAL_COLUMNS: usize = 10_000;
-
-        let mut stdin = StdIn::default();
-        stdin.write(&GUEST_KECCAK_ITER_SMALL);
-<<<<<<< HEAD
-        let pgo_data = execution_profile_from_guest(GUEST_KECCAK, GuestOptions::default(), stdin);
-
-        test_machine(MachineTestParams {
+         test_machine(MachineTestParams {
             pgo_config: PgoConfig::Instruction(pgo_data.clone()),
             guest: GUEST_KECCAK,
             guest_apc: GUEST_KECCAK_APC,
@@ -1484,7 +1442,17 @@
             bus_interactions: 1783,
             machine_length: 1,
         });
-=======
+
+    }
+
+    #[test]
+    fn keccak_machine_cell_pgo_max_columns() {
+        let config = PowdrConfig::new(GUEST_KECCAK_APC_PGO_LARGE, GUEST_KECCAK_SKIP);
+
+        const MAX_TOTAL_COLUMNS: usize = 10_000;
+
+        let mut stdin = StdIn::default();
+        stdin.write(&GUEST_KECCAK_ITER_SMALL);
         let pgo_data =
             execution_profile_from_guest(GUEST_KECCAK, GuestOptions::default(), stdin.clone());
 
@@ -1535,6 +1503,5 @@
             total_columns <= MAX_TOTAL_COLUMNS,
             "Total columns exceeded the limit: {total_columns} > {MAX_TOTAL_COLUMNS}"
         );
->>>>>>> 0598605c
     }
 }