--- conflicted
+++ resolved
@@ -17,27 +17,7 @@
     bus_interaction_handler: impl BusInteractionHandler<T> + IsBusStateful<T> + Clone,
     opcode: Option<u32>,
     degree_bound: usize,
-<<<<<<< HEAD
 ) -> Result<SymbolicMachine<T>, crate::constraint_optimizer::Error> {
-    let machine = optimize_pc_lookup(machine, opcode);
-    let machine = optimize_exec_bus(machine);
-    assert!(check_register_operation_consistency(&machine));
-
-    // We need to remove memory bus interactions with inlined multiplicity zero before
-    // doing register memory optimizations.
-    let machine = optimize_constraints(machine, bus_interaction_handler.clone(), degree_bound)?;
-    assert!(check_register_operation_consistency(&machine));
-
-    let machine = optimize_register_operations(machine);
-    assert!(check_register_operation_consistency(&machine));
-
-    // Fixpoint style re-attempt.
-    // TODO we probably need proper fixpoint here at some point.
-    let machine = optimize_constraints(machine, bus_interaction_handler, degree_bound)?;
-    assert!(check_register_operation_consistency(&machine));
-    Ok(machine)
-=======
-) -> SymbolicMachine<T> {
     let machine = if let Some(opcode) = opcode {
         optimize_pc_lookup(machine, opcode)
     } else {
@@ -60,11 +40,15 @@
     bus_interaction_handler: impl BusInteractionHandler<T> + IsBusStateful<T> + Clone,
     degree_bound: usize,
 ) -> SymbolicMachine<T> {
-    let machine = optimize_constraints(machine, bus_interaction_handler.clone(), degree_bound);
+    let machine = optimize_constraints(machine, bus_interaction_handler.clone(), degree_bound)?;
     let machine = optimize_register_operations(machine);
     assert!(check_register_operation_consistency(&machine));
-    machine
->>>>>>> e9ca250e
+
+    // Fixpoint style re-attempt.
+    // TODO we probably need proper fixpoint here at some point.
+    let machine = optimize_constraints(machine, bus_interaction_handler, degree_bound)?;
+    assert!(check_register_operation_consistency(&machine));
+    Ok(machine)
 }
 
 fn machine_size<T: FieldElement>(machine: &SymbolicMachine<T>) -> [usize; 3] {
