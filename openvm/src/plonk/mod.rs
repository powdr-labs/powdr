--- conflicted
+++ resolved
@@ -1,8 +1,4 @@
-<<<<<<< HEAD
-use powdr_ast::analyzed::AlgebraicReference;
-=======
 use itertools::Itertools;
->>>>>>> e9ca250e
 use powdr_number::FieldElement;
 use std::fmt::{self, Display};
 
@@ -152,24 +148,6 @@
         } else {
             lhs.join(" + ")
         };
-<<<<<<< HEAD
-        write!(
-            f,
-            "bus: {}, {} * {} + {} * {} + {} * {} + {} * {} * {} + {} = 0",
-            format_bus_type(self),
-            fmt_fe(&self.q_l),
-            self.a,
-            fmt_fe(&self.q_r),
-            self.b,
-            fmt_fe(&self.q_o),
-            self.c,
-            fmt_fe(&self.q_mul),
-            self.a,
-            self.b,
-            fmt_fe(&self.q_const),
-        )?;
-        Ok(())
-=======
         let rhs = format_product(-self.q_o, &self.c).unwrap_or_else(|| "0".to_string());
 
         write!(f, "{lhs} = {rhs}",)
@@ -194,7 +172,6 @@
         Some(format!("-{factor}"))
     } else {
         Some(format!("{} * {factor}", format_fe(scalar)))
->>>>>>> e9ca250e
     }
 }
 /// The PlonK circuit, which is just a collection of gates.
