--- conflicted
+++ resolved
@@ -42,10 +42,6 @@
     build::<BabyBearOpenVmApcAdapter>(
         BasicBlock {
             statements: program.into_iter().map(Instr).collect(),
-<<<<<<< HEAD
-            start_idx: 0,
-=======
->>>>>>> c856986f
             start_pc: 0,
         },
         vm_config,
@@ -293,10 +289,10 @@
     #[test]
     fn guest_top_block() {
         // Top block from `guest` with `--pgo cell`, with 4 instructions:
-        // SymbolicInstructionStatement { opcode: 512, args: [8, 8, 16777200, 1, 0, 0, 0] }
-        // SymbolicInstructionStatement { opcode: 531, args: [4, 8, 12, 1, 2, 1, 0] }
-        // SymbolicInstructionStatement { opcode: 576, args: [4, 0, 0, 1, 0, 0, 0] }
-        // SymbolicInstructionStatement { opcode: 565, args: [4, 4, 1780, 1, 0, 1, 0] }
+        // Instruction { opcode: 512, args: [8, 8, 16777200, 1, 0, 0, 0] }
+        // Instruction { opcode: 531, args: [4, 8, 12, 1, 2, 1, 0] }
+        // Instruction { opcode: 576, args: [4, 0, 0, 1, 0, 0, 0] }
+        // Instruction { opcode: 565, args: [4, 4, 1780, 1, 0, 1, 0] }
 
         let program = [
             add(8, 8, 16777200, 0),
