//! A specialized executor for our RISC-V assembly that can speedup witgen and
//! help with making partition decisions.
//!
//! WARNING: the general witness generation/execution code over the polynomial
//! constraints try to ensure the determinism of the instructions. If we bypass
//! much of witness generation using the present module, we lose the
//! non-determinism verification.
//!
//! TODO: perform determinism verification for each instruction independently
//! from execution.

use std::{
    collections::{BTreeMap, HashMap},
    fmt::{self, Display, Formatter},
    path::Path,
    sync::Arc,
    time::Instant,
};

use num_derive::{FromPrimitive, ToPrimitive};

use builder::TraceBuilder;

use itertools::Itertools;
use powdr_ast::{
    analyzed::{AlgebraicExpression, Analyzed, Identity, LookupIdentity},
    asm_analysis::{AnalysisASMFile, CallableSymbol, FunctionStatement, LabelStatement, Machine},
    parsed::{
        asm::{parse_absolute_path, AssignmentRegister, DebugDirective},
        BinaryOperation, Expression, FunctionCall, Number, UnaryOperation,
    },
};
use tiny_keccak::keccakf;

use powdr_executor::constant_evaluator::VariablySizedColumn;
use powdr_number::{write_polys_csv_file, FieldElement, LargeInt};
pub use profiler::ProfilerOptions;

pub mod arith;
mod poseidon2_gl;
pub mod poseidon_gl;
mod profiler;
mod submachines;
use submachines::*;
mod memory;
use memory::*;
mod pil;

use crate::profiler::Profiler;

#[derive(Debug)]
struct SubmachineOp<F: FieldElement> {
    // pil identity id of the link
    identity_id: u64,
    // these are the RHS values of the lookup (i.e., inside brackets in the PIL lookup).
    // This is a fixed size to avoid allocations in the common case.
    lookup_args: [F; 4],
    // TODO: this is just for the hand-written poseidon_gl submachine,
    // we give it the input values because it doesn't have access to memory
    extra: Vec<F>,
}

/// Enum with asm machine RISCV instruction. Helps avoid using raw strings in the code.
macro_rules! instructions {
    ($($name:ident),*) => {
        #[derive(Debug, Clone, Copy, PartialEq, Eq, PartialOrd, Ord, Hash)]
        #[allow(non_camel_case_types)]
        enum Instruction {
            $($name,)*
            Count
        }

        impl Instruction {
            fn count() -> usize {
                Self::Count as usize
            }

            fn from_name(s: &str) -> Option<Self> {
                match s {
                    $(stringify!($name) => Some(Self::$name),)*
                    _ => None
                }
            }

            fn flag(&self) -> &'static str {
                match *self {
                    $(Self::$name => concat!("main::instr_", stringify!($name)),)*
                    Self::Count => panic!(),
                }
            }
        }
    };
}

instructions! {
    set_reg,
    get_reg,
    affine,
    mstore,
    mstore_bootloader,
    mload,
    load_bootloader_input,
    assert_bootloader_input,
    load_label,
    jump,
    jump_dyn,
    jump_to_bootloader_input,
    branch_if_diff_nonzero,
    branch_if_diff_equal,
    skip_if_equal,
    branch_if_diff_greater_than,
    is_diff_greater_than,
    is_equal_zero,
    is_not_equal,
    add_wrap,
    wrap16,
    sub_wrap_with_offset,
    sign_extend_byte,
    sign_extend_16_bits,
    to_signed,
    divremu,
    mul,
    and,
    or,
    xor,
    shl,
    shr,
    invert_gl,
    split_gl,
    poseidon_gl,
    poseidon2_gl,
    affine_256,
    mod_256,
    ec_add,
    ec_double,
    commit_public,
    fail,
    keccakf,
    split_gl_vec,
    merge_gl
}

/// Enum with columns directly accessed by the executor (as to avoid matching on strings)
macro_rules! known_witness_col {
    ($($name:ident),*) => {
        #[derive(Debug, Clone, Copy, PartialEq, Eq, PartialOrd, Ord, Hash, ToPrimitive, FromPrimitive)]
        #[allow(non_camel_case_types)]
        #[repr(usize)]
        enum KnownWitnessCol {
            $($name,)*
            Count // this is a sentinel so we know how many variants we have
        }

        impl KnownWitnessCol {
            fn count() -> usize {
                Self::Count as usize
            }

            fn all() -> Vec<Self> {
                vec![
                    $(Self::$name,)*
                ]
            }

            fn name(&self) -> &'static str {
                match *self {
                    $(Self::$name => concat!("main::", stringify!($name)),)*
                    Self::Count => panic!(),
                }
            }
        }
    };
}

known_witness_col! {
    pc_update,
    query_arg_1_update,
    query_arg_2_update,
    X,
    Y,
    Z,
    W,
    Y_free_value,
    X_free_value,
    tmp1_col,
    tmp2_col,
    tmp3_col,
    tmp4_col,
    X_b1,
    X_b2,
    X_b3,
    X_b4,
    XX,
    XXIsZero,
    XX_inv,
    Y_b5,
    Y_b6,
    Y_b7,
    Y_b8,
    Y_7bit,
    Y_15bit,
    REM_b1,
    REM_b2,
    REM_b3,
    REM_b4,
    wrap_bit,
    instr_load_label_param_l,
    instr_jump_param_l,
    instr_branch_if_diff_nonzero_param_l,
    instr_branch_if_diff_equal_param_l,
    instr_branch_if_diff_greater_than_param_l,
    jump_to_shutdown_routine,
    // instructions
    instr_set_reg,
    instr_get_reg,
    instr_affine,
    instr_mstore,
    instr_mstore_bootloader,
    instr_mload,
    instr_load_bootloader_input,
    instr_assert_bootloader_input,
    instr_load_label,
    instr_jump,
    instr_jump_dyn,
    instr_jump_to_bootloader_input,
    instr_branch_if_diff_nonzero,
    instr_branch_if_diff_equal,
    instr_skip_if_equal,
    instr_branch_if_diff_greater_than,
    instr_is_diff_greater_than,
    instr_is_equal_zero,
    instr_is_not_equal,
    instr_add_wrap,
    instr_wrap16,
    instr_sub_wrap_with_offset,
    instr_sign_extend_byte,
    instr_sign_extend_16_bits,
    instr_to_signed,
    instr_divremu,
    instr_mul,
    instr_and,
    instr_or,
    instr_xor,
    instr_shl,
    instr_shr,
    instr_invert_gl,
    instr_split_gl,
    instr_poseidon_gl,
    instr_poseidon2_gl,
    instr_affine_256,
    instr_mod_256,
    instr_ec_add,
    instr_ec_double,
    instr_commit_public,
    instr_fail
}

/// Enum with submachines known to the RISCV executor
macro_rules! machine_instances {
    ($($name:ident),*) => {
        #[derive(Debug, Clone, Copy, PartialEq, Eq, PartialOrd, Ord, Hash, ToPrimitive, FromPrimitive)]
        #[allow(non_camel_case_types)]
        #[repr(usize)]
        enum MachineInstance {
            $($name,)*
            Count
        }

        #[allow(unused)]
        impl MachineInstance {
            fn count() -> usize {
                Self::Count as usize
            }

            fn all() -> Vec<Self> {
                vec![
                    $(Self::$name,)*
                ]
            }

            fn name(&self) -> &'static str {
                match *self {
                    $(Self::$name => stringify!($name),)*
                    Self::Count => panic!(),
                }
            }

            fn namespace(&self) -> &'static str {
                match *self {
                    $(Self::$name => concat!("main_", stringify!($name)),)*
                    Self::Count => panic!(),
                }
            }
        }
    };
}

machine_instances! {
    memory,
    regs,
    publics,
    binary,
    shift,
    split_gl,
    poseidon_gl
    // TODO: these are not implemented yet
    // poseidon2_gl,
    // keccakf
    // arith,
}

macro_rules! known_fixed_col {
    ($($name:ident),*) => {
        #[derive(Debug, Clone, Copy, PartialEq, Eq, PartialOrd, Ord, Hash, ToPrimitive, FromPrimitive)]
        #[allow(non_camel_case_types)]
        #[repr(usize)]
        enum KnownFixedCol {
            $($name,)*
        }

        impl KnownFixedCol {
            fn all() -> Vec<Self> {
                vec![
                    $(Self::$name,)*
                ]
            }

            fn name(&self) -> &'static str {
                match *self {
                    $(Self::$name => concat!("main__rom::p_", stringify!($name)),)*
                }
            }
        }
    };
}

known_fixed_col! {
    X_const,
    Y_const,
    Z_const,
    W_const,
    Y_read_free,
    X_read_free
}

#[derive(Debug, Clone, Copy, PartialEq, Eq)]
pub enum Elem<F: FieldElement> {
    /// Only the ranges of i32 and u32 are actually valid for a Binary value.
    /// I.e., [-2**31, 2**32).
    Binary(i64),
    Field(F),
}

impl<F: FieldElement> Default for Elem<F> {
    fn default() -> Self {
        Self::Binary(0)
    }
}

impl<F: FieldElement> Elem<F> {
    /// Try to interpret the value of a field as a binary, if it can be represented either as a
    /// u32 or a i32.
    pub fn try_from_fe_as_bin(value: &F) -> Option<Self> {
        let integer = value.to_signed_integer();

        u32::try_from(&integer)
            .map(From::from)
            .or_else(|_| i32::try_from(integer).map(From::from))
            .map(Self::Binary)
            .ok()
    }

    pub fn from_u32_as_fe(value: u32) -> Self {
        Self::Field(F::from(value))
    }

    pub fn from_i32_as_fe(value: i32) -> Self {
        Self::Field(F::from(value))
    }

    pub fn from_bool_as_fe(value: bool) -> Self {
        if value {
            Self::Field(F::one())
        } else {
            Self::Field(F::zero())
        }
    }

    /// Interprets the value of self as a field element.
    pub fn into_fe(self) -> F {
        match self {
            Self::Field(f) => f,
            Self::Binary(b) => b.into(),
        }
    }

    /// Interprets the value of self as an i64, ignoring higher bytes if a field element
    pub fn as_i64_from_lower_bytes(&self) -> i64 {
        match self {
            Self::Binary(b) => *b,
            Self::Field(f) => {
                let mut bytes = f.to_bytes_le();
                bytes.truncate(8);
                i64::from_le_bytes(bytes.try_into().unwrap())
            }
        }
    }

    pub fn bin(&self) -> i64 {
        match self {
            Self::Binary(b) => *b,
            Self::Field(_) => panic!(),
        }
    }

    fn u(&self) -> u32 {
        self.bin().try_into().unwrap()
    }

    fn s(&self) -> i32 {
        self.bin().try_into().unwrap()
    }

    fn is_zero(&self) -> bool {
        match self {
            Self::Binary(b) => *b == 0,
            Self::Field(f) => f.is_zero(),
        }
    }

    fn add(&self, other: &Self) -> Self {
        match (self, other) {
            (Self::Binary(a), Self::Binary(b)) => Self::Binary(a.checked_add(*b).unwrap()),
            (Self::Field(a), Self::Field(b)) => Self::Field(*a + *b),
            (Self::Binary(a), Self::Field(b)) => Self::Field(F::from(*a) + *b),
            (Self::Field(a), Self::Binary(b)) => Self::Field(*a + F::from(*b)),
        }
    }

    fn sub(&self, other: &Self) -> Self {
        match (self, other) {
            (Self::Binary(a), Self::Binary(b)) => Self::Binary(a.checked_sub(*b).unwrap()),
            (Self::Field(a), Self::Field(b)) => Self::Field(*a - *b),
            (Self::Binary(a), Self::Field(b)) => Self::Field(F::from(*a) - *b),
            (Self::Field(a), Self::Binary(b)) => Self::Field(*a - F::from(*b)),
        }
    }

    fn mul(&self, other: &Self) -> Self {
        match (self, other) {
            (Self::Binary(a), Self::Binary(b)) => match a.checked_mul(*b) {
                Some(v) => Self::Binary(v),
                None => {
                    let a = F::from(*a);
                    let b = F::from(*b);
                    Self::Field(a * b)
                }
            },
            (Self::Field(a), Self::Field(b)) => Self::Field(*a * *b),
            (Self::Binary(a), Self::Field(b)) => Self::Field(F::from(*a) * *b),
            (Self::Field(a), Self::Binary(b)) => Self::Field(*a * F::from(*b)),
        }
    }

    fn div(&self, other: &Self) -> Self {
        match (self, other) {
            (Self::Binary(a), Self::Binary(b)) => Self::Binary(a / b),
            (Self::Field(a), Self::Field(b)) => Self::Field(*a / *b),
            (Self::Binary(a), Self::Field(b)) => Self::Field(F::from(*a) / *b),
            (Self::Field(a), Self::Binary(b)) => Self::Field(*a / F::from(*b)),
        }
    }
}

fn decompose_lower32(x: i64) -> (u8, u8, u8, u8, u8) {
    let b1 = (x & 0xff) as u8;
    let b2 = ((x >> 8) & 0xff) as u8;
    let b3 = ((x >> 16) & 0xff) as u8;
    let b4 = ((x >> 24) & 0xff) as u8;
    let sign = ((x >> 31) & 1) as u8;
    (b1, b2, b3, b4, sign)
}

impl<F: FieldElement> From<i64> for Elem<F> {
    fn from(value: i64) -> Self {
        Self::Binary(value)
    }
}

impl<F: FieldElement> From<u32> for Elem<F> {
    fn from(value: u32) -> Self {
        Self::Binary(value as i64)
    }
}

impl<F: FieldElement> From<i32> for Elem<F> {
    fn from(value: i32) -> Self {
        Self::Binary(value as i64)
    }
}

impl<F: FieldElement> From<usize> for Elem<F> {
    fn from(value: usize) -> Self {
        Self::Binary(value as i64)
    }
}

impl<F: FieldElement> Display for Elem<F> {
    fn fmt(&self, f: &mut Formatter<'_>) -> fmt::Result {
        match self {
            Self::Binary(b) => write!(f, "{b}"),
            Self::Field(fe) => write!(f, "{fe}"),
        }
    }
}

pub type MemoryState<F> = HashMap<u32, Elem<F>>;
pub type RegisterMemoryState<F> = HashMap<u32, F>;

#[derive(Debug)]
pub enum MemOperationKind {
    Read,
    Write,
}

#[derive(Debug)]
pub struct MemOperation {
    /// The row of the execution trace the memory operation happened.
    pub row: usize,
    pub kind: MemOperationKind,
    pub address: u32,
}

pub struct ExecutionTrace<F: FieldElement> {
    reg_map: HashMap<String, u16>,

    /// Writes and reads to memory.
    mem_ops: Vec<MemOperation>,

    /// The length of the trace, after applying the reg_writes.
    len: usize,

    /// the pc value at each row
    pc_trace: Vec<u32>,
    /// values of non-pc asm registers at each row
    reg_trace: Vec<Vec<F>>,
    /// reg writes to be set on the trace on the next row
    reg_writes: Vec<Option<F>>,

    /// Calls into submachines
    submachine_ops: Vec<Vec<SubmachineOp<F>>>,

    /// Columns directly accessed by the executor, indexed by the enum value for
    /// fast access. Some columns may be optimized away, so we rely on the PIL
    /// columns to know what should be present in the end.
    /// We keep a row based flat vec for memory locality.
    known_cols: Vec<F>,

    /// all witness columns obtained from the optimized pil.
    all_cols: Vec<String>,
}

impl<F: FieldElement> ExecutionTrace<F> {
    pub fn new(witness_cols: Vec<String>, reg_map: HashMap<String, u16>) -> Self {
        ExecutionTrace {
            reg_trace: reg_map.keys().map(|_| Vec::new()).collect(),
            reg_writes: vec![None; reg_map.len()],
            reg_map,
            mem_ops: Vec::new(),
            len: 1,
            pc_trace: Vec::new(),
            submachine_ops: MachineInstance::all().iter().map(|_| Vec::new()).collect(),
            known_cols: vec![],
            all_cols: witness_cols,
        }
    }

    /// transpose the register write operations into value columns
    fn generate_registers_trace(&mut self) -> Vec<(String, Vec<F>)> {
        let mut reg_values: Vec<Vec<F>> =
            vec![Vec::with_capacity(self.pc_trace.len().next_power_of_two()); self.reg_map.len()];

        // reverse lookup
        let idx_reg: HashMap<u16, &str> =
            self.reg_map.iter().map(|(k, &v)| (v, k.as_str())).collect();

        for i in 0..self.reg_map.len() {
            let reg = idx_reg[&(i as u16)];
            if reg == "pc" {
                reg_values[i].extend(self.pc_trace.iter().map(|&v| F::from(v)));
            } else {
                reg_values[i] = std::mem::take(&mut self.reg_trace[i]);
            }
        }

        reg_values
            .into_iter()
            .enumerate()
            .map(|(i, values)| (format!("main::{}", idx_reg[&(i as u16)]), values))
            .collect()
    }
}

#[derive(Default)]
pub struct RegisterMemory<F: FieldElement> {
    last: HashMap<u32, Elem<F>>,
    second_last: HashMap<u32, Elem<F>>,
}

impl<F: FieldElement> RegisterMemory<F> {
    pub fn for_bootloader(&self) -> HashMap<u32, F> {
        self.second_last
            .iter()
            .map(|(k, v)| (*k, v.into_fe()))
            .collect()
    }
}

mod builder {
    use std::{cell::RefCell, cmp, collections::HashMap, time::Instant};

    use powdr_ast::{
        analyzed::{Analyzed, DegreeRange},
        asm_analysis::{Machine, RegisterTy},
    };
    use powdr_number::FieldElement;
    use rayon::iter::{IntoParallelIterator, ParallelBridge, ParallelExtend, ParallelIterator};

    use crate::{
        pil, BinaryMachine, Elem, ExecMode, Execution, ExecutionTrace, KnownWitnessCol,
        MachineInstance, MemOperation, MemOperationKind, MemoryMachine, MemoryState,
        PoseidonGlMachine, PublicsMachine, RegisterMemory, ShiftMachine, SplitGlMachine,
        Submachine, SubmachineBoxed, SubmachineOp,
    };

    fn namespace_degree_range<F: FieldElement>(
        opt_pil: &Analyzed<F>,
        namespace: &str,
    ) -> DegreeRange {
        opt_pil
            .committed_polys_in_source_order()
            .find(|(s, _)| s.absolute_name.contains(&format!("{namespace}::")))
            .and_then(|(s, _)| s.degree)
            // all machines/columns should have a degree range defined
            .unwrap()
    }

    fn register_names(main: &Machine) -> Vec<&str> {
        main.registers
            .iter()
            .filter_map(|statement| {
                if statement.ty != RegisterTy::Assignment {
                    Some(&statement.name[..])
                } else {
                    None
                }
            })
            .collect()
    }

    pub struct TraceBuilder<'b, F: FieldElement> {
        trace: ExecutionTrace<F>,

        submachines: HashMap<MachineInstance, RefCell<Box<dyn Submachine<F>>>>,

        /// Maximum rows we can run before we stop the execution.
        max_rows: usize,

        // index of special case registers to look after:
        pc_idx: u16,

        /// The value of PC at the start of the execution of the current row.
        curr_pc: Elem<F>,

        /// The PC in the register bank refers to the batches, we have to track our
        /// actual program counter independently.
        next_statement_line: u32,

        /// When PC is written, we need to know what line to actually execute next
        /// from this map of batch to statement line.
        batch_to_line_map: &'b [u32],

        /// Current register bank
        regs: Vec<Elem<F>>,

        /// Current memory.
        mem: MemoryState<F>,

        /// Separate register memory, last and second last.
        reg_mem: RegisterMemory<F>,

        /// The execution mode we running.
        /// Fast: do not save the register's trace and memory accesses.
        /// Trace: save everything - needed for continuations.
        mode: ExecMode,
    }

    impl<'a, 'b: 'a, F: FieldElement> TraceBuilder<'b, F> {
        /// Creates a new builder.
        ///
        /// May fail if max_rows_len is too small or if the main machine is
        /// empty. In this case, the final (empty) execution trace is returned
        /// in Err.
        pub fn new(
            main: &'a Machine,
            opt_pil: Option<&Analyzed<F>>,
            witness_cols: Vec<String>,
            mem: MemoryState<F>,
            batch_to_line_map: &'b [u32],
            max_rows_len: usize,
            mode: ExecMode,
        ) -> Result<Self, Box<Execution<F>>> {
            let reg_map = register_names(main)
                .into_iter()
                .enumerate()
                .map(|(i, name)| (name.to_string(), i as u16))
                .collect::<HashMap<String, u16>>();

            let reg_len = reg_map.len();

            // To save cache/memory bandwidth, I set the register index to be
            // u16, so panic if it doesn't fit (it obviously will fit for RISC-V).
            <usize as TryInto<u16>>::try_into(reg_len).unwrap();

            let pc_idx = reg_map["pc"];
            let mut regs = vec![0.into(); reg_len];
            regs[pc_idx as usize] = 0.into();

            let submachines: HashMap<_, RefCell<Box<dyn Submachine<F>>>> =
                if let ExecMode::Witness = mode {
                    [
                        (
                            MachineInstance::memory,
                            RefCell::new(Box::new(MemoryMachine::new("main_memory", &witness_cols)))
                                as RefCell<Box<dyn Submachine<F>>>, // this first `as` is needed to coerce the type of the array
                        ),
                        (
                            MachineInstance::regs,
                            RefCell::new(Box::new(MemoryMachine::new("main_regs", &witness_cols))),
                        ),
                        (
                            MachineInstance::binary,
                            RefCell::new(BinaryMachine::new_boxed("main_binary", &witness_cols)),
                        ),
                        (
                            MachineInstance::shift,
                            RefCell::new(ShiftMachine::new_boxed("main_shift", &witness_cols)),
                        ),
                        (
                            MachineInstance::split_gl,
                            RefCell::new(SplitGlMachine::new_boxed("main_split_gl", &witness_cols)),
                        ),
                        (
                            MachineInstance::publics,
                            RefCell::new(PublicsMachine::new_boxed("main_publics", &witness_cols)),
                        ),
                        (
                            MachineInstance::poseidon_gl,
                            RefCell::new(PoseidonGlMachine::new_boxed(
                                "main_poseidon_gl",
                                &witness_cols,
                            )),
                        ),
                    ]
                    .into_iter()
                    .collect()
                } else {
                    Default::default()
                };

            let mut ret = Self {
                pc_idx,
                curr_pc: 0.into(),
                trace: ExecutionTrace::new(witness_cols, reg_map),
                submachines,
                next_statement_line: 1,
                batch_to_line_map,
                max_rows: max_rows_len,
                regs,
                mem,
                reg_mem: Default::default(),
                mode,
            };

            if ret.has_enough_rows() || ret.set_next_pc().is_none() {
                Err(Box::new(ret.finish(opt_pil, vec![])))
            } else {
                Ok(ret)
            }
        }

        pub(crate) fn pc_trace(&self) -> &[u32] {
            &self.trace.pc_trace
        }

        pub(crate) fn submachine_op(
            &mut self,
            m: MachineInstance,
            identity_id: u64,
            lookup_args: &[F],
            extra: &[F],
        ) {
            if let ExecMode::Witness = self.mode {
                self.trace
                    .submachine_ops
                    .get_mut(m as usize)
                    .unwrap()
                    .push(SubmachineOp {
                        identity_id,
                        lookup_args: lookup_args.try_into().unwrap(),
                        extra: extra.to_vec(),
                    });
            }
        }

        pub(crate) fn main_columns_len(&self) -> usize {
            let cols_len = self.trace.known_cols.len() / KnownWitnessCol::count();

            // sanity check
            if let ExecMode::Witness = self.mode {
                assert!(
                    self.trace.len <= cols_len,
                    "Expected trace len ({}) to be at most the column length ({cols_len})",
                    self.trace.len
                );
            }

            cols_len
        }

        // convert the flat array of rows into a hashmap of columns.
        pub(crate) fn generate_main_columns(&mut self) -> HashMap<String, Vec<F>> {
            let main_columns_len = self.main_columns_len();
            let cols: HashMap<String, Vec<F>> = KnownWitnessCol::all()
                .into_par_iter()
                .map(|col| {
                    let mut values = Vec::with_capacity(main_columns_len.next_power_of_two());
                    for i in 0..main_columns_len {
                        values.push(
                            self.trace.known_cols[i * KnownWitnessCol::count() + col as usize],
                        );
                    }
                    (col.name().to_string(), values)
                })
                .collect();
            cols
        }

        /// get the value of PC as of the start of the execution of the current row.
        pub(crate) fn get_pc(&self) -> Elem<F> {
            self.curr_pc
        }

        /// get the value of PC as updated by the last executed instruction.
        /// The actual PC is only updated when moving to a new row.
        pub(crate) fn get_next_pc(&self) -> Elem<F> {
            self.regs[self.pc_idx as usize]
        }

        /// get current value of register
        pub(crate) fn get_reg(&self, idx: &str) -> Elem<F> {
            self.get_reg_idx(self.trace.reg_map[idx])
        }

        /// get current value of register by register index instead of name
        fn get_reg_idx(&self, idx: u16) -> Elem<F> {
            if idx == self.pc_idx {
                return self.get_pc();
            }
            self.regs[idx as usize]
        }

        /// sets the PC
        pub(crate) fn set_pc(&mut self, value: Elem<F>) {
            // updates the internal statement-based program counter accordingly:
            self.next_statement_line = self.batch_to_line_map[value.u() as usize];
            self.set_reg_idx(self.pc_idx, value);
        }

        /// set next value of register, accounting to x0 writes
        ///
        /// to set the PC, use set_pc() instead of this
        pub(crate) fn set_reg(&mut self, idx: &str, value: impl Into<Elem<F>>) {
            self.set_reg_impl(idx, value.into())
        }

        fn set_reg_impl(&mut self, idx: &str, value: Elem<F>) {
            let idx = self.trace.reg_map[idx];
            assert!(idx != self.pc_idx);
            self.set_reg_idx(idx, value);
        }

        /// raw set next value of register by register index instead of name
        fn set_reg_idx(&mut self, idx: u16, value: Elem<F>) {
            // Record register write in trace. Only for non-pc, non-assignment registers.
            if let ExecMode::Trace | ExecMode::Witness = self.mode {
                if idx != self.pc_idx {
                    self.trace.reg_writes[idx as usize] = Some(value.into_fe());
                }
            }
            self.regs[idx as usize] = value;
        }

        pub fn set_col(&mut self, col: KnownWitnessCol, value: Elem<F>) {
            if let ExecMode::Witness = self.mode {
                let idx = (self.trace.known_cols.len() - KnownWitnessCol::count()) + col as usize;
                *self.trace.known_cols.get_mut(idx).unwrap() = value.into_fe();
            }
        }

        pub fn col_is_defined(&self, name: &str) -> bool {
            if let ExecMode::Trace | ExecMode::Witness = self.mode {
                self.trace.all_cols.contains(&name.to_string())
            } else {
                false
            }
        }

        pub fn push_row(&mut self, pc: u32) {
            if let ExecMode::Trace | ExecMode::Witness = self.mode {
                self.trace.pc_trace.push(pc);
                self.trace
                    .reg_trace
                    .iter_mut()
                    .enumerate()
                    .for_each(|(idx, v)| {
                        // set the value from the write or copy the previous value
                        if let Some(w) = self.trace.reg_writes[idx].take() {
                            v.push(w);
                        } else {
                            v.push(v.last().cloned().unwrap_or(F::zero()));
                        }
                    });
            }
            if let ExecMode::Witness = self.mode {
                let new_len = self.trace.known_cols.len() + KnownWitnessCol::count();
                self.trace.known_cols.resize(new_len, F::zero());
            }
        }

        /// advance to next row, returns the index to the statement that must be
        /// executed now, or None if the execution is finished
        pub fn advance(&mut self) -> Option<u32> {
            let next_pc = self.regs[self.pc_idx as usize];
            if self.curr_pc != next_pc {
                // If we are at the limit of rows, stop the execution
                if self.has_enough_rows() {
                    return None;
                }

                self.trace.len += 1;
                self.set_col(KnownWitnessCol::pc_update, next_pc);
                self.push_row(next_pc.u());

                self.curr_pc = next_pc;
            }

            // advance to the next statement
            let st_line = self.next_statement_line;

            // optimistically advance the internal and register PCs
            self.next_statement_line += 1;
            self.set_next_pc().and(Some(st_line))
        }

        pub(crate) fn set_mem(&mut self, addr: u32, val: Elem<F>, step: u32, identity_id: u64) {
            self.log_mem_op(addr, step, identity_id, val, MemOperationKind::Write);
            self.mem.insert(addr, val);
        }

        pub(crate) fn get_mem(&mut self, addr: u32, step: u32, identity_id: u64) -> Elem<F> {
            let val = self.mem.get(&addr).cloned().unwrap_or_default();
            self.log_mem_op(addr, step, identity_id, val, MemOperationKind::Read);
            val
        }

        fn log_mem_op(
            &mut self,
            addr: u32,
            step: u32,
            identity_id: u64,
            val: Elem<F>,
            kind: MemOperationKind,
        ) {
            if let ExecMode::Witness = self.mode {
                let selector = match kind {
                    MemOperationKind::Read => F::zero(),
                    MemOperationKind::Write => F::one(),
                };
                self.submachine_op(
                    MachineInstance::memory,
                    identity_id,
                    &[selector, addr.into(), step.into(), val.into_fe()],
                    &[],
                );
            }
            if let ExecMode::Trace | ExecMode::Witness = self.mode {
                self.trace.mem_ops.push(MemOperation {
                    row: self.trace.len,
                    kind,
                    address: addr,
                });
            }
        }

        pub(crate) fn set_reg_mem(&mut self, addr: u32, val: Elem<F>) {
            if addr != 0 {
                self.reg_mem.last.insert(addr, val);
            }
        }

        pub(crate) fn get_reg_mem(&mut self, addr: u32) -> Elem<F> {
            let zero: Elem<F> = 0u32.into();
            if addr == 0 {
                zero
            } else {
                *self.reg_mem.last.get(&addr).unwrap_or(&zero)
            }
        }

        pub(crate) fn backup_reg_mem(&mut self) {
            self.reg_mem.second_last = self.reg_mem.last.clone();
        }

        pub fn finish(
            mut self,
            opt_pil: Option<&Analyzed<F>>,
            program_columns: Vec<(String, Vec<F>)>,
        ) -> Execution<F> {
            if let ExecMode::Fast = self.mode {
                return Execution {
                    trace_len: self.trace.len,
                    memory: self.mem,
                    memory_accesses: Vec::new(),
                    trace: HashMap::new(),
                    register_memory: HashMap::new(),
                };
            }

            let pil = opt_pil.unwrap();

            let start = Instant::now();

            // turn register write operations into witness columns
            let mut cols = self
                .trace
                .generate_registers_trace()
                .into_iter()
                .collect::<HashMap<_, _>>();
            log::debug!(
                "Generating register traces took {}s",
                start.elapsed().as_secs_f64(),
            );

            let main_degree = {
                let range = namespace_degree_range(pil, "main");
                std::cmp::max(self.trace.len.next_power_of_two() as u32, range.min as u32)
            };

            // fill up reg trace to degree
            cols.values_mut().for_each(|v| {
                let last = *v.last().unwrap();
                v.resize(main_degree as usize, last);
            });

            // trace mode doesn't generate a full witness
            if let ExecMode::Trace = self.mode {
                return Execution {
                    trace_len: self.trace.len,
                    memory: self.mem,
                    memory_accesses: std::mem::take(&mut self.trace.mem_ops),
                    trace: cols,
                    register_memory: self.reg_mem.for_bootloader(),
                };
            }

            // add reg columns to trace
            cols.extend(self.generate_main_columns());

            // add program columns to main trace
            cols.extend(program_columns);

            // fill up main trace to degree
            cols.values_mut().for_each(|v| {
                let last = *v.last().unwrap();
                v.resize(main_degree as usize, last);
            });

            log::debug!(
                "Finalizing main machine trace took {}s",
                start.elapsed().as_secs_f64(),
            );

            // generate witness for submachines
            // ----------------------------
            let links = pil::links_from_pil(pil);

            // cache for identity_id->selector
            let mut id_sel = Vec::new(); // TODO: assumes identity_ids are small enough!
            for l in links.iter() {
                if id_sel.len() <= l.id() as usize {
                    id_sel.resize(l.id() as usize + 1, None);
                }
                id_sel[l.id() as usize] = pil::extract_selector(l);
            }

            let start = Instant::now();
            let subm_cols = self
                .submachines
                .into_iter()
                // take each submachine and get its operations
                .map(|(m, machine)| {
                    let ops =
                        std::mem::take(self.trace.submachine_ops.get_mut(m as usize).unwrap());
                    (m, machine.into_inner(), ops)
                })
                // handle submachines in parallel
                .par_bridge()
                .flat_map(|(m, mut machine, ops)| {
                    // apply the operations to the submachine
                    ops.into_iter().for_each(|op| {
                        let selector = &id_sel[op.identity_id as usize];
                        machine.add_operation(selector.as_deref(), &op.lookup_args, &op.extra);
                    });

                    // finalize and extend the submachine traces and add to full trace
                    if machine.len() > 0 {
                        let range = namespace_degree_range(pil, machine.namespace());
                        // extend with dummy blocks up to the required machine degree
                        let machine_degree =
                            std::cmp::max(machine.len().next_power_of_two(), range.min as u32);
                        machine.finish(machine_degree)
                    } else if m == MachineInstance::publics {
                        // for the publics machine, even with no operations being
                        // issued, the declared "publics" force the cells to be
                        // filled. We add operations here to emulate that.
                        for i in 0..8 {
                            machine.add_operation(
                                None,
                                &[i.into(), 0.into(), 0.into(), 0.into()],
                                &[],
                            );
                        }
                        machine.finish(8)
                    } else {
                        // keep machine columns empty
                        machine.finish(0)
                    }
                });
            cols.par_extend(subm_cols);

            log::debug!(
                "Generating submachine traces took {}s",
                start.elapsed().as_secs_f64(),
            );

            // filter columns present in the witness. Some columns may be optimized away.
            let cols: HashMap<String, Vec<F>> = cols
                .into_iter()
                .filter(|(col, _)| self.trace.all_cols.contains(col))
                .collect();

            let missing_cols = self
                .trace
                .all_cols
                .iter()
                .filter(|col| !cols.contains_key(*col));

            log::debug!("RISCV executor missing columns: {:?}", missing_cols);

            Execution {
                trace_len: self.trace.len,
                memory: self.mem,
                memory_accesses: std::mem::take(&mut self.trace.mem_ops),
                trace: cols,
                register_memory: self.reg_mem.for_bootloader(),
            }
        }

        /// Should we stop the execution because the maximum number of rows has
        /// been reached?
        fn has_enough_rows(&self) -> bool {
            self.trace.len >= self.max_rows
        }

        /// Optimistically increment PC, but the execution might rewrite it.
        ///
        /// Only do it when running the last statement of a batch.
        fn set_next_pc(&mut self) -> Option<()> {
            let pc = self.curr_pc.u();
            let line_of_next_batch = *self.batch_to_line_map.get(pc as usize + 1)?;

            match self.next_statement_line.cmp(&line_of_next_batch) {
                cmp::Ordering::Less => (),
                cmp::Ordering::Equal => {
                    // Write it directly. We don't want to call set_reg_idx and
                    // trace the natural increment of the PC.
                    self.regs[self.pc_idx as usize] = (pc + 1).into();
                }
                cmp::Ordering::Greater => {
                    if pc < 2 {
                        // end of program, no real batch to execute
                        return None;
                    }
                    panic!(
                        "next_statement_line: {} > line_of_next_batch: {}",
                        self.next_statement_line, line_of_next_batch
                    );
                }
            };

            Some(())
        }
    }
}

pub fn get_main_machine(program: &AnalysisASMFile) -> &Machine {
    program.get_machine(&parse_absolute_path("::Main")).unwrap()
}

struct PreprocessedMain<'a, F: FieldElement> {
    /// list of all statements (batches expanded)
    statements: Vec<&'a FunctionStatement>,
    /// label to batch number
    label_map: HashMap<&'a str, Elem<F>>,
    /// batch number to its first statement idx
    batch_to_line_map: Vec<u32>,
    /// file number to (dir,name)
    debug_files: Vec<(&'a str, &'a str)>,
    /// function label to batch number
    function_starts: BTreeMap<usize, &'a str>,
    /// .debug loc to batch number
    location_starts: BTreeMap<usize, (usize, usize)>,
}

/// Returns the list of instructions, directly indexable by PC, the map from
/// labels to indices into that list, and the list with the start of each batch.
fn preprocess_main_function<F: FieldElement>(machine: &Machine) -> PreprocessedMain<F> {
    let CallableSymbol::Function(main_function) = &machine.callable.0["main"] else {
        panic!("main function missing")
    };

    let orig_statements = &main_function.body.statements;

    let mut statements = Vec::new();
    let mut label_map = HashMap::new();
    let mut batch_to_line_map = vec![];
    let mut debug_files = Vec::new();
    let mut function_starts = BTreeMap::new();
    let mut location_starts = BTreeMap::new();

    for (batch_idx, batch) in orig_statements.iter_batches().enumerate() {
        batch_to_line_map.push(statements.len() as u32);
        let mut statement_seen = false;
        for s in batch.statements {
            match s {
                FunctionStatement::Assignment(_)
                | FunctionStatement::Instruction(_)
                | FunctionStatement::Return(_) => {
                    statement_seen = true;
                    statements.push(s)
                }
                FunctionStatement::DebugDirective(d) => {
                    match &d.directive {
                        DebugDirective::File(idx, dir, file) => {
                            // debug files should be densely packed starting
                            // from 1, so the idx should match vec size + 1:
                            assert_eq!(*idx, debug_files.len() + 1);
                            debug_files.push((dir.as_str(), file.as_str()));
                        }
                        DebugDirective::Loc(file, line, _) => {
                            location_starts.insert(batch_idx, (*file, *line));
                            statements.push(s);
                        }
                        DebugDirective::OriginalInstruction(_) => {
                            // keep debug locs for debugging purposes
                            statements.push(s);
                        }
                    }
                }
                FunctionStatement::Label(LabelStatement { source: _, name }) => {
                    // assert there are no statements in the middle of a block
                    assert!(!statement_seen);
                    label_map.insert(name.as_str(), (batch_idx).into());
                    // TODO: would looking for "___dot_Lfunc_begin" be less hacky? would require more work to handle ecalls though...
                    if !name.contains("___dot_L") {
                        function_starts.insert(batch_idx, name.as_str());
                    }
                }
            }
        }
    }
    assert!(statements.len() <= u32::MAX as usize);

    // add a final element to the map so the queries don't overflow:
    batch_to_line_map.push(statements.len() as u32);

    PreprocessedMain {
        statements,
        label_map,
        batch_to_line_map,
        debug_files,
        function_starts,
        location_starts,
    }
}

type Callback<'a, F> = dyn powdr_executor::witgen::QueryCallback<F> + 'a;

struct Executor<'a, 'b, F: FieldElement> {
    proc: TraceBuilder<'b, F>,
    label_map: HashMap<&'a str, Elem<F>>,
    inputs: &'b Callback<'b, F>,
    bootloader_inputs: Vec<Elem<F>>,
    fixed: Arc<Vec<(String, VariablySizedColumn<F>)>>,
    // program columns: maps "ROM" fixed cols to respective witness cols
    program_cols: HashMap<String, String>,
    step: u32,
    mode: ExecMode,

    pil_links: Vec<Identity<F>>,
    // instead of a hash map (instruction,target), we keep a flat vec, and index
    // using the instruction (rows) and target machine (columns).
    pil_instruction_links: Vec<Option<Vec<Identity<F>>>>,
    pil_other_links: HashMap<(&'static str, &'static str), Vec<Identity<F>>>,
    // these are "hot" fixed columns that are accessed directly by the executor
    cached_fixed_cols: Vec<Vec<F>>,
}

impl<F: FieldElement> Executor<'_, '_, F> {
    fn init(&mut self) {
        if let ExecMode::Witness = self.mode {
            for c in KnownFixedCol::all() {
                self.cached_fixed_cols
                    .push(self.get_fixed(c.name()).unwrap().clone());
            }
        }
    }

    fn get_fixed(&self, name: &str) -> Option<&Vec<F>> {
        self.fixed
            .iter()
            .find(|(n, _)| n == name)
            // ROM is uniquely sized, which for now is all we looking at
            .map(|(_, v)| v.get_uniquely_sized().expect("not uniquely sized!"))
    }

    fn get_known_fixed(&self, col: KnownFixedCol, row: usize) -> F {
        self.cached_fixed_cols
            .get(col as usize)
            .map(|v| v[row])
            .unwrap_or_default()
    }

    /// read register value, updating the register memory machine
    fn reg_read(&mut self, step_offset: u32, reg: u32, identity_id: u64) -> Elem<F> {
        let val = self.proc.get_reg_mem(reg);
        self.proc.submachine_op(
            MachineInstance::regs,
            identity_id,
            &[
                0.into(),
                reg.into(),
                (self.step + step_offset).into(),
                val.into_fe(),
            ],
            &[],
        );
        val
    }

    /// write value to register, updating the register memory machine
    fn reg_write(&mut self, step_offset: u32, reg: u32, val: Elem<F>, identity_id: u64) {
        self.proc.submachine_op(
            MachineInstance::regs,
            identity_id,
            &[
                1.into(),
                reg.into(),
                (self.step + step_offset).into(),
                val.into_fe(),
            ],
            &[],
        );
        self.proc.set_reg_mem(reg, val);
    }

    /// Gets the identity id for a link associated with a given instruction.
    /// idx is based on the order link appear in the assembly (assumed to be the same in the optimized pil).
    fn instr_link_id(&mut self, instr: Instruction, target: MachineInstance, idx: usize) -> u64 {
        if let ExecMode::Witness = self.mode {
            let entries = self
                .pil_instruction_links
                .get_mut(instr as usize * MachineInstance::count() + target as usize)
                .unwrap()
                .get_or_insert_with(|| {
                    pil::find_instruction_links(&self.pil_links, instr.flag(), target.namespace())
                });
            entries.get(idx).unwrap().id()
        } else {
            // we don't care about identity ids in non witness mode
            0
        }
    }

    /// Find the identity id of a link.
    fn link_id(&mut self, from: &'static str, target: &'static str, idx: usize) -> u64 {
        if let ExecMode::Witness = self.mode {
            let entries = self
                .pil_other_links
                .entry((from, target))
                .or_insert_with(|| pil::find_links(&self.pil_links, from, target));
            entries.get(idx).unwrap().id()
        } else {
            // we don't care about identity ids in fast mode
            0
        }
    }

    fn exec_instruction(&mut self, name: &str, args: &[Expression]) -> Option<Elem<F>> {
        // shorthand macros for setting/getting main machine witness values in the current row
        macro_rules! set_col {
            ($name:ident, $val:expr) => {
                self.proc.set_col(KnownWitnessCol::$name, $val);
            };
        }

        macro_rules! get_fixed {
            ($name:ident) => {
                if let ExecMode::Witness = self.mode {
                    Elem::Field(
                        self.get_known_fixed(KnownFixedCol::$name, self.proc.get_pc().u() as usize),
                    )
                } else {
                    Elem::Field(F::zero())
                }
            };
        }

        macro_rules! submachine_op {
            ($machine:ident, $selector:expr, $args:expr, $($extra:expr),*) => {
                self.proc.submachine_op(MachineInstance::$machine, $selector, $args, &[$($extra, )*])
            };
        }

        let args = args
            .iter()
            .map(|expr| self.eval_expression(expr).unwrap())
            .collect::<Vec<_>>();

        self.proc.backup_reg_mem();

        if self.proc.col_is_defined("main::X_const") {
            set_col!(X, get_fixed!(X_const));
        }

        if self.proc.col_is_defined("main::Y_const") {
            set_col!(Y, get_fixed!(Y_const));
        }

        if self.proc.col_is_defined("main::Z_const") {
            set_col!(Z, get_fixed!(Z_const));
        }

        if self.proc.col_is_defined("main::W_const") {
            set_col!(W, get_fixed!(W_const));
        }

        let instr = Instruction::from_name(name).expect("unknown instruction");

        let r = match instr {
            Instruction::set_reg => {
                let addr = args[0].u();
                let val = args[1];

                let lid = self.instr_link_id(instr, MachineInstance::regs, 0);
                self.reg_write(0, addr, val, lid);

                set_col!(Y, val);

                if !get_fixed!(Y_read_free).is_zero() {
                    set_col!(Y_free_value, val);
                }

                None
            }
            Instruction::get_reg => {
                // setting the flag because the rom fixed column for the `get_reg` flag gets optimized away...
                set_col!(instr_get_reg, 1.into());
                let addr = args[0].u();
                let lid = self.instr_link_id(instr, MachineInstance::regs, 0);
                let val = self.reg_read(0, addr, lid);

                Some(val)
            }
            Instruction::affine => {
                let read_reg = args[0].u();
                let lid = self.instr_link_id(instr, MachineInstance::regs, 0);
                let val1 = self.reg_read(0, read_reg, lid);
                let write_reg = args[1].u();
                let factor = args[2];
                let offset = args[3];

                let res = val1.mul(&factor).add(&offset);

                let lid = self.instr_link_id(instr, MachineInstance::regs, 1);
                self.reg_write(1, write_reg, res, lid);
                set_col!(tmp1_col, val1);

                None
            }

            Instruction::mstore | Instruction::mstore_bootloader => {
                let read_reg1 = args[0].u();
                let read_reg2 = args[1].u();
                let lid = self.instr_link_id(instr, MachineInstance::regs, 0);
                let addr1 = self.reg_read(0, read_reg1, lid);
                let lid = self.instr_link_id(instr, MachineInstance::regs, 1);
                let addr2 = self.reg_read(1, read_reg2, lid);
                let offset = args[2].bin();
                let read_reg3 = args[3].u();
                let lid = self.instr_link_id(instr, MachineInstance::regs, 2);
                let value = self.reg_read(2, read_reg3, lid);

                let addr = addr1.bin() - addr2.bin() + offset;
                // assumptions from the asm machine
                assert!(addr >= 0);
                assert_eq!(addr % 4, 0);

                set_col!(
                    wrap_bit,
                    if addr > u32::MAX as i64 {
                        Elem::Field(F::one())
                    } else {
                        Elem::Field(F::zero())
                    }
                );

                let addr = addr as u32;
                let lid = self.instr_link_id(instr, MachineInstance::memory, 0);
                self.proc.set_mem(addr, value, self.step + 3, lid);

                set_col!(tmp1_col, addr1);
                set_col!(tmp2_col, addr2);
                set_col!(tmp3_col, value);

                let (b1, b2, b3, b4, _sign) = decompose_lower32(addr.into());
                set_col!(X_b1, Elem::from_u32_as_fe(b1.into()));
                set_col!(X_b2, Elem::from_u32_as_fe(b2.into()));
                set_col!(X_b3, Elem::from_u32_as_fe(b3.into()));
                set_col!(X_b4, Elem::from_u32_as_fe(b4.into()));

                None
            }
            Instruction::mload => {
                let read_reg = args[0].u();
                let lid = self.instr_link_id(instr, MachineInstance::regs, 0);
                let addr1 = self.reg_read(0, read_reg, lid);
                let offset = args[1].bin();
                let write_addr1 = args[2].u();
                let write_addr2 = args[3].u();

                let addr = addr1.bin() + offset;

                let lid = self.instr_link_id(instr, MachineInstance::memory, 0);
                let val = self
                    .proc
                    .get_mem(addr as u32 & 0xfffffffc, self.step + 1, lid);
                let rem = addr % 4;

                let lid = self.instr_link_id(instr, MachineInstance::regs, 1);
                self.reg_write(2, write_addr1, val, lid);
                let lid = self.instr_link_id(instr, MachineInstance::regs, 2);
                self.reg_write(3, write_addr2, rem.into(), lid);

                set_col!(tmp1_col, addr1);
                set_col!(tmp3_col, val);
                set_col!(tmp4_col, Elem::from_u32_as_fe(rem as u32));

                let v = addr1.add(&args[1]).as_i64_from_lower_bytes();
                let (b1, b2, b3, b4, _sign) = decompose_lower32(v);
                set_col!(X_b1, Elem::from_u32_as_fe((b1 / 4).into()));
                set_col!(X_b2, Elem::from_u32_as_fe(b2.into()));
                set_col!(X_b3, Elem::from_u32_as_fe(b3.into()));
                set_col!(X_b4, Elem::from_u32_as_fe(b4.into()));
                set_col!(
                    wrap_bit,
                    Elem::from_u32_as_fe(((v as u64 >> 32) & 1) as u32)
                );

                None
            }
            // TODO: update to witness generation for continuations
            Instruction::load_bootloader_input => {
                let lid = self.instr_link_id(instr, MachineInstance::regs, 0);
                let addr = self.reg_read(0, args[0].u(), lid);
                let write_addr = args[1].u();
                let factor = args[2].bin();
                let offset = args[3].bin();

                let addr = addr.bin() * factor + offset;
                let val = self.bootloader_inputs[addr as usize];

                let lid = self.instr_link_id(instr, MachineInstance::regs, 1);
                self.reg_write(2, write_addr, val, lid);

                None
            }
            // TODO: update to witness generation for continuations
            Instruction::assert_bootloader_input => {
                let lid = self.instr_link_id(instr, MachineInstance::regs, 0);
                let addr = self.reg_read(0, args[0].u(), lid);
                let lid = self.instr_link_id(instr, MachineInstance::regs, 1);
                let val = self.reg_read(1, args[1].u(), lid);
                let factor = args[2].bin();
                let offset = args[3].bin();

                let addr = (addr.bin() * factor + offset) as usize;
                let actual_val = self.bootloader_inputs[addr];

                assert_eq!(val, actual_val);

                None
            }
            Instruction::load_label => {
                let write_reg = args[0].u();
                let label = args[1];
                let lid = self.instr_link_id(instr, MachineInstance::regs, 0);
                self.reg_write(0, write_reg, label, lid);

                set_col!(tmp1_col, label);

                set_col!(instr_load_label_param_l, label);

                None
            }
            Instruction::jump => {
                let label = args[0];
                let next_pc = self.proc.get_pc().u() + 1;
                let write_reg = args[1].u();

                let lid = self.instr_link_id(instr, MachineInstance::regs, 0);
                self.reg_write(0, write_reg, next_pc.into(), lid);

                self.proc.set_pc(label);

                set_col!(instr_jump_param_l, label);

                None
            }
            Instruction::jump_dyn => {
                let read_reg = args[0].u();
                let lid = self.instr_link_id(instr, MachineInstance::regs, 0);
                let addr = self.reg_read(0, read_reg, lid);
                let next_pc = self.proc.get_pc().u() + 1;
                let write_reg = args[1].u();

                let lid = self.instr_link_id(instr, MachineInstance::regs, 1);
                self.reg_write(0, write_reg, next_pc.into(), lid);

                self.proc.set_pc(addr);

                set_col!(tmp1_col, addr);

                None
            }
            // TODO: update to witness generation for continuations
            Instruction::jump_to_bootloader_input => {
                let bootloader_input_idx = args[0].bin() as usize;
                let addr = self.bootloader_inputs[bootloader_input_idx];
                self.proc.set_pc(addr);

                None
            }
            Instruction::branch_if_diff_nonzero => {
                let read_reg1 = args[0].u();
                let read_reg2 = args[1].u();
                let lid = self.instr_link_id(instr, MachineInstance::regs, 0);
                let val1 = self.reg_read(0, read_reg1, lid);
                let lid = self.instr_link_id(instr, MachineInstance::regs, 1);
                let val2 = self.reg_read(1, read_reg2, lid);

                let val: Elem<F> = val1.sub(&val2);
                let label = args[2];
                if !val.is_zero() {
                    self.proc.set_pc(label);
                }

                set_col!(tmp1_col, val1);
                set_col!(tmp2_col, val2);
                set_col!(XX, val);
                set_col!(XXIsZero, Elem::from_bool_as_fe(val.is_zero()));
                if !val.is_zero() {
                    set_col!(XX_inv, Elem::Field(F::one() / val.into_fe()));
                }

                set_col!(instr_branch_if_diff_nonzero_param_l, label);

                None
            }
            Instruction::branch_if_diff_equal => {
                let read_reg1 = args[0].u();
                let read_reg2 = args[1].u();
                let lid = self.instr_link_id(instr, MachineInstance::regs, 0);
                let val1 = self.reg_read(0, read_reg1, lid);
                let lid = self.instr_link_id(instr, MachineInstance::regs, 1);
                let val2 = self.reg_read(1, read_reg2, lid);
                let offset = args[2];
                let val: Elem<F> = val1.sub(&val2).sub(&offset);
                let label = args[3];

                if val.is_zero() {
                    self.proc.set_pc(label);
                }

                set_col!(tmp1_col, val1);
                set_col!(tmp2_col, val2);
                set_col!(XX, val);
                set_col!(XXIsZero, Elem::from_bool_as_fe(val.is_zero()));
                if !val.is_zero() {
                    set_col!(XX_inv, Elem::Field(F::one() / val.into_fe()));
                }

                set_col!(instr_branch_if_diff_equal_param_l, label);

                None
            }
            Instruction::skip_if_equal => {
                let read_reg1 = args[0].u();
                let read_reg2 = args[1].u();
                let lid = self.instr_link_id(instr, MachineInstance::regs, 0);
                let val1 = self.reg_read(0, read_reg1, lid);
                let lid = self.instr_link_id(instr, MachineInstance::regs, 1);
                let val2 = self.reg_read(1, read_reg2, lid);
                let offset = args[2];
                let cond = args[3];
                let val: Elem<F> = val1.sub(&val2).add(&offset);

                if val.is_zero() {
                    let pc = self.proc.get_pc().s();
                    self.proc.set_pc((pc + cond.s() + 1).into());
                }

                set_col!(tmp1_col, val1);
                set_col!(tmp2_col, val2);
                set_col!(XX, val);
                set_col!(XXIsZero, Elem::from_bool_as_fe(val.is_zero()));
                if !val.is_zero() {
                    set_col!(XX_inv, Elem::Field(F::one() / val.into_fe()));
                }

                None
            }
            Instruction::branch_if_diff_greater_than => {
                let read_reg1 = args[0].u();
                let read_reg2 = args[1].u();
                // We can't call u() because input registers may have come from
                // a call to `to_signed`, which stores a signed integer.
                let lid = self.instr_link_id(instr, MachineInstance::regs, 0);
                let val1 = self.reg_read(0, read_reg1, lid);
                let lid = self.instr_link_id(instr, MachineInstance::regs, 1);
                let val2 = self.reg_read(1, read_reg2, lid);
                let offset = args[2];
                let val: Elem<F> = val1.sub(&val2).sub(&offset);
                let label = args[3];

                if val.bin() > 0 {
                    self.proc.set_pc(label);
                }

                set_col!(tmp1_col, val1);
                set_col!(tmp2_col, val2);

                set_col!(instr_branch_if_diff_greater_than_param_l, label);

                let p = Elem::from_u32_as_fe(u32::MAX);
                let val_p = val.add(&p);

                let v = val_p.as_i64_from_lower_bytes();
                let (b1, b2, b3, b4, _sign) = decompose_lower32(v);
                set_col!(X_b1, Elem::from_u32_as_fe(b1.into()));
                set_col!(X_b2, Elem::from_u32_as_fe(b2.into()));
                set_col!(X_b3, Elem::from_u32_as_fe(b3.into()));
                set_col!(X_b4, Elem::from_u32_as_fe(b4.into()));
                set_col!(
                    wrap_bit,
                    if val.bin() > 0 {
                        Elem::Field(F::one())
                    } else {
                        Elem::Field(F::zero())
                    }
                );

                None
            }
            Instruction::is_diff_greater_than => {
                let read_reg1 = args[0].u();
                let read_reg2 = args[1].u();
                let lid = self.instr_link_id(instr, MachineInstance::regs, 0);
                let val1 = self.reg_read(0, read_reg1, lid);
                let lid = self.instr_link_id(instr, MachineInstance::regs, 1);
                let val2 = self.reg_read(1, read_reg2, lid);

                let offset = args[2];
                let write_reg = args[3].u();
                let val = val1.sub(&val2).sub(&offset);

                let r = if val.bin() > 0 { 1 } else { 0 };
                let lid = self.instr_link_id(instr, MachineInstance::regs, 2);
                self.reg_write(2, write_reg, r.into(), lid);

                set_col!(tmp1_col, val1);
                set_col!(tmp2_col, val2);

                let p = Elem::from_u32_as_fe(u32::MAX);
                let val = val.add(&p);
                let v = val.as_i64_from_lower_bytes();
                let (b1, b2, b3, b4, _sign) = decompose_lower32(v);
                set_col!(X_b1, Elem::from_u32_as_fe(b1.into()));
                set_col!(X_b2, Elem::from_u32_as_fe(b2.into()));
                set_col!(X_b3, Elem::from_u32_as_fe(b3.into()));
                set_col!(X_b4, Elem::from_u32_as_fe(b4.into()));
                set_col!(wrap_bit, Elem::from_u32_as_fe(r));

                None
            }
            Instruction::is_equal_zero => {
                let read_reg = args[0].u();
                let lid = self.instr_link_id(instr, MachineInstance::regs, 0);
                let val = self.reg_read(0, read_reg, lid);
                let write_reg = args[1].u();

                let r = if val.is_zero() { 1 } else { 0 };
                let lid = self.instr_link_id(instr, MachineInstance::regs, 1);
                self.reg_write(2, write_reg, r.into(), lid);

                set_col!(tmp1_col, val);
                set_col!(XX, val);
                set_col!(XXIsZero, Elem::from_bool_as_fe(val.is_zero()));
                if !val.is_zero() {
                    set_col!(XX_inv, Elem::Field(F::one() / val.into_fe()));
                }

                None
            }
            Instruction::is_not_equal => {
                let read_reg1 = args[0].u();
                let read_reg2 = args[1].u();
                let lid = self.instr_link_id(instr, MachineInstance::regs, 0);
                let val1 = self.reg_read(0, read_reg1, lid);
                let lid = self.instr_link_id(instr, MachineInstance::regs, 1);
                let val2 = self.reg_read(1, read_reg2, lid);
                let write_reg = args[2].u();
                let val: Elem<F> = (val1.bin() - val2.bin()).into();

                let r = if !val.is_zero() { 1 } else { 0 };
                let lid = self.instr_link_id(instr, MachineInstance::regs, 2);
                self.reg_write(2, write_reg, r.into(), lid);

                set_col!(tmp1_col, val1);
                set_col!(tmp2_col, val2);
                set_col!(tmp3_col, Elem::from_u32_as_fe(r));
                set_col!(XX, val);
                set_col!(XXIsZero, Elem::from_bool_as_fe(val.is_zero()));
                if !val.is_zero() {
                    set_col!(XX_inv, Elem::Field(F::one() / val.into_fe()));
                }

                None
            }
            Instruction::add_wrap => {
                let read_reg1 = args[0].u();
                let read_reg2 = args[1].u();
                let lid = self.instr_link_id(instr, MachineInstance::regs, 0);
                let val1 = self.reg_read(0, read_reg1, lid);
                let lid = self.instr_link_id(instr, MachineInstance::regs, 1);
                let val2 = self.reg_read(1, read_reg2, lid);
                set_col!(tmp1_col, val1);
                set_col!(tmp2_col, val2);
                let offset = args[2];
                let write_reg = args[3].u();

                let val = val1.add(&val2).add(&offset);
                // assumptions from the asm machine
                assert!(val.bin() < (2 << 33));
                assert!(val.bin() >= 0);
                // don't use .u() here: we are deliberately discarding the
                // higher bits
                let r = val.bin() as u32;
                let lid = self.instr_link_id(instr, MachineInstance::regs, 2);
                self.reg_write(2, write_reg, r.into(), lid);
                set_col!(tmp3_col, Elem::from_u32_as_fe(r));

                let v = val.as_i64_from_lower_bytes();
                let (b1, b2, b3, b4, _sign) = decompose_lower32(v);
                set_col!(X_b1, Elem::from_u32_as_fe(b1.into()));
                set_col!(X_b2, Elem::from_u32_as_fe(b2.into()));
                set_col!(X_b3, Elem::from_u32_as_fe(b3.into()));
                set_col!(X_b4, Elem::from_u32_as_fe(b4.into()));
                set_col!(
                    wrap_bit,
                    if v > 0xffffffff {
                        Elem::Field(F::one())
                    } else {
                        Elem::Field(F::zero())
                    }
                );

                None
            }
            Instruction::wrap16 => {
                let read_reg = args[0].u();
                let lid = self.instr_link_id(instr, MachineInstance::regs, 0);
                let val = self.reg_read(0, read_reg, lid);
                let factor = args[1].bin();
                let write_reg = args[2].u();
                let val_offset: Elem<F> = (val.bin() * factor).into();

                // don't use .u() here: we are deliberately discarding the
                // higher bits
                let r = val_offset.bin() as u32;
                let lid = self.instr_link_id(instr, MachineInstance::regs, 1);
                self.reg_write(3, write_reg, r.into(), lid);

                set_col!(tmp1_col, val);
                let tmp3_val = Elem::from_u32_as_fe(r);
                set_col!(tmp3_col, tmp3_val);

                let v = tmp3_val.as_i64_from_lower_bytes();
                let (b1, b2, b3, b4, _sign) = decompose_lower32(v);
                set_col!(X_b1, Elem::from_u32_as_fe(b1.into()));
                set_col!(X_b2, Elem::from_u32_as_fe(b2.into()));
                set_col!(X_b3, Elem::from_u32_as_fe(b3.into()));
                set_col!(X_b4, Elem::from_u32_as_fe(b4.into()));

                let (b5, b6, _b7, _b8, _sign) = decompose_lower32(val_offset.bin() >> 32);
                set_col!(Y_b5, Elem::from_u32_as_fe(b5.into()));
                set_col!(Y_b6, Elem::from_u32_as_fe(b6.into()));

                None
            }
            Instruction::sub_wrap_with_offset => {
                let read_reg1 = args[0].u();
                let read_reg2 = args[1].u();
                let lid = self.instr_link_id(instr, MachineInstance::regs, 0);
                let val1 = self.reg_read(0, read_reg1, lid);
                let lid = self.instr_link_id(instr, MachineInstance::regs, 1);
                let val2 = self.reg_read(1, read_reg2, lid);
                let offset = args[2];
                let write_reg = args[3].u();
                let val = val1.sub(&val2).add(&offset);

                let r_i64: i64 = val.bin() + 0x100000000;
                let r = r_i64 as u32;
                let lid = self.instr_link_id(instr, MachineInstance::regs, 2);
                self.reg_write(2, write_reg, r.into(), lid);

                set_col!(tmp1_col, val1);
                set_col!(tmp2_col, val2);
                set_col!(tmp3_col, Elem::from_u32_as_fe(r));

                let (b1, b2, b3, b4, _sign) = decompose_lower32(r_i64);
                set_col!(X_b1, Elem::from_u32_as_fe(b1.into()));
                set_col!(X_b2, Elem::from_u32_as_fe(b2.into()));
                set_col!(X_b3, Elem::from_u32_as_fe(b3.into()));
                set_col!(X_b4, Elem::from_u32_as_fe(b4.into()));
                set_col!(
                    wrap_bit,
                    if r_i64 > 0xffffffff {
                        Elem::Field(F::one())
                    } else {
                        Elem::Field(F::zero())
                    }
                );

                None
            }
            Instruction::sign_extend_byte => {
                let read_reg = args[0].u();
                let lid = self.instr_link_id(instr, MachineInstance::regs, 0);
                let val = self.reg_read(0, read_reg, lid);
                let write_reg = args[1].u();

                // Sign extend the byte
                let byte_val = (val.u() as u8) as i8;
                let extended_val = byte_val as i32 as u32;
                let lid = self.instr_link_id(instr, MachineInstance::regs, 1);
                self.reg_write(3, write_reg, extended_val.into(), lid);

                set_col!(tmp1_col, val);
                set_col!(tmp3_col, Elem::from_u32_as_fe(extended_val));

                let v = val.as_i64_from_lower_bytes();
                let (b1, b2, b3, b4, _sign) = decompose_lower32(v);
                // first 7bits
                set_col!(Y_7bit, Elem::from_u32_as_fe((b1 & 0x7f).into()));
                // no X_b1 needed here
                set_col!(X_b2, Elem::from_u32_as_fe(b2.into()));
                set_col!(X_b3, Elem::from_u32_as_fe(b3.into()));
                set_col!(X_b4, Elem::from_u32_as_fe(b4.into()));
                set_col!(
                    wrap_bit,
                    if byte_val < 0 {
                        Elem::Field(F::one())
                    } else {
                        Elem::Field(F::zero())
                    }
                );

                None
            }
            Instruction::sign_extend_16_bits => {
                let read_reg = args[0].u();
                let lid = self.instr_link_id(instr, MachineInstance::regs, 0);
                let val = self.reg_read(0, read_reg, lid);
                let write_reg = args[1].u();

                // Perform sign extension on the 16-bit value
                let sign_bit = (val.u() & 0x8000) != 0;
                let extended_val = if sign_bit {
                    val.u() | 0xFFFF0000
                } else {
                    val.u() & 0x0000FFFF
                };
                let lid = self.instr_link_id(instr, MachineInstance::regs, 1);
                self.reg_write(3, write_reg, extended_val.into(), lid);

                set_col!(tmp1_col, val);
                set_col!(tmp3_col, Elem::from_u32_as_fe(extended_val));

                let v = val.as_i64_from_lower_bytes();
                let (b1, b2, b3, b4, _) = decompose_lower32(v);

                set_col!(X_b1, Elem::from_u32_as_fe(b1.into()));
                set_col!(X_b3, Elem::from_u32_as_fe(b3.into()));
                set_col!(X_b4, Elem::from_u32_as_fe(b4.into()));
                set_col!(Y_7bit, Elem::from_u32_as_fe((b2 & 0x7f).into()));
                set_col!(Y_15bit, Elem::from_u32_as_fe(val.u() & 0x7fff));
                set_col!(
                    wrap_bit,
                    if sign_bit {
                        Elem::Field(F::one())
                    } else {
                        Elem::Field(F::zero())
                    }
                );

                None
            }
            Instruction::to_signed => {
                let read_reg = args[0].u();
                let lid = self.instr_link_id(instr, MachineInstance::regs, 0);
                let val = self.reg_read(0, read_reg, lid);
                let write_reg = args[1].u();
                let r = val.u() as i32;

                let lid = self.instr_link_id(instr, MachineInstance::regs, 1);
                self.reg_write(1, write_reg, r.into(), lid);

                set_col!(tmp1_col, val);
                set_col!(tmp3_col, Elem::from_i32_as_fe(r));

                let (b1, b2, b3, b4, _sign) = decompose_lower32(val.u().into());
                set_col!(X_b1, Elem::from_u32_as_fe(b1.into()));
                set_col!(X_b2, Elem::from_u32_as_fe(b2.into()));
                set_col!(X_b3, Elem::from_u32_as_fe(b3.into()));
                set_col!(
                    wrap_bit,
                    if b4 & 0x80 != 0 {
                        Elem::Field(F::one())
                    } else {
                        Elem::Field(F::zero())
                    }
                );

                set_col!(Y_7bit, Elem::from_u32_as_fe(b4 as u32 & 0x7f));

                None
            }
            Instruction::fail => {
                // TODO: handle it better
                panic!("reached a fail instruction")
            }
            Instruction::divremu => {
                let read_reg1 = args[0].u();
                let read_reg2 = args[1].u();
                let lid = self.instr_link_id(instr, MachineInstance::regs, 0);
                let val1 = self.reg_read(0, read_reg1, lid);
                let lid = self.instr_link_id(instr, MachineInstance::regs, 1);
                let val2 = self.reg_read(1, read_reg2, lid);
                let write_reg1 = args[2].u();
                let write_reg2 = args[3].u();

                let y = val1.u();
                let x = val2.u();
                let div;
                let rem;
                if x != 0 {
                    div = y / x;
                    rem = y % x;
                } else {
                    div = 0xffffffff;
                    rem = y;
                }

                let lid = self.instr_link_id(instr, MachineInstance::regs, 2);
                self.reg_write(2, write_reg1, div.into(), lid);
                let lid = self.instr_link_id(instr, MachineInstance::regs, 3);
                self.reg_write(3, write_reg2, rem.into(), lid);

                let tmp3_val = Elem::from_u32_as_fe(div);
                set_col!(tmp1_col, val1);
                set_col!(tmp2_col, val2);
                set_col!(tmp3_col, tmp3_val);
                set_col!(tmp4_col, Elem::from_u32_as_fe(rem));
                set_col!(XX, val2);
                set_col!(XXIsZero, Elem::from_bool_as_fe(val2.is_zero()));
                if !val2.is_zero() {
                    set_col!(XX_inv, Elem::Field(F::one() / val2.into_fe()));
                }

                let v = tmp3_val.as_i64_from_lower_bytes();
                let (b1, b2, b3, b4, _sign) = decompose_lower32(v);
                set_col!(X_b1, Elem::from_u32_as_fe(b1.into()));
                set_col!(X_b2, Elem::from_u32_as_fe(b2.into()));
                set_col!(X_b3, Elem::from_u32_as_fe(b3.into()));
                set_col!(X_b4, Elem::from_u32_as_fe(b4.into()));

                let (rem_b1, rem_b2, rem_b3, rem_b4, _sign) = decompose_lower32(rem.into());
                set_col!(REM_b1, Elem::from_u32_as_fe(rem_b1.into()));
                set_col!(REM_b2, Elem::from_u32_as_fe(rem_b2.into()));
                set_col!(REM_b3, Elem::from_u32_as_fe(rem_b3.into()));
                set_col!(REM_b4, Elem::from_u32_as_fe(rem_b4.into()));

                if x > 0 {
                    let diff = x - rem - 1;
                    let (b5, b6, b7, b8, _sign) = decompose_lower32(diff.into());
                    set_col!(Y_b5, Elem::from_u32_as_fe(b5.into()));
                    set_col!(Y_b6, Elem::from_u32_as_fe(b6.into()));
                    set_col!(Y_b7, Elem::from_u32_as_fe(b7.into()));
                    set_col!(Y_b8, Elem::from_u32_as_fe(b8.into()));
                }

                None
            }
            Instruction::mul => {
                let read_reg1 = args[0].u();
                let read_reg2 = args[1].u();
                let lid = self.instr_link_id(instr, MachineInstance::regs, 0);
                let val1 = self.reg_read(0, read_reg1, lid);
                let lid = self.instr_link_id(instr, MachineInstance::regs, 1);
                let val2 = self.reg_read(1, read_reg2, lid);
                let write_reg1 = args[2].u();
                let write_reg2 = args[3].u();

                let r = val1.u() as u64 * val2.u() as u64;
                let lo = r as u32;
                let hi = (r >> 32) as u32;

                let lid = self.instr_link_id(instr, MachineInstance::regs, 2);
                self.reg_write(2, write_reg1, lo.into(), lid);
                let lid = self.instr_link_id(instr, MachineInstance::regs, 3);
                self.reg_write(3, write_reg2, hi.into(), lid);

                set_col!(tmp1_col, val1);
                set_col!(tmp2_col, val2);
                set_col!(tmp3_col, Elem::from_u32_as_fe(lo));
                set_col!(tmp4_col, Elem::from_u32_as_fe(hi));

                let lid = self.instr_link_id(instr, MachineInstance::split_gl, 0);
                submachine_op!(split_gl, lid, &[r.into(), lo.into(), hi.into(), 0.into()],);
                None
            }
            Instruction::and | Instruction::or | Instruction::xor => {
                let read_reg1 = args[0].u();
                let read_reg2 = args[1].u();
                let lid = self.instr_link_id(instr, MachineInstance::regs, 0);
                let val1 = self.reg_read(0, read_reg1, lid);
                let lid = self.instr_link_id(instr, MachineInstance::regs, 1);
                let val2 = self.reg_read(1, read_reg2, lid);
                let offset = args[2].bin();
                let write_reg = args[3].u();
                let val2_offset: Elem<F> = (val2.bin() + offset).into();

                set_col!(tmp1_col, val1);
                set_col!(tmp2_col, val2);

                let (r, op_id) = match instr {
                    Instruction::and => (val1.u() & val2_offset.u(), 0),
                    Instruction::or => (val1.u() | val2_offset.u(), 1),
                    Instruction::xor => (val1.u() ^ val2_offset.u(), 2),
                    _ => unreachable!(),
                };

                let lid = self.instr_link_id(instr, MachineInstance::binary, 0);
                submachine_op!(
                    binary,
                    lid,
                    &[
                        op_id.into(),
                        val1.into_fe(),
                        val2_offset.into_fe(),
                        r.into()
                    ],
                );

                let lid = self.instr_link_id(instr, MachineInstance::regs, 2);
                self.reg_write(3, write_reg, r.into(), lid);

                set_col!(tmp3_col, Elem::from_u32_as_fe(r));

                None
            }
            Instruction::shl | Instruction::shr => {
                let read_reg1 = args[0].u();
                let read_reg2 = args[1].u();
                let lid = self.instr_link_id(instr, MachineInstance::regs, 0);
                let val1 = self.reg_read(0, read_reg1, lid);
                let lid = self.instr_link_id(instr, MachineInstance::regs, 1);
                let val2 = self.reg_read(1, read_reg2, lid);
                let offset = args[2].bin();
                let write_reg = args[3].u();
                let val2_offset: Elem<F> = (val2.bin() + offset).into();

                let (r, op_id) = match instr {
                    Instruction::shl => (val1.u() << val2_offset.u(), 0),
                    Instruction::shr => (val1.u() >> val2_offset.u(), 1),
                    _ => unreachable!(),
                };

                let lid = self.instr_link_id(instr, MachineInstance::shift, 0);
                submachine_op!(
                    shift,
                    lid,
                    &[
                        op_id.into(),
                        val1.into_fe(),
                        val2_offset.into_fe(),
                        r.into()
                    ],
                );

                let lid = self.instr_link_id(instr, MachineInstance::regs, 2);
                self.reg_write(3, write_reg, r.into(), lid);

                set_col!(tmp1_col, val1);
                set_col!(tmp2_col, val2);
                set_col!(tmp3_col, Elem::from_u32_as_fe(r));

                None
            }
            Instruction::invert_gl => {
                let low_addr = args[0].u();
                let high_addr = args[1].u();
                let lid = self.instr_link_id(instr, MachineInstance::regs, 0);
                let low = self.reg_read(0, low_addr, lid);
                let lid = self.instr_link_id(instr, MachineInstance::regs, 1);
                let high = self.reg_read(1, high_addr, lid);
                let inv = F::one() / F::from((high.u() as u64) << 32 | low.u() as u64);
                let inv_u64 = inv.to_integer().try_into_u64().unwrap();
                let (low_inv, high_inv) = (inv_u64 as u32, (inv_u64 >> 32) as u32);
                let lid = self.instr_link_id(instr, MachineInstance::regs, 2);
                self.reg_write(2, low_addr, low_inv.into(), lid);
                let lid = self.instr_link_id(instr, MachineInstance::regs, 3);
                self.reg_write(3, high_addr, high_inv.into(), lid);

                set_col!(tmp1_col, low);
                set_col!(tmp2_col, high);
                set_col!(tmp3_col, Elem::from_u32_as_fe(low_inv));
                set_col!(tmp4_col, Elem::from_u32_as_fe(high_inv));
                set_col!(XX_inv, Elem::Field(inv));

                let lid = self.instr_link_id(instr, MachineInstance::split_gl, 0);
                submachine_op!(
                    split_gl,
                    lid,
                    &[inv, low_inv.into(), high_inv.into(), 0.into()],
                );
                None
            }
            Instruction::split_gl => {
                let read_reg = args[0].u();
                let lid = self.instr_link_id(instr, MachineInstance::regs, 0);
                let val1 = self.reg_read(0, read_reg, lid);
                let write_reg1 = args[1].u();
                let write_reg2 = args[2].u();

                let value_fe = val1.into_fe();
                // This instruction is only for Goldilocks, so the value must
                // fit into a u64.
                let value = value_fe.to_integer().try_into_u64().unwrap();
                let lo = (value & 0xffffffff) as u32;
                let hi = (value >> 32) as u32;

                let lid = self.instr_link_id(instr, MachineInstance::regs, 1);
                self.reg_write(2, write_reg1, lo.into(), lid);
                let lid = self.instr_link_id(instr, MachineInstance::regs, 2);
                self.reg_write(3, write_reg2, hi.into(), lid);

                set_col!(tmp1_col, val1);
                set_col!(tmp3_col, Elem::from_u32_as_fe(lo));
                set_col!(tmp4_col, Elem::from_u32_as_fe(hi));

                let lid = self.instr_link_id(instr, MachineInstance::split_gl, 0);
                submachine_op!(
                    split_gl,
                    lid,
                    &[value.into(), lo.into(), hi.into(), 0.into()],
                );
                None
            }
            Instruction::poseidon_gl => {
                let reg1 = args[0].u();
                let reg2 = args[1].u();
                let lid = self.instr_link_id(instr, MachineInstance::regs, 0);
                let input_ptr = self.reg_read(0, reg1, lid);
                assert!(is_multiple_of_4(input_ptr.u()));
                let lid = self.instr_link_id(instr, MachineInstance::regs, 1);
                let output_ptr = self.reg_read(1, reg2, lid);
                assert!(is_multiple_of_4(output_ptr.u()));

                set_col!(tmp1_col, input_ptr);
                set_col!(tmp2_col, output_ptr);

                let (b1, b2, b3, b4, _sign) = decompose_lower32(input_ptr.u() as i64 >> 2);
                set_col!(X_b1, Elem::from_u32_as_fe(b1.into()));
                set_col!(X_b2, Elem::from_u32_as_fe(b2.into()));
                set_col!(X_b3, Elem::from_u32_as_fe(b3.into()));
                set_col!(X_b4, Elem::from_u32_as_fe(b4.into()));

                let (b5, b6, b7, b8, _sign) = decompose_lower32(output_ptr.u() as i64 >> 2);
                set_col!(Y_b5, Elem::from_u32_as_fe(b5.into()));
                set_col!(Y_b6, Elem::from_u32_as_fe(b6.into()));
                set_col!(Y_b7, Elem::from_u32_as_fe(b7.into()));
                set_col!(Y_b8, Elem::from_u32_as_fe(b8.into()));

                let inputs = (0..12)
                    .map(|i| {
                        // memory reads from the poseidon machine
                        let lid = self.link_id("main_poseidon_gl", "main_memory", 0);
                        let lo = self.proc.get_mem(input_ptr.u() + 8 * i, self.step, lid);
                        let lid = self.link_id("main_poseidon_gl", "main_memory", 1);
                        let hi = self.proc.get_mem(input_ptr.u() + 8 * i + 4, self.step, lid);
                        F::from(((hi.u() as u64) << 32) | lo.u() as u64)
                    })
                    .collect::<Vec<_>>();

                let outputs = poseidon_gl::poseidon_gl(&inputs);
                outputs.iter().enumerate().rev().for_each(|(i, v)| {
                    // the .rev() is not necessary, but makes the split_gl
                    // operations in the same "order" as automatic witgen
                    let val = v.to_integer().try_into_u64().unwrap();
                    let hi = (val >> 32) as u32;
                    let lo = (val & 0xffffffff) as u32;
                    // memory writes from the poseidon machine
                    let lid = self.link_id("main_poseidon_gl", "main_memory", 2);
                    self.proc
                        .set_mem(output_ptr.u() + 8 * i as u32, lo.into(), self.step + 1, lid);
                    let lid = self.link_id("main_poseidon_gl", "main_memory", 3);
                    self.proc.set_mem(
                        output_ptr.u() + 8 * i as u32 + 4,
                        hi.into(),
                        self.step + 1,
                        lid,
                    );
                    let lid = self.link_id("main_poseidon_gl", "main_split_gl", 0);
                    submachine_op!(split_gl, lid, &[*v, lo.into(), hi.into(), 0.into()],);
                });

                let lid = self.instr_link_id(instr, MachineInstance::poseidon_gl, 0);
                submachine_op!(
                    poseidon_gl,
                    lid,
                    &[
                        input_ptr.into_fe(),
                        output_ptr.into_fe(),
                        self.step.into(),
                        0.into()
                    ],
                    inputs[0],
                    inputs[1],
                    inputs[2],
                    inputs[3],
                    inputs[4],
                    inputs[5],
                    inputs[6],
                    inputs[7],
                    inputs[8],
                    inputs[9],
                    inputs[10],
                    inputs[11],
                    outputs[0],
                    outputs[1],
                    outputs[2],
                    outputs[3]
                );
                None
            }
            Instruction::poseidon2_gl => {
                let input_ptr = self.proc.get_reg_mem(args[0].u()).u();
                assert!(is_multiple_of_4(input_ptr));

                let inputs: [F; 8] = (0..8)
                    .map(|i| self.proc.get_mem(input_ptr + i * 4, 0, 0).into_fe())
                    .collect::<Vec<_>>()
                    .try_into()
                    .unwrap();

                let result = poseidon2_gl::poseidon2_gl(&inputs);

                let output_ptr = self.proc.get_reg_mem(args[1].u()).u();
                assert!(is_multiple_of_4(output_ptr));
                result.iter().enumerate().for_each(|(i, v)| {
                    self.proc
                        .set_mem(output_ptr + i as u32 * 4, Elem::Field(*v), 0, 0);
                });

                None
            }
            Instruction::affine_256 => {
                // a * b + c = d
                let input_ptr_a = self.proc.get_reg_mem(args[0].u()).u();
                assert!(is_multiple_of_4(input_ptr_a));
                let input_ptr_b = self.proc.get_reg_mem(args[1].u()).u();
                assert!(is_multiple_of_4(input_ptr_b));
                let input_ptr_c = self.proc.get_reg_mem(args[2].u()).u();
                assert!(is_multiple_of_4(input_ptr_c));
                let output_ptr_d = self.proc.get_reg_mem(args[3].u()).u();
                assert!(is_multiple_of_4(output_ptr_d));

                let a = (0..8)
                    .map(|i| self.proc.get_mem(input_ptr_a + i * 4, 0, 0).into_fe())
                    .collect::<Vec<_>>();
                let b = (0..8)
                    .map(|i| self.proc.get_mem(input_ptr_b + i * 4, 0, 0).into_fe())
                    .collect::<Vec<_>>();
                let c = (0..8)
                    .map(|i| self.proc.get_mem(input_ptr_c + i * 4, 0, 0).into_fe())
                    .collect::<Vec<_>>();
                let result = arith::affine_256(&a, &b, &c);

                result.0.iter().enumerate().for_each(|(i, &v)| {
                    self.proc.set_mem(
                        output_ptr_d + i as u32 * 4,
                        Elem::try_from_fe_as_bin(&v).unwrap(),
                        1,
                        1,
                    );
                });
                result.1.iter().enumerate().for_each(|(i, &v)| {
                    self.proc.set_mem(
                        output_ptr_d + (result.0.len() as u32 * 4) + (i as u32 * 4),
                        Elem::try_from_fe_as_bin(&v).unwrap(),
                        1,
                        1,
                    );
                });

                // TODO: main_arith event
                None
            }
            Instruction::mod_256 => {
                // a mod b = c
                let input_ptr_a = self.proc.get_reg_mem(args[0].u()).u();
                assert!(is_multiple_of_4(input_ptr_a));
                let input_ptr_b = self.proc.get_reg_mem(args[1].u()).u();
                assert!(is_multiple_of_4(input_ptr_b));
                let output_ptr_c = self.proc.get_reg_mem(args[2].u()).u();
                assert!(is_multiple_of_4(output_ptr_c));

                let ah = (0..8)
                    .map(|i| self.proc.get_mem(input_ptr_a + i * 4, 0, 0).into_fe())
                    .collect::<Vec<_>>();
                let al = (8..16)
                    .map(|i| self.proc.get_mem(input_ptr_a + i * 4, 0, 0).into_fe())
                    .collect::<Vec<_>>();
                let b = (0..8)
                    .map(|i| self.proc.get_mem(input_ptr_b + i * 4, 0, 0).into_fe())
                    .collect::<Vec<_>>();
                let result = arith::mod_256(&ah, &al, &b);

                result.iter().enumerate().for_each(|(i, &v)| {
                    self.proc.set_mem(
                        output_ptr_c + i as u32 * 4,
                        Elem::try_from_fe_as_bin(&v).unwrap(),
                        1,
                        1,
                    );
                });

                // TODO: main_arith event
                None
            }
            Instruction::ec_add => {
                // a + b = c
                let input_ptr_a = self.proc.get_reg_mem(args[0].u()).u();
                assert!(is_multiple_of_4(input_ptr_a));
                let input_ptr_b = self.proc.get_reg_mem(args[1].u()).u();
                assert!(is_multiple_of_4(input_ptr_b));
                let output_ptr_c = self.proc.get_reg_mem(args[2].u()).u();
                assert!(is_multiple_of_4(output_ptr_c));

                let ax = (0..8)
                    .map(|i| self.proc.get_mem(input_ptr_a + i * 4, 0, 0).into_fe())
                    .collect::<Vec<_>>();
                let ay = (8..16)
                    .map(|i| self.proc.get_mem(input_ptr_a + i * 4, 0, 0).into_fe())
                    .collect::<Vec<_>>();
                let bx = (0..8)
                    .map(|i| self.proc.get_mem(input_ptr_b + i * 4, 0, 0).into_fe())
                    .collect::<Vec<_>>();
                let by = (8..16)
                    .map(|i| self.proc.get_mem(input_ptr_b + i * 4, 0, 0).into_fe())
                    .collect::<Vec<_>>();

                let result = arith::ec_add(&ax, &ay, &bx, &by);
                result.0.iter().enumerate().for_each(|(i, &v)| {
                    self.proc.set_mem(
                        output_ptr_c + i as u32 * 4,
                        Elem::try_from_fe_as_bin(&v).unwrap(),
                        1,
                        1,
                    );
                });
                result.1.iter().enumerate().for_each(|(i, &v)| {
                    self.proc.set_mem(
                        output_ptr_c + (result.0.len() as u32 * 4) + (i as u32 * 4),
                        Elem::try_from_fe_as_bin(&v).unwrap(),
                        1,
                        1,
                    );
                });

                // TODO: main_arith event
                None
            }
            Instruction::ec_double => {
                // a * 2 = b
                let input_ptr_a = self.proc.get_reg_mem(args[0].u()).u();
                assert!(is_multiple_of_4(input_ptr_a));
                let output_ptr_b = self.proc.get_reg_mem(args[1].u()).u();
                assert!(is_multiple_of_4(output_ptr_b));

                let ax = (0..8)
                    .map(|i| self.proc.get_mem(input_ptr_a + i * 4, 0, 0).into_fe())
                    .collect::<Vec<_>>();
                let ay = (8..16)
                    .map(|i| self.proc.get_mem(input_ptr_a + i * 4, 0, 0).into_fe())
                    .collect::<Vec<_>>();

                let result = arith::ec_double(&ax, &ay);
                result.0.iter().enumerate().for_each(|(i, &v)| {
                    self.proc.set_mem(
                        output_ptr_b + i as u32 * 4,
                        Elem::try_from_fe_as_bin(&v).unwrap(),
                        1,
                        1,
                    );
                });
                result.1.iter().enumerate().for_each(|(i, &v)| {
                    self.proc.set_mem(
                        output_ptr_b + (result.0.len() as u32 * 4) + (i as u32 * 4),
                        Elem::try_from_fe_as_bin(&v).unwrap(),
                        1,
                        1,
                    );
                });

                // TODO: main_arith event
                None
            }
            Instruction::commit_public => {
                let lid = self.instr_link_id(instr, MachineInstance::regs, 0);
                let idx = self.reg_read(0, args[0].u(), lid);
                let lid = self.instr_link_id(instr, MachineInstance::regs, 1);
                let limb = self.reg_read(0, args[1].u(), lid);
                set_col!(tmp1_col, idx);
                set_col!(tmp2_col, limb);
                log::debug!("Committing public: idx={idx}, limb={limb}");
                let lid = self.instr_link_id(instr, MachineInstance::publics, 0);
                submachine_op!(
                    publics,
                    lid,
                    &[idx.into_fe(), limb.into_fe(), 0.into(), 0.into()],
                );
                None
            }
            Instruction::keccakf => {
                let reg1 = args[0].u();
                let reg2 = args[1].u();
                let lid = self.instr_link_id(instr, MachineInstance::regs, 0);
                let input_ptr = self.reg_read(0, reg1, lid);
                let lid = self.instr_link_id(instr, MachineInstance::regs, 1);
                let output_ptr = self.reg_read(1, reg2, lid);

                set_col!(tmp1_col, input_ptr);
                set_col!(tmp2_col, output_ptr);

                let mut state = [0u64; 25];

                for (i, state_i) in state.iter_mut().enumerate() {
                    let hi = self
                        .proc
                        .get_mem(input_ptr.u() + 8 * i as u32 + 4, self.step, lid);
                    let lo = self
                        .proc
                        .get_mem(input_ptr.u() + 8 * i as u32, self.step, lid);
                    *state_i = ((hi.u() as u64) << 32) | lo.u() as u64;
                }

                keccakf(&mut state);

                for (i, val) in state.iter().enumerate() {
                    let lo = *val as u32;
                    let hi = (val >> 32) as u32;

                    self.proc
                        .set_mem(output_ptr.u() + i as u32 * 8, lo.into(), self.step + 1, lid);
                    self.proc.set_mem(
                        output_ptr.u() + i as u32 * 8 + 4,
                        hi.into(),
                        self.step + 1,
                        lid,
                    );
                }

                //let lid = self.instr_link_id(instr, "main_keccakf", 0);
                //submachine_op!(keccakf, lid, &[input_ptr.into_fe(), output_ptr.into_fe()],);
                //main_op!(keccakf32_memory);
                None
            }
            Instruction::split_gl_vec => {
                let input_ptr = self.proc.get_reg_mem(args[0].u()).u();
                assert!(is_multiple_of_4(input_ptr));

                let output_ptr = self.proc.get_reg_mem(args[1].u()).u();
                assert!(is_multiple_of_4(output_ptr));

                let result = (0..8)
                    .flat_map(|i| {
                        let v = self.proc.get_mem(input_ptr + i * 4, 0, 0).into_fe();
                        let v = v.to_integer().try_into_u64().unwrap();
                        let lo = (v & 0xffffffff) as u32;
                        let hi = (v >> 32) as u32;
                        [lo, hi].into_iter()
                    })
                    // Need to collect to unborrow "self.proc".
                    .collect::<Vec<_>>();

                result.into_iter().enumerate().for_each(|(i, v)| {
                    self.proc.set_mem(output_ptr + i as u32 * 4, v.into(), 1, 0);
                });

                None
            }
            Instruction::merge_gl => {
                let lo = self.proc.get_reg_mem(args[0].u()).into_fe();
                let hi = self.proc.get_reg_mem(args[1].u()).into_fe();

                let output_ptr = self.proc.get_reg_mem(args[2].u()).u();
                assert!(is_multiple_of_4(output_ptr));

                // Write the result to memory
                let result = hi * F::from(0x1_0000_0000_u64) + lo;
                self.proc.set_mem(output_ptr, Elem::Field(result), 2, 0);

                None
            }
            Instruction::Count => unreachable!(),
        };

        r
    }

    fn eval_expression(&mut self, expression: &Expression) -> Option<Elem<F>> {
        match expression {
            Expression::Reference(_, r) => {
                // an identifier looks like this:
                let name = r.try_to_identifier().unwrap();

                // labels share the identifier space with registers:
                // try one, then the other
                let val = self
                    .label_map
                    .get(name.as_str())
                    .cloned()
                    .unwrap_or_else(|| self.proc.get_reg(name.as_str()));
                Some(val)
            }
            Expression::Number(_, Number { value: n, .. }) => {
                let unsigned: u32 = n
                    .try_into()
                    .unwrap_or_else(|_| panic!("Value does not fit in 32 bits."));

                Some(unsigned.into())
            }
            Expression::String(_, _) => todo!(),
            Expression::Tuple(_, _) => todo!(),
            Expression::LambdaExpression(_, _) => todo!(),
            Expression::ArrayLiteral(_, _) => todo!(),
            Expression::BinaryOperation(
                _,
                BinaryOperation {
                    left: l,
                    op,
                    right: r,
                },
            ) => {
                let l = &self.eval_expression(l).unwrap();
                let r = &self.eval_expression(r).unwrap();

                let result = match (l, r) {
                    (Elem::Binary(l), Elem::Binary(r)) => match op {
                        powdr_ast::parsed::BinaryOperator::Add => Elem::Binary(l + r),
                        powdr_ast::parsed::BinaryOperator::Sub => Elem::Binary(l - r),
                        powdr_ast::parsed::BinaryOperator::Mul => match l.checked_mul(*r) {
                            // Multiplication is a special case as the input for
                            // poseidon_gl requires field multiplication. So,
                            // if native multiplication overflows, we use field
                            // multiplication.
                            //
                            // TODO: support types in the zkVM specification, so
                            // that we don't have to guess which kind of
                            // arithmetic we have to use.
                            Some(v) => Elem::Binary(v),
                            None => {
                                let l = F::from(*l);
                                let r = F::from(*r);
                                Elem::Field(l * r)
                            }
                        },
                        powdr_ast::parsed::BinaryOperator::Div => Elem::Binary(l / r),
                        powdr_ast::parsed::BinaryOperator::Mod => Elem::Binary(l % r),
                        powdr_ast::parsed::BinaryOperator::Pow => {
                            Elem::Binary(l.pow(u32::try_from(*r).unwrap()))
                        }
                        _ => todo!(),
                    },
                    (Elem::Field(l), Elem::Field(r)) => {
                        let result = match op {
                            // We need to subtract field elements in the bootloader:
                            powdr_ast::parsed::BinaryOperator::Sub => *l - *r,
                            _ => todo!(),
                        };
                        Elem::Field(result)
                    }
                    (Elem::Binary(l), Elem::Field(r)) => {
                        // We need to add a field element to a binary when calling poseidon_gl:
                        let result = match op {
                            powdr_ast::parsed::BinaryOperator::Add => F::from(*l) + *r,
                            _ => todo!(),
                        };
                        Elem::Field(result)
                    }
                    _ => panic!("tried to operate a binary value with a field value"),
                };

                Some(result)
            }
            Expression::UnaryOperation(_, UnaryOperation { op, expr: arg }) => {
                let arg = self.eval_expression(arg).unwrap().bin();
                let result = match op {
                    powdr_ast::parsed::UnaryOperator::Minus => -arg,
                    powdr_ast::parsed::UnaryOperator::LogicalNot => todo!(),
                    powdr_ast::parsed::UnaryOperator::Next => unreachable!(),
                };

                Some(Elem::Binary(result))
            }
            Expression::FunctionCall(
                _,
                FunctionCall {
                    function,
                    arguments,
                },
            ) => match function.as_ref() {
                Expression::Reference(_, f) if f.to_string() == "std::prover::eval" => {
                    self.eval_expression(&arguments[0])
                }
                Expression::Reference(_, f) if f.to_string() == "std::convert::int" => {
                    // whatever. we don't need to convert anything
                    self.eval_expression(&arguments[0])
                }
                Expression::Reference(_, f) => {
                    self.exec_instruction(f.try_to_identifier().unwrap(), arguments)
                }
                _ => {
                    unimplemented!(
                        "Function call not implemented: {function}{}",
                        arguments.iter().format(", ")
                    )
                }
            },
            Expression::FreeInput(_, expr) => {
                let Expression::FunctionCall(
                    _,
                    FunctionCall {
                        function,
                        arguments,
                    },
                ) = expr.as_ref()
                else {
                    panic!("Free input does not match pattern: {expr}");
                };
                let Expression::Reference(_, f) = function.as_ref() else {
                    panic!("Free input does not match pattern: {expr}");
                };
                let variant = f
                    .to_string()
                    .strip_prefix("std::prelude::Query::")
                    .unwrap_or_else(|| panic!("Free input does not match pattern: {expr}"))
                    .to_string();
                let values = arguments
                    .iter()
                    .map(|arg| self.eval_expression(arg).unwrap().to_string())
                    .collect::<Vec<_>>();
                let query = format!("{variant}({})", values.join(","));
                match (self.inputs)(&query).unwrap() {
                    Some(val) => {
                        let e = Elem::try_from_fe_as_bin(&val)
                            .expect("field value does not fit into u32 or i32");
                        Some(e)
                    }
                    None => {
                        panic!("unknown query command: {query}");
                    }
                }
            }
            Expression::MatchExpression(_, _) => todo!(),
            Expression::IfExpression(_, _) => panic!(),
            Expression::BlockExpression(_, _) => panic!(),
            Expression::IndexAccess(_, _) => todo!(),
            Expression::StructExpression(_, _) => todo!(),
        }
    }

    /// generate witness program columns from the pc values of the execution
    fn generate_program_columns(&mut self) -> Vec<(String, Vec<F>)> {
        let mut cols = vec![];
        for (fcol, pcol) in &self.program_cols {
            let mut values: Vec<F> = Vec::with_capacity(self.proc.pc_trace().len());
            let fixed_values = self.get_fixed(fcol).unwrap();
            for pc in self.proc.pc_trace() {
                values.push(fixed_values[*pc as usize])
            }
            cols.push((pcol.to_string(), values))
        }
        cols
    }
}

pub type FixedColumns<F> = Arc<Vec<(String, VariablySizedColumn<F>)>>;

/// Result of the execution.
/// If executing in ExecMode::Fast, trace and memory fields will be empty.
pub struct Execution<F: FieldElement> {
    /// number of rows used by the execution (not of the full main columns, which are extended to a power-of-two)
    pub trace_len: usize,
    /// witness columns
    pub trace: HashMap<String, Vec<F>>,
    /// final memory state
    pub memory: MemoryState<F>,
    /// sequence of memory accesses
    pub memory_accesses: Vec<MemOperation>,
    /// final register memory state
    pub register_memory: RegisterMemoryState<F>,
}

#[derive(Clone, Copy)]
enum ExecMode {
    /// Doesn't generate any execution information besides the length of the trace
    Fast,
    /// Generate traces for memory and powdr asm registers
    Trace,
    /// Generate the full witness
    Witness,
}

/// Execute a Powdr/RISCV assembly program, without generating a witness.
/// Returns the execution trace length.
pub fn execute<F: FieldElement>(
    asm: &AnalysisASMFile,
    initial_memory: MemoryState<F>,
    prover_ctx: &Callback<F>,
    bootloader_inputs: &[F],
    profiling: Option<ProfilerOptions>,
) -> usize {
    log::info!("Executing...");
    execute_inner(
        asm,
        None,
        None,
        initial_memory,
        prover_ctx,
        bootloader_inputs,
        usize::MAX,
        ExecMode::Fast,
        profiling,
    )
    .trace_len
}

/// Execute generating a witness for the PC and powdr asm registers.
#[allow(clippy::too_many_arguments)]
pub fn execute_with_trace<F: FieldElement>(
    asm: &AnalysisASMFile,
    opt_pil: &Analyzed<F>,
    fixed: FixedColumns<F>,
    initial_memory: MemoryState<F>,
    prover_ctx: &Callback<F>,
    bootloader_inputs: &[F],
    max_steps_to_execute: Option<usize>,
    profiling: Option<ProfilerOptions>,
) -> Execution<F> {
    log::info!("Executing (trace generation)...");

    execute_inner(
        asm,
        Some(opt_pil),
        Some(fixed),
        initial_memory,
        prover_ctx,
        bootloader_inputs,
        max_steps_to_execute.unwrap_or(usize::MAX),
        ExecMode::Trace,
        profiling,
    )
}

/// Execute generating a full witness for the program
#[allow(clippy::too_many_arguments)]
pub fn execute_with_witness<F: FieldElement>(
    asm: &AnalysisASMFile,
    opt_pil: &Analyzed<F>,
    fixed: FixedColumns<F>,
    initial_memory: MemoryState<F>,
    prover_ctx: &Callback<F>,
    bootloader_inputs: &[F],
    max_steps_to_execute: Option<usize>,
    profiling: Option<ProfilerOptions>,
) -> Execution<F> {
    log::info!("Executing (trace generation)...");

    execute_inner(
        asm,
        Some(opt_pil),
        Some(fixed),
        initial_memory,
        prover_ctx,
        bootloader_inputs,
        max_steps_to_execute.unwrap_or(usize::MAX),
        ExecMode::Witness,
        profiling,
    )
}

#[allow(clippy::too_many_arguments)]
fn execute_inner<F: FieldElement>(
    asm: &AnalysisASMFile,
    opt_pil: Option<&Analyzed<F>>,
    fixed: Option<FixedColumns<F>>,
    initial_memory: MemoryState<F>,
    prover_ctx: &Callback<F>,
    bootloader_inputs: &[F],
    max_steps_to_execute: usize,
    mode: ExecMode,
    profiling: Option<ProfilerOptions>,
) -> Execution<F> {
    let start = Instant::now();
    let main_machine = get_main_machine(asm);

    let PreprocessedMain {
        statements,
        label_map,
        batch_to_line_map,
        debug_files,
        function_starts,
        location_starts,
    } = preprocess_main_function(main_machine);

    let witness_cols: Vec<String> = opt_pil
        .map(|pil| {
            pil.committed_polys_in_source_order()
                .flat_map(|(s, _)| s.array_elements().map(|(name, _)| name))
                .collect()
        })
        .unwrap_or_default();

    // program columns to witness columns
    let program_cols: HashMap<_, _> = opt_pil
        .map(|pil| {
            pil.identities
                .iter()
                .flat_map(|id| match id {
                    Identity::Lookup(LookupIdentity { left, right, .. }) => left
                        .expressions
                        .iter()
                        .zip(right.expressions.iter())
                        .filter_map(|(l, r)| match (l, r) {
                            (
                                AlgebraicExpression::Reference(l),
                                AlgebraicExpression::Reference(r),
                            ) => {
                                if r.name.starts_with("main__rom::p_")
                                    && witness_cols.contains(&l.name)
                                {
                                    Some((r.name.clone(), l.name.clone()))
                                } else {
                                    None
                                }
                            }
                            _ => None,
                        })
                        .collect::<Vec<_>>(),
                    _ => vec![],
                })
                .collect()
        })
        .unwrap_or_default();

    let proc = match TraceBuilder::<'_, F>::new(
        main_machine,
        opt_pil,
        witness_cols,
        initial_memory,
        &batch_to_line_map,
        max_steps_to_execute,
        mode,
    ) {
        Ok(proc) => proc,
        Err(ret) => return *ret,
    };

    let bootloader_inputs = bootloader_inputs
        .iter()
        .map(|v| Elem::try_from_fe_as_bin(v).unwrap_or(Elem::Field(*v)))
        .collect();

    let pil_links = opt_pil.map(pil::links_from_pil).unwrap_or_default();

    // We clear the QueryCallback's virtual FS before the execution.
    (prover_ctx)("Clear").unwrap();
    let mut e = Executor {
        proc,
        label_map,
        inputs: prover_ctx,
        bootloader_inputs,
        fixed: fixed.unwrap_or_default(),
        program_cols,
        step: 0,
        mode,
        pil_links,
        pil_instruction_links: vec![None; Instruction::count() * MachineInstance::count()],
        pil_other_links: Default::default(),
        cached_fixed_cols: Default::default(),
    };

    e.init();

    let mut profiler =
        profiling.map(|opt| Profiler::new(opt, &debug_files[..], function_starts, location_starts));

    let mut curr_pc = 0u32;
    e.proc.push_row(curr_pc);
    let mut last = Instant::now();
    let mut count = 0;
    loop {
        let stm = statements[curr_pc as usize];

<<<<<<< HEAD
        // step is updated by 4 cause we have instructions that need that many memory accesses,
=======
        // step is updated by 4 because we have instructions that need that many memory accesses,
>>>>>>> ce10fe71
        // except on a DebugDirective which is a noop
        let mut step_update = 4;

        log::trace!("l {curr_pc}: {stm}",);

        count += 1;
        if count % 10000 == 0 {
            let now = Instant::now();
            let elapsed = now - last;
            if elapsed.as_secs_f64() > 1.0 {
                last = now;
                log::debug!("instructions/s: {}", count as f64 / elapsed.as_secs_f64(),);
                count = 0;
            }
        }

        match stm {
            FunctionStatement::Assignment(a) => {
                let pc = e.proc.get_pc().u();
                if let Some(p) = &mut profiler {
                    p.add_instruction_cost(pc as usize);
                }

                let results = e.eval_expression(a.rhs.as_ref());
                assert_eq!(a.lhs_with_reg.len(), 1);

                let asgn_reg = a.lhs_with_reg[0].1.clone();
                if let AssignmentRegister::Register(x) = asgn_reg {
                    assert_eq!(x, "X"); // we currently only assign through X
                    let x_const =
                        Elem::Field(e.get_known_fixed(KnownFixedCol::X_const, pc as usize));

                    match a.rhs.as_ref() {
                        Expression::FreeInput(_, _expr) => {
                            // we currently only use X for free inputs
                            assert!(x_const.is_zero());
                            e.proc.set_col(KnownWitnessCol::X, results.unwrap());
                            e.proc
                                .set_col(KnownWitnessCol::X_free_value, results.unwrap());
                        }
                        _ => {
                            // We're assinging a value or the result of an instruction.
                            // Currently, only X used as the assignment register in this case.
                            let x = results.unwrap();
                            e.proc.set_col(KnownWitnessCol::X, x);

                            let x_read_free = Elem::Field(
                                e.get_known_fixed(KnownFixedCol::X_read_free, pc as usize),
                            );

                            // We need to solve for X_free_value:
                            // X = X_const + X_read_free * X_free_value
                            // X - X_const = X_read_free * X_free_value
                            // X_free_value = (X - X_const) / X_read_free
                            let x_free_value = if x_read_free.is_zero() {
                                Elem::Field(F::zero())
                            } else {
                                x.sub(&x_const).div(&x_read_free)
                            };
                            e.proc.set_col(KnownWitnessCol::X_free_value, x_free_value);
                        }
                    }
                } else {
                    panic!("should be an assignment register");
                }

                for ((dest, _), val) in a.lhs_with_reg.iter().zip(results) {
                    e.proc.set_reg(dest, val);
                }
            }
            FunctionStatement::Instruction(i) => {
                if let Some(p) = &mut profiler {
                    p.add_instruction_cost(e.proc.get_pc().u() as usize);
                }

                if ["jump", "jump_dyn"].contains(&i.instruction.as_str()) {
                    let pc_before = e.proc.get_pc().u();

                    e.exec_instruction(&i.instruction, &i.inputs);

                    // we can't use `get_pc/get_reg`, as its value is only updated when moving to the next row
                    let pc_after = e.proc.get_next_pc().u();

                    let target_reg = e.eval_expression(&i.inputs[1]).unwrap().u();

                    if let Some(p) = &mut profiler {
                        let pc_return = e.proc.get_reg_mem(target_reg).u();
                        // in the generated powdr asm, not writing to `x1` means the returning pc is ignored
                        if target_reg != 1 {
                            p.jump(pc_after as usize);
                        } else {
                            p.jump_and_link(
                                pc_before as usize,
                                pc_after as usize,
                                pc_return as usize,
                            );
                        }
                    }
                } else {
                    e.exec_instruction(&i.instruction, &i.inputs);
                }
            }
            FunctionStatement::Return(_) => {
                e.proc.set_col(KnownWitnessCol::pc_update, e.proc.get_pc());
                e.proc.set_col(
                    KnownWitnessCol::query_arg_1_update,
                    e.proc.get_reg("query_arg_1"),
                );
                e.proc.set_col(
                    KnownWitnessCol::query_arg_2_update,
                    e.proc.get_reg("query_arg_2"),
                );
                break;
            }
            FunctionStatement::DebugDirective(dd) => {
                step_update = 0;
                match &dd.directive {
                    DebugDirective::Loc(file, line, column) => {
                        let (dir, file) = debug_files[file - 1];
                        log::trace!("Executed {dir}/{file}:{line}:{column}");
                    }
                    DebugDirective::OriginalInstruction(insn) => {
                        log::trace!("  {insn}");
                    }
                    DebugDirective::File(_, _, _) => unreachable!(),
                };
            }
            FunctionStatement::Label(_) => {
                unreachable!()
            }
        };

        e.proc.set_col(
            KnownWitnessCol::query_arg_1_update,
            e.proc.get_reg("query_arg_1"),
        );
        e.proc.set_col(
            KnownWitnessCol::query_arg_2_update,
            e.proc.get_reg("query_arg_2"),
        );

        curr_pc = match e.proc.advance() {
            Some(pc) => pc,
            None => break,
        };

        e.step += step_update;
    }

    if let Some(mut p) = profiler {
        p.finish();
    }

    let mut program_columns = vec![];

    log::debug!("Program execution took {}s", start.elapsed().as_secs_f64());

    if let ExecMode::Trace | ExecMode::Witness = mode {
        if let ExecMode::Witness = mode {
            let start = Instant::now();
            program_columns = e.generate_program_columns();
            log::debug!(
                "Generating program columns took {}s",
                start.elapsed().as_secs_f64()
            );
        }
    }

    e.proc.finish(opt_pil, program_columns)
}

/// Utility function for writing the executor witness CSV file.
///
/// If `all_witness_cols` is given, all columns there will also be output, but have empty values when not present in the executor witness
/// (this is useful for debugging, for easy comparison with auto witgen export CSV file).
pub fn write_executor_csv<F: FieldElement, P: AsRef<Path>>(
    file_path: P,
    executor_witness: &[(String, Vec<F>)],
    all_witness_cols: Option<&[String]>,
) {
    let columns: Vec<_> = if let Some(witness_cols) = all_witness_cols {
        witness_cols
            .iter()
            .map(|name| {
                if let Some((_, values)) = executor_witness.iter().find(|(n, _)| n == name) {
                    (name, values.as_ref())
                } else {
                    (name, [].as_ref())
                }
            })
            .collect()
    } else {
        executor_witness
            .iter()
            .map(|(name, values)| (name, values.as_ref()))
            .collect()
    };

    write_polys_csv_file(
        std::fs::File::create(file_path.as_ref()).unwrap(),
        powdr_number::CsvRenderMode::Hex,
        &columns[..],
    );
}

fn is_multiple_of_4(n: u32) -> bool {
    n % 4 == 0
}

pub fn hash_map_to_memory_state<F: FieldElement>(map: HashMap<u32, u32>) -> MemoryState<F> {
    map.into_iter().map(|(k, v)| (k, v.into())).collect()
}<|MERGE_RESOLUTION|>--- conflicted
+++ resolved
@@ -3067,11 +3067,7 @@
     loop {
         let stm = statements[curr_pc as usize];
 
-<<<<<<< HEAD
-        // step is updated by 4 cause we have instructions that need that many memory accesses,
-=======
         // step is updated by 4 because we have instructions that need that many memory accesses,
->>>>>>> ce10fe71
         // except on a DebugDirective which is a noop
         let mut step_update = 4;
 
