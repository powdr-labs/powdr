// Mostly taken from [this openvm extension](https://github.com/openvm-org/openvm/blob/1b76fd5a900a7d69850ee9173969f70ef79c4c76/extensions/rv32im/circuit/src/auipc/core.rs#L1)

use std::{
    collections::BTreeMap,
    sync::{Arc, Mutex},
};

use crate::{
    extraction_utils::OriginalAirs, powdr_extension::executor::PowdrPeripheryInstances,
    utils::algebraic_to_symbolic, ExtendedVmConfig, Instr,
};

use super::{executor::PowdrExecutor, opcode::PowdrOpcode, PowdrPrecompile};
use itertools::Itertools;
use openvm_circuit::system::memory::MemoryController;
use openvm_circuit::{
    arch::{ExecutionState, InstructionExecutor, Result as ExecutionResult},
    system::memory::OfflineMemory,
};
use openvm_instructions::{instruction::Instruction, LocalOpcode};
use openvm_stark_backend::{
    air_builders::symbolic::{
        symbolic_expression::SymbolicEvaluator,
        symbolic_variable::{Entry, SymbolicVariable},
    },
    p3_air::{Air, BaseAir},
    rap::ColumnsAir,
};

use openvm_stark_backend::{
    config::{StarkGenericConfig, Val},
    interaction::InteractionBuilder,
    p3_field::PrimeField32,
    p3_matrix::Matrix,
    prover::types::AirProofInput,
    rap::{AnyRap, BaseAirWithPublicValues, PartitionedBaseAir},
    Chip, ChipUsageGetter,
};
use powdr_autoprecompiles::{
    expression::{AlgebraicExpression, AlgebraicReference},
    Apc,
};

pub struct PowdrChip<F: PrimeField32> {
    pub name: String,
    pub opcode: PowdrOpcode,
    /// An "executor" for this chip, based on the original instructions in the basic block
    pub executor: PowdrExecutor<F>,
    pub air: Arc<PowdrAir<F>>,
}

impl<F: PrimeField32> PowdrChip<F> {
    pub(crate) fn new(
        precompile: PowdrPrecompile<F>,
        original_airs: OriginalAirs<F>,
        memory: Arc<Mutex<OfflineMemory<F>>>,
        base_config: ExtendedVmConfig,
        periphery: PowdrPeripheryInstances,
    ) -> Self {
        let PowdrPrecompile {
            name, opcode, apc, ..
        } = precompile;
        let air = Arc::new(PowdrAir::new(apc.clone()));
        let executor = PowdrExecutor::new(original_airs, memory, base_config, periphery, apc);

        Self {
            name,
            opcode,
            executor,
            air,
        }
    }
}

impl<F: PrimeField32> InstructionExecutor<F> for PowdrChip<F> {
    fn execute(
        &mut self,
        memory: &mut MemoryController<F>,
        instruction: &Instruction<F>,
        from_state: ExecutionState<u32>,
    ) -> ExecutionResult<ExecutionState<u32>> {
        let &Instruction { opcode, .. } = instruction;
        assert_eq!(opcode.as_usize(), self.opcode.global_opcode().as_usize());

        let execution_state = self.executor.execute(memory, from_state)?;

        Ok(execution_state)
    }

    fn get_opcode_name(&self, _: usize) -> String {
        self.name.clone()
    }
}

impl<F: PrimeField32> ChipUsageGetter for PowdrChip<F> {
    fn air_name(&self) -> String {
        format!("powdr_air_for_opcode_{}", self.opcode.global_opcode()).to_string()
    }
    fn current_trace_height(&self) -> usize {
        self.executor.number_of_calls()
    }

    fn trace_width(&self) -> usize {
        <PowdrAir<_> as BaseAir<_>>::width(&self.air)
    }
}

impl<SC: StarkGenericConfig> Chip<SC> for PowdrChip<Val<SC>>
where
    Val<SC>: PrimeField32,
{
    fn air(&self) -> Arc<dyn AnyRap<SC>> {
        self.air.clone()
    }

    fn generate_air_proof_input(self) -> AirProofInput<SC> {
        tracing::trace!("Generating air proof input for PowdrChip {}", self.name);

        let width = self.trace_width();
        let labels = [("apc_opcode", self.opcode.global_opcode().to_string())];
        metrics::counter!("num_calls", &labels).absolute(self.executor.number_of_calls() as u64);
        let trace = self
            .executor
            .generate_witness::<SC>(&self.air.column_index_by_poly_id);

        assert_eq!(trace.width(), width);

        AirProofInput::simple(trace, vec![])
    }
}

pub struct PowdrAir<F> {
    /// The columns in arbitrary order
    columns: Vec<AlgebraicReference>,
    /// The mapping from poly_id id to the index in the list of columns.
    /// The values are always unique and contiguous
    column_index_by_poly_id: BTreeMap<u64, usize>,
    apc: Arc<Apc<F, Instr<F>>>,
}

impl<F: PrimeField32> ColumnsAir<F> for PowdrAir<F> {
    fn columns(&self) -> Option<Vec<String>> {
        Some(self.columns.iter().map(|c| (*c.name).clone()).collect())
    }
}

<<<<<<< HEAD
#[derive(Clone, Debug, Serialize, Deserialize)]
#[serde(bound = "F: Field")]
pub struct SymbolicMachine<F> {
    columns: Vec<AlgebraicReference>,
    constraints: Vec<SymbolicConstraint<F>>,
    pub bus_interactions: Vec<SymbolicBusInteraction<F>>,
}

impl<F: PrimeField32> From<powdr_autoprecompiles::SymbolicMachine<F>> for SymbolicMachine<F> {
    fn from(machine: powdr_autoprecompiles::SymbolicMachine<F>) -> Self {
        let columns = machine.main_columns().collect();

        let powdr_autoprecompiles::SymbolicMachine {
            constraints,
            bus_interactions,
        } = machine;
        Self {
            columns,
            constraints: constraints
                .into_iter()
                .map(SymbolicConstraint::from)
                .collect(),
            bus_interactions: bus_interactions
                .into_iter()
                .map(SymbolicBusInteraction::from)
                .collect(),
        }
    }
}

#[derive(Clone, Debug, Serialize, Deserialize)]
#[serde(bound = "F: Field")]
struct SymbolicConstraint<F> {
    expr: SymbolicExpression<F>,
}

impl<F: PrimeField32> From<powdr_autoprecompiles::SymbolicConstraint<F>> for SymbolicConstraint<F> {
    fn from(constraint: powdr_autoprecompiles::SymbolicConstraint<F>) -> Self {
        let powdr_autoprecompiles::SymbolicConstraint { expr } = constraint;
        Self {
            expr: algebraic_to_symbolic(&expr),
        }
    }
}

#[derive(Clone, Debug, Serialize, Deserialize)]
#[serde(bound = "F: Field")]
pub struct SymbolicBusInteraction<F> {
    pub id: BusIndex,
    pub mult: SymbolicExpression<F>,
    pub args: Vec<SymbolicExpression<F>>,
    pub count_weight: u32,
}

impl<F: PrimeField32> From<powdr_autoprecompiles::SymbolicBusInteraction<F>>
    for SymbolicBusInteraction<F>
{
    fn from(bus_interaction: powdr_autoprecompiles::SymbolicBusInteraction<F>) -> Self {
        let powdr_autoprecompiles::SymbolicBusInteraction { id, mult, args, .. } = bus_interaction;
        let mult = algebraic_to_symbolic(&mult);
        let args = args.iter().map(algebraic_to_symbolic).collect();
        Self {
            id: id as BusIndex,
            mult,
            args,
            // TODO: Is this correct?
            count_weight: 1,
=======
pub struct RangeCheckerSend<F> {
    pub mult: AlgebraicExpression<F>,
    pub value: AlgebraicExpression<F>,
    pub max_bits: AlgebraicExpression<F>,
}

impl<F: PrimeField32> TryFrom<&powdr_autoprecompiles::SymbolicBusInteraction<F>>
    for RangeCheckerSend<F>
{
    type Error = ();

    fn try_from(i: &powdr_autoprecompiles::SymbolicBusInteraction<F>) -> Result<Self, Self::Error> {
        if i.id == 3 {
            assert_eq!(i.args.len(), 2);
            let value = &i.args[0];
            let max_bits = &i.args[1];
            Ok(Self {
                mult: i.mult.clone(),
                value: value.clone(),
                max_bits: max_bits.clone(),
            })
        } else {
            Err(())
>>>>>>> 3b9164b9
        }
    }
}

impl<F: PrimeField32> PowdrAir<F> {
    pub fn new(apc: Arc<Apc<F, Instr<F>>>) -> Self {
        let (column_index_by_poly_id, columns): (BTreeMap<_, _>, Vec<_>) = apc
            .machine()
            .main_columns()
            .enumerate()
            .map(|(index, c)| ((c.id, index), c.clone()))
            .unzip();

        Self {
            columns,
            column_index_by_poly_id,
            apc,
        }
    }
}

impl<F: PrimeField32> BaseAir<F> for PowdrAir<F> {
    fn width(&self) -> usize {
        let res = self.columns.len();
        assert!(res > 0);
        res
    }
}

// No public values, but the trait is implemented
impl<F: PrimeField32> BaseAirWithPublicValues<F> for PowdrAir<F> {}

impl<AB: InteractionBuilder> Air<AB> for PowdrAir<AB::F>
where
    AB::F: PrimeField32,
{
    fn eval(&self, builder: &mut AB) {
        let main = builder.main();
        let witnesses = main.row_slice(0);
        // TODO: cache?
        let witness_values: BTreeMap<u64, AB::Var> = self
            .columns
            .iter()
            .map(|c| c.id)
            .zip_eq(witnesses.iter().cloned())
            .collect();

        let witness_evaluator = WitnessEvaluator::<AB>::new(&witness_values);

        let eval_expr = |expr: &AlgebraicExpression<_>| {
            let symbolic_expr = algebraic_to_symbolic(expr);
            witness_evaluator.eval_expr(&symbolic_expr)
        };

        for constraint in &self.apc.machine().constraints {
            let e = eval_expr(&constraint.expr);
            builder.assert_zero(e);
        }

        for interaction in &self.apc.machine().bus_interactions {
            let powdr_autoprecompiles::SymbolicBusInteraction { id, mult, args, .. } = interaction;

            let mult = eval_expr(mult);
            let args = args.iter().map(&eval_expr).collect_vec();
            // TODO: is this correct?
            let count_weight = 1;

            builder.push_interaction(*id as u16, args, mult, count_weight);
        }
    }
}

pub struct WitnessEvaluator<'a, AB: InteractionBuilder> {
    pub witness: &'a BTreeMap<u64, AB::Var>,
}

impl<'a, AB: InteractionBuilder> WitnessEvaluator<'a, AB> {
    pub fn new(witness: &'a BTreeMap<u64, AB::Var>) -> Self {
        Self { witness }
    }
}

impl<AB: InteractionBuilder> SymbolicEvaluator<AB::F, AB::Expr> for WitnessEvaluator<'_, AB> {
    fn eval_const(&self, c: AB::F) -> AB::Expr {
        c.into()
    }

    fn eval_var(&self, symbolic_var: SymbolicVariable<AB::F>) -> AB::Expr {
        match symbolic_var.entry {
            Entry::Main { part_index, offset } => {
                assert_eq!(part_index, 0);
                assert_eq!(offset, 0);
                (*self.witness.get(&(symbolic_var.index as u64)).unwrap()).into()
            }
            Entry::Public => unreachable!("Public variables are not supported"),
            Entry::Challenge => unreachable!("Challenges are not supported"),
            Entry::Exposed => unreachable!("Exposed values are not supported"),
            Entry::Preprocessed { .. } => {
                unimplemented!("Preprocessed values are not supported yet")
            }
            Entry::Permutation { .. } => unreachable!("Permutation values are not supported"),
        }
    }

    fn eval_is_first_row(&self) -> AB::Expr {
        unimplemented!()
    }

    fn eval_is_last_row(&self) -> AB::Expr {
        unimplemented!()
    }

    fn eval_is_transition(&self) -> AB::Expr {
        unimplemented!()
    }
}

impl<F: PrimeField32> PartitionedBaseAir<F> for PowdrAir<F> {}<|MERGE_RESOLUTION|>--- conflicted
+++ resolved
@@ -141,103 +141,6 @@
 impl<F: PrimeField32> ColumnsAir<F> for PowdrAir<F> {
     fn columns(&self) -> Option<Vec<String>> {
         Some(self.columns.iter().map(|c| (*c.name).clone()).collect())
-    }
-}
-
-<<<<<<< HEAD
-#[derive(Clone, Debug, Serialize, Deserialize)]
-#[serde(bound = "F: Field")]
-pub struct SymbolicMachine<F> {
-    columns: Vec<AlgebraicReference>,
-    constraints: Vec<SymbolicConstraint<F>>,
-    pub bus_interactions: Vec<SymbolicBusInteraction<F>>,
-}
-
-impl<F: PrimeField32> From<powdr_autoprecompiles::SymbolicMachine<F>> for SymbolicMachine<F> {
-    fn from(machine: powdr_autoprecompiles::SymbolicMachine<F>) -> Self {
-        let columns = machine.main_columns().collect();
-
-        let powdr_autoprecompiles::SymbolicMachine {
-            constraints,
-            bus_interactions,
-        } = machine;
-        Self {
-            columns,
-            constraints: constraints
-                .into_iter()
-                .map(SymbolicConstraint::from)
-                .collect(),
-            bus_interactions: bus_interactions
-                .into_iter()
-                .map(SymbolicBusInteraction::from)
-                .collect(),
-        }
-    }
-}
-
-#[derive(Clone, Debug, Serialize, Deserialize)]
-#[serde(bound = "F: Field")]
-struct SymbolicConstraint<F> {
-    expr: SymbolicExpression<F>,
-}
-
-impl<F: PrimeField32> From<powdr_autoprecompiles::SymbolicConstraint<F>> for SymbolicConstraint<F> {
-    fn from(constraint: powdr_autoprecompiles::SymbolicConstraint<F>) -> Self {
-        let powdr_autoprecompiles::SymbolicConstraint { expr } = constraint;
-        Self {
-            expr: algebraic_to_symbolic(&expr),
-        }
-    }
-}
-
-#[derive(Clone, Debug, Serialize, Deserialize)]
-#[serde(bound = "F: Field")]
-pub struct SymbolicBusInteraction<F> {
-    pub id: BusIndex,
-    pub mult: SymbolicExpression<F>,
-    pub args: Vec<SymbolicExpression<F>>,
-    pub count_weight: u32,
-}
-
-impl<F: PrimeField32> From<powdr_autoprecompiles::SymbolicBusInteraction<F>>
-    for SymbolicBusInteraction<F>
-{
-    fn from(bus_interaction: powdr_autoprecompiles::SymbolicBusInteraction<F>) -> Self {
-        let powdr_autoprecompiles::SymbolicBusInteraction { id, mult, args, .. } = bus_interaction;
-        let mult = algebraic_to_symbolic(&mult);
-        let args = args.iter().map(algebraic_to_symbolic).collect();
-        Self {
-            id: id as BusIndex,
-            mult,
-            args,
-            // TODO: Is this correct?
-            count_weight: 1,
-=======
-pub struct RangeCheckerSend<F> {
-    pub mult: AlgebraicExpression<F>,
-    pub value: AlgebraicExpression<F>,
-    pub max_bits: AlgebraicExpression<F>,
-}
-
-impl<F: PrimeField32> TryFrom<&powdr_autoprecompiles::SymbolicBusInteraction<F>>
-    for RangeCheckerSend<F>
-{
-    type Error = ();
-
-    fn try_from(i: &powdr_autoprecompiles::SymbolicBusInteraction<F>) -> Result<Self, Self::Error> {
-        if i.id == 3 {
-            assert_eq!(i.args.len(), 2);
-            let value = &i.args[0];
-            let max_bits = &i.args[1];
-            Ok(Self {
-                mult: i.mult.clone(),
-                value: value.clone(),
-                max_bits: max_bits.clone(),
-            })
-        } else {
-            Err(())
->>>>>>> 3b9164b9
-        }
     }
 }
 
