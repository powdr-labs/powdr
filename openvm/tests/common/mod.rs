use openvm_sdk::config::SdkVmConfig;
use powdr_openvm::{extraction_utils::OriginalVmConfig, ExtendedVmConfig};
use powdr_openvm_hints_circuit::HintsExtension;

pub fn original_vm_config() -> OriginalVmConfig {
    let sdk_vm_config = SdkVmConfig::builder()
        .system(Default::default())
        .rv32i(Default::default())
        .rv32m(Default::default())
        .io(Default::default())
        .build();

    let ext_vm_config = ExtendedVmConfig {
        sdk: sdk_vm_config,
        hints: HintsExtension,
    };
    OriginalVmConfig::new(ext_vm_config)
}

pub mod apc_builder_utils {
    use openvm_instructions::instruction::Instruction;
    use openvm_stark_sdk::p3_baby_bear::BabyBear;
    use powdr_autoprecompiles::blocks::BasicBlock;
    use powdr_autoprecompiles::empirical_constraints::EmpiricalConstraints;
    use powdr_autoprecompiles::evaluation::evaluate_apc;
    use powdr_autoprecompiles::{build, VmConfig};
    use powdr_number::BabyBearField;
    use powdr_openvm::bus_interaction_handler::OpenVmBusInteractionHandler;
    use powdr_openvm::instruction_formatter::openvm_instruction_formatter;
    use powdr_openvm::BabyBearOpenVmApcAdapter;
    use powdr_openvm::Instr;
    use powdr_openvm::DEFAULT_DEGREE_BOUND;
    use pretty_assertions::assert_eq;
    use std::fs;
    use std::path::Path;

    use crate::common::original_vm_config;

    // This code is not dead, but somehow the compiler thinks so.
    #[allow(dead_code)]
    pub fn compile(basic_block: Vec<Instruction<BabyBear>>) -> String {
        let original_config = original_vm_config();
        let degree_bound = DEFAULT_DEGREE_BOUND;
        let airs = original_config.airs(degree_bound.identities).unwrap();
        let bus_map = original_config.bus_map();

        let vm_config = VmConfig {
            instruction_handler: &airs,
            bus_interaction_handler: OpenVmBusInteractionHandler::<BabyBearField>::default(),
            bus_map: bus_map.clone(),
        };

        let basic_block_str = basic_block
            .iter()
            .map(|inst| format!("  {}", openvm_instruction_formatter(inst)))
            .collect::<Vec<_>>()
            .join("\n");

        let basic_block = BasicBlock {
            statements: basic_block.into_iter().map(Instr).collect(),
            start_pc: 0,
        };

<<<<<<< HEAD
=======
        // Use this env var to output serialized APCs for tests as well.
        let apc_path_var = std::env::var("APC_CBOR_PATH").ok();
        let apc_path: Option<&Path> = apc_path_var.as_deref().map(Path::new);

>>>>>>> 5b0ed560
        let apc = build::<BabyBearOpenVmApcAdapter>(
            basic_block.clone(),
            vm_config,
            degree_bound,
<<<<<<< HEAD
            None,
            &EmpiricalConstraints::default(),
=======
            apc_path,
>>>>>>> 5b0ed560
        )
        .unwrap();
        let apc = apc.machine();

        let evaluation = evaluate_apc(&basic_block.statements, &airs, apc);

        format!(
            "Instructions:\n{basic_block_str}\n\n{evaluation}\n\n{}",
            apc.render(&bus_map)
        )
    }

    // This code is not dead, but somehow the compiler thinks so.
    #[allow(dead_code)]
    pub fn assert_machine_output(
        program: Vec<Instruction<BabyBear>>,
        module_name: &str,
        test_name: &str,
    ) {
        let actual = compile(program.to_vec());

        let expected_path = Path::new(env!("CARGO_MANIFEST_DIR"))
            .join("tests")
            .join("apc_snapshots")
            .join(module_name)
            .join(format!("{test_name}.txt"));

        let should_update_expectation = std::env::var("UPDATE_EXPECT")
            .map(|v| v.as_str() == "1")
            .unwrap_or(false);

        let expected = expected_path
            .exists()
            .then(|| fs::read_to_string(&expected_path).unwrap());

        match (expected, should_update_expectation) {
            (Some(expected), _) if expected == actual => {
                // Test succeeded.
            }
            (Some(expected), false) => {
                // The expectation file exists, is different from "actual" and we are
                // not allowed to update it.
                // Test failed.
                assert_eq!(
                    expected.trim(),
                    actual.trim(),
                    "The output of `{test_name}` does not match the expected output. \
                     To overwrite the expected output with the currently generated one, \
                     re-run the test with the environment variable `UPDATE_EXPECT=1` or \
                     delete the file `{test_name}.txt`.",
                );
            }
            _ => {
                // Expectation file does not exist or is different from "actual" and we are allowed to update it.
                fs::create_dir_all(expected_path.parent().unwrap()).unwrap();
                fs::write(&expected_path, &actual).unwrap();
                println!(
                    "Expected output for `{test_name}` was created. Re-run the test to confirm."
                );
            }
        }
    }
}<|MERGE_RESOLUTION|>--- conflicted
+++ resolved
@@ -61,23 +61,16 @@
             start_pc: 0,
         };
 
-<<<<<<< HEAD
-=======
         // Use this env var to output serialized APCs for tests as well.
         let apc_path_var = std::env::var("APC_CBOR_PATH").ok();
         let apc_path: Option<&Path> = apc_path_var.as_deref().map(Path::new);
 
->>>>>>> 5b0ed560
         let apc = build::<BabyBearOpenVmApcAdapter>(
             basic_block.clone(),
             vm_config,
             degree_bound,
-<<<<<<< HEAD
-            None,
+            apc_path,
             &EmpiricalConstraints::default(),
-=======
-            apc_path,
->>>>>>> 5b0ed560
         )
         .unwrap();
         let apc = apc.machine();
