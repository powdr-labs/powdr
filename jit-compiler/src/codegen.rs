use std::collections::HashMap;

use itertools::Itertools;
use powdr_ast::{
    analyzed::{Analyzed, Expression, FunctionValueDefinition, PolynomialReference, Reference},
    parsed::{
        display::quote,
        types::{ArrayType, FunctionType, Type, TypeScheme},
        ArrayLiteral, BinaryOperation, BinaryOperator, BlockExpression, FunctionCall, IfExpression,
        IndexAccess, LambdaExpression, Number, StatementInsideBlock, UnaryOperation,
    },
};
use powdr_number::{BigUint, FieldElement, LargeInt};

pub struct CodeGenerator<'a, T> {
    analyzed: &'a Analyzed<T>,
    /// Symbols mapping to either their code or an error message explaining
    /// why they could not be compiled.
    /// While the code is still being generated, this contains `None`.
    symbols: HashMap<String, Result<Option<String>, String>>,
}

pub fn escape_symbol(s: &str) -> String {
    // TODO better escaping
    s.replace('.', "_").replace("::", "_")
}

impl<'a, T: FieldElement> CodeGenerator<'a, T> {
    pub fn new(analyzed: &'a Analyzed<T>) -> Self {
        Self {
            analyzed,
            symbols: Default::default(),
        }
    }

    /// Tries to generate code for the symbol and all its dependencies.
    /// On success, returns an expression string for referencing the symbol,
    /// i.e. it evaluates to the value of the symbol.
    /// On failure, returns an error string.
    /// After a failure, `self` can still be used to request other symbols.
    /// The code can later be retrieved via `generated_code`.
    pub fn request_symbol(&mut self, name: &str) -> Result<String, String> {
        match self.symbols.get(name) {
            Some(Err(e)) => return Err(e.clone()),
            Some(_) => {}
            None => {
                let name = name.to_string();
                self.symbols.insert(name.clone(), Ok(None));
                match self.generate_code(&name) {
                    Ok(code) => {
                        self.symbols.insert(name.clone(), Ok(Some(code)));
                    }
                    Err(err) => {
                        self.symbols.insert(name.clone(), Err(err.clone()));
                        return Err(err);
                    }
                }
            }
        }
        Ok(self.symbol_reference(name))
    }

    /// Returns the concatenation of all successfully compiled symbols.
    pub fn generated_code(self) -> String {
        self.symbols
            .into_iter()
            .filter_map(|(s, r)| match r {
                Ok(Some(code)) => Some((s, code)),
                _ => None,
            })
            .sorted()
            .map(|(_, code)| code)
            .format("\n")
            .to_string()
    }

    fn generate_code(&mut self, symbol: &str) -> Result<String, String> {
        if let Some(code) = try_generate_builtin::<T>(symbol) {
            return Ok(code);
        }

        let Some((_, Some(FunctionValueDefinition::Expression(value)))) =
            self.analyzed.definitions.get(symbol)
        else {
            return Err(format!(
                "No definition for {symbol}, or not a generic symbol"
            ));
        };

        let type_scheme = value.type_scheme.as_ref().unwrap();

        Ok(match (&value.e, type_scheme) {
            (Expression::LambdaExpression(_, expr), TypeScheme { vars, ty }) => {
                assert!(vars.is_empty());
                self.try_format_function(symbol, expr, ty)?
            }
            _ => {
                let type_scheme = value.type_scheme.as_ref().unwrap();
                assert!(type_scheme.vars.is_empty());
                let ty = if type_scheme.ty == Type::Col {
                    Type::Function(FunctionType {
                        params: vec![Type::Int],
                        value: Box::new(Type::Fe),
                    })
                } else {
                    type_scheme.ty.clone()
                };
                // We need a lazy static here because we want symbols to only be
                // evaluated once and the code is not `const` in the general case.
                format!(
                    "lazy_static::lazy_static! {{\n\
                    static ref {}: {} = {};\n\
                    }}\n",
                    escape_symbol(symbol),
                    map_type(&ty),
                    self.format_expr(&value.e)?
                )
            }
        })
    }

    fn try_format_function(
        &mut self,
        name: &str,
        LambdaExpression { params, body, .. }: &LambdaExpression<Expression>,
        ty: &Type,
    ) -> Result<String, String> {
        let (param_types, return_type) = &match ty {
            Type::Function(FunctionType { params, value }) => (params.clone(), (**value).clone()),
            Type::Col => {
                // TODO we assume it is an int -> fe function, even though other
                // types are possible.
                // At some point, the type inference algorithm should store the derived type.
                // Alternatively, we could insert a trait conversion function and store the type
                // in the trait vars.
                (vec![Type::Int], Type::Fe)
            }
            _ => return Err(format!("Expected function type, got {ty}")),
        };

        Ok(format!(
            "fn {}({}) -> {} {{ {} }}\n",
            escape_symbol(name),
            params
                .iter()
                .zip(param_types)
                .map(|(p, t)| format!("{p}: {}", map_type(t)))
                .format(", "),
            map_type(return_type),
            self.format_expr(body)?
        ))
    }

<<<<<<< HEAD
    fn try_generate_builtin(&self, symbol: &str) -> Option<String> {
        let code = match symbol {
            "std::check::panic" => Some("(s: &str) -> ! { panic!(\"{s}\"); }".to_string()),
            "std::field::modulus" => {
                Some(format!("() -> ibig::IBig {{ {} }}", format_unsigned_integer(&T::modulus().to_arbitrary_integer())))
            }
            "std::convert::fe" => Some("(n: ibig::IBig) -> FieldElement {\n    <FieldElement as PrimeField>::BigInt::try_from(n.to_biguint().unwrap()).unwrap().into()\n}"
                .to_string()),
            _ => None,
        }?;
        Some(format!("fn {}{code}", escape_symbol(symbol)))
    }

=======
>>>>>>> 39f52ecf
    fn format_expr(&mut self, e: &Expression) -> Result<String, String> {
        Ok(match e {
            Expression::Reference(_, Reference::LocalVar(_id, name)) => name.clone(),
            Expression::Reference(_, Reference::Poly(PolynomialReference { name, type_args })) => {
                let reference = self.request_symbol(name)?;
                let ta = type_args.as_ref().unwrap();
                format!(
                    "{reference}{}",
                    (!ta.is_empty())
                        .then(|| format!("::<{}>", ta.iter().map(map_type).join(", ")))
                        .unwrap_or_default()
                )
            }
            Expression::Number(
                _,
                Number {
                    value,
                    type_: Some(type_),
                },
            ) => match type_ {
                Type::Int => format_unsigned_integer(value),
                Type::Fe => {
                    let val = u64::try_from(value)
                        .map_err(|_| "Large numbers for fe not yet implemented.".to_string())?;
                    format!("FieldElement::from({val}_u64)",)
                }
                Type::Expr => {
                    let val = u64::try_from(value)
                        .map_err(|_| "Large numbers for expr not yet implemented.".to_string())?;
                    format!("Expr::from({val}_u64)")
                }
                _ => unreachable!(),
            },
            Expression::FunctionCall(
                _,
                FunctionCall {
                    function,
                    arguments,
                },
            ) => {
                format!(
                    "({})({})",
                    self.format_expr(function)?,
                    arguments
                        .iter()
                        .map(|a| self.format_expr(a))
                        .collect::<Result<Vec<_>, _>>()?
                        .into_iter()
                        // TODO these should all be refs -> turn all types to arc
                        .map(|x| format!("{x}.clone()"))
                        .collect::<Vec<_>>()
                        .join(", ")
                )
            }
            Expression::BinaryOperation(_, BinaryOperation { left, op, right }) => {
                let left = self.format_expr(left)?;
                let right = self.format_expr(right)?;
                match op {
                    BinaryOperator::ShiftLeft => {
                        format!("(({left}).clone() << u32::try_from(({right}).clone()).unwrap())")
                    }
                    BinaryOperator::ShiftRight => {
                        format!("(({left}).clone() >> usize::try_from(({right}).clone()).unwrap())")
                    }
                    _ => format!("(({left}).clone() {op} ({right}).clone())"),
                }
            }
            Expression::UnaryOperation(_, UnaryOperation { op, expr }) => {
                format!("({op} ({}).clone())", self.format_expr(expr)?)
            }
            Expression::IndexAccess(_, IndexAccess { array, index }) => {
                format!(
                    "{}[usize::try_from({}).unwrap()].clone()",
                    self.format_expr(array)?,
                    self.format_expr(index)?
                )
            }
            Expression::LambdaExpression(_, LambdaExpression { params, body, .. }) => {
                format!(
                    "|{}| {{ {} }}",
                    params.iter().format(", "),
                    self.format_expr(body)?
                )
            }
            Expression::IfExpression(
                _,
                IfExpression {
                    condition,
                    body,
                    else_body,
                },
            ) => {
                format!(
                    "if {} {{ {} }} else {{ {} }}",
                    self.format_expr(condition)?,
                    self.format_expr(body)?,
                    self.format_expr(else_body)?
                )
            }
            Expression::ArrayLiteral(_, ArrayLiteral { items }) => {
                format!(
                    "vec![{}]",
                    items
                        .iter()
                        .map(|i| self.format_expr(i))
                        .collect::<Result<Vec<_>, _>>()?
                        .join(", ")
                )
            }
            Expression::String(_, s) => quote(s),
            Expression::Tuple(_, items) => format!(
                "({})",
                items
                    .iter()
                    .map(|i| self.format_expr(i))
                    .collect::<Result<Vec<_>, _>>()?
                    .join(", ")
            ),
            Expression::BlockExpression(_, BlockExpression { statements, expr }) => {
                format!(
                    "{{\n{}\n{}\n}}",
                    statements
                        .iter()
                        .map(|s| self.format_statement(s))
                        .collect::<Result<Vec<_>, _>>()?
                        .join("\n"),
                    expr.as_ref()
                        .map(|e| self.format_expr(e.as_ref()))
                        .transpose()?
                        .unwrap_or_default()
                )
            }
            _ => return Err(format!("Implement {e}")),
        })
    }

    fn format_statement(&mut self, s: &StatementInsideBlock<Expression>) -> Result<String, String> {
        Err(format!(
            "Compiling statements inside blocks is not yet implemented: {s}"
        ))
    }

    /// Returns a string expression evaluating to the value of the symbol.
    /// This is either the escaped name of the symbol or a deref operator
    /// applied to it.
    fn symbol_reference(&self, symbol: &str) -> String {
        let needs_deref = if is_builtin(symbol) {
            false
        } else {
            let (_, def) = self.analyzed.definitions.get(symbol).as_ref().unwrap();
            if let Some(FunctionValueDefinition::Expression(typed_expr)) = def {
                !matches!(typed_expr.e, Expression::LambdaExpression(..))
            } else {
                false
            }
        };
        if needs_deref {
            format!("(*{})", escape_symbol(symbol))
        } else {
            escape_symbol(symbol)
        }
    }
}

fn format_unsigned_integer(n: &BigUint) -> String {
    if let Ok(n) = u64::try_from(n) {
        format!("ibig::IBig::from({n}_u64)")
    } else {
        format!(
            "ibig::IBig::from(ibig::UBig::from_le_bytes(&[{}]))",
            n.to_le_bytes()
                .iter()
                .map(|b| format!("{b}_u8"))
                .format(", ")
        )
    }
}

fn map_type(ty: &Type) -> String {
    match ty {
        Type::Bottom | Type::Bool => format!("{ty}"),
        Type::Int => "ibig::IBig".to_string(),
        Type::Fe => "FieldElement".to_string(),
        Type::String => "String".to_string(),
        Type::Expr => "Expr".to_string(),
        Type::Array(ArrayType { base, length: _ }) => format!("Vec<{}>", map_type(base)),
        Type::Tuple(_) => todo!(),
        Type::Function(ft) => format!(
            "fn({}) -> {}",
            ft.params.iter().map(map_type).join(", "),
            map_type(&ft.value)
        ),
        Type::TypeVar(tv) => tv.to_string(),
        Type::NamedType(path, type_args) => {
            if type_args.is_some() {
                unimplemented!()
            }
            escape_symbol(&path.to_string())
        }
        Type::Col | Type::Inter => unreachable!(),
    }
}

fn is_builtin(symbol: &str) -> bool {
    matches!(
        symbol,
        "std::check::panic" | "std::field::modulus" | "std::convert::fe"
    )
}

fn try_generate_builtin<T: FieldElement>(symbol: &str) -> Option<String> {
    let code = match symbol {
        "std::array::len" => "<T>(a: Vec<T>) -> ibig::IBig { ibig::IBig::from(a.len()) }".to_string(),
        "std::check::panic" => "(s: &str) -> ! { panic!(\"{s}\"); }".to_string(),
        "std::field::modulus" => {
            let modulus = T::modulus();
            format!("() -> ibig::IBig {{ ibig::IBig::from(\"{modulus}\") }}")
        }
        "std::convert::fe" => "(n: ibig::IBig) -> FieldElement {\n    <FieldElement as PrimeField>::BigInt::try_from(n.to_biguint().unwrap()).unwrap().into()\n}"
            .to_string(),
        _ => return None,
    };
    Some(format!("fn {}{code}", escape_symbol(symbol)))
}

#[cfg(test)]
mod test {
    use powdr_number::GoldilocksField;
    use powdr_pil_analyzer::analyze_string;

    use pretty_assertions::assert_eq;

    use super::CodeGenerator;

    fn compile(input: &str, syms: &[&str]) -> String {
        let analyzed = analyze_string::<GoldilocksField>(input).unwrap();
        let mut compiler = CodeGenerator::new(&analyzed);
        for s in syms {
            compiler.request_symbol(s).unwrap();
        }
        compiler.generated_code()
    }

    #[test]
    fn empty_code() {
        let result = compile("", &[]);
        assert_eq!(result, "");
    }

    #[test]
    fn simple_fun() {
        let result = compile("let c: int -> int = |i| i;", &["c"]);
        assert_eq!(result, "fn c(i: ibig::IBig) -> ibig::IBig { i }\n");
    }

    #[test]
    fn fun_calls() {
        let result = compile(
            "let c: int -> int = |i| i + 20; let d = |k| c(k * 20);",
            &["c", "d"],
        );
        assert_eq!(
            result,
            "fn c(i: ibig::IBig) -> ibig::IBig { ((i).clone() + (ibig::IBig::from(20_u64)).clone()) }\n\
            \n\
            fn d(k: ibig::IBig) -> ibig::IBig { (c)(((k).clone() * (ibig::IBig::from(20_u64)).clone()).clone()) }\n\
            "
        );
    }
}<|MERGE_RESOLUTION|>--- conflicted
+++ resolved
@@ -151,22 +151,6 @@
         ))
     }
 
-<<<<<<< HEAD
-    fn try_generate_builtin(&self, symbol: &str) -> Option<String> {
-        let code = match symbol {
-            "std::check::panic" => Some("(s: &str) -> ! { panic!(\"{s}\"); }".to_string()),
-            "std::field::modulus" => {
-                Some(format!("() -> ibig::IBig {{ {} }}", format_unsigned_integer(&T::modulus().to_arbitrary_integer())))
-            }
-            "std::convert::fe" => Some("(n: ibig::IBig) -> FieldElement {\n    <FieldElement as PrimeField>::BigInt::try_from(n.to_biguint().unwrap()).unwrap().into()\n}"
-                .to_string()),
-            _ => None,
-        }?;
-        Some(format!("fn {}{code}", escape_symbol(symbol)))
-    }
-
-=======
->>>>>>> 39f52ecf
     fn format_expr(&mut self, e: &Expression) -> Result<String, String> {
         Ok(match e {
             Expression::Reference(_, Reference::LocalVar(_id, name)) => name.clone(),
@@ -308,7 +292,6 @@
             "Compiling statements inside blocks is not yet implemented: {s}"
         ))
     }
-
     /// Returns a string expression evaluating to the value of the symbol.
     /// This is either the escaped name of the symbol or a deref operator
     /// applied to it.
