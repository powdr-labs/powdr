--- conflicted
+++ resolved
@@ -14,11 +14,7 @@
 powdr-parser-util.workspace = true
 lazy_static = "1.4.0"
 
-<<<<<<< HEAD
-itertools = "0.12"
-=======
 itertools = "0.13"
->>>>>>> 8bc4d4b9
 num-traits = "0.2.15"
 
 [dev-dependencies]
