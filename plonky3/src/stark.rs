--- conflicted
+++ resolved
@@ -14,16 +14,10 @@
     prove_with_key, verify_with_key, Proof, StarkGenericConfig, StarkProvingKey, StarkVerifyingKey,
 };
 
-<<<<<<< HEAD
-use crate::circuit_builder::{cast_to_goldilocks, generate_matrix, PowdrCircuit};
-
-use crate::params::{get_challenger, get_config, Config};
-=======
 use crate::{
-    circuit_builder::PowdrCircuit,
+    circuit_builder::{generate_matrix, PowdrCircuit},
     params::{Challenger, Commitment, FieldElementMap, Plonky3Field, ProverData},
 };
->>>>>>> 6c1c31a4
 
 pub struct Plonky3Prover<T: FieldElementMap>
 where
@@ -81,59 +75,26 @@
 
     /// Returns preprocessed matrix based on the fixed inputs [`Plonky3Prover<T>`].
     /// This is used when running the setup phase
-<<<<<<< HEAD
-    pub fn get_preprocessed_matrix(&self) -> RowMajorMatrix<Goldilocks> {
-        let publics = self.analyzed.get_publics();
-        let publics = publics
-            .iter()
-=======
     pub fn get_preprocessed_matrix(&self) -> RowMajorMatrix<Plonky3Field<T>> {
         let publics = self
             .analyzed
             .get_publics()
             .into_iter()
->>>>>>> 6c1c31a4
             .map(|(name, _, row_id)| {
                 let selector = (0..self.analyzed.degree())
-                    .map(move |i| T::from(i == *row_id as u64))
+                    .map(move |i| T::from(i == row_id as u64))
                     .collect::<Vec<T>>();
                 (name, selector)
             })
             .collect::<Vec<_>>();
 
-<<<<<<< HEAD
         let fixed_with_public_selectors = self
             .fixed
             .iter()
             .map(|(name, values)| (name, values.as_ref()))
-            .chain(
-                publics
-                    .iter()
-                    .map(|(name, values)| (*name, values.as_ref())),
-            );
+            .chain(publics.iter().map(|(name, values)| (name, values.as_ref())));
 
         generate_matrix(fixed_with_public_selectors)
-=======
-        match self.fixed.len() + publics.len() {
-            0 => RowMajorMatrix::new(Vec::<Plonky3Field<T>>::new(), 0),
-            _ => RowMajorMatrix::new(
-                // write fixed row by row
-                (0..self.analyzed.degree())
-                    .flat_map(|i| {
-                        self.fixed
-                            .iter()
-                            .map(move |(_, values)| values[i as usize].into_p3_field())
-                            .chain(
-                                publics
-                                    .iter()
-                                    .map(move |(_, values)| values[i as usize].into_p3_field()),
-                            )
-                    })
-                    .collect(),
-                self.fixed.len() + publics.len(),
-            ),
-        }
->>>>>>> 6c1c31a4
     }
 }
 
@@ -208,18 +169,10 @@
         witness: &[(String, Vec<T>)],
         witgen_callback: WitgenCallback<T>,
     ) -> Result<Vec<u8>, String> {
-<<<<<<< HEAD
-        assert_eq!(T::known_field(), Some(KnownField::GoldilocksField));
-
         // TODO: avoid cloning here?
         let circuit = PowdrCircuit::new(&self.analyzed)
-            .with_phase_0_witness(witness.to_vec())
-            .with_witgen_callback(witgen_callback);
-=======
-        let circuit: PowdrCircuit<T> = PowdrCircuit::new(&self.analyzed)
             .with_witgen_callback(witgen_callback)
-            .with_witness(witness);
->>>>>>> 6c1c31a4
+            .with_phase_0_witness(witness);
 
         #[cfg(debug_assertions)]
         let circuit = circuit.with_preprocessed(self.get_preprocessed_matrix());
