use std::prover::Query;
use std::convert::fe;
use std::protocols::permutation::permutation;
use std::protocols::permutation::compute_next_z;
use std::math::fp2::Fp2;
use std::prover::challenge;

machine Main with degree: 8 {

    let alpha1: expr = challenge(0, 1);
    let alpha2: expr = challenge(0, 2);
    let beta1: expr = challenge(0, 3);
    let beta2: expr = challenge(0, 4);
    let alpha = Fp2::Fp2(alpha1, alpha2);
    let beta = Fp2::Fp2(beta1, beta2);

    col fixed first_four = [1, 1, 1, 1, 0, 0, 0, 0];

    // Two pairs of witness columns, claimed to be permutations of one another
    // (when selected by first_four and (1 - first_four), respectively)
    col witness a1(i) query Query::Hint(fe(i));
    col witness a2(i) query Query::Hint(fe(i + 42));
    col witness b1(i) query Query::Hint(fe(7 - i));
    col witness b2(i) query Query::Hint(fe(7 - i + 42));

    let permutation_constraint = Constr::Permutation(
        (Option::Some(first_four), Option::Some(1 - first_four)),
        [(a1, b1), (a2, b2)]
    );

    // TODO: Functions currently cannot add witness columns at later stages,
    // so we have to manually create it here and pass it to permutation(). 
    col witness stage(1) z1;
    col witness stage(1) z2;
<<<<<<< HEAD
    let is_first: col = |i| if i == 0 { 1 } else { 0 };
    permutation(is_first, [z1, z2], permutation_constraint);
=======
    let z = Fp2::Fp2(z1, z2);
    let is_first: col = std::well_known::is_first;
    permutation(is_first, [z1, z2], alpha, beta, permutation_constraint);
>>>>>>> bb441265

    // TODO: Helper columns, because we can't access the previous row in hints
    let hint = query |i| Query::Hint(compute_next_z(z, alpha, beta, permutation_constraint)[i]); 
    col witness stage(1) z1_next(i) query hint(0);
    col witness stage(1) z2_next(i) query hint(1);

    z1' = z1_next;
    z2' = z2_next;

}<|MERGE_RESOLUTION|>--- conflicted
+++ resolved
@@ -32,14 +32,9 @@
     // so we have to manually create it here and pass it to permutation(). 
     col witness stage(1) z1;
     col witness stage(1) z2;
-<<<<<<< HEAD
-    let is_first: col = |i| if i == 0 { 1 } else { 0 };
-    permutation(is_first, [z1, z2], permutation_constraint);
-=======
     let z = Fp2::Fp2(z1, z2);
     let is_first: col = std::well_known::is_first;
     permutation(is_first, [z1, z2], alpha, beta, permutation_constraint);
->>>>>>> bb441265
 
     // TODO: Helper columns, because we can't access the previous row in hints
     let hint = query |i| Query::Hint(compute_next_z(z, alpha, beta, permutation_constraint)[i]); 
