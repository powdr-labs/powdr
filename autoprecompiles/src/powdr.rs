--- conflicted
+++ resolved
@@ -2,15 +2,9 @@
 use std::ops::ControlFlow;
 
 use powdr_ast::analyzed::{
-<<<<<<< HEAD
-    AlgebraicExpression, AlgebraicReference, PhantomBusInteractionIdentity, PolyID, PolynomialType,
-};
-use powdr_ast::asm_analysis::AnalysisASMFile;
-=======
     AlgebraicExpression, AlgebraicReference, AlgebraicUnaryOperator, PhantomBusInteractionIdentity,
     PolyID, PolynomialType,
 };
->>>>>>> ddb33e5b
 use powdr_ast::asm_analysis::InstructionDefinitionStatement;
 use powdr_ast::parsed::asm::{
     parse_absolute_path, AbsoluteSymbolPath, CallableRef, Instruction, InstructionBody,
@@ -680,20 +674,10 @@
 ) {
     expr.visit_expressions_mut(
         &mut |expr| {
-<<<<<<< HEAD
             if let AlgebraicExpression::Reference(AlgebraicReference { name, .. }) = expr {
                 if let Some(sub_expr) = sub.get(name) {
                     *expr = sub_expr.clone();
                 }
-=======
-            match expr {
-                AlgebraicExpression::Reference(AlgebraicReference { name, .. }) => {
-                    if let Some(sub_expr) = sub.get(name) {
-                        *expr = sub_expr.clone();
-                    }
-                }
-                _ => (),
->>>>>>> ddb33e5b
             }
             ControlFlow::Continue::<()>(())
         },
@@ -701,7 +685,6 @@
     );
 }
 
-<<<<<<< HEAD
 // After powdr and lib are adjusted, this function can be renamed and the old collect_cols removed
 pub fn collect_cols_algebraic<T: Clone + Ord>(
     expr: &AlgebraicExpression<T>,
@@ -728,8 +711,6 @@
     cols
 }
 
-=======
->>>>>>> ddb33e5b
 pub fn substitute(expr: &mut Expression, sub: &BTreeMap<String, Expression>) {
     expr.visit_expressions_mut(
         &mut |expr| {
@@ -1268,11 +1249,7 @@
         .accumulator_columns
         .iter()
         .chain(powdr_interaction.helper_columns.iter().flatten())
-<<<<<<< HEAD
         .cloned()
-=======
-        .map(|c| AlgebraicExpression::Reference(c.clone()))
->>>>>>> ddb33e5b
         .collect();
 
     SymbolicBusInteraction {
