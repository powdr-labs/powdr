use std::sync::Arc;

use powdr_number::{BigInt, Bn254Field, GoldilocksField};

use powdr_pil_analyzer::evaluator::Value;
use powdr_pipeline::{
    test_util::{
        evaluate_function, evaluate_integer_function, gen_estark_proof, gen_halo2_composite_proof,
        gen_halo2_proof, resolve_test_file, std_analyzed, test_halo2, verify_test_file,
    },
    Pipeline,
};
use test_log::test;

#[test]
fn poseidon_bn254_test() {
    let f = "std/poseidon_bn254_test.asm";
    test_halo2(f, Default::default());

    // `test_halo2` only does a mock proof in the PR tests.
    // This makes sure we test the whole proof generation for one example
    // file even in the PR tests.
    gen_halo2_proof(f, Default::default());
    gen_halo2_composite_proof(f, Default::default());
}

#[test]
fn poseidon_gl_test() {
    let f = "std/poseidon_gl_test.asm";
    verify_test_file(f, Default::default(), vec![]).unwrap();
    gen_estark_proof(f, Default::default());
}

#[test]
fn split_bn254_test() {
    let f = "std/split_bn254_test.asm";
    test_halo2(f, Default::default());
}

#[test]
fn split_gl_test() {
    let f = "std/split_gl_test.asm";
    verify_test_file(f, Default::default(), vec![]).unwrap();
    gen_estark_proof(f, Default::default());
}

#[test]
#[ignore = "Too slow"]
fn arith_test() {
    let f = "std/arith_test.asm";
    verify_test_file(f, Default::default(), vec![]).unwrap();

    // Running gen_estark_proof(f, Default::default())
    // is too slow for the PR tests. This will only create a single
    // eStark proof instead of 3.
    Pipeline::<GoldilocksField>::default()
        .from_file(resolve_test_file(f))
        .with_backend(powdr_backend::BackendType::EStarkStarky, None)
        .compute_proof()
        .unwrap();

    test_halo2(f, Default::default());
}

#[test]
fn memory_test() {
    let f = "std/memory_test.asm";
    verify_test_file(f, Default::default(), vec![]).unwrap();
    gen_estark_proof(f, Default::default());
    test_halo2(f, Default::default());
}

#[test]
fn memory_with_bootloader_write_test() {
    let f = "std/memory_with_bootloader_write_test.asm";
    verify_test_file(f, Default::default(), vec![]).unwrap();
    gen_estark_proof(f, Default::default());
    test_halo2(f, Default::default());
}

#[test]
fn memory_test_parallel_accesses() {
    let f = "std/memory_test_parallel_accesses.asm";
    verify_test_file(f, Default::default(), vec![]).unwrap();
    gen_estark_proof(f, Default::default());
    test_halo2(f, Default::default());
}

// TODO: Include again after #1512 is merged

<<<<<<< HEAD
// #[test]
// fn permutation_via_challenges_bn() {
//     let f = "std/permutation_via_challenges.asm";
//     test_halo2(f, Default::default());
// }
=======
#[test]
#[should_panic = "Error reducing expression to constraint:\nExpression: std::protocols::permutation::permutation(main.is_first, [main.z], main.alpha, main.beta, main.permutation_constraint)\nError: FailedAssertion(\"The Goldilocks field is too small and needs to move to the extension field. Pass two accumulators instead!\""]
fn permutation_via_challenges_gl() {
    let f = "std/permutation_via_challenges.asm";
    Pipeline::<GoldilocksField>::default()
        .from_file(resolve_test_file(f))
        .compute_witness()
        .unwrap();
}
>>>>>>> f0af0c18

// #[test]
// #[should_panic = "Error reducing expression to constraint:\nExpression: std::protocols::permutation::permutation([main.z], main.permutation_constraint)\nError: FailedAssertion(\"The Goldilocks field is too small and needs to move to the extension field. Pass two accumulators instead!\")"]
// fn permutation_via_challenges_gl() {
//     let f = "std/permutation_via_challenges.asm";
//     Pipeline::<GoldilocksField>::default()
//         .from_file(resolve_test_file(f))
//         .compute_witness()
//         .unwrap();
// }

// #[test]
// fn permutation_via_challenges_ext() {
//     let f = "std/permutation_via_challenges_ext.asm";
//     test_halo2(f, Default::default());
//     // Note that this does not actually run the second-phase witness generation, because no
//     // Goldilocks backend support challenges yet. But at least it tests that the panic from
//     // the previous test is not happening.
//     Pipeline::<GoldilocksField>::default()
//         .from_file(resolve_test_file(f))
//         .compute_witness()
//         .unwrap();
// }

#[test]
fn lookup_via_challenges_bn() {
    let f = "std/lookup_via_challenges.asm";
    test_halo2(f, Default::default());
}

#[test]
fn lookup_via_challenges_ext() {
    let f = "std/lookup_via_challenges_ext.asm";
    test_halo2(f, Default::default());
    // Note that this does not actually run the second-phase witness generation, because no
    // Goldilocks backend support challenges yet.
    Pipeline::<GoldilocksField>::default()
        .from_file(resolve_test_file(f))
        .compute_witness()
        .unwrap();
}

#[test]
fn lookup_via_challenges_ext_simple() {
    let f = "std/lookup_via_challenges_ext_simple.asm";
    test_halo2(f, Default::default());
    // Note that this does not actually run the second-phase witness generation, because no
    // Goldilocks backend support challenges yet.
    Pipeline::<GoldilocksField>::default()
        .from_file(resolve_test_file(f))
        .compute_witness()
        .unwrap();
}

#[test]
fn write_once_memory_test() {
    let f = "std/write_once_memory_test.asm";
    verify_test_file(f, Default::default(), vec![]).unwrap();
    gen_estark_proof(f, Default::default());
    test_halo2(f, Default::default());
}

#[test]
fn binary_test() {
    let f = "std/binary_test.asm";
    verify_test_file(f, Default::default(), vec![]).unwrap();
    test_halo2(f, Default::default());
}

#[test]
fn shift_test() {
    let f = "std/shift_test.asm";
    verify_test_file(f, Default::default(), vec![]).unwrap();
    test_halo2(f, Default::default());
}

#[test]
fn ff_reduce_mod_7() {
    let test_inputs = vec![
        -22, -21, -20, -8, -7, -6, -2, -1, -0, -1, -2, -3, 4, 5, 6, 7, 8, 9, 13, 14, 15, 20, 21, 22,
    ];
    let analyzed = std_analyzed::<GoldilocksField>();
    for x in test_inputs {
        let x = BigInt::from(x);
        let modulus = BigInt::from(7);
        let result = evaluate_integer_function(
            &analyzed,
            "std::math::ff::reduce",
            vec![x.clone(), modulus.clone()],
        );
        assert!(BigInt::from(0) <= result && result < modulus);
        if x < result {
            assert_eq!((result - x) % modulus, 0.into());
        } else {
            assert_eq!((x - result) % modulus, 0.into());
        }
    }
}

#[test]
fn ff_inverse() {
    let test_inputs = vec![
        (1, 11),
        (1, 7),
        (2, 7),
        (3, 7),
        (4, 7),
        (5, 7),
        (6, 7),
        (2, 17),
        (3, 17),
        (9, 17),
        (15, 17),
        (16, 17),
    ];
    let analyzed = std_analyzed::<GoldilocksField>();
    for (x, modulus) in test_inputs {
        let x = BigInt::from(x);
        let modulus = BigInt::from(modulus);
        let result = evaluate_integer_function(
            &analyzed,
            "std::math::ff::inverse",
            vec![x.clone(), modulus.clone()],
        );
        assert_eq!((result * x) % modulus, 1.into());
    }
}

#[test]
fn ff_add_sub_mul_div() {
    let inputs = vec![
        (1, 0, 11),
        (1, 6, 7),
        (6, 6, 7),
        (0, 0, 17),
        (0, 16, 17),
        (16, 16, 17),
        (3, 8, 17),
        (16, 1, 17),
        (5, 9, 17),
        (3, 14, 17),
    ];
    let analyzed = std_analyzed::<GoldilocksField>();
    for (x, y, modulus) in inputs {
        let x = BigInt::from(x);
        let y = BigInt::from(y);
        let modulus = BigInt::from(modulus);
        let result = evaluate_integer_function(
            &analyzed,
            "std::math::ff::add",
            vec![x.clone(), y.clone(), modulus.clone()],
        );
        assert_eq!((x.clone() + y.clone()) % modulus.clone(), result);

        let result = evaluate_integer_function(
            &analyzed,
            "std::math::ff::sub",
            vec![x.clone(), y.clone(), modulus.clone()],
        );
        assert_eq!(
            (x.clone() - y.clone() + modulus.clone()) % modulus.clone(),
            result
        );

        let result = evaluate_integer_function(
            &analyzed,
            "std::math::ff::mul",
            vec![x.clone(), y.clone(), modulus.clone()],
        );
        assert_eq!((x.clone() * y.clone()) % modulus.clone(), result);

        if y != 0.into() {
            let result = evaluate_integer_function(
                &analyzed,
                "std::math::ff::div",
                vec![x.clone(), y.clone(), modulus.clone()],
            );
            assert_eq!(x, (result * y) % modulus);
        }
    }
}

#[test]
fn ff_inv_big() {
    let analyzed = std_analyzed::<GoldilocksField>();
    // modulus of the secp256k1 base field
    let modulus = BigInt::from_str_radix(
        "fffffffffffffffffffffffffffffffffffffffffffffffffffffffefffffc2f",
        16,
    )
    .unwrap();
    let x = modulus.clone() - BigInt::from(17);
    let result = evaluate_integer_function(
        &analyzed,
        "std::math::ff::inverse",
        vec![x.clone(), modulus.clone()],
    );
    assert_eq!((result * x) % modulus, 1.into());
}

#[test]
fn fp2() {
    let analyzed = std_analyzed::<GoldilocksField>();
    evaluate_function(&analyzed, "std::math::fp2::test::add", vec![]);
    evaluate_function(&analyzed, "std::math::fp2::test::sub", vec![]);
    evaluate_function(&analyzed, "std::math::fp2::test::mul", vec![]);
    evaluate_function(&analyzed, "std::math::fp2::test::inverse", vec![]);

    let analyzed = std_analyzed::<Bn254Field>();
    evaluate_function(&analyzed, "std::math::fp2::test::add", vec![]);
    evaluate_function(&analyzed, "std::math::fp2::test::sub", vec![]);
    evaluate_function(&analyzed, "std::math::fp2::test::mul", vec![]);
    evaluate_function(&analyzed, "std::math::fp2::test::inverse", vec![]);
}

#[test]
fn sort() {
    let test_inputs = vec![
        vec![],
        vec![1],
        vec![0, 0],
        vec![1, 2],
        vec![2, 1],
        vec![3, 2, 1],
        vec![0, 0, -1],
        vec![0, 0, -1, 0, 0, -1, -1, 2],
        vec![8, 0, 9, 20, 23, 88, 14, -9],
    ];
    let code =
        "let test_sort: int[] -> int[] = |x| std::array::sort(x, |a, b| a < b); machine Main { }"
            .to_string();
    let mut pipeline = Pipeline::<GoldilocksField>::default().from_asm_string(code, None);
    let analyzed = pipeline.compute_analyzed_pil().unwrap().clone();
    for input in test_inputs {
        let mut input_sorted = input.clone();
        input_sorted.sort();
        let result = evaluate_function(
            &analyzed,
            "test_sort",
            vec![Arc::new(Value::Array(
                input
                    .into_iter()
                    .map(|x| Arc::new(Value::Integer(x.into())))
                    .collect(),
            ))],
        );
        let Value::Array(result) = result else {
            panic!("Expected array")
        };
        let result: Vec<i32> = result
            .into_iter()
            .map(|x| match x.as_ref() {
                Value::Integer(x) => x.try_into().unwrap(),
                _ => panic!("Expected integer"),
            })
            .collect::<Vec<_>>();
        assert_eq!(input_sorted, result);
    }
}
#[test]
fn btree() {
    let f = "std/btree_test.asm";
    verify_test_file(f, Default::default(), vec![]).unwrap();
}<|MERGE_RESOLUTION|>--- conflicted
+++ resolved
@@ -86,15 +86,6 @@
     test_halo2(f, Default::default());
 }
 
-// TODO: Include again after #1512 is merged
-
-<<<<<<< HEAD
-// #[test]
-// fn permutation_via_challenges_bn() {
-//     let f = "std/permutation_via_challenges.asm";
-//     test_halo2(f, Default::default());
-// }
-=======
 #[test]
 #[should_panic = "Error reducing expression to constraint:\nExpression: std::protocols::permutation::permutation(main.is_first, [main.z], main.alpha, main.beta, main.permutation_constraint)\nError: FailedAssertion(\"The Goldilocks field is too small and needs to move to the extension field. Pass two accumulators instead!\""]
 fn permutation_via_challenges_gl() {
@@ -104,30 +95,19 @@
         .compute_witness()
         .unwrap();
 }
->>>>>>> f0af0c18
-
-// #[test]
-// #[should_panic = "Error reducing expression to constraint:\nExpression: std::protocols::permutation::permutation([main.z], main.permutation_constraint)\nError: FailedAssertion(\"The Goldilocks field is too small and needs to move to the extension field. Pass two accumulators instead!\")"]
-// fn permutation_via_challenges_gl() {
-//     let f = "std/permutation_via_challenges.asm";
-//     Pipeline::<GoldilocksField>::default()
-//         .from_file(resolve_test_file(f))
-//         .compute_witness()
-//         .unwrap();
-// }
-
-// #[test]
-// fn permutation_via_challenges_ext() {
-//     let f = "std/permutation_via_challenges_ext.asm";
-//     test_halo2(f, Default::default());
-//     // Note that this does not actually run the second-phase witness generation, because no
-//     // Goldilocks backend support challenges yet. But at least it tests that the panic from
-//     // the previous test is not happening.
-//     Pipeline::<GoldilocksField>::default()
-//         .from_file(resolve_test_file(f))
-//         .compute_witness()
-//         .unwrap();
-// }
+
+#[test]
+fn permutation_via_challenges_ext() {
+    let f = "std/permutation_via_challenges_ext.asm";
+    test_halo2(f, Default::default());
+    // Note that this does not actually run the second-phase witness generation, because no
+    // Goldilocks backend support challenges yet. But at least it tests that the panic from
+    // the previous test is not happening.
+    Pipeline::<GoldilocksField>::default()
+        .from_file(resolve_test_file(f))
+        .compute_witness()
+        .unwrap();
+}
 
 #[test]
 fn lookup_via_challenges_bn() {
