use std::{io, path::PathBuf, sync::Arc};

use powdr_ast::analyzed::Analyzed;
use powdr_executor::witgen::WitgenCallback;
use powdr_number::{FieldElement, GoldilocksField, LargeInt};
use powdr_plonky3::Plonky3Prover;

use crate::{Backend, BackendFactory, BackendOptions, Error, Proof};

pub(crate) struct Factory;

impl<T: FieldElement> BackendFactory<T> for Factory {
    fn create<'a>(
        &self,
        pil: Arc<Analyzed<T>>,
        fixed: Arc<Vec<(String, Vec<T>)>>,
        _output_dir: Option<PathBuf>,
        setup: Option<&mut dyn io::Read>,
        verification_key: Option<&mut dyn io::Read>,
        verification_app_key: Option<&mut dyn io::Read>,
        _: BackendOptions,
    ) -> Result<Box<dyn crate::Backend<'a, T> + 'a>, Error> {
        if T::modulus().to_arbitrary_integer() != GoldilocksField::modulus().to_arbitrary_integer()
        {
            unimplemented!("plonky3 is only implemented for the Goldilocks field");
        }
        if setup.is_some() {
            return Err(Error::NoSetupAvailable);
        }
        if verification_app_key.is_some() {
            return Err(Error::NoAggregationAvailable);
        }
        if pil.degrees().len() > 1 {
            return Err(Error::NoVariableDegreeAvailable);
        }

<<<<<<< HEAD
        Ok(Box::new(Plonky3Prover::new(pil)))
=======
        let mut p3 = Box::new(Plonky3Prover::new(pil, fixed));

        if let Some(verification_key) = verification_key {
            p3.set_verifying_key(verification_key);
        } else {
            p3.setup();
        }

        Ok(p3)
>>>>>>> fbf2b407
    }
}

impl<'a, T: FieldElement> Backend<'a, T> for Plonky3Prover<T> {
    fn verify(&self, proof: &[u8], instances: &[Vec<T>]) -> Result<(), Error> {
        Ok(self.verify(proof, instances)?)
    }

    fn prove(
        &self,
        witness: &[(String, Vec<T>)],
        prev_proof: Option<Proof>,
        witgen_callback: WitgenCallback<T>,
    ) -> Result<Proof, Error> {
        if prev_proof.is_some() {
            return Err(Error::NoAggregationAvailable);
        }

        Ok(self.prove(witness, witgen_callback)?)
    }

    fn export_verification_key(&self, output: &mut dyn io::Write) -> Result<(), Error> {
        let vk = self
            .export_verifying_key()
            .map_err(|e| Error::BackendError(e.to_string()))?;
        output.write_all(&vk).unwrap();
        Ok(())
    }
}<|MERGE_RESOLUTION|>--- conflicted
+++ resolved
@@ -34,9 +34,6 @@
             return Err(Error::NoVariableDegreeAvailable);
         }
 
-<<<<<<< HEAD
-        Ok(Box::new(Plonky3Prover::new(pil)))
-=======
         let mut p3 = Box::new(Plonky3Prover::new(pil, fixed));
 
         if let Some(verification_key) = verification_key {
@@ -46,7 +43,6 @@
         }
 
         Ok(p3)
->>>>>>> fbf2b407
     }
 }
 
