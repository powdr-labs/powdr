--- conflicted
+++ resolved
@@ -1710,16 +1710,11 @@
                     AirMetrics {
                         widths: AirWidths {
                             preprocessed: 0,
-                            main: 4843,
-                            log_up: 3952,
+                            main: 4842,
+                            log_up: 3956,
                         },
-<<<<<<< HEAD
                         constraints: 950,
-                        bus_interactions: 3818,
-=======
-                        constraints: 963,
                         bus_interactions: 3817,
->>>>>>> 46549ee7
                     }
                 "#]],
                 powdr_expected_machine_count: expect![[r#"
@@ -1737,8 +1732,8 @@
                     },
                     after: AirWidths {
                         preprocessed: 0,
-                        main: 4843,
-                        log_up: 3952,
+                        main: 4842,
+                        log_up: 3956,
                     },
                 }
             "#]]),
