use std::collections::{BTreeMap, HashSet};

use itertools::Itertools;

use super::block_machine::BlockMachine;
use super::double_sorted_witness_machine::DoubleSortedWitnesses;
use super::fixed_lookup_machine::FixedLookup;
use super::sorted_witness_machine::SortedWitnesses;
use super::FixedData;
use super::KnownMachine;
use crate::{
    witgen::{
        generator::Generator,
        machines::{write_once_memory::WriteOnceMemory, MachineParts},
    },
    Identity,
};

use powdr_ast::analyzed::{
    self, AlgebraicExpression as Expression, IdentityKind, PolyID, PolynomialReference, Reference,
    SelectedExpressions,
};
use powdr_ast::parsed::{
    self,
    visitor::{AllChildren, Children},
};
use powdr_number::FieldElement;

pub struct ExtractionOutput<'a, T: FieldElement> {
    pub machines: Vec<KnownMachine<'a, T>>,
    pub base_parts: MachineParts<'a, T>,
}

/// Finds machines in the witness columns and identities
/// and returns a list of machines and the identities
/// that are not "internal" to the machines.
pub fn split_out_machines<'a, T: FieldElement>(
    fixed: &'a FixedData<'a, T>,
    identities: Vec<&'a Identity<T>>,
    stage: u8,
) -> ExtractionOutput<'a, T> {
    let mut machines: Vec<KnownMachine<T>> = vec![];

    // Ignore prover functions that reference columns of later stages.
    let prover_functions = fixed
        .analyzed
        .prover_functions
        .iter()
        .filter(|pf| {
            refs_in_parsed_expression(pf).unique().all(|n| {
                let def = fixed.analyzed.definitions.get(n);
                def.and_then(|(s, _)| s.stage).unwrap_or_default() <= stage as u32
            })
        })
        .collect::<Vec<&analyzed::Expression>>();

    let all_witnesses = fixed.witness_cols.keys().collect::<HashSet<_>>();
    let mut remaining_witnesses = all_witnesses.clone();
    let mut base_identities = identities.clone();
    let mut extracted_prover_functions = HashSet::new();
    let mut id_counter = 0;
    for id in &identities {
        // Extract all witness columns in the RHS of the lookup.
        let lookup_witnesses = &refs_in_selected_expressions(&id.right) & (&remaining_witnesses);
        if lookup_witnesses.is_empty() {
            continue;
        }

        // Recursively extend the set to all witnesses connected through identities that preserve
        // a fixed row relation.
        let machine_witnesses =
            all_row_connected_witnesses(lookup_witnesses, &remaining_witnesses, &identities);

        // Split identities into those that only concern the machine
        // witnesses and those that concern any other witness.
        let (machine_identities, remaining_identities): (Vec<_>, _) =
            base_identities.iter().cloned().partition(|i| {
                // The identity's left side has at least one machine witness, but
                // all referenced witnesses are machine witnesses.
                // Note that expressions of "simple" polynomial identities are stored
                // in i.left.selector, so those are covered as well.
                // For lookups, any lookup calling from the current machine belongs
                // to the machine; lookups to the machine do not.
                let all_refs = &refs_in_selected_expressions(&i.left) & (&all_witnesses);
                !all_refs.is_empty() && all_refs.is_subset(&machine_witnesses)
            });
        base_identities = remaining_identities;
        remaining_witnesses = &remaining_witnesses - &machine_witnesses;

        // Identities that call into the current machine
        let connecting_identities = identities
            .iter()
            .cloned()
            .filter(|i| {
                refs_in_selected_expressions(&i.right)
                    .intersection(&machine_witnesses)
                    .next()
                    .is_some()
            })
            .map(|identity| (identity.id, identity))
            .collect::<BTreeMap<_, _>>();
        assert!(connecting_identities.contains_key(&id.id));

        let prover_functions = prover_functions
            .iter()
            .copied()
            .enumerate()
            .filter(|(_, pf)| {
                let refs = refs_in_parsed_expression(pf)
                    .unique()
                    .filter_map(|n| fixed.column_by_name.get(n).cloned())
                    .collect::<HashSet<_>>();
                refs.intersection(&machine_witnesses).next().is_some()
            })
            .collect::<Vec<(_, &analyzed::Expression)>>();

        log::trace!(
            "\nExtracted a machine with the following witnesses:\n{}\n identities:\n{}\n connecting identities:\n{}\n and prover functions:\n{}",
            machine_witnesses
                .iter()
                .map(|s| fixed.column_name(s))
                .sorted()
                .format(", "),
            machine_identities
                .iter()
                .format("\n"),
            connecting_identities
                .values()
                .map(|id| id.to_string())
                .format("\n"),
            prover_functions
                .iter()
                .map(|(_, pf)| format!("{pf}"))
                .format("\n")
        );

        for (i, pf) in &prover_functions {
            if !extracted_prover_functions.insert(*i) {
                log::warn!("Prover function was assigned to multiple machines:\n{pf}");
            }
        }

        let first_witness = machine_witnesses.iter().next().unwrap();
        let first_witness_name = fixed.column_name(first_witness);
        let namespace = first_witness_name
            .rfind("::")
            .map(|idx| &first_witness_name[..idx]);

        // For machines compiled using Powdr ASM we'll always have a namespace, but as a last
        // resort we'll use the first witness name.
        let name = namespace.unwrap_or(first_witness_name);
        let id = id_counter;
        id_counter += 1;
        let name_with_type = |t: &str| format!("Secondary machine {id}: {name} ({t})");

        let machine_parts = MachineParts::new(
            fixed,
            connecting_identities,
            machine_identities,
            machine_witnesses,
            prover_functions.iter().map(|&(_, pf)| pf).collect(),
        );

        machines.push(build_machine(fixed, machine_parts, name_with_type));
    }

    // Always add a fixed lookup machine.
    // Note that this machine comes last, because some machines do a fixed lookup
    // in their take_witness_col_values() implementation.
    // TODO: We should also split this up and have several instances instead.
    let fixed_lookup = FixedLookup::new(
        fixed.global_range_constraints().clone(),
        identities.clone(),
        fixed,
    );
    machines.push(KnownMachine::FixedLookup(fixed_lookup));

    // Use the remaining prover functions as base prover functions.
    let base_prover_functions = prover_functions
        .iter()
        .enumerate()
<<<<<<< HEAD
        .filter_map(|(i, pf)| (!extracted_prover_functions.contains(&i)).then_some(pf))
        .filter(|pf| {
            refs_in_parsed_expression(pf).unique().all(|n| {
                fixed
                    .analyzed
                    .definitions
                    .get(n)
                    .and_then(|(s, _)| s.stage)
                    .unwrap_or_default()
                    <= stage as u32
            })
        })
=======
        .filter_map(|(i, &pf)| (!extracted_prover_functions.contains(&i)).then_some(pf))
>>>>>>> 251de66c
        .collect::<Vec<_>>();

    log::trace!(
        "\nThe base machine contains the following witnesses:\n{}\n identities:\n{}\n and prover functions:\n{}",
        remaining_witnesses
            .iter()
            .map(|s| fixed.column_name(s))
            .sorted()
            .format(", "),
        base_identities
            .iter()
            .format("\n"),
        base_prover_functions.iter().format("\n")
    );

    ExtractionOutput {
        machines,
        base_parts: MachineParts::new(
            fixed,
            Default::default(),
            base_identities,
            remaining_witnesses,
            base_prover_functions,
        ),
    }
}

fn build_machine<'a, T: FieldElement>(
    fixed_data: &'a FixedData<'a, T>,
    machine_parts: MachineParts<'a, T>,
    name_with_type: impl Fn(&str) -> String,
) -> KnownMachine<'a, T> {
    if let Some(machine) =
        SortedWitnesses::try_new(name_with_type("SortedWitness"), fixed_data, &machine_parts)
    {
        log::debug!("Detected machine: sorted witnesses / write-once memory");
        KnownMachine::SortedWitnesses(machine)
    } else if let Some(machine) = DoubleSortedWitnesses::try_new(
        name_with_type("DoubleSortedWitnesses"),
        fixed_data,
        &machine_parts,
    ) {
        log::debug!("Detected machine: memory");
        KnownMachine::DoubleSortedWitnesses(machine)
    } else if let Some(machine) = WriteOnceMemory::try_new(
        name_with_type("WriteOnceMemory"),
        fixed_data,
        &machine_parts,
    ) {
        log::debug!("Detected machine: write-once memory");
        KnownMachine::WriteOnceMemory(machine)
    } else if let Some(machine) =
        BlockMachine::try_new(name_with_type("BlockMachine"), fixed_data, &machine_parts)
    {
        log::debug!("Detected machine: {machine}");
        KnownMachine::BlockMachine(machine)
    } else {
        log::debug!("Detected machine: VM.");
        let latch = machine_parts.connecting_identities
            .values()
            .fold(None, |existing_latch, identity| {
                let current_latch = identity
                    .right
                    .selector
                    .as_ref()
                    .expect("Cannot handle lookup in this machine because it does not have a latch");
                if let Some(existing_latch) = existing_latch {
                    assert_eq!(
                        &existing_latch, current_latch,
                        "All connecting identities must have the same selector expression on the right hand side"
                    );
                    Some(existing_latch)
                } else {
                    Some(current_latch.clone())
                }
            })
            .unwrap();
        KnownMachine::Vm(Generator::new(
            name_with_type("Vm"),
            fixed_data,
            machine_parts.clone(),
            Some(latch),
        ))
    }
}

/// Extends a set of witnesses to the full set of row-connected witnesses.
/// Two witnesses are row-connected if they are part of a polynomial identity
/// or part of the same side of a lookup.
fn all_row_connected_witnesses<T>(
    mut witnesses: HashSet<PolyID>,
    all_witnesses: &HashSet<PolyID>,
    identities: &[&Identity<T>],
) -> HashSet<PolyID> {
    loop {
        let count = witnesses.len();
        for i in identities {
            match i.kind {
                IdentityKind::Polynomial => {
                    // Any current witness in the identity adds all other witnesses.
                    let in_identity = &refs_in_identity(i) & all_witnesses;
                    if in_identity.intersection(&witnesses).next().is_some() {
                        witnesses.extend(in_identity);
                    }
                }
                IdentityKind::Plookup | IdentityKind::Permutation | IdentityKind::Connect => {
                    // If we already have witnesses on the LHS, include the LHS,
                    // and vice-versa, but not across the "sides".
                    let in_lhs = &refs_in_selected_expressions(&i.left) & all_witnesses;
                    let in_rhs = &refs_in_selected_expressions(&i.right) & all_witnesses;
                    if in_lhs.intersection(&witnesses).next().is_some() {
                        witnesses.extend(in_lhs);
                    } else if in_rhs.intersection(&witnesses).next().is_some() {
                        witnesses.extend(in_rhs);
                    }
                }
            };
        }
        if witnesses.len() == count {
            return witnesses;
        }
    }
}

/// Extracts all references to names from an identity.
fn refs_in_identity<T>(identity: &Identity<T>) -> HashSet<PolyID> {
    identity
        .children()
        .flat_map(|e| refs_in_expression(e))
        .collect()
}

/// Extracts all references to names from selected expressions.
fn refs_in_selected_expressions<T>(
    sel_expr: &SelectedExpressions<Expression<T>>,
) -> HashSet<PolyID> {
    sel_expr
        .children()
        .flat_map(|e| refs_in_expression(e))
        .collect()
}

fn refs_in_expression<T>(expr: &Expression<T>) -> impl Iterator<Item = PolyID> + '_ {
    expr.all_children().filter_map(|e| match e {
        Expression::Reference(p) => Some(p.poly_id),
        _ => None,
    })
}

// This only discovers direct references in the expression
// and ignores e.g. called functions, but it will work for now.
fn refs_in_parsed_expression(expr: &analyzed::Expression) -> impl Iterator<Item = &String> + '_ {
    expr.all_children().filter_map(|e| match e {
        parsed::Expression::Reference(_, Reference::Poly(PolynomialReference { name, .. })) => {
            Some(name)
        }
        _ => None,
    })
}<|MERGE_RESOLUTION|>--- conflicted
+++ resolved
@@ -179,22 +179,7 @@
     let base_prover_functions = prover_functions
         .iter()
         .enumerate()
-<<<<<<< HEAD
-        .filter_map(|(i, pf)| (!extracted_prover_functions.contains(&i)).then_some(pf))
-        .filter(|pf| {
-            refs_in_parsed_expression(pf).unique().all(|n| {
-                fixed
-                    .analyzed
-                    .definitions
-                    .get(n)
-                    .and_then(|(s, _)| s.stage)
-                    .unwrap_or_default()
-                    <= stage as u32
-            })
-        })
-=======
         .filter_map(|(i, &pf)| (!extracted_prover_functions.contains(&i)).then_some(pf))
->>>>>>> 251de66c
         .collect::<Vec<_>>();
 
     log::trace!(
