--- conflicted
+++ resolved
@@ -432,11 +432,7 @@
                     .flat_map(|e| e.written_vars())
                     .sorted()
                     .dedup()
-<<<<<<< HEAD
-                    .map(|(v, _)| {
-=======
                     .map(|v| {
->>>>>>> 3876fc22
                         let v = variable_to_string(v);
                         format!("let mut {v} = FieldElement::default();\n")
                     })
