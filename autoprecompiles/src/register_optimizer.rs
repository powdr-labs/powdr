--- conflicted
+++ resolved
@@ -16,63 +16,6 @@
     let mut local_reg_mem: BTreeMap<u32, Vec<AlgebraicExpression<T>>> = BTreeMap::new();
     let mut new_constraints: Vec<SymbolicConstraint<T>> = Vec::new();
     let mut to_remove: BTreeSet<usize> = Default::default();
-<<<<<<< HEAD
-    let mut previous_store: BTreeMap<u32, usize> = BTreeMap::new();
-    machine
-        .bus_interactions
-        .iter()
-        .enumerate()
-        .for_each(|(i, bus_int)| {
-            let mem_int: MemoryBusInteraction<T> = match bus_int.clone().try_into() {
-                Ok(mem_int) => mem_int,
-                Err(_) => {
-                    return;
-                }
-            };
-
-            if !matches!(mem_int.ty, MemoryType::Register) {
-                return;
-            }
-
-            let addr = match mem_int.try_addr_u32() {
-                None => {
-                    panic!(
-                        "Register memory access must have constant address but found {}",
-                        mem_int.addr
-                    );
-                }
-                Some(addr) => addr,
-            };
-
-            if receive {
-                match local_reg_mem.get(&addr) {
-                    Some(data) => {
-                        assert_eq!(data.len(), mem_int.data.len());
-                        new_constraints.extend(mem_int.data.iter().zip_eq(data.iter()).filter_map(
-                            |(new_data, old_data)| {
-                                (new_data != old_data).then(|| {
-                                    let eq_expr = AlgebraicExpression::new_binary(
-                                        new_data.clone(),
-                                        AlgebraicBinaryOperator::Sub,
-                                        old_data.clone(),
-                                    );
-                                    eq_expr.into()
-                                })
-                            },
-                        ));
-
-                        if let Some(j) = previous_store.get(&addr) {
-                            to_remove.extend([i, *j]);
-                        }
-                    }
-                    None => {
-                        local_reg_mem.insert(addr, mem_int.data.clone());
-                    }
-                }
-            } else {
-                previous_store.insert(addr, i);
-                local_reg_mem.insert(addr, mem_int.data.clone());
-=======
     let mut previous_send: BTreeMap<u32, usize> = BTreeMap::new();
     for (i, bus_int) in machine.bus_interactions.iter().enumerate() {
         let Some(mem_int) = try_to_register_memory_bus_interaction(bus_int) else {
@@ -109,7 +52,6 @@
                 None => {
                     local_reg_mem.insert(addr, mem_int.data.clone());
                 }
->>>>>>> 2140fb20
             }
         } else {
             previous_send.insert(addr, i);
@@ -123,33 +65,8 @@
         .bus_interactions
         .into_iter()
         .enumerate()
-<<<<<<< HEAD
-        .filter_map(|(i, bus_int)| {
-            let mem_int: MemoryBusInteraction<T> = match bus_int.clone().try_into() {
-                Ok(mem_int) => mem_int,
-                Err(_) => {
-                    return Some(bus_int);
-                }
-            };
-
-            if !matches!(mem_int.ty, MemoryType::Register) {
-                return Some(bus_int);
-            }
-
-            let keep = if !to_remove.contains(&i) {
-                Some(bus_int)
-            } else {
-                None
-            };
-
-            receive = !receive;
-
-            keep
-        })
-=======
         .filter(|(i, _)| !to_remove.contains(i))
         .map(|(_, bus_int)| bus_int)
->>>>>>> 2140fb20
         .collect();
 
     machine.constraints.extend(new_constraints);
