use std::collections::BTreeMap;

use super::simplify_expression;
use itertools::Itertools;
use powdr_constraint_solver::{
    constraint_system::{BusInteraction, BusInteractionHandler, ConstraintSystem},
    quadratic_symbolic_expression::{NoRangeConstraints, QuadraticSymbolicExpression},
    symbolic_expression::SymbolicExpression,
};
use powdr_number::FieldElement;

use crate::{
    bitwise_lookup_optimizer::optimize_bitwise_lookup,
    constraint_optimizer::{optimize_constraints, IsBusStateful},
    legacy_expression::{
        ast_compatibility::CompatibleWithAstExpression, AlgebraicExpression, AlgebraicReference,
    },
    memory_optimizer::{check_register_operation_consistency, optimize_memory},
    powdr::{self},
    stats_logger::StatsLogger,
    DegreeBound, SymbolicBusInteraction, SymbolicConstraint, SymbolicMachine, EXECUTION_BUS_ID,
    PC_LOOKUP_BUS_ID,
};

pub fn optimize<T: FieldElement>(
    machine: SymbolicMachine<T>,
    bus_interaction_handler: impl BusInteractionHandler<T> + IsBusStateful<T> + Clone,
    opcode: Option<u32>,
    degree_bound: DegreeBound,
) -> Result<SymbolicMachine<T>, crate::constraint_optimizer::Error> {
    let mut stats_logger = StatsLogger::start(&machine);
    let machine = if let Some(opcode) = opcode {
        let machine = optimize_pc_lookup(machine, opcode);
        stats_logger.log("PC lookup optimization", &machine);
        machine
    } else {
        machine
    };
    let machine = optimize_exec_bus(machine);
    stats_logger.log("exec bus optimization", &machine);

    let mut constraint_system = symbolic_machine_to_constraint_system(machine);

    loop {
        let size = system_size(&constraint_system);
        constraint_system = optimization_loop_iteration(
            constraint_system,
            bus_interaction_handler.clone(),
            degree_bound,
            &mut stats_logger,
        )?;
        if system_size(&constraint_system) == size {
            return Ok(constraint_system_to_symbolic_machine(constraint_system));
        }
    }
}

fn optimization_loop_iteration<T: FieldElement>(
    constraint_system: ConstraintSystem<T, AlgebraicReference>,
    bus_interaction_handler: impl BusInteractionHandler<T> + IsBusStateful<T> + Clone,
    degree_bound: DegreeBound,
    stats_logger: &mut StatsLogger,
) -> Result<ConstraintSystem<T, AlgebraicReference>, crate::constraint_optimizer::Error> {
    let constraint_system = optimize_constraints(
        constraint_system,
        bus_interaction_handler.clone(),
        degree_bound,
        stats_logger,
    )?;
    let constraint_system = optimize_memory(constraint_system, NoRangeConstraints);
    assert!(check_register_operation_consistency(&constraint_system));
    stats_logger.log("memory optimization", &constraint_system);

    // TODO: avoid these conversions
    let machine = constraint_system_to_symbolic_machine(constraint_system);
<<<<<<< HEAD
    let machine = optimize_bitwise_lookup(machine);
    stats_logger.log("optimizing bitwise lookup", &machine);
=======
    let machine = optimize_memory(machine);
    assert!(check_register_operation_consistency(&machine));
    stats_logger.log("memory optimization", &machine);

    let system = symbolic_machine_to_constraint_system(machine);
    let system = optimize_bitwise_lookup(system);
    stats_logger.log("optimizing bitwise lookup", &system);
>>>>>>> c2ef9e45

    Ok(system)
}

fn system_size<T: FieldElement>(
    constraint_system: &ConstraintSystem<T, AlgebraicReference>,
) -> [usize; 3] {
    [
        constraint_system.algebraic_constraints.len(),
        constraint_system.bus_interactions.len(),
        constraint_system
            .expressions()
            .flat_map(|expr| expr.referenced_variables())
            .unique()
            .count(),
    ]
}

pub fn optimize_pc_lookup<T: FieldElement>(
    mut machine: SymbolicMachine<T>,
    opcode: u32,
) -> SymbolicMachine<T> {
    let mut first_pc = None;
    machine.bus_interactions.retain(|bus_int| {
        if bus_int.id == PC_LOOKUP_BUS_ID {
            if first_pc.is_none() {
                first_pc = Some(bus_int.clone());
            }
            return false;
        }
        true
    });
    let mut first_pc = first_pc.unwrap();
    assert_eq!(first_pc.args.len(), 9);
    first_pc.args[1] = AlgebraicExpression::Number(T::from(opcode));
    first_pc.args[2] = AlgebraicExpression::Number(T::from(0u32));
    first_pc.args[3] = AlgebraicExpression::Number(T::from(0u32));
    first_pc.args[4] = AlgebraicExpression::Number(T::from(0u32));
    first_pc.args[5] = AlgebraicExpression::Number(T::from(0u32));
    first_pc.args[6] = AlgebraicExpression::Number(T::from(0u32));
    first_pc.args[7] = AlgebraicExpression::Number(T::from(0u32));
    first_pc.args[8] = AlgebraicExpression::Number(T::from(0u32));

    machine.bus_interactions.push(first_pc);

    machine
}

pub fn optimize_exec_bus<T: FieldElement>(mut machine: SymbolicMachine<T>) -> SymbolicMachine<T> {
    let mut first_seen = false;
    let mut receive = true;
    let mut latest_send = None;
    let mut subs_pc: BTreeMap<AlgebraicExpression<T>, AlgebraicExpression<T>> = Default::default();
    let mut subs_ts: BTreeMap<AlgebraicExpression<T>, AlgebraicExpression<T>> = Default::default();
    machine.bus_interactions.retain(|bus_int| {
        if bus_int.id != EXECUTION_BUS_ID {
            return true;
        }

        if receive {
            // TODO assert that mult matches -expr
        }

        // Keep the first receive
        let keep = if !first_seen {
            first_seen = true;
            true
        } else if !receive {
            // Save the latest send and remove the bus interaction
            let mut pc_expr = bus_int.args[0].clone();
            powdr::substitute_algebraic_algebraic(&mut pc_expr, &subs_pc);
            pc_expr = simplify_expression(pc_expr);

            let mut ts_expr = bus_int.args[1].clone();
            powdr::substitute_algebraic_algebraic(&mut ts_expr, &subs_ts);
            ts_expr = simplify_expression(ts_expr);

            let mut send = bus_int.clone();
            send.args[0] = pc_expr;
            send.args[1] = ts_expr;

            latest_send = Some(send);
            false
        } else {
            // Equate the latest send to the new receive and remove the bus interaction
            subs_pc.insert(
                bus_int.args[0].clone(),
                latest_send.clone().unwrap().args[0].clone(),
            );
            subs_ts.insert(
                bus_int.args[1].clone(),
                latest_send.clone().unwrap().args[1].clone(),
            );
            false
        };

        receive = !receive;

        keep
    });

    // Re-add the last send
    machine.bus_interactions.push(latest_send.unwrap());

    for c in &mut machine.constraints {
        powdr::substitute_algebraic_algebraic(&mut c.expr, &subs_pc);
        powdr::substitute_algebraic_algebraic(&mut c.expr, &subs_ts);
        c.expr = simplify_expression(c.expr.clone());
    }
    for b in &mut machine.bus_interactions {
        powdr::substitute_algebraic_algebraic(&mut b.mult, &subs_pc);
        powdr::substitute_algebraic_algebraic(&mut b.mult, &subs_ts);
        b.mult = simplify_expression(b.mult.clone());
        for a in &mut b.args {
            powdr::substitute_algebraic_algebraic(a, &subs_pc);
            powdr::substitute_algebraic_algebraic(a, &subs_ts);
            *a = simplify_expression(a.clone());
        }
    }

    machine
}

fn symbolic_machine_to_constraint_system<P: FieldElement>(
    symbolic_machine: SymbolicMachine<P>,
) -> ConstraintSystem<P, AlgebraicReference> {
    ConstraintSystem {
        algebraic_constraints: symbolic_machine
            .constraints
            .iter()
            .map(|constraint| algebraic_to_quadratic_symbolic_expression(&constraint.expr))
            .collect(),
        bus_interactions: symbolic_machine
            .bus_interactions
            .iter()
            .map(symbolic_bus_interaction_to_bus_interaction)
            .collect(),
    }
}

fn constraint_system_to_symbolic_machine<P: FieldElement>(
    constraint_system: ConstraintSystem<P, AlgebraicReference>,
) -> SymbolicMachine<P> {
    SymbolicMachine {
        constraints: constraint_system
            .algebraic_constraints
            .iter()
            .map(|constraint| SymbolicConstraint {
                expr: simplify_expression(quadratic_symbolic_expression_to_algebraic(constraint)),
            })
            .collect(),
        bus_interactions: constraint_system
            .bus_interactions
            .into_iter()
            .map(bus_interaction_to_symbolic_bus_interaction)
            .collect(),
    }
}

fn symbolic_bus_interaction_to_bus_interaction<P: FieldElement>(
    bus_interaction: &SymbolicBusInteraction<P>,
) -> BusInteraction<QuadraticSymbolicExpression<P, AlgebraicReference>> {
    BusInteraction {
        bus_id: SymbolicExpression::Concrete(P::from(bus_interaction.id)).into(),
        payload: bus_interaction
            .args
            .iter()
            .map(|arg| algebraic_to_quadratic_symbolic_expression(arg))
            .collect(),
        multiplicity: algebraic_to_quadratic_symbolic_expression(&bus_interaction.mult),
    }
}

fn bus_interaction_to_symbolic_bus_interaction<P: FieldElement>(
    bus_interaction: BusInteraction<QuadraticSymbolicExpression<P, AlgebraicReference>>,
) -> SymbolicBusInteraction<P> {
    // We set the bus_id to a constant in `bus_interaction_to_symbolic_bus_interaction`,
    // so this should always succeed.
    let id = bus_interaction
        .bus_id
        .try_to_number()
        .unwrap()
        .to_arbitrary_integer()
        .try_into()
        .unwrap();
    SymbolicBusInteraction {
        id,
        args: bus_interaction
            .payload
            .into_iter()
            .map(|arg| simplify_expression(quadratic_symbolic_expression_to_algebraic(&arg)))
            .collect(),
        mult: simplify_expression(quadratic_symbolic_expression_to_algebraic(
            &bus_interaction.multiplicity,
        )),
    }
}

/// Turns an algebraic expression into a quadratic symbolic expression,
/// assuming all [`AlgebraicReference`]s are unknown variables.
pub fn algebraic_to_quadratic_symbolic_expression<T: FieldElement>(
    expr: &AlgebraicExpression<T>,
) -> QuadraticSymbolicExpression<T, AlgebraicReference> {
    powdr_expression::conversion::convert(expr, &mut |reference| {
        QuadraticSymbolicExpression::from_unknown_variable(reference.clone())
    })
}

/// Turns a quadratic symbolic expression back into an algebraic expression.
/// Tries to simplify the expression wrt negation and constant factors
/// to aid human readability.
pub fn quadratic_symbolic_expression_to_algebraic<T: FieldElement>(
    expr: &QuadraticSymbolicExpression<T, AlgebraicReference>,
) -> AlgebraicExpression<T> {
    // Wrap `powdr_pilopt::qse_opt::quadratic_symbolic_expression_to_algebraic`, which
    // works on a `powdr_ast::analyzed::AlgebraicExpression`.
    let expr = expr.transform_var_type(&mut |algebraic_reference| {
        powdr_pilopt::qse_opt::Variable::Reference(algebraic_reference.clone().into())
    });
    // This is where the core conversion is implemented, including the simplification.
    let ast_algebraic_expression =
        powdr_pilopt::qse_opt::quadratic_symbolic_expression_to_algebraic(&expr);
    // Unwrap should be fine, because by construction we don't have challenges or public references,
    // and quadratic_symbolic_expression_to_algebraic should not introduce any exponentiations.
    AlgebraicExpression::try_from_ast_expression(ast_algebraic_expression).unwrap()
}<|MERGE_RESOLUTION|>--- conflicted
+++ resolved
@@ -71,20 +71,8 @@
     assert!(check_register_operation_consistency(&constraint_system));
     stats_logger.log("memory optimization", &constraint_system);
 
-    // TODO: avoid these conversions
-    let machine = constraint_system_to_symbolic_machine(constraint_system);
-<<<<<<< HEAD
-    let machine = optimize_bitwise_lookup(machine);
-    stats_logger.log("optimizing bitwise lookup", &machine);
-=======
-    let machine = optimize_memory(machine);
-    assert!(check_register_operation_consistency(&machine));
-    stats_logger.log("memory optimization", &machine);
-
-    let system = symbolic_machine_to_constraint_system(machine);
-    let system = optimize_bitwise_lookup(system);
+    let system = optimize_bitwise_lookup(constraint_system);
     stats_logger.log("optimizing bitwise lookup", &system);
->>>>>>> c2ef9e45
 
     Ok(system)
 }
