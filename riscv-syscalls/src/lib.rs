#![no_std]

macro_rules! syscalls {
    ($(($num:expr, $identifier:ident, $name:expr)),* $(,)?) => {
        #[derive(Copy, Clone, Ord, PartialOrd, Eq, PartialEq, Hash)]
        #[repr(u32)]
        pub enum Syscall {
            $($identifier = $num),*
        }

        impl core::fmt::Display for Syscall {
            fn fmt(&self, f: &mut core::fmt::Formatter) -> core::fmt::Result {
                write!(f, "{}", match self {
                    $(Syscall::$identifier => $name),*
                })
            }
        }

        impl core::str::FromStr for Syscall {
            type Err = ();
            fn from_str(input: &str) -> Result<Self, Self::Err> {
                match input {
                    $($name => Ok(Syscall::$identifier)),*,
                    _ => Err(()),
                }
            }
        }

        impl From<Syscall> for u32 {
            fn from(syscall: Syscall) -> Self {
                syscall as Self
            }
        }

        impl core::convert::TryFrom<u32> for Syscall {
            type Error = ();
            fn try_from(value: u32) -> Result<Self, Self::Error> {
                match value {
                    $($num => Ok(Syscall::$identifier)),*,
                    _ => Err(()),
                }
            }
        }
    }
}

// Generate `Syscall` enum with supported syscalls and their numbers.
syscalls!(
    (0, Input, "input"),
    (1, DataIdentifier, "data_identifier"),
    (2, Output, "output"),
    (3, PoseidonGL, "poseidon_gl"),
    (4, Affine256, "affine_256"),
    (5, EcAdd, "ec_add"),
    (6, EcDouble, "ec_double"),
    (8, Mod256, "mod_256"),
<<<<<<< HEAD
    (7, KeccakF, "keccakf"),
=======
    (9, Halt, "halt"),
>>>>>>> ef7b930a
);<|MERGE_RESOLUTION|>--- conflicted
+++ resolved
@@ -53,10 +53,7 @@
     (4, Affine256, "affine_256"),
     (5, EcAdd, "ec_add"),
     (6, EcDouble, "ec_double"),
+    (7, KeccakF, "keccakf"),
     (8, Mod256, "mod_256"),
-<<<<<<< HEAD
-    (7, KeccakF, "keccakf"),
-=======
     (9, Halt, "halt"),
->>>>>>> ef7b930a
 );