//! Compilation from powdr assembly to PIL

use std::{
    collections::{BTreeMap, BTreeSet, HashMap},
    iter::once,
};

use powdr_ast::{
    asm_analysis::{
        combine_flags, AssignmentStatement, Batch, CallableSymbol, CallableSymbolDefinitions,
        DebugDirective, FunctionStatement, InstructionDefinitionStatement, InstructionStatement,
        LabelStatement, LinkDefinition, Machine, MachineDegree, OperationSymbol,
        RegisterDeclarationStatement, RegisterTy, Rom,
    },
    parsed::{
        asm::{
            CallableParams, CallableRef, InstructionBody, InstructionParams, LinkDeclaration,
            OperationId, Param, Params,
        },
        build::{self, absolute_reference, direct_reference, next_reference},
        visitor::ExpressionVisitable,
        ArrayExpression, BinaryOperation, BinaryOperator, Expression, FunctionCall,
        FunctionDefinition, FunctionKind, LambdaExpression, MatchArm, MatchExpression, Number,
        Pattern, PilStatement, PolynomialName, UnaryOperation, UnaryOperator,
    },
};
use powdr_number::{BigUint, FieldElement, LargeInt};
use powdr_parser_util::SourceRef;

use crate::{
    common::{instruction_flag, RETURN_NAME},
    utils::parse_pil_statement,
};

pub fn convert_machine<T: FieldElement>(
    machine: Machine,
    rom: Option<Rom>,
) -> (Machine, Option<Machine>) {
    VMConverter::<T>::default().convert_machine(machine, rom)
}

pub enum Input {
    Register(String),
    Literal(String, LiteralKind),
}

pub enum LiteralKind {
    Label,
    SignedConstant,
    UnsignedConstant,
}

const ROM_OPERATION_ID: &str = "operation_id";
const ROM_LATCH: &str = "latch";
pub const ROM_SUBMACHINE_NAME: &str = "_rom";
const ROM_ENTRY_POINT: &str = "get_line";
const CALL_SELECTORS: &str = "call_selectors";

fn rom_machine<'a>(
    degree: MachineDegree,
    mut pil: Vec<PilStatement>,
    mut line_lookup: impl Iterator<Item = &'a str>,
) -> Machine {
    Machine {
        degree,
        operation_id: Some(ROM_OPERATION_ID.into()),
        latch: Some(ROM_LATCH.into()),
        pil: {
            pil.extend([
                parse_pil_statement(&format!("pol fixed {ROM_OPERATION_ID} = [0]*;")),
                parse_pil_statement(&format!("pol fixed {ROM_LATCH} = [1]*;")),
            ]);
            pil
        },
        callable: CallableSymbolDefinitions(
            once((
                ROM_ENTRY_POINT.into(),
                CallableSymbol::Operation(OperationSymbol {
                    source: SourceRef::unknown(),
                    id: OperationId {
                        id: Some(0u32.into()),
                    },
                    params: Params {
                        inputs: (&mut line_lookup)
                            .take(1)
                            .map(|x| Param {
                                source: SourceRef::unknown(),
                                name: x.to_string(),
                                index: None,
                                ty: None,
                            })
                            .collect(),
                        outputs: line_lookup
                            .map(|x| Param {
                                source: SourceRef::unknown(),
                                name: x.to_string(),
                                index: None,
                                ty: None,
                            })
                            .collect(),
                    },
                }),
            ))
            .collect(),
        ),
        ..Default::default()
    }
}

/// Component that turns a virtual machine into a constrained machine.
/// TODO check if the conversion really depends on the finite field.
#[derive(Default)]
struct VMConverter<T> {
    pil: Vec<PilStatement>,
    rom_pil: Vec<PilStatement>,
    pc_name: Option<String>,
    assignment_register_names: Vec<String>,
    registers: BTreeMap<String, Register>,
    instructions: BTreeMap<String, Instruction>,
    code_lines: Vec<CodeLine<T>>,
    /// Pairs of columns that are used in the connecting plookup
    line_lookup: Vec<(String, String)>,
    /// Names of fixed columns that contain the rom.
    rom_constant_names: Vec<String>,
    _phantom: std::marker::PhantomData<T>,
}

impl<T: FieldElement> VMConverter<T> {
    fn convert_machine(
        mut self,
        mut input: Machine,
        rom: Option<Rom>,
    ) -> (Machine, Option<Machine>) {
        if !input.has_pc() {
            assert!(rom.is_none());
            return (input, None);
        }

        // store the names of all assignment registers: we need them to generate assignment columns for other registers.
        assert!(self.assignment_register_names.is_empty());
        self.assignment_register_names = input
            .assignment_register_names()
            .map(|s| s.to_string())
            .collect();

        // turn registers into columns and constraints
        for reg in input.registers.drain(..) {
            self.handle_register_declaration(reg);
        }

        // turn internal instructions into constraints and external ones into links
        for instr in std::mem::take(&mut input.instructions) {
            self.handle_instruction_def(&mut input, instr);
        }

        let assignment_registers = self
            .assignment_register_names()
            .cloned()
            .collect::<Vec<_>>();
        for reg in assignment_registers {
            self.create_constraints_for_assignment_reg(reg);
        }

        // introduce `first_step` which is used for register updates
        self.pil.push(PilStatement::PolynomialConstantDefinition(
            SourceRef::unknown(),
            "first_step".to_string(),
            FunctionDefinition::Array(ArrayExpression::value(vec![1u32.into()]).pad_with_zeroes()),
        ));

        self.pil.extend(
            self.registers
                .iter()
                .filter_map(|(name, reg)| {
                    reg.update_expression().map(|rhs| {
                        let lhs = next_reference(name);
                        use RegisterTy::*;
                        match reg.ty {
<<<<<<< HEAD
                            // Force pc to zero on first row.
=======
                            // Force the pc and the write registers to zero on the first row.
>>>>>>> ce10fe71
                            Pc | Write => {
                                // introduce an intermediate witness polynomial to keep the degree of polynomial identities at 2
                                // this may not be optimal for backends which support higher degree constraints
                                let update_name = format!("{name}_update");
                                vec![
                                    witness_column(SourceRef::unknown(), update_name.clone(), None),
                                    PilStatement::Expression(
                                        SourceRef::unknown(),
                                        build::identity(direct_reference(update_name.clone()), rhs),
                                    ),
                                    PilStatement::Expression(
                                        SourceRef::unknown(),
                                        build::identity(
                                            lhs,
                                            (Expression::from(1) - next_reference("first_step"))
                                                * direct_reference(update_name),
                                        ),
                                    ),
                                ]
                            }
                            // Un-constrain read-only registers when calling `_reset`
                            ReadOnly => {
                                let not_reset: Expression =
                                    Expression::from(1) - direct_reference("instr__reset");
                                vec![PilStatement::Expression(
                                    SourceRef::unknown(),
                                    build::identity(not_reset * (lhs - rhs), 0.into()),
                                )]
                            }
                            _ => {
                                vec![PilStatement::Expression(
                                    SourceRef::unknown(),
                                    build::identity(lhs, rhs),
                                )]
                            }
                        }
                    })
                })
                .flatten(),
        );

        for batch in rom.unwrap().statements.into_iter_batches() {
            self.handle_batch(batch);
        }

        input.latch = Some(instruction_flag(RETURN_NAME));

        self.translate_code_lines();

        input.links.push(LinkDefinition {
            source: SourceRef::unknown(),
            instr_flag: None,
            link_flag: Expression::from(1u32),
            to: CallableRef {
                instance: ROM_SUBMACHINE_NAME.to_string(),
                callable: ROM_ENTRY_POINT.to_string(),
                params: CallableParams {
                    inputs: self.line_lookup[..1]
                        .iter()
                        .map(|x| direct_reference(&x.0))
                        .collect(),
                    outputs: self.line_lookup[1..]
                        .iter()
                        .map(|x| direct_reference(&x.0))
                        .collect(),
                },
            },
            is_permutation: false,
        });

        assert!(input.call_selectors.is_none());
        input.call_selectors = Some(CALL_SELECTORS.into());

        if !self.pil.is_empty() {
            input.pil.extend(self.pil);
        }

        let rom_degree = Expression::from(self.code_lines.len().next_power_of_two() as u32).into();

        (
            input,
            Some(rom_machine(
                rom_degree,
                self.rom_pil,
                self.line_lookup.iter().map(|(_, x)| x.as_ref()),
            )),
        )
    }

    fn handle_batch(&mut self, batch: Batch) {
        let code_line = batch
            .statements
            .into_iter()
            .map(|s| self.handle_statement(s))
            .reduce(|mut acc, e| {
                // we write to the union of the target registers.
                assert!(acc.write_regs.is_empty());
                acc.write_regs.extend(e.write_regs);
                // we write the union of the written values.
                assert!(acc.value.is_empty());
                acc.value.extend(e.value);
                // we use the union of the used instructions.
                assert!(acc.instructions.is_empty());
                acc.instructions.extend(e.instructions);
                // we use the union of the labels
                acc.labels.extend(e.labels);
                // we use the union of debug directives
                acc.debug_directives.extend(e.debug_directives);
                acc
            })
            .expect("unexpected empty batch");

        self.code_lines.push(code_line);
    }

    fn handle_statement(&mut self, statement: FunctionStatement) -> CodeLine<T> {
        match statement {
            FunctionStatement::Assignment(AssignmentStatement {
                source,
                lhs_with_reg,
                rhs,
            }) => {
                let lhs_with_reg = lhs_with_reg
                    .into_iter()
                    // All assignment registers should be inferred at this point.
                    .map(|(lhs, reg)| (lhs, reg.unwrap()))
                    .collect();

                match *rhs {
                    Expression::FunctionCall(_, c) => {
                        self.handle_functional_instruction(lhs_with_reg, *c.function, c.arguments)
                    }
                    _ => self.handle_non_functional_assignment(source, lhs_with_reg, *rhs),
                }
            }
            FunctionStatement::Instruction(InstructionStatement {
                instruction,
                inputs,
                ..
            }) => self.handle_instruction(instruction, inputs),
            FunctionStatement::Label(LabelStatement { name, .. }) => CodeLine {
                labels: [name].into(),
                ..Default::default()
            },
            FunctionStatement::DebugDirective(d) => CodeLine {
                debug_directives: vec![d],
                ..Default::default()
            },
            FunctionStatement::Return(r) => self.handle_instruction(RETURN_NAME.into(), r.values),
        }
    }

    fn handle_register_declaration(
        &mut self,
        RegisterDeclarationStatement { source, ty, name }: RegisterDeclarationStatement,
    ) {
        let mut conditioned_updates = vec![];
        let mut default_update = None;
        match ty {
            RegisterTy::Pc => {
                assert_eq!(self.pc_name, None);
                self.pc_name = Some(name.to_string());
                self.line_lookup
                    .push((name.to_string(), "p_line".to_string()));
                default_update = Some(direct_reference(&name) + 1.into());
            }
            RegisterTy::Assignment => {
                // no default update as this is transient
            }
            RegisterTy::ReadOnly => {
                // default update to be kept constant
                default_update = Some(direct_reference(&name))
            }
            RegisterTy::Write => {
                let assignment_regs = self
                    .assignment_register_names()
                    .cloned()
                    .collect::<Vec<_>>();
                // TODO do this at the same place where we set up the read flags.
                for reg in assignment_regs {
                    let write_flag = format!("reg_write_{reg}_{name}");
                    self.create_witness_fixed_pair(source.clone(), &write_flag);
                    conditioned_updates
                        .push((direct_reference(&write_flag), direct_reference(&reg)));
                }
                default_update = Some(direct_reference(&name));
            }
        };
        self.registers.insert(
            name.to_string(),
            Register {
                conditioned_updates,
                default_update,
                ty,
            },
        );
        self.pil.push(witness_column(source, name, None));
    }

    fn handle_instruction_def(&mut self, input: &mut Machine, s: InstructionDefinitionStatement) {
        let instruction_name = s.name.clone();
        let instruction_flag = format!("instr_{instruction_name}");
        self.create_witness_fixed_pair(s.source.clone(), &instruction_flag);

        let params = s.instruction.params;

        // validate instruction links and add to machine links
        input.links.extend(s.instruction.links.into_iter().map(|l| {
            self.handle_instruction_link(s.source.clone(), &instruction_flag, &params, l)
        }));

        // validate instruction body
        self.handle_instruction_body(
            s.source,
            &instruction_name,
            &instruction_flag,
            &params,
            s.instruction.body,
        );

        let inputs: Vec<_> = params
            .inputs
            .into_iter()
            .map(|param| {
                match param
                    .ty
                    .as_ref()
                    .map(|ty| ty.try_to_identifier().map(|s| s.as_str()))
                {
                    Some(Some("label")) => Input::Literal(param.name, LiteralKind::Label),
                    Some(Some("signed")) => Input::Literal(param.name, LiteralKind::SignedConstant),
                    Some(Some("unsigned")) => {
                        Input::Literal(param.name, LiteralKind::UnsignedConstant)
                    }
                    Some(_) => panic!("Invalid param type: {}", param.ty.as_ref().unwrap()),
                    None => Input::Register(param.name),
                }
            })
            .collect();

        let outputs = params.outputs.into_iter().map(|param| param.name).collect();

        let instruction = Instruction { inputs, outputs };
        self.instructions.insert(instruction_name, instruction);
    }

    /// check parameters are valid and extend PIL from the definition
    fn handle_instruction_body(
        &mut self,
        source: SourceRef,
        name: &str,
        flag: &str,
        params: &InstructionParams,
        mut body: InstructionBody,
    ) {
        // check inputs are literals or assignment registers
        let mut literal_arg_names = vec![];
        for param in &params.inputs {
            assert!(
                param.index.is_none(),
                "Cannot use array elements for instruction parameters."
            );
            match param
                .ty
                .as_ref()
                .map(|ty| ty.try_to_identifier().map(|s| s.as_str()))
            {
                Some(Some("label" | "signed" | "unsigned")) => literal_arg_names.push(&param.name),
                Some(_) => panic!("Invalid param type: {}", param.ty.as_ref().unwrap()),
                None => {
                    if !self
                        .registers
                        .get(&param.name)
                        .is_some_and(|r| r.ty.is_assignment())
                    {
                        panic!(
                            "Register '{}' used for instruction input is not an assignment register.",
                            &param.name
                        );
                    }
                }
            }
        }

        // check outputs are assignment registers
        for param in &params.outputs {
            assert!(
                param.index.is_none(),
                "Cannot use array elements for instruction outputs."
            );
            assert!(
                param.ty.is_none() && self.registers[&param.name].ty.is_assignment(),
                "Register '{}' used for instruction output is not an assignment register.",
                &param.name
            );
        }

        // generate PIL from instruction body

        let substitutions = literal_arg_names
            .into_iter()
            .map(|arg_name| {
                let param_col_name = format!("instr_{name}_param_{arg_name}");
                self.create_witness_fixed_pair(source.clone(), &param_col_name);
                (arg_name.clone(), param_col_name)
            })
            .collect::<HashMap<_, _>>();
        body.0.iter_mut().for_each(|s| {
            s.post_visit_expressions_mut(&mut |e| {
                if let Expression::Reference(_, r) = e {
                    if let Some(name) = r.try_to_identifier() {
                        if let Some(sub) = substitutions.get(name) {
                            *r.path.try_last_part_mut().unwrap() = sub.to_string();
                        }
                    }
                }
            });
        });

        let instr_flag = direct_reference(flag);
        for statement in body.0 {
            let PilStatement::Expression(source, expr) = statement else {
                panic!("Invalid statement for instruction body: {statement}");
            };
            if let Some((var, expr)) = try_extract_update(&expr) {
                // Try to reduce the update to linear by introducing intermediate variables.
                // We do this to keep the degree of the update expression low, but it is
                // not strictly necessary.
                let expr = self.linearize(&format!("{flag}_{var}_update"), expr);

                self.registers
                    .get_mut(&var)
                    .unwrap()
                    .conditioned_updates
                    .push((instr_flag.clone(), expr));
            } else {
                let fun_call = Expression::FunctionCall(
                    source.clone(),
                    FunctionCall {
                        function: absolute_reference("::std::constraints::make_conditional").into(),
                        arguments: vec![expr, instr_flag.clone()],
                    },
                );
                self.pil.push(PilStatement::Expression(source, fun_call))
            }
        }
    }

    /// validade instruction link params and transform it into a link definition
    fn handle_instruction_link(
        &mut self,
        source: SourceRef,
        instr_flag: &str,
        instr_params: &InstructionParams,
        link_decl: LinkDeclaration,
    ) -> LinkDefinition {
        let callable: CallableRef = link_decl.link;
        let lhs = instr_params;
        let rhs = &callable.params;

        let mut rhs_assignment_registers = BTreeSet::new();
        let mut rhs_next_write_registers = BTreeSet::new();

        // collect assignment registers and next references to write registers used on rhs
        for expr in rhs.inputs_and_outputs() {
            expr.pre_visit_expressions(&mut |e| match e {
                Expression::Reference(_, poly) => {
                    poly.try_to_identifier()
                        .and_then(|name| self.registers.get(name).map(|reg| (name, reg)))
                        .filter(|(_, reg)| reg.ty == RegisterTy::Assignment)
                        .map(|(name, _)| rhs_assignment_registers.insert(name.clone()));
                }
                Expression::UnaryOperation(
                    _,
                    UnaryOperation {
                        op: UnaryOperator::Next,
                        expr: e,
                    },
                ) => {
                    if let Expression::Reference(_, poly) = e.as_ref() {
                        poly.try_to_identifier()
                            .and_then(|name| self.registers.get(name).map(|reg| (name, reg)))
                            .filter(|(_, reg)| {
                                [RegisterTy::Write, RegisterTy::Pc].contains(&reg.ty)
                            })
                            .map(|(name, _)| rhs_next_write_registers.insert(name.clone()));
                    }
                }
                _ => {}
            })
        }

        // any assignment register present on the rhs (input or output) must be
        // present on the instruction params
        for name in &rhs_assignment_registers {
            assert!(
                lhs.inputs_and_outputs().any(|p_lhs| p_lhs.name == *name),
                "Assignment register '{name}' used in link definition must be present in instruction params"
            );
        }

        let instr_flag = direct_reference(instr_flag);

        // if a write register next reference (R') is used in the instruction link,
        // we must induce a tautology in the update clause (R' = R') when the
        // link is active, to allow the operation plookup to match.
        let flag = combine_flags(Some(instr_flag.clone()), link_decl.flag.clone());
        for name in rhs_next_write_registers {
            let reg = self.registers.get_mut(&name).unwrap();
            let value = next_reference(name);
            reg.conditioned_updates.push((flag.clone(), value));
        }

        LinkDefinition {
            source,
            instr_flag: Some(instr_flag),
            link_flag: link_decl.flag,
            to: callable,
            is_permutation: link_decl.is_permutation,
        }
    }

    fn handle_non_functional_assignment(
        &mut self,
        _source: SourceRef,
        lhs_with_reg: Vec<(String, String)>,
        value: Expression,
    ) -> CodeLine<T> {
        assert!(
            lhs_with_reg.len() == 1,
            "Multi assignments are only implemented for function calls."
        );
        let (write_regs, assign_reg) = lhs_with_reg.into_iter().next().unwrap();
        let value = self.process_assignment_value(value);
        CodeLine {
            write_regs: [(assign_reg.clone(), vec![write_regs])]
                .into_iter()
                .collect(),
            value: [(assign_reg, value)].into(),
            ..Default::default()
        }
    }

    fn handle_functional_instruction(
        &mut self,
        lhs_with_regs: Vec<(String, String)>,
        function: Expression,
        mut args: Vec<Expression>,
    ) -> CodeLine<T> {
        let Expression::Reference(_, reference) = function else {
            panic!("Expected instruction name");
        };
        let instr_name = reference.try_to_identifier().unwrap();
        let instr = &self
            .instructions
            .get(instr_name)
            .unwrap_or_else(|| panic!("Instruction not found: {instr_name}"));
        let output = instr.outputs.clone();

        for (o, (_, r)) in output.iter().zip(lhs_with_regs.iter()) {
            assert!(
                o == r,
                "The instruction {instr_name} uses the output register {o}, but the caller uses {r} to further process the value.",
            );
        }

        args.extend(lhs_with_regs.iter().map(|(lhs, _)| direct_reference(lhs)));
        self.handle_instruction(instr_name.clone(), args)
    }

    fn handle_instruction(&mut self, instr_name: String, args: Vec<Expression>) -> CodeLine<T> {
        let instr = &self
            .instructions
            .get(&instr_name)
            .unwrap_or_else(|| panic!("Instruction not found: {instr_name}"));
        assert_eq!(
            instr.inputs.len() + instr.outputs.len(),
            args.len(),
            "Called instruction {instr_name} with the wrong number of arguments"
        );

        let mut args = args.into_iter();

        let (value, instruction_literal_args): (BTreeMap<_, _>, Vec<_>) =
            instr.inputs.iter().zip(&mut args).fold(
                Default::default(),
                |(mut value, mut instruction_literal_arg), (input, a)| {
                    match input {
                        Input::Register(reg) => {
                            // We read a value into the assignment register "reg".
                            assert!(!value.contains_key(reg));
                            value.insert(reg.clone(), self.process_assignment_value(a));
                        }
                        Input::Literal(_, LiteralKind::Label) => {
                            if let Expression::Reference(_, r) = a {
                                instruction_literal_arg.push(InstructionLiteralArg::LabelRef(
                                    r.try_to_identifier().unwrap().clone(),
                                ));
                            } else {
                                panic!();
                            }
                        }
                        Input::Literal(_, LiteralKind::UnsignedConstant) => {
                            // TODO evaluate expression
                            if let Expression::Number(_, Number {value, ..}) = a {
                                let half_modulus = T::modulus().to_arbitrary_integer() / BigUint::from(2u64);
                                assert!(value < half_modulus, "Number passed to unsigned parameter is negative or too large: {value}");
                                instruction_literal_arg.push(InstructionLiteralArg::Number(
                                    T::from(value),
                                ));
                            } else {
                                panic!("expected unsigned number, received {a}");
                            }
                        }
                        Input::Literal(_, LiteralKind::SignedConstant) => {
                            // TODO evaluate expression
                            if let Expression::Number(_, Number {value, ..}) = a {
                                instruction_literal_arg.push(InstructionLiteralArg::Number(
                                    T::checked_from(value).unwrap(),
                                ));
                            } else if let Expression::UnaryOperation(_, UnaryOperation { op: UnaryOperator::Minus, expr }) = a
                            {
                                if let Expression::Number(_, Number {value, ..}) = *expr {
                                    instruction_literal_arg.push(InstructionLiteralArg::Number(
                                        -T::checked_from(value).unwrap(),
                                    ))
                                } else {
                                    panic!();
                                }
                            } else {
                                panic!();
                            }
                        }
                    };
                    (value, instruction_literal_arg)
                },
            );

        let write_regs: BTreeMap<_, _> = instr
            .outputs
            .iter()
            .zip(&mut args)
            .map(|(reg, a)| {
                // Output a value trough assignment register "reg"
                if let Expression::Reference(_, r) = a {
                    (reg.clone(), vec![r.try_to_identifier().unwrap().clone()])
                } else {
                    panic!("Expected direct register to assign to in instruction call.");
                }
            })
            .collect();

        assert_eq!(write_regs.len(), instr.outputs.len());

        CodeLine {
            write_regs,
            instructions: vec![(instr_name.to_string(), instruction_literal_args)],
            value,
            ..Default::default()
        }
    }

    fn process_assignment_value(&self, value: Expression) -> Vec<(T, AffineExpressionComponent)> {
        match value {
            Expression::IndexAccess(_, _) => panic!(),
            Expression::FunctionCall(_, _) => panic!(),
            Expression::Reference(_, reference) => {
                // TODO check it actually is a register
                let name = reference.try_to_identifier().unwrap();
                vec![(1.into(), AffineExpressionComponent::Register(name.clone()))]
            }
            Expression::Number(_, Number { value, .. }) => {
                vec![(T::from(value), AffineExpressionComponent::Constant)]
            }
            Expression::String(_, _) => panic!(),
            Expression::Tuple(_, _) => panic!(),
            Expression::ArrayLiteral(_, _) => panic!(),
            Expression::MatchExpression(_, _) => panic!(),
            Expression::IfExpression(_, _) => panic!(),
            Expression::BlockExpression(_, _) => panic!(),
            Expression::FreeInput(_, expr) => {
                vec![(1.into(), AffineExpressionComponent::FreeInput(*expr))]
            }
            Expression::LambdaExpression(_, _) => {
                unreachable!("lambda expressions should have been removed")
            }
            Expression::BinaryOperation(_, BinaryOperation { left, op, right }) => match op {
                BinaryOperator::Add => self.add_assignment_value(
                    self.process_assignment_value(*left),
                    self.process_assignment_value(*right),
                ),
                BinaryOperator::Sub => self.add_assignment_value(
                    self.process_assignment_value(*left),
                    self.negate_assignment_value(self.process_assignment_value(*right)),
                ),
                BinaryOperator::Mul => {
                    let left = self.process_assignment_value(*left);
                    let right = self.process_assignment_value(*right);
                    if let [(f, AffineExpressionComponent::Constant)] = &left[..] {
                        // TODO overflow?
                        right
                            .into_iter()
                            .map(|(coeff, comp)| (*f * coeff, comp))
                            .collect()
                    } else if let [(f, AffineExpressionComponent::Constant)] = &right[..] {
                        // TODO overflow?
                        left.into_iter()
                            .map(|(coeff, comp)| (*f * coeff, comp))
                            .collect()
                    } else {
                        panic!("Multiplication by non-constant.");
                    }
                }
                BinaryOperator::Pow => {
                    let left = self.process_assignment_value(*left);
                    let right = self.process_assignment_value(*right);
                    if let (
                        [(l, AffineExpressionComponent::Constant)],
                        [(r, AffineExpressionComponent::Constant)],
                    ) = (&left[..], &right[..])
                    {
                        // TODO overflow?
                        if r.to_arbitrary_integer() > (u32::MAX).into() {
                            panic!("Exponent too large");
                        }
                        vec![(l.pow(r.to_integer()), AffineExpressionComponent::Constant)]
                    } else {
                        panic!("Exponentiation of non-constants.");
                    }
                }
                BinaryOperator::Div
                | BinaryOperator::Mod
                | BinaryOperator::BinaryAnd
                | BinaryOperator::BinaryXor
                | BinaryOperator::BinaryOr
                | BinaryOperator::ShiftLeft
                | BinaryOperator::ShiftRight
                | BinaryOperator::LogicalOr
                | BinaryOperator::LogicalAnd
                | BinaryOperator::Less
                | BinaryOperator::LessEqual
                | BinaryOperator::Equal
                | BinaryOperator::Identity
                | BinaryOperator::NotEqual
                | BinaryOperator::GreaterEqual
                | BinaryOperator::Greater
                | BinaryOperator::Is
                | BinaryOperator::In
                | BinaryOperator::Select
                | BinaryOperator::Connect => {
                    panic!("Invalid operation in expression {left} {op} {right}")
                }
            },
            Expression::UnaryOperation(_, UnaryOperation { op, expr }) => {
                assert!(op == UnaryOperator::Minus);
                self.negate_assignment_value(self.process_assignment_value(*expr))
            }
            Expression::StructExpression(_, _) => panic!(),
        }
    }

    fn add_assignment_value(
        &self,
        mut left: Vec<(T, AffineExpressionComponent)>,
        right: Vec<(T, AffineExpressionComponent)>,
    ) -> Vec<(T, AffineExpressionComponent)> {
        // TODO combine (or at least check for) same components.
        left.extend(right);
        left
    }

    fn negate_assignment_value(
        &self,
        expr: Vec<(T, AffineExpressionComponent)>,
    ) -> Vec<(T, AffineExpressionComponent)> {
        expr.into_iter().map(|(v, c)| (-v, c)).collect()
    }

    fn create_constraints_for_assignment_reg(&mut self, register: String) {
        let assign_const = format!("{register}_const");
        self.create_witness_fixed_pair(SourceRef::unknown(), &assign_const);
        let read_free = format!("{register}_read_free");
        self.create_witness_fixed_pair(SourceRef::unknown(), &read_free);
        let free_value = format!("{register}_free_value");
        // we can read from write registers, pc and read-only registers
        let read_registers = self
            .write_register_names()
            .chain(self.pc_register_names())
            .chain(self.read_only_register_names())
            .cloned()
            .collect::<Vec<_>>();
        let assign_constraint: Expression = read_registers
            .iter()
            .map(|name| {
                let read_coefficient = format!("read_{register}_{name}");
                self.create_witness_fixed_pair(SourceRef::unknown(), &read_coefficient);
                direct_reference(read_coefficient) * direct_reference(name.clone())
            })
            .chain([
                direct_reference(assign_const),
                direct_reference(read_free) * direct_reference(free_value),
            ])
            .sum();
        self.pil.push(PilStatement::Expression(
            SourceRef::unknown(),
            build::identity(direct_reference(register), assign_constraint),
        ));
    }

    /// Translates the code lines to fixed column but also fills
    /// the query hints for the free inputs.
    fn translate_code_lines(&mut self) {
        self.rom_pil
            .push(PilStatement::PolynomialConstantDefinition(
                SourceRef::unknown(),
                "p_line".to_string(),
                FunctionDefinition::Array(
                    ArrayExpression::Value(
                        (0..self.code_lines.len())
                            .map(|i| BigUint::from(i as u64).into())
                            .collect(),
                    )
                    .pad_with_last()
                    .unwrap_or_else(|| ArrayExpression::RepeatedValue(vec![0.into()])),
                ),
            ));
        // TODO check that all of them are matched against execution trace witnesses.
        let mut rom_constants = self
            .rom_constant_names
            .iter()
            .map(|n| (n, vec![T::from(0); self.code_lines.len()]))
            .collect::<BTreeMap<_, _>>();
        let mut free_value_query_arms = self
            .assignment_register_names()
            .map(|r| (r.clone(), vec![]))
            .collect::<BTreeMap<_, _>>();

        let label_positions = self.compute_label_positions();
        for (i, line) in self.code_lines.iter().enumerate() {
            for (assign_reg, writes) in &line.write_regs {
                for reg in writes {
                    rom_constants
                        .get_mut(&format!("p_reg_write_{assign_reg}_{reg}"))
                        .unwrap()[i] = 1.into();
                }
            }
            for (assign_reg, value) in &line.value {
                for (coeff, item) in value {
                    match item {
                        AffineExpressionComponent::Register(reg) => {
                            rom_constants
                                .get_mut(&format!("p_read_{assign_reg}_{reg}"))
                                .unwrap()[i] += *coeff;
                        }
                        AffineExpressionComponent::Constant => {
                            rom_constants
                                .get_mut(&format!("p_{assign_reg}_const"))
                                .unwrap()[i] += *coeff
                        }
                        AffineExpressionComponent::FreeInput(expr) => {
                            // The rom just stores that we read a free input, the actual value
                            // is part of the execution trace that generates the witness.
                            rom_constants
                                .get_mut(&format!("p_{assign_reg}_read_free"))
                                .unwrap()[i] += *coeff;
                            free_value_query_arms
                                .get_mut(assign_reg)
                                .unwrap()
                                .push(MatchArm {
                                    pattern: Pattern::Number(SourceRef::unknown(), i.into()),
                                    value: expr.clone(),
                                });
                        }
                    }
                }
            }
            for (instr, literal_args) in &line.instructions {
                for (reg, writes) in &line.write_regs {
                    if !writes.is_empty() {
                        // If an instruction stores a value, assume that the assignment register is
                        // assigned in inline pil. We need to allow for "wiggle room" by setting
                        // the free input to 1.
                        // TODO This is horrible and needs to be fixed by a proper mechanism
                        // that enforces that the assignment register is actually properly constrained.
                        rom_constants
                            .get_mut(&format!("p_{reg}_read_free"))
                            .unwrap()[i] = 1.into();
                    }
                }
                rom_constants.get_mut(&format!("p_instr_{instr}")).unwrap()[i] = 1.into();
                for (arg, param) in literal_args
                    .iter()
                    .zip(self.instructions[instr].literal_arg_names())
                {
                    rom_constants
                        .get_mut(&format!("p_instr_{instr}_param_{}", param.clone()))
                        .unwrap()[i] = match arg {
                        InstructionLiteralArg::LabelRef(name) => (*label_positions
                            .get(name)
                            .unwrap_or_else(|| panic!("{name} not found in labels"))
                            as u64)
                            .into(),
                        InstructionLiteralArg::Number(n) => *n,
                    };
                }
            }
        }
        let pc_name = self.pc_name.clone();
        let free_value_pil = self
            .assignment_register_names()
            .flat_map(|reg| {
                let free_value = format!("{reg}_free_value");
                let prover_query_arms = free_value_query_arms.remove(reg).unwrap();
                let mut statements = vec![witness_column(
                    SourceRef::unknown(),
                    free_value.clone(),
                    None,
                )];
                if !prover_query_arms.is_empty() {
                    let mut prover_query_arms = prover_query_arms;
                    prover_query_arms.push(MatchArm {
                        pattern: Pattern::CatchAll(SourceRef::unknown()),
                        value: absolute_reference("::std::prelude::Query::None"),
                    });

                    let scrutinee = Box::new(
                        FunctionCall {
                            function: Box::new(absolute_reference("::std::prover::eval")),
                            arguments: vec![direct_reference(pc_name.as_ref().unwrap())],
                        }
                        .into(),
                    );

                    let call_to_handle_query = FunctionCall {
                        function: Box::new(absolute_reference("::std::prover::handle_query")),
                        arguments: vec![
                            direct_reference(&free_value),
                            direct_reference("__i"),
                            MatchExpression {
                                scrutinee,
                                arms: prover_query_arms,
                            }
                            .into(),
                        ],
                    };
                    let prover_function = LambdaExpression {
                        kind: FunctionKind::Query,
                        params: vec![Pattern::Variable(SourceRef::unknown(), "__i".to_string())],
                        body: Box::new(call_to_handle_query.into()),
                        param_types: vec![],
                    };

                    statements.push(PilStatement::Expression(
                        SourceRef::unknown(),
                        prover_function.into(),
                    ));
                }
                statements
            })
            .collect::<Vec<_>>();
        self.pil.extend(free_value_pil);
        for (name, values) in rom_constants {
            let array_expression = if values.iter().all(|v| v == &values[0]) {
                // Performance optimization: The block below converts every T to an Expression,
                // which has a 7x larger memory footprint. This is wasteful for constant columns,
                // of which there are a lot because this code has not been optimized yet.
                ArrayExpression::RepeatedValue(vec![values[0].to_arbitrary_integer().into()])
            } else {
                ArrayExpression::value(
                    values
                        .into_iter()
                        .map(|v| v.to_arbitrary_integer().into())
                        .collect(),
                )
                .pad_with_last()
                .unwrap_or_else(|| ArrayExpression::RepeatedValue(vec![0.into()]))
            };
            self.rom_pil
                .push(PilStatement::PolynomialConstantDefinition(
                    SourceRef::unknown(),
                    name.clone(),
                    FunctionDefinition::Array(array_expression),
                ));
        }
    }

    fn compute_label_positions(&self) -> HashMap<String, usize> {
        self.code_lines
            .iter()
            .enumerate()
            .flat_map(|(i, line)| line.labels.iter().map(|l| (l, i)).collect::<Vec<_>>())
            .fold(HashMap::new(), |mut r, (l, i)| {
                assert!(r.insert(l.clone(), i).is_none(), "Duplicate label: {l}");
                r
            })
    }

    /// Creates a pair of witness and fixed column and matches them in the lookup.
    fn create_witness_fixed_pair(&mut self, source: SourceRef, name: &str) {
        let fixed_name = format!("p_{name}");
        self.pil.push(witness_column(source, name, None));
        self.line_lookup
            .push((name.to_string(), fixed_name.clone()));
        self.rom_constant_names.push(fixed_name);
    }

    fn assignment_register_names(&self) -> impl Iterator<Item = &String> {
        self.assignment_register_names.iter()
    }

    fn write_register_names(&self) -> impl Iterator<Item = &String> {
        self.registers
            .iter()
            .filter_map(|(n, r)| r.ty.is_write().then_some(n))
    }

    fn pc_register_names(&self) -> impl Iterator<Item = &String> {
        self.registers
            .iter()
            .filter_map(|(n, r)| r.ty.is_pc().then_some(n))
    }

    fn read_only_register_names(&self) -> impl Iterator<Item = &String> {
        self.registers
            .iter()
            .filter_map(|(n, r)| r.ty.is_read_only().then_some(n))
    }

    /// Return an expression of degree at most 1 whose value matches that of `expr`.
    /// Intermediate witness columns can be introduced, with names starting with `prefix` optionally followed by a suffix
    /// Suffixes are defined as follows: "", "_1", "_2", "_3" etc.
    /// In some situations, this function can fail and it will return an expression
    /// that might not be linear.
    fn linearize(&mut self, prefix: &str, expr: Expression) -> Expression {
        self.linearize_rec(prefix, 0, expr).1
    }

    fn linearize_rec(
        &mut self,
        prefix: &str,
        counter: usize,
        expr: Expression,
    ) -> (usize, Expression) {
        let Expression::BinaryOperation(source, BinaryOperation { left, op, right }) = expr else {
            return (counter, expr);
        };
        let (counter, left) = self.linearize_rec(prefix, counter, *left);
        let (counter, right) = self.linearize_rec(prefix, counter, *right);
        match op {
            BinaryOperator::Mul => {
                // if we have a quadratic term, we linearize each factor and introduce an intermediate variable for the product
                let intermediate_name = format!(
                    "{prefix}{}",
                    if counter == 0 {
                        "".to_string()
                    } else {
                        format!("_{counter}")
                    }
                );
                self.pil.push(PilStatement::PolynomialDefinition(
                    SourceRef::unknown(),
                    intermediate_name.clone().into(),
                    left * right,
                ));
                (counter + 1, direct_reference(intermediate_name))
            }
            _ => (
                counter,
                Expression::BinaryOperation(
                    source,
                    BinaryOperation {
                        left: Box::new(left),
                        op,
                        right: Box::new(right),
                    },
                ),
            ),
        }
    }
}

struct Register {
    /// Constraints to update this register, first item being the
    /// condition, second item the value.
    /// TODO check that condition is bool
    conditioned_updates: Vec<(Expression, Expression)>,
    default_update: Option<Expression>,
    ty: RegisterTy,
}

impl Register {
    /// Returns the expression assigned to this register in the next row.
    pub fn update_expression(&self) -> Option<Expression> {
        // TODO conditions need to be all boolean
        let updates = self
            .conditioned_updates
            .iter()
            .map(|(cond, value)| cond.clone() * value.clone())
            .sum();

        // TODO for computing the default condition, we need to ensure
        // that the conditions all exclude each other
        match (self.conditioned_updates.len(), &self.default_update) {
            (0, update) => update.clone(),
            (_, None) => Some(updates),
            (_, Some(def)) => {
                let default_condition = Expression::from(1)
                    - self
                        .conditioned_updates
                        .iter()
                        .map(|(cond, _value)| cond.clone())
                        .sum();
                Some(updates + (default_condition * def.clone()))
            }
        }
    }
}

struct Instruction {
    inputs: Vec<Input>,
    outputs: Vec<String>,
}

impl Instruction {
    fn literal_arg_names(&self) -> impl Iterator<Item = &String> {
        self.inputs.iter().filter_map(|input| match input {
            Input::Literal(name, _) => Some(name),
            _ => None,
        })
    }
}

// TODO turn this into an enum, split into
// label, assignment, instruction.
#[derive(Default)]
struct CodeLine<T> {
    /// Which regular registers to assign to, from which assignment register
    /// Maps assignment register to a vector of regular registers.
    write_regs: BTreeMap<String, Vec<String>>,
    /// The value on the right-hand-side, per assignment register
    value: BTreeMap<String, Vec<(T, AffineExpressionComponent)>>,
    labels: BTreeSet<String>,
    instructions: Vec<(String, Vec<InstructionLiteralArg<T>>)>,
    debug_directives: Vec<DebugDirective>,
}

enum AffineExpressionComponent {
    Register(String),
    Constant,
    FreeInput(Expression),
}

enum InstructionLiteralArg<T> {
    LabelRef(String),
    Number(T),
}

fn witness_column<S: Into<String>>(
    source: SourceRef,
    name: S,
    def: Option<FunctionDefinition>,
) -> PilStatement {
    PilStatement::PolynomialCommitDeclaration(
        source,
        None,
        vec![PolynomialName {
            name: name.into(),
            array_size: None,
        }],
        def,
    )
}

/// If the expression is of the form "x' = expr", returns x and expr.
fn try_extract_update(expr: &Expression) -> Option<(String, Expression)> {
    let Expression::BinaryOperation(
        _,
        BinaryOperation {
            left,
            op: BinaryOperator::Identity,
            right,
        },
    ) = expr
    else {
        return None;
    };
    // TODO check that there are no other "next" references in the expression
    match left.as_ref() {
        Expression::UnaryOperation(
            _,
            UnaryOperation {
                op: UnaryOperator::Next,
                expr: column,
            },
        ) => match column.as_ref() {
            Expression::Reference(_, column) => Some((
                column.try_to_identifier().unwrap().clone(),
                (**right).clone(),
            )),
            _ => None,
        },
        _ => None,
    }
}

#[cfg(test)]
mod test {
    use powdr_ast::asm_analysis::AnalysisASMFile;
    use powdr_importer::load_dependencies_and_resolve_str;
    use powdr_number::{FieldElement, GoldilocksField};

    use crate::compile;

    fn parse_analyze_and_compile<T: FieldElement>(input: &str) -> AnalysisASMFile {
        let parsed = load_dependencies_and_resolve_str(input);
        let analyzed = powdr_analysis::analyze(parsed).unwrap();
        compile::<T>(analyzed)
    }

    #[test]
    #[should_panic(
        expected = "Assignment register 'Y' used in link definition must be present in instruction params"
    )]
    fn instr_external_rhs_register_not_on_lhs() {
        let asm = r"
machine Main {
  reg pc[@pc];
  reg X[<=];
  reg Y[<=];
  reg A;

  instr foo X link => Y = vm.foo(X);

  function main {
    foo;
  }
}
";
        parse_analyze_and_compile::<GoldilocksField>(asm);
    }
}<|MERGE_RESOLUTION|>--- conflicted
+++ resolved
@@ -176,11 +176,7 @@
                         let lhs = next_reference(name);
                         use RegisterTy::*;
                         match reg.ty {
-<<<<<<< HEAD
-                            // Force pc to zero on first row.
-=======
                             // Force the pc and the write registers to zero on the first row.
->>>>>>> ce10fe71
                             Pc | Write => {
                                 // introduce an intermediate witness polynomial to keep the degree of polynomial identities at 2
                                 // this may not be optimal for backends which support higher degree constraints
