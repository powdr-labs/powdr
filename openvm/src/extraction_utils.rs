use std::collections::{BTreeMap, BTreeSet, HashMap};
use std::sync::{Arc, Mutex};

use crate::air_builder::AirKeygenBuilder;
use crate::{opcode::instruction_allowlist, BabyBearSC, SpecializedConfig};
use crate::{AirMetrics, IntoOpenVm};
use openvm_circuit::arch::{VmChipComplex, VmConfig, VmInventoryError};
use openvm_circuit_primitives::bitwise_op_lookup::SharedBitwiseOperationLookupChip;
use openvm_circuit_primitives::range_tuple::SharedRangeTupleCheckerChip;
use openvm_instructions::VmOpcode;
use openvm_sdk::config::{SdkVmConfig, SdkVmConfigExecutor, SdkVmConfigPeriphery};
use openvm_stark_backend::air_builders::symbolic::SymbolicRapBuilder;
use openvm_stark_backend::interaction::fri_log_up::find_interaction_chunks;
use openvm_stark_backend::{
    air_builders::symbolic::SymbolicConstraints, config::StarkGenericConfig, rap::AnyRap, Chip,
};
use openvm_stark_sdk::config::{
    baby_bear_poseidon2::{config_from_perm, default_perm},
    fri_params::SecurityParameters,
};
use openvm_stark_sdk::p3_baby_bear::{self, BabyBear};
use powdr_autoprecompiles::bus_map::{BusMap, BusType};
use powdr_autoprecompiles::expression::try_convert;
use powdr_autoprecompiles::{InstructionMachineHandler, SymbolicMachine};
use powdr_number::BabyBearField;
use serde::{Deserialize, Serialize};
use std::ops::Deref;
use std::sync::MutexGuard;

use crate::utils::{get_pil, UnsupportedOpenVmReferenceError};

use crate::customize_exe::openvm_bus_interaction_to_powdr;
use crate::utils::symbolic_to_algebraic;

// TODO: Use `<PackedChallenge<BabyBearSC> as FieldExtensionAlgebra<Val<BabyBearSC>>>::D` instead after fixing p3 dependency
const EXT_DEGREE: usize = 4;

#[derive(Clone, Serialize, Deserialize, Default)]
pub struct OriginalAirs<P> {
    opcode_to_air: HashMap<VmOpcode, String>,
    air_name_to_machine: BTreeMap<String, (SymbolicMachine<P>, AirMetrics)>,
}

impl<P: IntoOpenVm> InstructionMachineHandler<P> for OriginalAirs<P> {
    fn get_instruction_air(&self, opcode: usize) -> Option<&SymbolicMachine<P>> {
        self.opcode_to_air
            .get(&VmOpcode::from_usize(opcode))
            .and_then(|air_name| {
                self.air_name_to_machine
                    .get(air_name)
                    .map(|(machine, _)| machine)
            })
    }
}

impl<P: IntoOpenVm> OriginalAirs<P> {
    /// Insert a new opcode, generating the air if it does not exist
    /// Panics if the opcode already exists
    pub fn insert_opcode(
        &mut self,
        opcode: VmOpcode,
        air_name: String,
        machine: impl Fn() -> Result<(SymbolicMachine<P>, AirMetrics), UnsupportedOpenVmReferenceError>,
    ) -> Result<(), UnsupportedOpenVmReferenceError> {
        if self.opcode_to_air.contains_key(&opcode) {
            panic!("Opcode {opcode} already exists");
        }
        // Insert the machine only if `air_name` isn't already present
        if !self.air_name_to_machine.contains_key(&air_name) {
            let machine_instance = machine()?;
            self.air_name_to_machine
                .insert(air_name.clone(), machine_instance);
        }

        self.opcode_to_air.insert(opcode, air_name);
        Ok(())
    }

    pub fn get_instruction_metrics(&self, opcode: usize) -> Option<&AirMetrics> {
        self.opcode_to_air
            .get(&VmOpcode::from_usize(opcode))
            .and_then(|air_name| {
                self.air_name_to_machine
                    .get(air_name)
                    .map(|(_, metrics)| metrics)
            })
    }

    pub fn allow_list(&self) -> BTreeSet<usize> {
        self.opcode_to_air
            .keys()
            .map(|opcode| opcode.as_usize())
            .collect()
    }
}

fn to_option<T>(mut v: Vec<T>) -> Option<T> {
    match v.len() {
        0 => None,
        1 => Some(v.pop().unwrap()),
        _ => panic!("Expected at most one element, got multiple"),
    }
}

/// A lazy chip complex that is initialized on the first access
type LazyChipComplex =
    Option<VmChipComplex<BabyBear, SdkVmConfigExecutor<BabyBear>, SdkVmConfigPeriphery<BabyBear>>>;

/// A shared and mutable reference to a `LazyChipComplex`.
type CachedChipComplex = Arc<Mutex<LazyChipComplex>>;

/// A guard that provides access to the chip complex, ensuring it is initialized.
pub struct ChipComplexGuard<'a> {
    guard: MutexGuard<'a, LazyChipComplex>,
}

impl<'a> Deref for ChipComplexGuard<'a> {
    type Target =
        VmChipComplex<BabyBear, SdkVmConfigExecutor<BabyBear>, SdkVmConfigPeriphery<BabyBear>>;

    fn deref(&self) -> &Self::Target {
        // Unwrap is safe here because we ensure that the chip complex is initialized
        self.guard
            .as_ref()
            .expect("Chip complex should be initialized")
    }
}

/// A wrapper around the `SdkVmConfig` that caches a chip complex.
#[derive(Serialize, Deserialize, Clone)]
pub struct OriginalVmConfig {
    sdk_config: SdkVmConfig,
    #[serde(skip)]
    chip_complex: CachedChipComplex,
}

impl OriginalVmConfig {
    pub fn new(sdk_config: SdkVmConfig) -> Self {
        Self {
            sdk_config,
            chip_complex: Default::default(),
        }
    }

    pub fn config(&self) -> &SdkVmConfig {
        &self.sdk_config
    }

    pub fn config_mut(&mut self) -> &mut SdkVmConfig {
        let mut guard = self.chip_complex.lock().expect("Mutex poisoned");
        *guard = None; // Invalidate cache
        &mut self.sdk_config
    }

    /// Returns a guard that provides access to the chip complex, initializing it if necessary.
    fn chip_complex(&self) -> ChipComplexGuard {
        let mut guard = self.chip_complex.lock().expect("Mutex poisoned");

        if guard.is_none() {
            // This is the expensive part that we want to run a single time: create the chip complex
            let complex = self
                .sdk_config
                .create_chip_complex()
                .expect("Failed to create chip complex");
            // Store the complex in the guard
            *guard = Some(complex);
        }

        ChipComplexGuard { guard }
    }

    /// Given a VM configuration and a set of used instructions, computes:
    /// - The opcode -> AIR map
    /// - The bus map
    ///
    /// Returns an error if the conversion from the OpenVM expression type fails.
    pub fn airs(&self) -> Result<OriginalAirs<BabyBearField>, UnsupportedOpenVmReferenceError> {
        let chip_complex = self.chip_complex();

        let instruction_allowlist = instruction_allowlist();

        let res = chip_complex
            .inventory
            .available_opcodes()
            .filter(|op| {
                // Filter out the opcode that we are not interested in
                instruction_allowlist.contains(&op.as_usize())
            })
            .filter_map(|op| Some((op, chip_complex.inventory.get_executor(op)?)))
            .try_fold(OriginalAirs::default(), |mut airs, (op, executor)| {
                airs.insert_opcode(op, get_name(executor.air()), || {
                    let air = executor.air();
                    let columns = get_columns(air.clone());
                    let constraints = get_constraints(air.clone());
                    let metrics = get_air_metrics(air);

                    let powdr_exprs = constraints
                        .constraints
                        .iter()
                        .map(|expr| try_convert(symbolic_to_algebraic(expr, &columns)))
                        .collect::<Result<Vec<_>, _>>()?;

                    let powdr_bus_interactions = constraints
                        .interactions
                        .iter()
                        .map(|expr| openvm_bus_interaction_to_powdr(expr, &columns))
                        .collect::<Result<_, _>>()?;

                    Ok((
                        SymbolicMachine {
                            constraints: powdr_exprs.into_iter().map(Into::into).collect(),
                            bus_interactions: powdr_bus_interactions,
                        },
                        metrics,
                    ))
                })?;

                Ok(airs)
            });

        res
    }

    pub fn bus_map(&self) -> BusMap {
        let chip_complex = self.chip_complex();
        let builder = chip_complex.inventory_builder();

        let shared_bitwise_lookup =
            to_option(builder.find_chip::<SharedBitwiseOperationLookupChip<8>>());
        let shared_range_tuple_checker =
            to_option(builder.find_chip::<SharedRangeTupleCheckerChip<2>>());

        BusMap::from_id_type_pairs(
            {
                let base = &chip_complex.base;
                [
                    (base.execution_bus().inner.index, BusType::ExecutionBridge),
                    (base.memory_bus().inner.index, BusType::Memory),
                    (base.program_bus().inner.index, BusType::PcLookup),
                    (
                        base.range_checker_bus().inner.index,
                        BusType::VariableRangeChecker,
                    ),
                ]
                .into_iter()
            }
            .chain(
                shared_bitwise_lookup
                    .into_iter()
                    .map(|chip| (chip.bus().inner.index, BusType::BitwiseLookup)),
            )
            .chain(
                shared_range_tuple_checker
                    .into_iter()
                    .map(|chip| (chip.bus().inner.index, BusType::TupleRangeChecker)),
            )
            .map(|(id, bus_type)| (id as u64, bus_type)),
        )
    }

    pub fn create_chip_complex(
        &self,
    ) -> Result<
        VmChipComplex<BabyBear, SdkVmConfigExecutor<BabyBear>, SdkVmConfigPeriphery<BabyBear>>,
        VmInventoryError,
    > {
        // Clear the cache
        let mut guard = self.chip_complex.lock().expect("Mutex poisoned");
        *guard = None; // Invalidate cache
                       // Create a new chip complex
        self.sdk_config.create_chip_complex()
    }

    pub fn chip_inventory_air_metrics(&self) -> Vec<AirMetrics> {
        let inventory = &self.chip_complex().inventory;

        inventory
            .executors()
            .iter()
            .map(|executor| executor.air())
            .chain(
                inventory
                    .periphery()
                    .iter()
                    .map(|periphery| periphery.air()),
            )
            .map(|air| {
                // both executors and periphery implement the same `air()` API
                get_air_metrics(air)
            })
            .collect()
    }
}

pub fn export_pil(writer: &mut impl std::io::Write, vm_config: &SpecializedConfig) {
    let blacklist = ["KeccakVmAir"];
    let bus_map = vm_config.sdk_config.bus_map();
    let chip_complex: VmChipComplex<_, _, _> = vm_config.create_chip_complex().unwrap();

    for executor in chip_complex.inventory.executors().iter() {
        let air = executor.air();
        let name = air.name();

        if blacklist.contains(&name.as_str()) {
            log::warn!("Skipping blacklisted AIR: {name}");
            continue;
        }

        let columns = get_columns(air.clone());

        let constraints = get_constraints(air);

        let pil = get_pil(&name, &constraints, &columns, vec![], &bus_map);
        writeln!(writer, "{pil}\n").unwrap();
    }
}

pub fn get_columns(air: Arc<dyn AnyRap<BabyBearSC>>) -> Vec<Arc<String>> {
    let width = air.width();
    air.columns()
        .inspect(|columns| {
            assert_eq!(columns.len(), width);
        })
        .unwrap_or_else(|| (0..width).map(|i| format!("unknown_{i}")).collect())
        .into_iter()
        .map(Arc::new)
        .collect()
}

pub fn get_name(air: Arc<dyn AnyRap<BabyBearSC>>) -> String {
    air.name()
}

pub fn get_constraints(
    air: Arc<dyn AnyRap<BabyBearSC>>,
) -> SymbolicConstraints<p3_baby_bear::BabyBear> {
    let builder = symbolic_builder_with_degree(air, None);
    builder.constraints()
}

pub fn get_air_metrics(air: Arc<dyn AnyRap<BabyBearSC>>) -> AirMetrics {
    let app_log_blow_up = 2;
    let max_degree = (1 << app_log_blow_up) + 1;

    let name = air.name();
    let main = air.width();

    let symbolic_rap_builder = symbolic_builder_with_degree(air, Some(max_degree));
    let preprocessed = symbolic_rap_builder.width().preprocessed.unwrap_or(0);

    let SymbolicConstraints {
        constraints,
        interactions,
    } = symbolic_rap_builder.constraints();

    let log_up = (find_interaction_chunks(&interactions, max_degree)
        .interaction_partitions()
        .len()
        + 1)
        * EXT_DEGREE;

    AirMetrics {
        name,
        widths: AirWidths {
            preprocessed,
            main,
            log_up,
        },
        constraints: constraints.len(),
        bus_interactions: interactions.len(),
    }
}

pub fn symbolic_builder_with_degree(
    air: Arc<dyn AnyRap<BabyBearSC>>,
    max_constraint_degree: Option<usize>,
) -> SymbolicRapBuilder<p3_baby_bear::BabyBear> {
    let perm = default_perm();
    let security_params = SecurityParameters::standard_fast();
    let config = config_from_perm(&perm, security_params);
    let air_keygen_builder = AirKeygenBuilder::new(config.pcs(), air);
    air_keygen_builder.get_symbolic_builder(max_constraint_degree)
}

<<<<<<< HEAD
#[derive(Debug, Default, Eq, PartialEq)]
=======
#[derive(Clone, Serialize, Deserialize)]
>>>>>>> 9f88ae22
pub struct AirWidths {
    pub preprocessed: usize,
    pub main: usize,
    pub log_up: usize,
}

impl AirWidths {
    pub fn total(&self) -> usize {
        self.preprocessed + self.main + self.log_up
    }
}

impl std::fmt::Display for AirWidths {
    fn fmt(&self, f: &mut std::fmt::Formatter<'_>) -> std::fmt::Result {
        write!(
            f,
            "Total Width: {} (Preprocessed: {} Main: {}, Log Up: {})",
            self.preprocessed + self.main + self.log_up,
            self.preprocessed,
            self.main,
            self.log_up
        )
    }
}

#[cfg(test)]
mod tests {
    use super::*;
    use openvm_algebra_circuit::{Fp2Extension, ModularExtension};
    use openvm_bigint_circuit::Int256;
    use openvm_circuit::arch::SystemConfig;
    use openvm_ecc_circuit::{WeierstrassExtension, SECP256K1_CONFIG};
    use openvm_pairing_circuit::{PairingCurve, PairingExtension};
    use openvm_rv32im_circuit::Rv32M;
    use openvm_sdk::config::SdkSystemConfig;

    #[test]
    fn test_get_bus_map() {
        // Adapted from openvm-reth-benchmark for a config which has a lot of extensions

        let app_log_blowup = 2;
        let use_kzg_intrinsics = true;

        let system_config = SystemConfig::default()
            .with_continuations()
            .with_max_constraint_degree((1 << app_log_blowup) + 1)
            .with_public_values(32);
        let int256 = Int256::default();
        let bn_config = PairingCurve::Bn254.curve_config();
        let bls_config = PairingCurve::Bls12_381.curve_config();
        let rv32m = Rv32M {
            range_tuple_checker_sizes: int256.range_tuple_checker_sizes,
        };
        let mut supported_moduli = vec![
            bn_config.modulus.clone(),
            bn_config.scalar.clone(),
            SECP256K1_CONFIG.modulus.clone(),
            SECP256K1_CONFIG.scalar.clone(),
        ];
        let mut supported_complex_moduli =
            vec![("Bn254Fp2".to_string(), bn_config.modulus.clone())];
        let mut supported_curves = vec![bn_config.clone(), SECP256K1_CONFIG.clone()];
        let mut supported_pairing_curves = vec![PairingCurve::Bn254];
        if use_kzg_intrinsics {
            supported_moduli.push(bls_config.modulus.clone());
            supported_moduli.push(bls_config.scalar.clone());
            supported_complex_moduli.push(("Bls12_381Fp2".to_string(), bls_config.modulus.clone()));
            supported_curves.push(bls_config.clone());
            supported_pairing_curves.push(PairingCurve::Bls12_381);
        }
        let vm_config = SdkVmConfig::builder()
            .system(system_config.into())
            .rv32i(Default::default())
            .rv32m(rv32m)
            .io(Default::default())
            .keccak(Default::default())
            .sha256(Default::default())
            .bigint(int256)
            .modular(ModularExtension::new(supported_moduli))
            .fp2(Fp2Extension::new(supported_complex_moduli))
            .ecc(WeierstrassExtension::new(supported_curves))
            .pairing(PairingExtension::new(supported_pairing_curves))
            .build();

        let _ = OriginalVmConfig::new(vm_config).bus_map();
    }

    #[test]
    fn test_export_pil() {
        let writer = &mut Vec::new();
        let base_config = OriginalVmConfig::new(
            SdkVmConfig::builder()
                .system(SdkSystemConfig::default())
                .build(),
        );
        let specialized_config = SpecializedConfig::new(
            base_config,
            vec![],
            crate::PrecompileImplementation::SingleRowChip,
        );
        export_pil(writer, &specialized_config);
        let output = String::from_utf8(writer.clone()).unwrap();
        assert!(!output.is_empty(), "PIL output should not be empty");
    }
}<|MERGE_RESOLUTION|>--- conflicted
+++ resolved
@@ -382,11 +382,7 @@
     air_keygen_builder.get_symbolic_builder(max_constraint_degree)
 }
 
-<<<<<<< HEAD
-#[derive(Debug, Default, Eq, PartialEq)]
-=======
 #[derive(Clone, Serialize, Deserialize)]
->>>>>>> 9f88ae22
 pub struct AirWidths {
     pub preprocessed: usize,
     pub main: usize,
