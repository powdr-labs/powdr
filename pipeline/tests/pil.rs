--- conflicted
+++ resolved
@@ -243,10 +243,6 @@
 fn block_lookup_or_permutation() {
     let f = "pil/block_lookup_or_permutation.pil";
     test_pilcom(make_simple_prepared_pipeline(f));
-<<<<<<< HEAD
-    test_halo2_with_backend_variant(make_simple_prepared_pipeline(f), BackendVariant::Monolithic);
-=======
->>>>>>> 8b6ada67
     // starky would take too long for this in debug mode
 }
 
