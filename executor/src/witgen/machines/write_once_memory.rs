use std::collections::{BTreeMap, HashMap};

use itertools::{Either, Itertools};

use powdr_ast::analyzed::{IdentityKind, PolyID, PolynomialType};
use powdr_number::{DegreeType, FieldElement};

use crate::{
    witgen::{
        rows::RowPair, util::try_to_simple_poly, EvalError, EvalResult, EvalValue, FixedData,
        IncompleteCause, MutableState, QueryCallback,
    },
    Identity,
};

use super::{FixedLookup, Machine};

/// A memory machine with a fixed address space, and each address can only have one
/// value during the lifetime of the program.
/// In the simplest case, it looks like this:
/// ```pil
/// let ADDR = |i| i;
/// let v;
/// // Stores a value, fails if the cell already has a value that's different
/// instr mstore X, Y -> { [X, Y] in [ADDR, v] }
/// // Loads a value. If the cell is empty, the prover can choose a value.
/// // Note that this is the same lookup, only Y is considered an output instead
/// // of an input.
/// instr mload X -> Y { [X, Y] in [ADDR, v] }
/// ```
pub struct WriteOnceMemory<'a, T: FieldElement> {
<<<<<<< HEAD
    degree: DegreeType,
    connecting_identities: BTreeMap<u64, &'a Identity<Expression<T>>>,
=======
    connecting_identities: BTreeMap<u64, &'a Identity<T>>,
>>>>>>> 91d41df9
    /// The fixed data
    fixed_data: &'a FixedData<'a, T>,
    /// The polynomials that are used as values (witness polynomials on the RHS)
    value_polys: Vec<PolyID>,
    /// A map from keys to row indices
    key_to_index: BTreeMap<Vec<T>, DegreeType>,
    /// The memory content
    data: BTreeMap<DegreeType, Vec<Option<T>>>,
    name: String,
}

impl<'a, T: FieldElement> WriteOnceMemory<'a, T> {
    pub fn try_new(
        name: String,
        fixed_data: &'a FixedData<'a, T>,
        connecting_identities: &BTreeMap<u64, &'a Identity<T>>,
        identities: &[&Identity<T>],
    ) -> Option<Self> {
        if !identities.is_empty() {
            return None;
        }

        if !connecting_identities
            .values()
            .all(|i| i.kind == IdentityKind::Plookup)
        {
            return None;
        }

        // All connecting identities should have no selector or a selector of 1
        if connecting_identities.values().any(|i| {
            i.right
                .selector
                .as_ref()
                .map(|s| s != &T::one().into())
                .unwrap_or(false)
        }) {
            return None;
        }

        // All RHS expressions should be the same
        let rhs_exprs = connecting_identities
            .values()
            .map(|i| &i.right.expressions)
            .collect_vec();
        if !rhs_exprs.iter().all_equal() {
            return None;
        }

        let rhs_polys = rhs_exprs
            .first()
            .unwrap()
            .iter()
            .map(|e| try_to_simple_poly(e))
            .collect::<Option<Vec<_>>>();

        // Returns None if any RHS polynomial is a complex expression
        let rhs_polys = rhs_polys?;

        // Build a Vec<PolyID> for the key and value polynomials
        let (key_polys, value_polys): (Vec<_>, Vec<_>) = rhs_polys.into_iter().partition_map(|p| {
            assert!(!p.next);
            if p.poly_id.ptype == PolynomialType::Constant {
                Either::Left(p.poly_id)
            } else {
                Either::Right(p.poly_id)
            }
        });

        let degree = fixed_data.common_degree(key_polys.iter().chain(value_polys.iter()));

        let mut key_to_index = BTreeMap::new();
        for row in 0..degree {
            let key = key_polys
                .iter()
                .map(|k| fixed_data.fixed_cols[k].values[row as usize])
                .collect::<Vec<_>>();
            if key_to_index.insert(key, row).is_some() {
                // Duplicate keys, can't be a write-once memory
                return None;
            }
        }

        Some(Self {
            degree,
            connecting_identities: connecting_identities.clone(),
            name,
            fixed_data,
            value_polys,
            key_to_index,
            data: BTreeMap::new(),
        })
    }

    fn process_plookup_internal(
        &mut self,
        identity_id: u64,
        caller_rows: &RowPair<'_, 'a, T>,
    ) -> EvalResult<'a, T> {
        let identity = self.connecting_identities[&identity_id];
        let args = identity
            .left
            .expressions
            .iter()
            .map(|e| caller_rows.evaluate(e).unwrap())
            .collect::<Vec<_>>();
        let (key_expressions, value_expressions): (Vec<_>, Vec<_>) = args
            .iter()
            .zip(identity.right.expressions.iter())
            .partition(|(_, r)| {
                try_to_simple_poly(r).unwrap().poly_id.ptype == PolynomialType::Constant
            });
        let key = key_expressions
            .into_iter()
            .map(|(k, _)| k.constant_value())
            .collect::<Option<Vec<_>>>();
        let value_expressions = value_expressions
            .into_iter()
            .map(|(v, _)| v)
            .collect::<Vec<_>>();
        let value = value_expressions
            .iter()
            .map(|v| v.constant_value())
            .collect::<Vec<_>>();

        log::trace!("Key: {:?}", key);
        log::trace!("Value: {:?}", value);

        let Some(key) = key else {
            return Ok(EvalValue::incomplete(
                IncompleteCause::NonConstantRequiredArgument("key"),
            ));
        };

        let index = self.key_to_index.get(&key).cloned().ok_or_else(|| {
            EvalError::from(format!("Key {key:?} not found in write-once memory"))
        })?;

        // If there is an externally provided memory value, use it
        let external_witness_value = self
            .value_polys
            .iter()
            .map(|p| self.fixed_data.external_witness(index, p))
            .collect::<Vec<_>>();
        let stored_value = match self.data.get(&index) {
            Some(values) => values
                .iter()
                .zip(external_witness_value.iter())
                .map(|(&stored, &external)| external.or(stored))
                .collect(),
            None => external_witness_value,
        };

        let mut updates = vec![];
        let values = value_expressions
            .into_iter()
            .zip(stored_value.iter())
            .map(|(l, r)| {
                match (l.constant_value(), r) {
                    // No value provided and none stored -> keep value as None
                    (None, None) => Ok::<Option<T>, EvalError<T>>(None),
                    // Value provided but none stored -> write, no updates
                    (Some(l), None) => Ok(Some(l)),
                    // Value stored -> keep stored value & either update LHS or assert equality
                    (_, Some(r)) => {
                        updates.extend((l.clone() - (*r).into()).solve()?.constraints);
                        Ok(Some(*r))
                    }
                }
            })
            .collect::<Result<Vec<_>, _>>()?;

        // Write values
        let is_complete = !values.contains(&None);
        let side_effect = self.data.insert(index, values).is_none();

        match is_complete {
            true => Ok({
                let res = EvalValue::complete(updates);
                if side_effect {
                    res.report_side_effect()
                } else {
                    res
                }
            }),
            false => Ok(EvalValue::incomplete_with_constraints(
                updates,
                IncompleteCause::NonConstantRequiredArgument("value"),
            )),
        }
    }
}

impl<'a, T: FieldElement> Machine<'a, T> for WriteOnceMemory<'a, T> {
    fn identity_ids(&self) -> Vec<u64> {
        self.connecting_identities.keys().copied().collect()
    }

    fn name(&self) -> &str {
        &self.name
    }

    fn degree(&self) -> DegreeType {
        self.degree
    }

    fn process_plookup<'b, Q: QueryCallback<T>>(
        &mut self,
        _mutable_state: &'b mut MutableState<'a, 'b, T, Q>,
        identity_id: u64,
        caller_rows: &RowPair<'_, 'a, T>,
    ) -> EvalResult<'a, T> {
        self.process_plookup_internal(identity_id, caller_rows)
    }

    fn take_witness_col_values<'b, Q: QueryCallback<T>>(
        &mut self,
        _fixed_lookup: &'b mut FixedLookup<T>,
        _query_callback: &'b mut Q,
    ) -> HashMap<String, Vec<T>> {
        self.value_polys
            .iter()
            .enumerate()
            .map(|(value_index, poly)| {
                let column = self.fixed_data.witness_cols[poly]
                    .external_values
                    .cloned()
                    .map(|mut external_values| {
                        // External witness values might only be provided partially.
                        external_values.resize(self.degree as usize, T::zero());
                        external_values
                    })
                    .unwrap_or_else(|| {
                        let mut column = vec![T::zero(); self.degree as usize];
                        for (row, values) in self.data.iter() {
                            column[*row as usize] = values[value_index].unwrap_or_default();
                        }
                        column
                    });
                (self.fixed_data.column_name(poly).to_string(), column)
            })
            .collect()
    }
}<|MERGE_RESOLUTION|>--- conflicted
+++ resolved
@@ -29,12 +29,8 @@
 /// instr mload X -> Y { [X, Y] in [ADDR, v] }
 /// ```
 pub struct WriteOnceMemory<'a, T: FieldElement> {
-<<<<<<< HEAD
     degree: DegreeType,
-    connecting_identities: BTreeMap<u64, &'a Identity<Expression<T>>>,
-=======
     connecting_identities: BTreeMap<u64, &'a Identity<T>>,
->>>>>>> 91d41df9
     /// The fixed data
     fixed_data: &'a FixedData<'a, T>,
     /// The polynomials that are used as values (witness polynomials on the RHS)
