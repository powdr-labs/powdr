--- conflicted
+++ resolved
@@ -82,7 +82,6 @@
                         }
                         .map(|value| value.map(|value| SymbolDefinition { name, value }.into()))
                     }
-<<<<<<< HEAD
                     ModuleStatement::PilStatement(mut pil_statement) => {
                         canonicalize_inside_pil_statement(
                             &mut pil_statement,
@@ -90,13 +89,6 @@
                             self.paths,
                         );
                         Some(Ok(ModuleStatement::PilStatement(pil_statement)))
-=======
-                    ModuleStatement::TraitImplementation(mut trait_impl) => {
-                        for f in trait_impl.children_mut() {
-                            canonicalize_inside_expression(f, &self.path, self.paths)
-                        }
-                        Some(Ok(ModuleStatement::TraitImplementation(trait_impl)))
->>>>>>> 57068e6e
                     }
                 })
                 .collect::<Result<_, _>>()?,
@@ -265,8 +257,8 @@
             }
         }
         PilStatement::TraitImplementation(_, trait_impl) => {
-            for f in &mut trait_impl.functions {
-                canonicalize_inside_expression(&mut f.body, path, paths)
+            for f in trait_impl.children_mut() {
+                canonicalize_inside_expression(f, path, paths)
             }
         }
         PilStatement::TraitDeclaration(_, trait_decl) => {
