mod common;

use common::{verify_riscv_asm_file, verify_riscv_asm_string};
use mktemp::Temp;
use powdr_number::GoldilocksField;
use powdr_pipeline::{
    test_util::{run_pilcom_with_backend_variant, BackendVariant},
    Pipeline,
};
use std::path::{Path, PathBuf};
use test_log::test;

use powdr_riscv::{
    continuations::{rust_continuations, rust_continuations_dry_run},
    Runtime,
};

/// Compiles and runs a rust program with continuations, runs the full
/// witness generation & verifies it using Pilcom.
pub fn test_continuations(case: &str) {
    let runtime = Runtime::base().with_poseidon();
    let temp_dir = Temp::new_dir().unwrap();

    let compiled = powdr_riscv::compile_rust_crate_to_riscv(
        &format!("tests/riscv_data/{case}/Cargo.toml"),
        &temp_dir,
    );

    // Test continuations from ELF file.
    let powdr_asm = powdr_riscv::elf::translate::<GoldilocksField>(
        compiled.executable.as_ref().unwrap(),
        &runtime,
        true,
    );
    run_continuations_test(case, powdr_asm);

    // Test continuations from assembly files.
    let powdr_asm =
        powdr_riscv::asm::compile::<GoldilocksField>(compiled.load_asm_files(), &runtime, true);
    run_continuations_test(case, powdr_asm);
}

fn run_continuations_test(case: &str, powdr_asm: String) {
    // Manually create tmp dir, so that it is the same in all chunks.
    let tmp_dir = mktemp::Temp::new_dir().unwrap();

    let mut pipeline = Pipeline::<GoldilocksField>::default()
        .from_asm_string(powdr_asm.clone(), Some(PathBuf::from(&case)))
        .with_prover_inputs(Default::default())
        .with_output(tmp_dir.to_path_buf(), false);
    let pipeline_callback = |pipeline: Pipeline<GoldilocksField>| -> Result<(), ()> {
        run_pilcom_with_backend_variant(pipeline, BackendVariant::Composite).unwrap();

        Ok(())
    };
    let bootloader_inputs = rust_continuations_dry_run(&mut pipeline, Default::default());
    rust_continuations(pipeline, pipeline_callback, bootloader_inputs).unwrap();
}

#[test]
#[ignore = "Too slow"]
fn trivial() {
    let case = "trivial";
    verify_riscv_crate(case, Default::default(), &Runtime::base())
}

#[test]
#[ignore = "Too slow"]
fn zero_with_values() {
    let case = "zero_with_values";
    verify_riscv_crate(case, Default::default(), &Runtime::base())
}

#[test]
#[ignore = "Too slow"]
fn runtime_poseidon_gl() {
    let case = "poseidon_gl_via_coprocessor";
    verify_riscv_crate(case, Default::default(), &Runtime::base().with_poseidon());
}

#[test]
#[ignore = "Too slow"]
fn sum() {
    let case = "sum";
    verify_riscv_crate(
        case,
        [16, 4, 1, 2, 8, 5].iter().map(|&x| x.into()).collect(),
        &Runtime::base(),
    );
}

#[test]
#[ignore = "Too slow"]
fn byte_access() {
    let case = "byte_access";
    verify_riscv_crate(
        case,
        [0, 104, 707].iter().map(|&x| x.into()).collect(),
        &Runtime::base(),
    );
}

#[test]
#[ignore = "Too slow"]
fn double_word() {
    let case = "double_word";
    let a0 = 0x01000000u32;
    let a1 = 0x010000ffu32;
    let b0 = 0xf100b00fu32;
    let b1 = 0x0100f0f0u32;
    let c = ((a0 as u64) | ((a1 as u64) << 32)).wrapping_mul((b0 as u64) | ((b1 as u64) << 32));
    verify_riscv_crate(
        case,
        [
            a0,
            a1,
            b0,
            b1,
            (c & 0xffffffff) as u32,
            ((c >> 32) & 0xffffffff) as u32,
        ]
        .iter()
        .map(|&x| x.into())
        .collect(),
        &Runtime::base(),
    );
}

#[test]
#[ignore = "Too slow"]
fn memfuncs() {
    let case = "memfuncs";
    verify_riscv_crate(case, Default::default(), &Runtime::base());
}

#[test]
#[ignore = "Too slow"]
fn keccak() {
    let case = "keccak";
    verify_riscv_crate(case, Default::default(), &Runtime::base());
}

#[cfg(feature = "estark-polygon")]
#[test]
#[ignore = "Too slow"]
fn vec_median_estark_polygon() {
    let case = "vec_median";
    verify_riscv_crate(
        case,
        [5, 11, 15, 75, 6, 5, 1, 4, 7, 3, 2, 9, 2]
            .into_iter()
            .map(|x| x.into())
            .collect(),
        &Runtime::base(),
    );
}

#[test]
#[ignore = "Too slow"]
fn vec_median() {
    let case = "vec_median";
    verify_riscv_crate(
        case,
        [5, 11, 15, 75, 6, 5, 1, 4, 7, 3, 2, 9, 2]
            .into_iter()
            .map(|x| x.into())
            .collect(),
        &Runtime::base(),
    );
}

#[test]
#[ignore = "Too slow"]
fn password() {
    let case = "password_checker";
    verify_riscv_crate(case, Default::default(), &Runtime::base());
}

#[test]
#[ignore = "Too slow"]
fn function_pointer() {
    let case = "function_pointer";
    verify_riscv_crate(
        case,
        [2734, 735, 1999].into_iter().map(|x| x.into()).collect(),
        &Runtime::base(),
    );
}

#[test]
#[ignore = "Too slow"]
fn runtime_ec_double() {
    let case = "ec_double";
    verify_riscv_crate(case, vec![], &Runtime::base().with_arith());
}

#[test]
#[ignore = "Too slow"]
fn runtime_ec_add() {
    let case = "ec_add";
    verify_riscv_crate(case, vec![], &Runtime::base().with_arith());
}

#[test]
#[ignore = "Too slow"]
fn runtime_affine_256() {
    let case = "affine_256";
    verify_riscv_crate(case, vec![], &Runtime::base().with_arith());
}

#[test]
#[ignore = "Too slow"]
fn runtime_modmul_256() {
    let case = "modmul_256";
    verify_riscv_crate(case, vec![], &Runtime::base().with_arith());
}

/*
mstore(0, 666)
return(0, 32)
*/
#[cfg(feature = "complex-tests")]
static BYTECODE: &str = "61029a60005260206000f3";

#[cfg(feature = "complex-tests")]
#[ignore = "Too slow"]
#[test]
fn evm() {
    let case = "evm";
    let bytes = hex::decode(BYTECODE).unwrap();

    verify_riscv_crate_with_data(case, vec![], &Runtime::base(), vec![(666, bytes)]);
}

#[ignore = "Too slow"]
#[test]
fn sum_serde() {
    let case = "sum_serde";

    let data: Vec<u32> = vec![1, 2, 8, 5];
    let answer = data.iter().sum::<u32>();

    verify_riscv_crate_with_data(
        case,
        vec![answer.into()],
        &Runtime::base(),
        vec![(42, data)],
    );
}

#[test]
fn read_slice() {
    let case = "read_slice";
    let runtime = Runtime::base();
    let temp_dir = Temp::new_dir().unwrap();
    let riscv_asm = powdr_riscv::compile_rust_crate_to_riscv_asm(
        &format!("tests/riscv_data/{case}/Cargo.toml"),
        &temp_dir,
    );
    let powdr_asm = powdr_riscv::asm::compile::<GoldilocksField>(riscv_asm, &runtime, false);

    let data: Vec<u32> = vec![];
    let answer = data.iter().sum::<u32>();

    use std::collections::BTreeMap;
    let d: BTreeMap<u32, Vec<GoldilocksField>> = vec![(
        42,
        vec![
            0u32.into(),
            1u32.into(),
            2u32.into(),
            3u32.into(),
            4u32.into(),
            5u32.into(),
            6u32.into(),
            7u32.into(),
        ],
    )]
    .into_iter()
    .collect();

    let mut pipeline = Pipeline::<GoldilocksField>::default()
        .from_asm_string(powdr_asm, Some(PathBuf::from(case)))
        .with_prover_inputs(vec![answer.into()])
        .with_prover_dict_inputs(d);

    pipeline.compute_witness().unwrap();
}

#[ignore = "Too slow"]
#[test]
fn two_sums_serde() {
    let case = "two_sums_serde";

    let data1: Vec<u32> = vec![1, 2, 8, 5];
    let data2 = data1.clone();

    verify_riscv_crate_with_data(
        case,
        vec![],
        &Runtime::base(),
        vec![(42, data1), (43, data2)],
    );
}

const DISPATCH_TABLE_S: &str = "tests/riscv_data/dispatch_table/dispatch_table.s";

/// Tests that the dispatch table is correctly relocated when PIE is enabled.
#[ignore = "Too slow"]
#[test]
fn dispatch_table_pie_relocation() {
    verify_riscv_asm_file(Path::new(DISPATCH_TABLE_S), &Runtime::base(), true);
}

/// Tests that the dispatch table is correctly relocated when PIE is disabled.
#[ignore = "Too slow"]
#[test]
fn dispatch_table_static_relocation() {
    verify_riscv_asm_file(Path::new(DISPATCH_TABLE_S), &Runtime::base(), false);
}

#[test]
#[ignore = "Too slow"]
#[should_panic(
    expected = "called `Result::unwrap()` on an `Err` value: \"Error accessing prover inputs: Index 0 out of bounds 0\""
)]
fn print() {
    let case = "print";
    verify_riscv_crate(case, Default::default(), &Runtime::base());
}

#[test]
fn many_chunks_dry() {
    // Compiles and runs the many_chunks example with continuations, just computing
    // and validating the bootloader inputs.
    // Doesn't do a full witness generation, verification, or proving.
    let case = "many_chunks";
    let runtime = Runtime::base().with_poseidon();
    let temp_dir = Temp::new_dir().unwrap();
    let riscv_asm = powdr_riscv::compile_rust_crate_to_riscv_asm(
        &format!("tests/riscv_data/{case}/Cargo.toml"),
        &temp_dir,
    );
    let powdr_asm = powdr_riscv::asm::compile::<GoldilocksField>(riscv_asm, &runtime, true);

    let mut pipeline = Pipeline::default()
        .from_asm_string(powdr_asm, Some(PathBuf::from(case)))
        .with_prover_inputs(Default::default());
    rust_continuations_dry_run::<GoldilocksField>(&mut pipeline, Default::default());
}

use serde::{Deserialize, Serialize};

#[derive(Serialize, Deserialize)]
struct Point {
    x: i32,
    y: i32,
}

#[test]
fn output_syscall() {
    let case = "output";
    let runtime = Runtime::base();
    let temp_dir = Temp::new_dir().unwrap();
    let riscv_asm = powdr_riscv::compile_rust_crate_to_riscv_asm(
        &format!("tests/riscv_data/{case}/Cargo.toml"),
        &temp_dir,
    );
    let powdr_asm = powdr_riscv::asm::compile::<GoldilocksField>(riscv_asm, &runtime, false);

    let inputs = vec![1u32, 2, 3]
        .into_iter()
        .map(GoldilocksField::from)
        .collect();
    let mut pipeline = Pipeline::default()
        .from_asm_string(powdr_asm, Some(PathBuf::from(case)))
        .with_prover_inputs(inputs);

    pipeline.compute_witness().unwrap();

    let ctx = &pipeline.host_context();
    // Need to put the lock in a separate scope, so that it is dropped before the next read.
    {
        let fs = &ctx.file_data.lock().unwrap();
        assert_eq!(fs[&42], vec![1]);
        assert_eq!(fs[&43], vec![1, 2, 3]);
    }

    let p: Point = ctx.read(44).unwrap();
    assert_eq!(p.x, 1);
    assert_eq!(p.y, 2);
}

#[test]
#[ignore = "Too slow"]
fn many_chunks() {
    test_continuations("many_chunks")
}

#[test]
#[ignore = "Too slow"]
fn many_chunks_memory() {
    test_continuations("many_chunks_memory")
}

fn verify_riscv_crate(case: &str, inputs: Vec<GoldilocksField>, runtime: &Runtime) {
<<<<<<< HEAD
    verify_riscv_crate_with_backend(case, inputs, runtime, BackendType::EStarkDumpComposite)
}

fn verify_riscv_crate_with_backend(
    case: &str,
    inputs: Vec<GoldilocksField>,
    runtime: &Runtime,
    backend: BackendType,
) {
    verify_riscv_crate_from_both_paths::<()>(case, inputs, runtime, None, backend)
=======
    verify_riscv_crate_from_both_paths::<()>(case, inputs, runtime, None)
>>>>>>> 7936a5a0
}

fn verify_riscv_crate_with_data<S: serde::Serialize + Send + Sync + 'static>(
    case: &str,
    inputs: Vec<GoldilocksField>,
    runtime: &Runtime,
    data: Vec<(u32, S)>,
) {
    verify_riscv_crate_from_both_paths(case, inputs, runtime, Some(data))
}

fn verify_riscv_crate_from_both_paths<S: serde::Serialize + Send + Sync + 'static>(
    case: &str,
    inputs: Vec<GoldilocksField>,
    runtime: &Runtime,
    data: Option<Vec<(u32, S)>>,
) {
    let temp_dir = Temp::new_dir().unwrap();
    let compiled = powdr_riscv::compile_rust_crate_to_riscv(
        &format!("tests/riscv_data/{case}/Cargo.toml"),
        &temp_dir,
    );

    log::info!("Verifying {case} converted from ELF file");
    let from_elf = powdr_riscv::elf::translate::<GoldilocksField>(
        compiled.executable.as_ref().unwrap(),
        runtime,
        false,
    );
    verify_riscv_asm_string(
        &format!("{case}_from_elf.asm"),
        &from_elf,
        &inputs,
        data.as_deref(),
    );

    log::info!("Verifying {case} converted from assembly files");
    let from_asm =
        powdr_riscv::asm::compile::<GoldilocksField>(compiled.load_asm_files(), runtime, false);
    verify_riscv_asm_string(
        &format!("{case}_from_asm.asm"),
        &from_asm,
        &inputs,
        data.as_deref(),
    );
}<|MERGE_RESOLUTION|>--- conflicted
+++ resolved
@@ -404,20 +404,7 @@
 }
 
 fn verify_riscv_crate(case: &str, inputs: Vec<GoldilocksField>, runtime: &Runtime) {
-<<<<<<< HEAD
-    verify_riscv_crate_with_backend(case, inputs, runtime, BackendType::EStarkDumpComposite)
-}
-
-fn verify_riscv_crate_with_backend(
-    case: &str,
-    inputs: Vec<GoldilocksField>,
-    runtime: &Runtime,
-    backend: BackendType,
-) {
-    verify_riscv_crate_from_both_paths::<()>(case, inputs, runtime, None, backend)
-=======
     verify_riscv_crate_from_both_paths::<()>(case, inputs, runtime, None)
->>>>>>> 7936a5a0
 }
 
 fn verify_riscv_crate_with_data<S: serde::Serialize + Send + Sync + 'static>(
