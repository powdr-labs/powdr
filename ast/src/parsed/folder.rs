use super::{
    asm::{
        ASMModule, ASMProgram, Import, Machine, Module, ModuleStatement, SymbolDefinition,
        SymbolValue, TypeDeclaration,
    },
<<<<<<< HEAD
    EnumDeclaration, Expression, StructDeclaration,
=======
    EnumDeclaration, Expression, TraitDeclaration,
>>>>>>> 82cfdb4b
};

pub trait Folder {
    type Error;

    fn fold_program(&mut self, p: ASMProgram) -> Result<ASMProgram, Self::Error> {
        let main = self.fold_module_value(p.main)?;

        Ok(ASMProgram { main })
    }

    fn fold_module_value(&mut self, module: ASMModule) -> Result<ASMModule, Self::Error> {
        let statements = module
            .statements
            .into_iter()
            .map(|s| match s {
                ModuleStatement::SymbolDefinition(d) => match d.value {
                    SymbolValue::Machine(machine) => self.fold_machine(machine).map(From::from),
                    SymbolValue::Import(import) => self.fold_import(import).map(From::from),
                    SymbolValue::Module(module) => self.fold_module(module).map(From::from),
                    SymbolValue::Expression(e) => Ok(SymbolValue::Expression(e)),
                    SymbolValue::TypeDeclaration(TypeDeclaration::Enum(enum_decl)) => {
                        self.fold_enum_declaration(enum_decl).map(From::from)
                    }
                    SymbolValue::TypeDeclaration(TypeDeclaration::Struct(struct_decl)) => {
                        self.fold_struct_declaration(struct_decl).map(From::from)
                    }
                    SymbolValue::TraitDeclaration(trait_decl) => {
                        self.fold_trait_declaration(trait_decl).map(From::from)
                    }
                }
                .map(|value| ModuleStatement::SymbolDefinition(SymbolDefinition { value, ..d })),
            })
            .collect::<Result<Vec<_>, _>>()?;

        Ok(ASMModule { statements })
    }

    fn fold_module(&mut self, m: Module) -> Result<Module, Self::Error> {
        Ok(match m {
            Module::External(e) => Module::External(e),
            Module::Local(m) => Module::Local(self.fold_module_value(m)?),
        })
    }

    fn fold_machine(&mut self, machine: Machine) -> Result<Machine, Self::Error> {
        Ok(machine)
    }

    fn fold_import(&mut self, import: Import) -> Result<Import, Self::Error> {
        Ok(import)
    }

    fn fold_enum_declaration(
        &mut self,
        ty: EnumDeclaration<Expression>,
    ) -> Result<EnumDeclaration<Expression>, Self::Error> {
        Ok(ty)
    }

<<<<<<< HEAD
    fn fold_struct_declaration(
        &mut self,
        ty: StructDeclaration<Expression>,
    ) -> Result<StructDeclaration<Expression>, Self::Error> {
        Ok(ty)
=======
    fn fold_trait_declaration(
        &mut self,
        trait_decl: TraitDeclaration<Expression>,
    ) -> Result<TraitDeclaration<Expression>, Self::Error> {
        Ok(trait_decl)
>>>>>>> 82cfdb4b
    }
}<|MERGE_RESOLUTION|>--- conflicted
+++ resolved
@@ -3,11 +3,7 @@
         ASMModule, ASMProgram, Import, Machine, Module, ModuleStatement, SymbolDefinition,
         SymbolValue, TypeDeclaration,
     },
-<<<<<<< HEAD
-    EnumDeclaration, Expression, StructDeclaration,
-=======
-    EnumDeclaration, Expression, TraitDeclaration,
->>>>>>> 82cfdb4b
+    EnumDeclaration, Expression, StructDeclaration, TraitDeclaration,
 };
 
 pub trait Folder {
@@ -68,18 +64,17 @@
         Ok(ty)
     }
 
-<<<<<<< HEAD
     fn fold_struct_declaration(
         &mut self,
         ty: StructDeclaration<Expression>,
     ) -> Result<StructDeclaration<Expression>, Self::Error> {
         Ok(ty)
-=======
+    }
+
     fn fold_trait_declaration(
         &mut self,
         trait_decl: TraitDeclaration<Expression>,
     ) -> Result<TraitDeclaration<Expression>, Self::Error> {
         Ok(trait_decl)
->>>>>>> 82cfdb4b
     }
 }