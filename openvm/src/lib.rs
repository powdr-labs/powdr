--- conflicted
+++ resolved
@@ -2057,19 +2057,11 @@
                     AirMetrics {
                         widths: AirWidths {
                             preprocessed: 0,
-<<<<<<< HEAD
                             main: 14560,
                             log_up: 23100,
                         },
                         constraints: 4261,
                         bus_interactions: 11317,
-=======
-                            main: 14263,
-                            log_up: 22784,
-                        },
-                        constraints: 4285,
-                        bus_interactions: 11160,
->>>>>>> 06ea5b5c
                     }
                 "#]],
                 powdr_expected_machine_count: expect![[r#"
@@ -2093,19 +2085,11 @@
                     AirMetrics {
                         widths: AirWidths {
                             preprocessed: 0,
-<<<<<<< HEAD
                             main: 14532,
                             log_up: 23068,
                         },
                         constraints: 4237,
                         bus_interactions: 11307,
-=======
-                            main: 14235,
-                            log_up: 22752,
-                        },
-                        constraints: 4261,
-                        bus_interactions: 11150,
->>>>>>> 06ea5b5c
                     }
                 "#]],
                 powdr_expected_machine_count: expect![[r#"
@@ -2123,13 +2107,8 @@
                     },
                     after: AirWidths {
                         preprocessed: 0,
-<<<<<<< HEAD
                         main: 14532,
                         log_up: 23068,
-=======
-                        main: 14235,
-                        log_up: 22752,
->>>>>>> 06ea5b5c
                     },
                 }
             "#]]),
@@ -2191,19 +2170,11 @@
                     AirMetrics {
                         widths: AirWidths {
                             preprocessed: 0,
-<<<<<<< HEAD
                             main: 15484,
                             log_up: 25212,
                         },
                         constraints: 8383,
                         bus_interactions: 10593,
-=======
-                            main: 17304,
-                            log_up: 27896,
-                        },
-                        constraints: 8838,
-                        bus_interactions: 11927,
->>>>>>> 06ea5b5c
                     }
                 "#]],
                 powdr_expected_machine_count: expect![[r#"
@@ -2221,13 +2192,8 @@
                     },
                     after: AirWidths {
                         preprocessed: 0,
-<<<<<<< HEAD
                         main: 15484,
                         log_up: 25212,
-=======
-                        main: 17304,
-                        log_up: 27896,
->>>>>>> 06ea5b5c
                     },
                 }
             "#]]),
@@ -2253,19 +2219,11 @@
                     AirMetrics {
                         widths: AirWidths {
                             preprocessed: 0,
-<<<<<<< HEAD
                             main: 18220,
                             log_up: 28384,
                         },
                         constraints: 10719,
                         bus_interactions: 12177,
-=======
-                            main: 19930,
-                            log_up: 30924,
-                        },
-                        constraints: 11105,
-                        bus_interactions: 13443,
->>>>>>> 06ea5b5c
                     }
                 "#]],
                 powdr_expected_machine_count: expect![[r#"
@@ -2283,13 +2241,8 @@
                     },
                     after: AirWidths {
                         preprocessed: 0,
-<<<<<<< HEAD
                         main: 18220,
                         log_up: 28384,
-=======
-                        main: 19930,
-                        log_up: 30924,
->>>>>>> 06ea5b5c
                     },
                 }
             "#]]),
@@ -2421,19 +2374,11 @@
                     AirMetrics {
                         widths: AirWidths {
                             preprocessed: 0,
-<<<<<<< HEAD
                             main: 3262,
                             log_up: 5236,
                         },
                         constraints: 740,
                         bus_interactions: 2521,
-=======
-                            main: 3245,
-                            log_up: 5260,
-                        },
-                        constraints: 608,
-                        bus_interactions: 2560,
->>>>>>> 06ea5b5c
                     }
                 "#]],
                 powdr_expected_machine_count: expect![[r#"
@@ -2446,7 +2391,6 @@
                 AirWidthsDiff {
                     before: AirWidths {
                         preprocessed: 0,
-<<<<<<< HEAD
                         main: 33079,
                         log_up: 42664,
                     },
@@ -2454,15 +2398,6 @@
                         preprocessed: 0,
                         main: 3262,
                         log_up: 5236,
-=======
-                        main: 32348,
-                        log_up: 41608,
-                    },
-                    after: AirWidths {
-                        preprocessed: 0,
-                        main: 3245,
-                        log_up: 5260,
->>>>>>> 06ea5b5c
                     },
                 }
             "#]]),
