[workspace]

resolver = "2"

members = [
  "powdr",
  "number",
  "parser",
  "cargo-powdr",
  "cli",
  "cli-rs",
  "constraint-solver",
  "executor",
  "expression",
  "jit-compiler",
  "riscv",
  "riscv-elf",
  "riscv-types",
  "parser-util",
  "pil-analyzer",
  "pipeline",
  "pilopt",
  "plonky3",
  "asm-to-pil",
  "asmopt",
  "backend",
  "ast",
  "analysis",
  "linker",
  "isa-utils",
  "airgen",
  "riscv-executor",
  "syscalls",
  "schemas",
  "backend-utils",
  "executor-utils",
  "autoprecompiles",
  "openvm",
  "cli-openvm",
]

exclude = ["riscv-runtime"]

[workspace.package]
version = "0.1.4"
edition = "2021"
license = "MIT"
homepage = "https://powdr.org"
repository = "https://github.com/powdr-labs/powdr"

[workspace.dependencies]
# workspace crates
powdr = { path = "./powdr", version = "0.1.4" }
powdr-airgen = { path = "./airgen", version = "0.1.4" }
powdr-ast = { path = "./ast", version = "0.1.4" }
powdr-asm-to-pil = { path = "./asm-to-pil", version = "0.1.4" }
powdr-constraint-solver = { path = "./constraint-solver", version = "0.1.4" }
powdr-isa-utils = { path = "./isa-utils", version = "0.1.4" }
powdr-analysis = { path = "./analysis", version = "0.1.4" }
powdr-asmopt = { path = "./asmopt", version = "0.1.4" }
powdr-backend = { path = "./backend", version = "0.1.4" }
powdr-backend-utils = { path = "./backend-utils", version = "0.1.4" }
powdr-executor = { path = "./executor", version = "0.1.4" }
powdr-executor-utils = { path = "./executor-utils", version = "0.1.4" }
powdr-expression = { path = "./expression", version = "0.1.4" }
powdr-importer = { path = "./importer", version = "0.1.4" }
powdr-jit-compiler = { path = "./jit-compiler", version = "0.1.4" }
powdr-linker = { path = "./linker", version = "0.1.4" }
powdr-number = { path = "./number", version = "0.1.4" }
powdr-parser = { path = "./parser", version = "0.1.4" }
powdr-parser-util = { path = "./parser-util", version = "0.1.4" }
powdr-pil-analyzer = { path = "./pil-analyzer", version = "0.1.4" }
powdr-pilopt = { path = "./pilopt", version = "0.1.4" }
powdr-pipeline = { path = "./pipeline", version = "0.1.4" }
powdr-plonky3 = { path = "./plonky3", version = "0.1.4" }
powdr-riscv = { path = "./riscv", version = "0.1.4" }
powdr-riscv-elf = { path = "./riscv-elf", version = "0.1.4" }
powdr-riscv-executor = { path = "./riscv-executor", version = "0.1.4" }
powdr-riscv-types = { path = "./riscv-types", version = "0.1.4" }
powdr-syscalls = { path = "./syscalls", version = "0.1.4" }
powdr-schemas = { path = "./schemas", version = "0.1.4" }
powdr-autoprecompiles = { path = "./autoprecompiles", version = "0.1.4" }
powdr-openvm = { path = "./openvm", version = "0.1.4" }

# openvm
<<<<<<< HEAD
openvm = { git = "https://github.com/powdr-labs/openvm.git", rev = "98e7244" }
openvm-build = { git = "https://github.com/powdr-labs/openvm.git", rev = "98e7244" }
openvm-rv32im-circuit = { git = "https://github.com/powdr-labs/openvm.git", rev = "98e7244" }
openvm-rv32im-transpiler = { git = "https://github.com/powdr-labs/openvm.git", rev = "98e7244" }
openvm-rv32im-guest = { git = "https://github.com/powdr-labs/openvm.git", rev = "98e7244", default-features = false }
openvm-transpiler = { git = "https://github.com/powdr-labs/openvm.git", rev = "98e7244" }
openvm-circuit = { git = "https://github.com/powdr-labs/openvm.git", rev = "98e7244" }
openvm-circuit-derive = { git = "https://github.com/powdr-labs/openvm.git", rev = "98e7244" }
openvm-circuit-primitives = { git = "https://github.com/powdr-labs/openvm.git", rev = "98e7244" }
openvm-circuit-primitives-derive = { git = "https://github.com/powdr-labs/openvm.git", rev = "98e7244" }
openvm-instructions = { git = "https://github.com/powdr-labs/openvm.git", rev = "98e7244" }
openvm-instructions-derive = { git = "https://github.com/powdr-labs/openvm.git", rev = "98e7244" }
openvm-sdk = { git = "https://github.com/powdr-labs/openvm.git", rev = "98e7244", default-features = false, features = [
=======
openvm = { git = "https://github.com/powdr-labs/openvm.git", rev = "d730a36" }
openvm-build = { git = "https://github.com/powdr-labs/openvm.git", rev = "d730a36" }
openvm-rv32im-circuit = { git = "https://github.com/powdr-labs/openvm.git", rev = "d730a36" }
openvm-rv32im-transpiler = { git = "https://github.com/powdr-labs/openvm.git", rev = "d730a36" }
openvm-rv32im-guest = { git = "https://github.com/powdr-labs/openvm.git", rev = "d730a36", default-features = false }
openvm-transpiler = { git = "https://github.com/powdr-labs/openvm.git", rev = "d730a36" }
openvm-circuit = { git = "https://github.com/powdr-labs/openvm.git", rev = "d730a36" }
openvm-circuit-derive = { git = "https://github.com/powdr-labs/openvm.git", rev = "d730a36" }
openvm-circuit-primitives = { git = "https://github.com/powdr-labs/openvm.git", rev = "d730a36" }
openvm-circuit-primitives-derive = { git = "https://github.com/powdr-labs/openvm.git", rev = "d730a36" }
openvm-instructions = { git = "https://github.com/powdr-labs/openvm.git", rev = "d730a36" }
openvm-instructions-derive = { git = "https://github.com/powdr-labs/openvm.git", rev = "d730a36" }
openvm-sdk = { git = "https://github.com/powdr-labs/openvm.git", rev = "d730a36", default-features = false, features = [
>>>>>>> 5ae915d7
  "parallel",
  "jemalloc",
  "nightly-features",
  "bench-metrics",
] }
<<<<<<< HEAD
openvm-ecc-circuit = { git = "https://github.com/powdr-labs/openvm.git", rev = "98e7244" }
openvm-ecc-transpiler = { git = "https://github.com/powdr-labs/openvm.git", rev = "98e7244" }
openvm-keccak256-circuit = { git = "https://github.com/powdr-labs/openvm.git", rev = "98e7244" }
openvm-keccak256-transpiler = { git = "https://github.com/powdr-labs/openvm.git", rev = "98e7244" }
openvm-sha256-circuit = { git = "https://github.com/powdr-labs/openvm.git", rev = "98e7244" }
openvm-sha256-transpiler = { git = "https://github.com/powdr-labs/openvm.git", rev = "98e7244" }
openvm-algebra-circuit = { git = "https://github.com/powdr-labs/openvm.git", rev = "98e7244" }
openvm-algebra-transpiler = { git = "https://github.com/powdr-labs/openvm.git", rev = "98e7244" }
openvm-bigint-circuit = { git = "https://github.com/powdr-labs/openvm.git", rev = "98e7244" }
openvm-bigint-transpiler = { git = "https://github.com/powdr-labs/openvm.git", rev = "98e7244" }
openvm-pairing-circuit = { git = "https://github.com/powdr-labs/openvm.git", rev = "98e7244" }
openvm-pairing-transpiler = { git = "https://github.com/powdr-labs/openvm.git", rev = "98e7244" }
openvm-native-circuit = { git = "https://github.com/powdr-labs/openvm.git", rev = "98e7244", default-features = false }
openvm-native-recursion = { git = "https://github.com/powdr-labs/openvm.git", rev = "98e7244", default-features = false }

# stark-backend
openvm-stark-sdk = { git = "https://github.com/powdr-labs/stark-backend.git", rev = "2cc7995", default-features = false, features = [
=======
openvm-ecc-circuit = { git = "https://github.com/powdr-labs/openvm.git", rev = "d730a36" }
openvm-ecc-transpiler = { git = "https://github.com/powdr-labs/openvm.git", rev = "d730a36" }
openvm-keccak256-circuit = { git = "https://github.com/powdr-labs/openvm.git", rev = "d730a36" }
openvm-keccak256-transpiler = { git = "https://github.com/powdr-labs/openvm.git", rev = "d730a36" }
openvm-sha256-circuit = { git = "https://github.com/powdr-labs/openvm.git", rev = "d730a36" }
openvm-sha256-transpiler = { git = "https://github.com/powdr-labs/openvm.git", rev = "d730a36" }
openvm-algebra-circuit = { git = "https://github.com/powdr-labs/openvm.git", rev = "d730a36" }
openvm-algebra-transpiler = { git = "https://github.com/powdr-labs/openvm.git", rev = "d730a36" }
openvm-bigint-circuit = { git = "https://github.com/powdr-labs/openvm.git", rev = "d730a36" }
openvm-bigint-transpiler = { git = "https://github.com/powdr-labs/openvm.git", rev = "d730a36" }
openvm-pairing-circuit = { git = "https://github.com/powdr-labs/openvm.git", rev = "d730a36" }
openvm-pairing-transpiler = { git = "https://github.com/powdr-labs/openvm.git", rev = "d730a36" }
openvm-native-circuit = { git = "https://github.com/powdr-labs/openvm.git", rev = "d730a36", default-features = false }
openvm-native-recursion = { git = "https://github.com/powdr-labs/openvm.git", rev = "d730a36", default-features = false }

# stark-backend
openvm-stark-sdk = { git = "https://github.com/powdr-labs/stark-backend.git", rev = "ee4e22b", default-features = false, features = [
>>>>>>> 5ae915d7
  "parallel",
  "jemalloc",
  "nightly-features",
  "bench-metrics",
] }
<<<<<<< HEAD
openvm-stark-backend = { git = "https://github.com/powdr-labs/stark-backend.git", rev = "2cc7995", default-features = false, features = [
=======
openvm-stark-backend = { git = "https://github.com/powdr-labs/stark-backend.git", rev = "ee4e22b", default-features = false, features = [
>>>>>>> 5ae915d7
  "parallel",
  "jemalloc",
  "bench-metrics",
] }

[profile.pr-tests]
inherits = "dev"
opt-level = 3
debug = "line-tables-only"
debug-assertions = true
overflow-checks = true
panic = 'unwind'
incremental = true         # This is true because target is cached
codegen-units = 256

[profile.release-with-debug]
inherits = "release"
debug = true

[workspace.lints.clippy]
print_stdout = "deny"
uninlined_format_args = "deny"
iter_over_hash_type = "deny"

# Uncomment both patches below for local stark-backend and openvm.
# The local openvm also needs to have stark-backend patched so all types match.
# [patch."https://github.com/powdr-labs/stark-backend.git"]
# openvm-stark-sdk = { path = "../stark-backend/crates/stark-sdk", default-features = false }
# openvm-stark-backend = { path = "../stark-backend/crates/stark-backend", default-features = false }

# [patch."https://github.com/powdr-labs/openvm.git"]
# openvm = { path = "../openvm/crates/toolchain/openvm" }
# openvm-build = { path = "../openvm/crates/toolchain/build" }
# openvm-rv32im-circuit = { path = "../openvm/extensions/rv32im/circuit/" }
# openvm-rv32im-transpiler = { path = "../openvm/extensions/rv32im/transpiler" }
# openvm-rv32im-guest = { path = "../openvm/extensions/rv32im/guest" }
# openvm-transpiler = { path = "../openvm/crates/toolchain/transpiler" }
# openvm-circuit = { path = "../openvm/crates/vm" }
# openvm-circuit-derive = { path = "../openvm/crates/vm/derive" }
# openvm-circuit-primitives = { path = "../openvm/crates/circuits/primitives" }
# openvm-circuit-primitives-derive = { path = "../openvm/crates/circuits/primitives/derive" }
# openvm-instructions = { path = "../openvm/crates/toolchain/instructions" }
# openvm-instructions-derive = { path = "../openvm/crates/toolchain/instructions/derive" }
# openvm-sdk = { path = "../openvm/crates/sdk" }
# openvm-ecc-circuit = { path = "../openvm/extensions/ecc/circuit" }
# openvm-ecc-transpiler = { path = "../openvm/extensions/ecc/transpiler" }
# openvm-keccak256-circuit = { path = "../openvm/extensions/keccak256/circuit" }
# openvm-keccak256-transpiler = { path = "../openvm/extensions/keccak256/transpiler" }
# openvm-sha256-circuit = { path = "../openvm/extensions/sha256/circuit" }
# openvm-sha256-transpiler = { path = "../openvm/extensions/sha256/transpiler" }
# openvm-algebra-circuit = { path = "../openvm/extensions/algebra/circuit" }
# openvm-algebra-transpiler = { path = "../openvm/extensions/algebra/transpiler" }
# openvm-bigint-circuit = { path = "../openvm/extensions/bigint/circuit" }
# openvm-bigint-transpiler = { path = "../openvm/extensions/bigint/transpiler" }
# openvm-pairing-circuit = { path = "../openvm/extensions/pairing/circuit" }
# openvm-pairing-transpiler = { path = "../openvm/extensions/pairing/transpiler" }
# openvm-native-circuit = { path = "../openvm/extensions/native/circuit" }
# openvm-native-recursion = { path = "../openvm/extensions/native/recursion" }<|MERGE_RESOLUTION|>--- conflicted
+++ resolved
@@ -83,21 +83,6 @@
 powdr-openvm = { path = "./openvm", version = "0.1.4" }
 
 # openvm
-<<<<<<< HEAD
-openvm = { git = "https://github.com/powdr-labs/openvm.git", rev = "98e7244" }
-openvm-build = { git = "https://github.com/powdr-labs/openvm.git", rev = "98e7244" }
-openvm-rv32im-circuit = { git = "https://github.com/powdr-labs/openvm.git", rev = "98e7244" }
-openvm-rv32im-transpiler = { git = "https://github.com/powdr-labs/openvm.git", rev = "98e7244" }
-openvm-rv32im-guest = { git = "https://github.com/powdr-labs/openvm.git", rev = "98e7244", default-features = false }
-openvm-transpiler = { git = "https://github.com/powdr-labs/openvm.git", rev = "98e7244" }
-openvm-circuit = { git = "https://github.com/powdr-labs/openvm.git", rev = "98e7244" }
-openvm-circuit-derive = { git = "https://github.com/powdr-labs/openvm.git", rev = "98e7244" }
-openvm-circuit-primitives = { git = "https://github.com/powdr-labs/openvm.git", rev = "98e7244" }
-openvm-circuit-primitives-derive = { git = "https://github.com/powdr-labs/openvm.git", rev = "98e7244" }
-openvm-instructions = { git = "https://github.com/powdr-labs/openvm.git", rev = "98e7244" }
-openvm-instructions-derive = { git = "https://github.com/powdr-labs/openvm.git", rev = "98e7244" }
-openvm-sdk = { git = "https://github.com/powdr-labs/openvm.git", rev = "98e7244", default-features = false, features = [
-=======
 openvm = { git = "https://github.com/powdr-labs/openvm.git", rev = "d730a36" }
 openvm-build = { git = "https://github.com/powdr-labs/openvm.git", rev = "d730a36" }
 openvm-rv32im-circuit = { git = "https://github.com/powdr-labs/openvm.git", rev = "d730a36" }
@@ -111,31 +96,11 @@
 openvm-instructions = { git = "https://github.com/powdr-labs/openvm.git", rev = "d730a36" }
 openvm-instructions-derive = { git = "https://github.com/powdr-labs/openvm.git", rev = "d730a36" }
 openvm-sdk = { git = "https://github.com/powdr-labs/openvm.git", rev = "d730a36", default-features = false, features = [
->>>>>>> 5ae915d7
   "parallel",
   "jemalloc",
   "nightly-features",
   "bench-metrics",
 ] }
-<<<<<<< HEAD
-openvm-ecc-circuit = { git = "https://github.com/powdr-labs/openvm.git", rev = "98e7244" }
-openvm-ecc-transpiler = { git = "https://github.com/powdr-labs/openvm.git", rev = "98e7244" }
-openvm-keccak256-circuit = { git = "https://github.com/powdr-labs/openvm.git", rev = "98e7244" }
-openvm-keccak256-transpiler = { git = "https://github.com/powdr-labs/openvm.git", rev = "98e7244" }
-openvm-sha256-circuit = { git = "https://github.com/powdr-labs/openvm.git", rev = "98e7244" }
-openvm-sha256-transpiler = { git = "https://github.com/powdr-labs/openvm.git", rev = "98e7244" }
-openvm-algebra-circuit = { git = "https://github.com/powdr-labs/openvm.git", rev = "98e7244" }
-openvm-algebra-transpiler = { git = "https://github.com/powdr-labs/openvm.git", rev = "98e7244" }
-openvm-bigint-circuit = { git = "https://github.com/powdr-labs/openvm.git", rev = "98e7244" }
-openvm-bigint-transpiler = { git = "https://github.com/powdr-labs/openvm.git", rev = "98e7244" }
-openvm-pairing-circuit = { git = "https://github.com/powdr-labs/openvm.git", rev = "98e7244" }
-openvm-pairing-transpiler = { git = "https://github.com/powdr-labs/openvm.git", rev = "98e7244" }
-openvm-native-circuit = { git = "https://github.com/powdr-labs/openvm.git", rev = "98e7244", default-features = false }
-openvm-native-recursion = { git = "https://github.com/powdr-labs/openvm.git", rev = "98e7244", default-features = false }
-
-# stark-backend
-openvm-stark-sdk = { git = "https://github.com/powdr-labs/stark-backend.git", rev = "2cc7995", default-features = false, features = [
-=======
 openvm-ecc-circuit = { git = "https://github.com/powdr-labs/openvm.git", rev = "d730a36" }
 openvm-ecc-transpiler = { git = "https://github.com/powdr-labs/openvm.git", rev = "d730a36" }
 openvm-keccak256-circuit = { git = "https://github.com/powdr-labs/openvm.git", rev = "d730a36" }
@@ -153,17 +118,12 @@
 
 # stark-backend
 openvm-stark-sdk = { git = "https://github.com/powdr-labs/stark-backend.git", rev = "ee4e22b", default-features = false, features = [
->>>>>>> 5ae915d7
   "parallel",
   "jemalloc",
   "nightly-features",
   "bench-metrics",
 ] }
-<<<<<<< HEAD
-openvm-stark-backend = { git = "https://github.com/powdr-labs/stark-backend.git", rev = "2cc7995", default-features = false, features = [
-=======
 openvm-stark-backend = { git = "https://github.com/powdr-labs/stark-backend.git", rev = "ee4e22b", default-features = false, features = [
->>>>>>> 5ae915d7
   "parallel",
   "jemalloc",
   "bench-metrics",
