//! Component that turns data from the PILAnalyzer into Analyzed,
//! i.e. it turns more complex expressions in identities to simpler expressions.

use std::{
    collections::{hash_map::Entry, BTreeMap, HashMap, HashSet},
    iter::once,
    str::FromStr,
    sync::Arc,
};

use num_traits::sign::Signed;

use powdr_ast::{
    analyzed::{
<<<<<<< HEAD
        self, AlgebraicExpression, AlgebraicReference, Analyzed, Expression,
        FunctionValueDefinition, Identity, IdentityKind, PolyID, PolynomialReference,
        PolynomialType, PublicDeclaration, Reference, SelectedExpressions, StatementIdentifier,
        Symbol, SymbolKind,
=======
        self, AlgebraicExpression, AlgebraicReference, Analyzed, DegreeRange, Expression,
        FunctionValueDefinition, Identity, IdentityKind, PolyID, PolynomialType, PublicDeclaration,
        SelectedExpressions, StatementIdentifier, Symbol, SymbolKind,
>>>>>>> 82dbac04
    },
    parsed::{
        self,
        asm::{AbsoluteSymbolPath, SymbolPath},
        display::format_type_scheme_around_name,
        types::{ArrayType, Type},
        visitor::AllChildren,
        ArrayLiteral, BlockExpression, FunctionKind, LambdaExpression, LetStatementInsideBlock,
        Number, Pattern, TypedExpression, UnaryOperation,
    },
};
<<<<<<< HEAD
use powdr_number::{BigUint, DegreeType, FieldElement};
=======
use powdr_number::FieldElement;
>>>>>>> 82dbac04
use powdr_parser_util::SourceRef;

use crate::{
    evaluator::{self, Definitions, EvalError, SymbolLookup, Value},
    statement_processor::Counters,
};

type ParsedIdentity = Identity<parsed::SelectedExpressions<Expression>>;
type AnalyzedIdentity<T> = Identity<SelectedExpressions<AlgebraicExpression<T>>>;

pub fn condense<T: FieldElement>(
    mut definitions: HashMap<String, (Symbol, Option<FunctionValueDefinition>)>,
    public_declarations: HashMap<String, PublicDeclaration>,
    identities: &[ParsedIdentity],
    source_order: Vec<StatementIdentifier>,
    auto_added_symbols: HashSet<String>,
) -> Analyzed<T> {
    let mut condenser = Condenser::new(&definitions);

    let mut condensed_identities = vec![];
    let mut intermediate_columns = HashMap::new();
    let mut new_columns = vec![];
    let mut new_values = HashMap::new();
    // Condense identities and intermediate columns and update the source order.
    let source_order = source_order
        .into_iter()
        .flat_map(|s| {
            if let StatementIdentifier::Definition(name) = &s {
                let mut namespace =
                    AbsoluteSymbolPath::default().join(SymbolPath::from_str(name).unwrap());
                namespace.pop();
                condenser.set_namespace_and_degree(namespace, definitions[name].0.degree);
            }
            let statement = match s {
                StatementIdentifier::Identity(index) => {
                    condenser.condense_identity(&identities[index]);
                    None
                }
                StatementIdentifier::Definition(name)
                    if matches!(
                        definitions[&name].0.kind,
                        SymbolKind::Poly(PolynomialType::Intermediate)
                    ) =>
                {
                    let (symbol, definition) = &definitions[&name];
                    let Some(FunctionValueDefinition::Expression(e)) = definition else {
                        panic!("Expected expression")
                    };
                    let value = if let Some(length) = symbol.length {
                        let scheme = e.type_scheme.as_ref();
                        assert!(
                            scheme.unwrap().vars.is_empty()
                                && matches!(
                                &scheme.unwrap().ty,
                                Type::Array(ArrayType { base, length: _ })
                                if base.as_ref() == &Type::Inter),
                            "Intermediate column type has to be inter[], but got: {}",
                            format_type_scheme_around_name(&name, &e.type_scheme)
                        );
                        let result = condenser.condense_to_array_of_algebraic_expressions(&e.e);
                        assert_eq!(result.len() as u64, length);
                        result
                    } else {
                        assert_eq!(
                            e.type_scheme,
                            Some(Type::Inter.into()),
                            "Intermediate column type has to be inter, but got: {}",
                            format_type_scheme_around_name(&name, &e.type_scheme)
                        );
                        vec![condenser.condense_to_algebraic_expression(&e.e)]
                    };
                    intermediate_columns.insert(name.clone(), (symbol.clone(), value));
                    Some(StatementIdentifier::Definition(name))
                }
                s => Some(s),
            };

            let mut intermediate_values = condenser.extract_new_intermediate_column_values();

            // Extract and prepend the new columns, then identities
            // and finally the original statement (if it exists).
            let new_cols = condenser
                .extract_new_columns()
                .into_iter()
                .map(|new_col| {
                    if new_col.kind == SymbolKind::Poly(PolynomialType::Intermediate) {
                        let name = new_col.absolute_name.clone();
                        let values = intermediate_values.remove(&name).unwrap();
                        intermediate_columns.insert(name, (new_col.clone(), values));
                    } else {
                        new_columns.push(new_col.clone());
                    }
                    StatementIdentifier::Definition(new_col.absolute_name)
                })
                .collect::<Vec<_>>();

            assert!(intermediate_values.is_empty(), "");

            let identity_statements = condenser
                .extract_new_constraints()
                .into_iter()
                .map(|identity| {
                    let index = condensed_identities.len();
                    condensed_identities.push(identity);
                    StatementIdentifier::Identity(index)
                })
                .collect::<Vec<_>>();

            for (name, value) in condenser.extract_new_column_values() {
                if new_values.insert(name.clone(), value).is_some() {
                    panic!("Column {name} already has a hint set, but tried to add another one.",)
                }
            }

            new_cols
                .into_iter()
                .chain(identity_statements)
                .chain(statement)
        })
        .collect();

    definitions.retain(|name, _| !intermediate_columns.contains_key(name));
    for symbol in new_columns {
        definitions.insert(symbol.absolute_name.clone(), (symbol, None));
    }
    for (name, new_value) in new_values {
        if let Some((_, value)) = definitions.get_mut(&name) {
            if !value.is_none() {
                panic!(
                    "Column {name} already has a value / hint set, but tried to add another one."
                )
            }
            *value = Some(new_value);
        } else {
            panic!("Column {name} not found.");
        }
    }

    Analyzed {
        definitions,
        public_declarations,
        intermediate_columns,
        identities: condensed_identities,
        source_order,
        auto_added_symbols,
    }
}

type SymbolCache<'a, T> = HashMap<String, BTreeMap<Option<Vec<Type>>, Arc<Value<'a, T>>>>;

pub struct Condenser<'a, T> {
    degree: Option<DegreeRange>,
    /// All the definitions from the PIL file.
    symbols: &'a HashMap<String, (Symbol, Option<FunctionValueDefinition>)>,
    /// Evaluation cache.
    symbol_values: SymbolCache<'a, T>,
    /// Current namespace (for names of generated columns).
    namespace: AbsoluteSymbolPath,
    /// ID dispensers.
    counters: Counters,
    /// The generated columns since the last extraction in creation order.
    new_columns: Vec<Symbol>,
    /// The hints and fixed column definitions added since the last extraction.
    new_column_values: HashMap<String, FunctionValueDefinition>,
    /// The values of intermediate columns generated since the last extraction.
    new_intermediate_column_values: HashMap<String, Vec<AlgebraicExpression<T>>>,
    /// The names of all new columns ever generated, to avoid duplicates.
    new_symbols: HashSet<String>,
    new_constraints: Vec<AnalyzedIdentity<T>>,
}

impl<'a, T: FieldElement> Condenser<'a, T> {
    pub fn new(symbols: &'a HashMap<String, (Symbol, Option<FunctionValueDefinition>)>) -> Self {
        let counters = Counters::with_existing(symbols.values().map(|(sym, _)| sym), None, None);
        Self {
            symbols,
            degree: None,
            symbol_values: Default::default(),
            namespace: Default::default(),
            counters,
            new_columns: vec![],
            new_column_values: Default::default(),
            new_intermediate_column_values: Default::default(),
            new_symbols: HashSet::new(),
            new_constraints: vec![],
        }
    }

    pub fn condense_identity(&mut self, identity: &'a ParsedIdentity) {
        if identity.kind == IdentityKind::Polynomial {
            let expr = identity.expression_for_poly_id();
            evaluator::evaluate(expr, self)
                .and_then(|expr| {
                    if let Value::Tuple(items) = expr.as_ref() {
                        assert!(items.is_empty());
                        Ok(())
                    } else {
                        self.add_constraints(expr, identity.source.clone())
                    }
                })
                .unwrap_or_else(|err| {
                    panic!(
                        "Error reducing expression to constraint:\nExpression: {expr}\nError: {err:?}"
                    )
                });
        } else {
            let left = self.condense_selected_expressions(&identity.left);
            let right = self.condense_selected_expressions(&identity.right);
            self.new_constraints.push(Identity {
                id: self.counters.dispense_identity_id(),
                kind: identity.kind,
                source: identity.source.clone(),
                left,
                right,
            })
        }
    }

    /// Sets the current namespace which will be used for newly generated witness columns.
    pub fn set_namespace_and_degree(
        &mut self,
        namespace: AbsoluteSymbolPath,
        degree: Option<DegreeRange>,
    ) {
        self.namespace = namespace;
        self.degree = degree;
    }

    /// Returns columns generated since the last call to this function.
    pub fn extract_new_columns(&mut self) -> Vec<Symbol> {
        std::mem::take(&mut self.new_columns)
    }

    /// Return the new column values (fixed column definitions or witness column hints)
    /// added since the last call to this function.
    pub fn extract_new_column_values(&mut self) -> HashMap<String, FunctionValueDefinition> {
        std::mem::take(&mut self.new_column_values)
    }

    /// Return the values of intermediate columns generated since the last call to this function.
    pub fn extract_new_intermediate_column_values(
        &mut self,
    ) -> HashMap<String, Vec<AlgebraicExpression<T>>> {
        std::mem::take(&mut self.new_intermediate_column_values)
    }

    /// Returns the new constraints generated since the last call to this function.
    pub fn extract_new_constraints(&mut self) -> Vec<AnalyzedIdentity<T>> {
        std::mem::take(&mut self.new_constraints)
    }

    fn condense_selected_expressions(
        &mut self,
        sel_expr: &'a parsed::SelectedExpressions<Expression>,
    ) -> SelectedExpressions<AlgebraicExpression<T>> {
        SelectedExpressions {
            selector: sel_expr
                .selector
                .as_ref()
                .map(|expr| self.condense_to_algebraic_expression(expr)),
            expressions: self.condense_to_array_of_algebraic_expressions(&sel_expr.expressions),
        }
    }

    /// Evaluates the expression and expects it to result in an algebraic expression.
    fn condense_to_algebraic_expression(&mut self, e: &'a Expression) -> AlgebraicExpression<T> {
        let result = evaluator::evaluate(e, self).unwrap_or_else(|err| {
            panic!("Error reducing expression to constraint:\nExpression: {e}\nError: {err:?}")
        });
        match result.as_ref() {
            Value::Expression(expr) => expr.clone(),
            _ => panic!("Expected expression but got {result}"),
        }
    }

    /// Evaluates the expression and expects it to result in an array of algebraic expressions.
    fn condense_to_array_of_algebraic_expressions(
        &mut self,
        e: &'a Expression,
    ) -> Vec<AlgebraicExpression<T>> {
        let result = evaluator::evaluate(e, self).unwrap_or_else(|err| {
            panic!("Error reducing expression to constraint:\nExpression: {e}\nError: {err:?}")
        });
        match result.as_ref() {
            Value::Array(items) => items
                .iter()
                .map(|item| match item.as_ref() {
                    Value::Expression(expr) => expr.clone(),
                    _ => panic!("Expected expression but got {item}"),
                })
                .collect(),
            _ => panic!("Expected array of algebraic expressions but got {result}"),
        }
    }
}

impl<'a, T: FieldElement> SymbolLookup<'a, T> for Condenser<'a, T> {
    fn lookup(
        &mut self,
        name: &'a str,
        type_args: &Option<Vec<Type>>,
    ) -> Result<Arc<Value<'a, T>>, EvalError> {
        // Cache already computed values.
        // Note that the cache is essential because otherwise
        // we re-evaluate simple values, which users would not expect.
        if let Some(v) = self
            .symbol_values
            .get(name)
            .and_then(|map| map.get(type_args))
        {
            return Ok(v.clone());
        }
        let value = Definitions::lookup_with_symbols(self.symbols, name, type_args, self)?;
        self.symbol_values
            .entry(name.to_string())
            .or_default()
            .entry(type_args.clone())
            .or_insert_with(|| value.clone());
        Ok(value)
    }

    fn lookup_public_reference(&self, name: &str) -> Result<Arc<Value<'a, T>>, EvalError> {
        Definitions(self.symbols).lookup_public_reference(name)
    }

    fn min_degree(&self) -> Result<Arc<Value<'a, T>>, EvalError> {
        let degree = self.degree.ok_or(EvalError::DataNotAvailable)?;
        Ok(Value::Integer(degree.min.into()).into())
    }

    fn max_degree(&self) -> Result<Arc<Value<'a, T>>, EvalError> {
        let degree = self.degree.ok_or(EvalError::DataNotAvailable)?;
        Ok(Value::Integer(degree.max.into()).into())
    }

    fn degree(&self) -> Result<Arc<Value<'a, T>>, EvalError> {
        let degree = self.degree.ok_or(EvalError::DataNotAvailable)?;
        if degree.min == degree.max {
            Ok(Value::Integer(degree.min.into()).into())
        } else {
            Err(EvalError::DataNotAvailable)
        }
    }

    fn new_column(
        &mut self,
        name: &str,
        ty: Option<&Type>,
        value: Option<Arc<Value<'a, T>>>,
        source: SourceRef,
    ) -> Result<Arc<Value<'a, T>>, EvalError> {
        let name = self.find_unused_name(name);
        let mut length = None;
        let mut is_array = false;
        let kind = match (ty, &value) {
            (Some(Type::Inter), Some(_)) => SymbolKind::Poly(PolynomialType::Intermediate),
            (Some(Type::Array(ArrayType { base, length: len })), Some(_))
                if base.as_ref() == &Type::Inter =>
            {
                is_array = true;
                length = *len;
                SymbolKind::Poly(PolynomialType::Intermediate)
            }
            (Some(Type::Col) | None, Some(_)) => SymbolKind::Poly(PolynomialType::Constant),
            (Some(Type::Col) | None, None) => SymbolKind::Poly(PolynomialType::Committed),
            _ => {
                return Err(EvalError::TypeError(format!(
                    "Invalid type for new column {name}: {}.",
                    ty.map(|ty| ty.to_string()).unwrap_or_default(),
                )))
            }
        };

        if kind == SymbolKind::Poly(PolynomialType::Intermediate) {
            let expr = if is_array {
                let Value::Array(exprs) = value.unwrap().as_ref().clone() else {
                    panic!("Expected array");
                };
                if let Some(length) = length {
                    if exprs.len() as u64 != length {
                        return Err(EvalError::TypeError(format!(
                            "Error creating intermediate column array {name}: Expected array of length {length} as value but it has {} elements." ,
                            exprs.len(),
                        )));
                    }
                } else {
                    length = Some(exprs.len() as u64);
                }
                exprs
                    .into_iter()
                    .map(|expr| {
                        let Value::Expression(expr) = expr.as_ref() else {
                            panic!("Expected algebraic expression");
                        };
                        expr.clone()
                    })
                    .collect()
            } else {
                let Value::Expression(expr) = value.unwrap().as_ref().clone() else {
                    panic!("Expected algebraic expression");
                };
                vec![expr]
            };
            self.new_intermediate_column_values
                .insert(name.clone(), expr);
        } else if let Some(value) = value {
            let value = try_to_function_value_definition(value.as_ref(), FunctionKind::Pure)
                .map_err(|e| match e {
                    EvalError::TypeError(e) => {
                        EvalError::TypeError(format!("Error creating fixed column {name}: {e}"))
                    }
                    _ => e,
                })?;

            self.new_column_values.insert(name.clone(), value);
        }

        let symbol = Symbol {
            id: self.counters.dispense_symbol_id(kind, length),
            source,
            absolute_name: name.clone(),
            stage: None,
            kind,
            length,
            degree: self.degree,
        };

        self.new_symbols.insert(name.clone());
        self.new_columns.push(symbol.clone());

        Ok((if is_array {
            Value::Array(
                symbol
                    .array_elements()
                    .map(|(name, poly_id)| {
                        Value::Expression(AlgebraicExpression::Reference(AlgebraicReference {
                            name,
                            poly_id,
                            next: false,
                        }))
                        .into()
                    })
                    .collect(),
            )
        } else {
            Value::Expression(AlgebraicExpression::Reference(AlgebraicReference {
                name,
                poly_id: PolyID::from(&symbol),
                next: false,
            }))
        })
        .into())
    }

    fn set_hint(
        &mut self,
        col: Arc<Value<'a, T>>,
        expr: Arc<Value<'a, T>>,
    ) -> Result<(), EvalError> {
        let name = match col.as_ref() {
            Value::Expression(AlgebraicExpression::Reference(AlgebraicReference {
                name,
                poly_id,
                next: false,
            })) => {
                if poly_id.ptype != PolynomialType::Committed {
                    return Err(EvalError::TypeError(format!(
                        "Expected reference to witness column as first argument for std::prelude::set_hint, but got {} column {name}.",
                        poly_id.ptype
                    )));
                }
                if name.contains('[') {
                    return Err(EvalError::TypeError(format!(
                        "Array elements are not supported for std::prelude::set_hint (called on {name})."
                    )));
                }
                name.clone()
            }
            col => {
                return Err(EvalError::TypeError(format!(
                    "Expected reference to witness column as first argument for std::prelude::set_hint, but got {col}: {}",
                    col.type_formatted()
                )));
            }
        };

        let value =
            try_to_function_value_definition(expr.as_ref(), FunctionKind::Query).map_err(|e| {
                match e {
                    EvalError::TypeError(e) => {
                        EvalError::TypeError(format!("Error setting hint for column {col}: {e}"))
                    }
                    _ => e,
                }
            })?;
        match self.new_column_values.entry(name) {
            Entry::Vacant(entry) => entry.insert(value),
            Entry::Occupied(_) => {
                return Err(EvalError::TypeError(format!(
                    "Column {col} already has a hint set, but tried to add another one."
                )));
            }
        };
        Ok(())
    }

    fn add_constraints(
        &mut self,
        constraints: Arc<Value<'a, T>>,
        source: SourceRef,
    ) -> Result<(), EvalError> {
        match constraints.as_ref() {
            Value::Array(items) => {
                for item in items {
                    self.new_constraints.push(to_constraint(
                        item,
                        source.clone(),
                        &mut self.counters,
                    ))
                }
            }
            _ => self
                .new_constraints
                .push(to_constraint(&constraints, source, &mut self.counters)),
        }
        Ok(())
    }
}

impl<'a, T: FieldElement> Condenser<'a, T> {
    fn find_unused_name(&self, name: &str) -> String {
        once(None)
            .chain((1..).map(Some))
            .map(|cnt| format!("{name}{}", cnt.map(|c| format!("_{c}")).unwrap_or_default()))
            .map(|name| {
                self.namespace
                    .with_part(&name)
                    .relative_to(&Default::default())
                    .to_string()
            })
            .find(|name| !self.symbols.contains_key(name) && !self.new_symbols.contains(name))
            .unwrap()
    }
}

fn to_constraint<T: FieldElement>(
    constraint: &Value<'_, T>,
    source: SourceRef,
    counters: &mut Counters,
) -> AnalyzedIdentity<T> {
    match constraint {
        Value::Enum("Identity", Some(fields)) => {
            assert_eq!(fields.len(), 2);
            AnalyzedIdentity::from_polynomial_identity(
                counters.dispense_identity_id(),
                source,
                to_expr(&fields[0]) - to_expr(&fields[1]),
            )
        }
        Value::Enum(kind @ "Lookup" | kind @ "Permutation", Some(fields)) => {
            assert_eq!(fields.len(), 2);
            let kind = if *kind == "Lookup" {
                IdentityKind::Plookup
            } else {
                IdentityKind::Permutation
            };

            let (sel_from, sel_to) = if let Value::Tuple(t) = fields[0].as_ref() {
                assert_eq!(t.len(), 2);
                (&t[0], &t[1])
            } else {
                unreachable!()
            };

            let (from, to): (Vec<_>, Vec<_>) = if let Value::Array(a) = fields[1].as_ref() {
                a.iter()
                    .map(|pair| {
                        if let Value::Tuple(pair) = pair.as_ref() {
                            assert_eq!(pair.len(), 2);
                            (pair[0].as_ref(), pair[1].as_ref())
                        } else {
                            unreachable!()
                        }
                    })
                    .unzip()
            } else {
                unreachable!()
            };

            Identity {
                id: counters.dispense_identity_id(),
                kind,
                source,
                left: to_selected_exprs(sel_from, from),
                right: to_selected_exprs(sel_to, to),
            }
        }
        Value::Enum("Connection", Some(fields)) => {
            assert_eq!(fields.len(), 1);

            let (from, to): (Vec<_>, Vec<_>) = if let Value::Array(a) = fields[0].as_ref() {
                a.iter()
                    .map(|pair| {
                        if let Value::Tuple(pair) = pair.as_ref() {
                            assert_eq!(pair.len(), 2);
                            (pair[0].as_ref(), pair[1].as_ref())
                        } else {
                            unreachable!()
                        }
                    })
                    .unzip()
            } else {
                unreachable!()
            };

            Identity {
                id: counters.dispense_identity_id(),
                kind: IdentityKind::Connect,
                source,
                left: analyzed::SelectedExpressions {
                    selector: None,
                    expressions: from.into_iter().map(to_expr).collect(),
                },
                right: analyzed::SelectedExpressions {
                    selector: None,
                    expressions: to.into_iter().map(to_expr).collect(),
                },
            }
        }
        _ => panic!("Expected constraint but got {constraint}"),
    }
}

fn to_selected_exprs<'a, T: Clone>(
    selector: &Value<'a, T>,
    exprs: Vec<&Value<'a, T>>,
) -> SelectedExpressions<AlgebraicExpression<T>> {
    SelectedExpressions {
        selector: to_option_expr(selector),
        expressions: exprs.into_iter().map(to_expr).collect(),
    }
}

fn to_option_expr<T: Clone>(value: &Value<'_, T>) -> Option<AlgebraicExpression<T>> {
    match value {
        Value::Enum("None", None) => None,
        Value::Enum("Some", Some(fields)) => {
            assert_eq!(fields.len(), 1);
            Some(to_expr(&fields[0]))
        }
        _ => panic!(),
    }
}

fn to_expr<T: Clone>(value: &Value<'_, T>) -> AlgebraicExpression<T> {
    if let Value::Expression(expr) = value {
        (*expr).clone()
    } else {
        panic!()
    }
}

/// Turns a runtime value (usually a closure) into a FunctionValueDefinition
/// (i.e. an expression) and sets the expected function kind.
/// Does allow some forms of captured variables by prefixing them
/// via let statements.
fn try_to_function_value_definition<T: FieldElement>(
    value: &Value<'_, T>,
    expected_kind: FunctionKind,
) -> Result<FunctionValueDefinition, EvalError> {
    let mut e = try_value_to_expression(value, 0)?;

    // Set the lambda kind since this is used to detect hints in some cases.
    // Can probably be removed once we have prover functions.
    if let Expression::LambdaExpression(_, LambdaExpression { kind, .. }) = &mut e {
        if *kind != FunctionKind::Pure && *kind != expected_kind {
            return Err(EvalError::TypeError(format!(
                "Expected {expected_kind} lambda expression but got {kind}.",
            )));
        }
        *kind = expected_kind;
    }

    Ok(FunctionValueDefinition::Expression(TypedExpression {
        e,
        type_scheme: None,
    }))
}

/// Turns a closure back into a (source) expression by prefixing
/// potentially captured variables as let statements.
/// The `outer_var_height` is the number of variable declarations
/// that have already been prefixed.
fn try_closure_to_expression<T: FieldElement>(
    closure: &evaluator::Closure<'_, T>,
    outer_var_height: u64,
) -> Result<Expression, EvalError> {
    if !closure.type_args.is_empty() {
        return Err(EvalError::TypeError(
            "Lambda expression must not have type arguments.".to_string(),
        ));
    }

    let old_var_height = closure.environment.len() as u64;
    let outer_var_refs =
        outer_var_refs(old_var_height, &closure.lambda.body).collect::<BTreeMap<_, _>>();

    let mut lambda = (*closure.lambda).clone();

    compact_var_refs(
        &mut lambda.body,
        &outer_var_refs.keys().copied().collect::<Vec<_>>(),
        old_var_height,
        outer_var_height,
    );

    let statements = outer_var_refs
        .into_iter()
        .enumerate()
        .map(|(height, (v_id, name))| {
            let value = Some(try_value_to_expression(
                closure.environment[v_id as usize].as_ref(),
                height as u64 + outer_var_height,
            )?);

            Ok(LetStatementInsideBlock {
                pattern: Pattern::Variable(SourceRef::unknown(), name.clone()),
                // We do not know the type.
                ty: None,
                value,
            }
            .into())
        })
        .collect::<Result<Vec<_>, _>>()?;
    let e = Expression::LambdaExpression(SourceRef::unknown(), lambda);

    Ok(if statements.is_empty() {
        e
    } else {
        BlockExpression {
            statements,
            expr: Some(Box::new(e)),
        }
        .into()
    })
}

fn outer_var_refs(environment_size: u64, e: &Expression) -> impl Iterator<Item = (u64, &String)> {
    e.all_children().filter_map(move |e| {
        if let Expression::Reference(_, Reference::LocalVar(id, name)) = e {
            (*id < environment_size).then_some((*id, name))
        } else {
            None
        }
    })
}

/// Re-assigns local variable IDs inside `e` (the body of a lambda expression) to be
/// compact so that variable declarations created from captured variables and
/// references to those match up.
/// The `referenced_outer_vars` are the sorted IDs of the captured variables inside e,
/// `environment_size` is the original variable height before the lambda expression
/// and `var_height_offset` is the number of variable declarations that have already
/// been prefixed.
fn compact_var_refs(
    e: &mut Expression,
    referenced_outer_vars: &[u64],
    environment_size: u64,
    var_height_offset: u64,
) {
    e.children_mut().for_each(|e| {
        if let Expression::Reference(_, Reference::LocalVar(id, name)) = e {
            *id = var_height_offset
                + if *id >= environment_size {
                    // This is a parameter of the function or a local variable
                    // defined inside the function.
                    *id - environment_size + referenced_outer_vars.len() as u64
                } else {
                    referenced_outer_vars.binary_search(id).unwrap() as u64
                }
        }
    });
}

/// Tries to convert an evaluator value to an expression with the same value.
fn try_value_to_expression<T: FieldElement>(
    value: &Value<'_, T>,
    var_height: u64,
) -> Result<Expression, EvalError> {
    Ok(match value {
        Value::Integer(v) => {
            if v.is_negative() {
                UnaryOperation {
                    op: parsed::UnaryOperator::Minus,
                    expr: Box::new(try_value_to_expression(
                        &Value::<T>::Integer(-v),
                        var_height,
                    )?),
                }
                .into()
            } else {
                Number {
                    value: BigUint::try_from(v).unwrap(),
                    type_: Some(Type::Int),
                }
                .into()
            }
        }
        Value::FieldElement(v) => Number {
            value: v.to_arbitrary_integer(),
            type_: Some(Type::Fe),
        }
        .into(),
        Value::String(s) => Expression::String(SourceRef::unknown(), s.clone()),
        Value::Bool(b) => Expression::Reference(
            SourceRef::unknown(),
            Reference::Poly(PolynomialReference {
                name: if *b {
                    "std::prelude::true"
                } else {
                    "std::prelude::false"
                }
                .to_string(),
                type_args: None,
            }),
        ),
        Value::Tuple(items) => Expression::Tuple(
            SourceRef::unknown(),
            items
                .iter()
                .map(|i| try_value_to_expression(i, var_height))
                .collect::<Result<_, _>>()?,
        ),
        Value::Array(items) => ArrayLiteral {
            items: items
                .iter()
                .map(|i| try_value_to_expression(i, var_height))
                .collect::<Result<_, _>>()?,
        }
        .into(),
        Value::Closure(c) => try_closure_to_expression(c, var_height)?,
        Value::TypeConstructor(c) => {
            return Err(EvalError::TypeError(format!(
                "Type constructor as captured value not supported: {c}."
            )))
        }
        Value::Enum(variant, _items) => {
            // The main problem is that we do not know the type of the enum.
            return Err(EvalError::TypeError(format!(
                "Enum as captured value not supported: {variant}."
            )));
        }
        Value::BuiltinFunction(_) => {
            return Err(EvalError::TypeError(
                "Builtin function as captured value not supported.".to_string(),
            ))
        }
        Value::Expression(e) => match e {
            AlgebraicExpression::Reference(AlgebraicReference {
                name,
                poly_id: _,
                next: false,
            }) => Expression::Reference(
                SourceRef::unknown(),
                Reference::Poly(PolynomialReference {
                    name: name.clone(),
                    type_args: None,
                }),
            ),
            _ => {
                return Err(EvalError::TypeError(format!(
                    "Algebraic expression as captured value not supported: {e}."
                )))
            }
        },
    })
}<|MERGE_RESOLUTION|>--- conflicted
+++ resolved
@@ -12,16 +12,10 @@
 
 use powdr_ast::{
     analyzed::{
-<<<<<<< HEAD
-        self, AlgebraicExpression, AlgebraicReference, Analyzed, Expression,
+        self, AlgebraicExpression, AlgebraicReference, Analyzed, DegreeRange, Expression,
         FunctionValueDefinition, Identity, IdentityKind, PolyID, PolynomialReference,
         PolynomialType, PublicDeclaration, Reference, SelectedExpressions, StatementIdentifier,
         Symbol, SymbolKind,
-=======
-        self, AlgebraicExpression, AlgebraicReference, Analyzed, DegreeRange, Expression,
-        FunctionValueDefinition, Identity, IdentityKind, PolyID, PolynomialType, PublicDeclaration,
-        SelectedExpressions, StatementIdentifier, Symbol, SymbolKind,
->>>>>>> 82dbac04
     },
     parsed::{
         self,
@@ -33,15 +27,11 @@
         Number, Pattern, TypedExpression, UnaryOperation,
     },
 };
-<<<<<<< HEAD
-use powdr_number::{BigUint, DegreeType, FieldElement};
-=======
-use powdr_number::FieldElement;
->>>>>>> 82dbac04
+use powdr_number::{BigUint, FieldElement};
 use powdr_parser_util::SourceRef;
 
 use crate::{
-    evaluator::{self, Definitions, EvalError, SymbolLookup, Value},
+    evaluator::{self, Closure, Definitions, EvalError, SymbolLookup, Value},
     statement_processor::Counters,
 };
 
@@ -741,12 +731,11 @@
         ));
     }
 
+    let outer_var_refs = outer_var_refs(closure).collect::<BTreeMap<_, _>>();
+
+    let mut lambda = (*closure.lambda).clone();
+
     let old_var_height = closure.environment.len() as u64;
-    let outer_var_refs =
-        outer_var_refs(old_var_height, &closure.lambda.body).collect::<BTreeMap<_, _>>();
-
-    let mut lambda = (*closure.lambda).clone();
-
     compact_var_refs(
         &mut lambda.body,
         &outer_var_refs.keys().copied().collect::<Vec<_>>(),
@@ -785,8 +774,12 @@
     })
 }
 
-fn outer_var_refs(environment_size: u64, e: &Expression) -> impl Iterator<Item = (u64, &String)> {
-    e.all_children().filter_map(move |e| {
+/// Returns an iterator over all references to variables declared outside the closure,
+/// i.e. the captured variables.
+/// This does not include references to module-level variables.
+fn outer_var_refs<'a, T>(closure: &'a Closure<'_, T>) -> impl Iterator<Item = (u64, &'a String)> {
+    let environment_size = closure.environment.len() as u64;
+    closure.lambda.all_children().filter_map(move |e| {
         if let Expression::Reference(_, Reference::LocalVar(id, name)) = e {
             (*id < environment_size).then_some((*id, name))
         } else {
@@ -809,7 +802,7 @@
     var_height_offset: u64,
 ) {
     e.children_mut().for_each(|e| {
-        if let Expression::Reference(_, Reference::LocalVar(id, name)) = e {
+        if let Expression::Reference(_, Reference::LocalVar(id, _)) = e {
             *id = var_height_offset
                 + if *id >= environment_size {
                     // This is a parameter of the function or a local variable
