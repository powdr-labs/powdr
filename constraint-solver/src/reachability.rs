--- conflicted
+++ resolved
@@ -49,20 +49,9 @@
                 .referenced_variables()
                 .any(|var| reachable_variables.contains(var) && !blocking_variables.contains(var))
             {
-<<<<<<< HEAD
                 // This constraint is connected to a reachable variable,
                 // add all variables of this constraint.
-                reachable_variables.extend(expr.referenced_variables().cloned());
-=======
-                // This constraint is connected to a reachable variable.
-                // Add all variables of this constraint except the blocking ones.
-                reachable_variables.extend(
-                    constraint
-                        .referenced_variables()
-                        .filter(|&var| !blocking_variables.contains(var))
-                        .cloned(),
-                );
->>>>>>> 02ef28f8
+                reachable_variables.extend(constraint.referenced_variables().cloned());
             }
         }
         if reachable_variables.len() == size_before {
