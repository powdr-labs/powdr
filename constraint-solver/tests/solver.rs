--- conflicted
+++ resolved
@@ -278,12 +278,10 @@
 //         ],
 //     };
 
-<<<<<<< HEAD
-//     let solver = Solver::new(constraint_system)
+//     let solver = Solver::new(constraint_system.clone())
 //         .with_bus_interaction_handler(Box::new(TestBusInteractionHandler {}));
 //     let final_state = solver.solve().unwrap();
-//     let final_state = final_state
-//         .simplified_constraint_system
+//     let final_state = apply_substitutions(constraint_system, final_state.assignments)
 //         .algebraic_constraints
 //         .iter()
 //         .format("\n")
@@ -294,22 +292,6 @@
 // (-A + X + 256) * (-A + X)"
 //     );
 // }
-=======
-    let solver = Solver::new(constraint_system.clone())
-        .with_bus_interaction_handler(Box::new(TestBusInteractionHandler {}));
-    let final_state = solver.solve().unwrap();
-    let final_state = apply_substitutions(constraint_system, final_state.assignments)
-        .algebraic_constraints
-        .iter()
-        .format("\n")
-        .to_string();
-    assert_eq!(
-        final_state,
-        "(-7 * A + 7 * X + 1792) * (-7 * A + 7 * X)
-(-A + X + 256) * (-A + X)"
-    );
-}
->>>>>>> b2611624
 
 #[test]
 fn one_hot_flags() {
