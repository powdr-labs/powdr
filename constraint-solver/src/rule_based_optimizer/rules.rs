#![allow(clippy::iter_over_hash_type)]
// This is about a warning about interior mutability for the key
// `Env`. We need it and it is probably fine.
#![allow(clippy::mutable_key_type)]

use crepe::crepe;
use itertools::Itertools;
use powdr_number::FieldElement;

use crate::{
    constraint_system::ComputationMethod,
    grouped_expression::{GroupedExpression, GroupedExpressionComponent, RangeConstraintProvider},
    range_constraint::RangeConstraint,
    rule_based_optimizer::{
        environment::Environment,
        types::{Action, Expr, Var},
    },
};

// This file contains the set of datalog rules executed on the constraint system.
// Facts/relations will be produced according to the rules from existing
// facts until a fixed point is reached.
// Facts marked by `@input` are provided as input to the rule engine,
// and cannot be derived/extended by the rules.
// Facts marked by `@output` are collected as output from the rules engine.
// The only output is a set of Action rules to be applied to the constraint system.
// Substitutions performed on constraints inside the rule system are not
// automatically reflected in the constraint system to be optimized.
//
// The conditions of the rules are looped over / checked in the order in which they are
// written. If all of them match, the "head" of the rule is executed and a new
// fact is inserted into the database.
// If non-trivial rust code is used as a condition, it is advisable to end the rule
// after that condition and create a new "intermediate" fact for performance reasons.
//
// Since all rules are executed as long as they match, it is not possible to restrict
// or somehow direct the fact derivation process. For example, if a variable replacement
// is derived, new algebraic constraints will be created, but this does not mean that
// the old constraints are removed. If we have a constraint that has many variables
// and all of them are determined to be constant by other constraints, then the
// derivation process will create all possible combinations of substitutions.
// The same is true for range constraints: If we have a rule that requires a
// range constraint for a variable, it will iterate over all range constraints
// that have been derived for that variable over the course of executing the rules,
// not just the most strict one.

crepe! {
    @input
    pub struct Env<'a, T: FieldElement>(pub &'a Environment<T>);

    @input
    pub struct InitialAlgebraicConstraint(pub Expr);

    @input
    pub struct InitialRangeConstraintOnExpression<T: FieldElement>(pub Expr, pub RangeConstraint<T>);

    struct AlgebraicConstraint(Expr);
    AlgebraicConstraint(e) <- InitialAlgebraicConstraint(e);

    // This rule is important: Just because a rule "generates" an Expr it does not
    // mean that it automatically is an Expression. If we want to say something
    // about all Exprs, we have to make sure to "obtain" them from Expression.
    struct Expression(Expr);
    Expression(e) <- AlgebraicConstraint(e);
    Expression(e) <- InitialRangeConstraintOnExpression(e, _);

    // ReplaceAlgebraicConstraintBy(old_expr, new_expr) => old_expr can equivalently
    // be replaced by new_expr (and new_expression is in some way "simpler").
    struct ReplaceAlgebraicConstraintBy(Expr, Expr);


    //////////////////// STRUCTURAL PROPERTIES OF EXPRESSIONS //////////////////////

    // ContainsVariable(e, v) => v appears inside e.
    struct ContainsVariable(Expr, Var);
    ContainsVariable(e, v) <-
      Env(env),
      Expression(e),
      for v in env.on_expr(e, (), |e, _| e.referenced_unknown_variables().cloned().collect_vec());

    struct Product(Expr, Expr, Expr);
    Product(e, l, r) <-
      Expression(e),
      Env(env),
      let Some((l, r)) = env.try_as_single_product(e);
    Product(e, r, l) <- Product(e, l, r);

    // AffineExpression(e, coeff, var, offset) => e = coeff * var + offset
    struct AffineExpression<T: FieldElement>(Expr, T, Var, T);
    AffineExpression(e, coeff, var, offset) <-
      Expression(e),
      Env(env),
      let Some((coeff, var, offset)) = env.try_to_affine(e);

    // HasProductSummand(e, l, r) => e contains a summand of the form l * r
    struct HasProductSummand(Expr, Expr, Expr);
    HasProductSummand(e, l, r) <-
      Env(env),
      Expression(e),
      (!env.on_expr(e, (), |e, _| e.is_affine())),
      for (l, r) in env.extract(e).into_summands().filter_map(|s| {
          if let GroupedExpressionComponent::Quadratic(l, r) = s {
              Some((env.insert_owned(l), env.insert_owned(r)))
          } else {
              None
          }
      });
    HasProductSummand(e, r, l) <- HasProductSummand(e, l, r);
    Expression(l) <- HasProductSummand(_, l, _);
    Expression(r) <- HasProductSummand(_, _, r);

    // Product(e, l, r) => e = l * r
    struct Product(Expr, Expr, Expr);
    Product(e, l, r) <-
      Expression(e),
      Env(env),
      let Some((l, r)) = env.try_as_single_product(e);
    Product(e, r, l) <- Product(e, l, r);
    Expression(e) <- Product(_, e, _);
    Expression(e) <- Product(_, _, e);

    // ProductConstraint(e, l, r) => e is an algebraic constraint of the form l * r = 0
    struct ProductConstraint(Expr, Expr, Expr);
    ProductConstraint(e, l, r) <-
      AlgebraicConstraint(e),
      Product(e, l, r);


    //////////////////////// RANGE CONSTRAINTS //////////////////////////

    struct RangeConstraintOnExpression<T: FieldElement>(Expr, RangeConstraint<T>);
    RangeConstraintOnExpression(e, rc) <-
      InitialRangeConstraintOnExpression(e, rc);
    RangeConstraintOnExpression(e, rc) <-
      Env(env),
      Expression(e),
      let rc = env.on_expr(e, (), |expr, _| expr.range_constraint(env));

    // RangeConstraintOnVar(v, rc) => variable v has range constraint rc.
    // Note that this range constraint is not necessarily the currently best known
    // one, but any range constraint that is derivable using the rules.
    struct RangeConstraintOnVar<T: FieldElement>(Var, RangeConstraint<T>);
    RangeConstraintOnVar(v, rc) <- Env(env), ContainsVariable(_, v), let rc = env.get(&v);
    // RC(coeff * var + offset) = rc <=>
    // coeff * RC(var) + offset = rc <=>
    // RC(var) = (rc - offset) / coeff
    RangeConstraintOnVar(v, rc.combine_sum(&RangeConstraint::from_value(-offset)).multiple(T::one() / coeff)) <-
      RangeConstraintOnExpression(e, rc),
      AffineExpression(e, coeff, v, offset),
      (coeff != T::zero());
    RangeConstraintOnVar(v, v_rc1.conjunction(&v_rc2)) <-
      RangeConstraintOnVar(v, v_rc1),
      RangeConstraintOnVar(v, v_rc2);


    //////////////////////// SINGLE-OCCURRENCE VARIABLES //////////////////////////

    // Combine multiple variables that only occur in the same algebraic constraint.
    //
    // Assume we have an algebraic constraint of the form `X * V1 + Y * V2 = R`,
    // where `V1` and `V2` only occur in this constraint and only once.
    // The only combination of values for `X`, `Y` and `R` where this is _not_ satisfiable
    // is `X = 0`, `Y = 0`, `R != 0`. So the constraint is equivalent to the statement
    // `(X = 0 and Y = 0) -> R = 0`.
    //
    // Consider the simpler case where both `X` and `Y` are non-negative such that
    // `X + Y` does not wrap.
    // Then `X = 0 and Y = 0` is equivalent to `X + Y = 0`. So we can replace the constraint
    // by `(X + Y) * V3 = C`, where `V3` is a new variable that only occurs here.
    //
    // For the general case, where e.g. `X` can be negative, we replace it by `X * X`,
    // if that value is still small enough.
    struct SingleOccurrenceVariable(Var);
    SingleOccurrenceVariable(v) <-
      Env(env),
      for v in env.single_occurrence_variables().cloned();
    // SingleOccurrenceVariable(e, v) => v occurs only once in e and e is the
    // only constraint in appears in.
    struct SingleOccurrenceVariableInExpr(Expr, Var);
    SingleOccurrenceVariableInExpr(e, v) <-
      SingleOccurrenceVariable(v),
      ContainsVariable(e, v),
      AlgebraicConstraint(e);

    // LargestSingleOccurrenceVariablePairInExpr(e, v1, v2) =>
    // v1 and v2 are different variables that only occur in e and only once,
    // and are the two largest variables with that property in e.
    struct LargestSingleOccurrenceVariablePairInExpr(Expr, Var, Var);
    LargestSingleOccurrenceVariablePairInExpr(e, v1, v2) <-
      Env(env),
      SingleOccurrenceVariableInExpr(e, v1),
      SingleOccurrenceVariableInExpr(e, v2),
      (v1 < v2),
      (env
        .single_occurrence_variables()
        .filter(|v3| env.on_expr(e, (), |e, _| {
            e.referenced_unknown_variables().any(|v| v == *v3)
        }))
        .all(|&v3| v3 == v1 || v3 == v2 || v3 < v1));

    // FreeVariableCombinationCandidate(e, coeff1, v1, coeff2, v2, x1, x2)
    // => e is the expression of an algebraic constraint and
    // e = coeff1 * v1 * x1 + coeff2 * v2 * x2 + ...
    // where v1 and v2 are different variables that only occur here and only once.
    struct FreeVariableCombinationCandidate<T: FieldElement>(Expr, T, Var, Expr, T, Var, Expr);
    FreeVariableCombinationCandidate(e, coeff1, v1, x1, coeff2, v2, x2) <-
      // If we only consider he largest variable pair we could miss optimization opportunities,
      // but at least the replacement becomes deterministic.
      LargestSingleOccurrenceVariablePairInExpr(e, v1, v2),
      AlgebraicConstraint(e),
      HasProductSummand(e, x1, v1_e),
      AffineExpression(v1_e, coeff1, v1, offset1),
      (offset1.is_zero()),
      HasProductSummand(e, x2, v2_e),
      (x2 != v1_e),
      (x1 != v2_e),
      AffineExpression(v2_e, coeff2, v2, offset2),
      (offset2.is_zero());

    ReplaceAlgebraicConstraintBy(e, replacement) <-
      Env(env),
      FreeVariableCombinationCandidate(e, coeff1, v1, x1, coeff2, v2, x2),
      // Here, we have e = coeff1 * v1 * x1 + coeff2 * v2 * x2 + ...
      RangeConstraintOnExpression(x1, rc1),
      RangeConstraintOnExpression(x2, rc2),
      let Some(replacement) = (|| {
        // If the expression is not known to be non-negative, we square it.
        let square_if_needed = |expr: Expr, rc: RangeConstraint<T>| {
            let expr = env.extract(expr);
            if rc.range().0 == T::zero() {
                (expr, rc)
            } else {
                (expr.clone() * expr, rc.square())
            }
        };
        let (x1, rc1) = square_if_needed(x1, rc1);
        let (x2, rc2) = square_if_needed(x2, rc2);
        if !rc1.range().0.is_zero() || !rc2.range().0.is_zero() {
            return None;
        }
        let sum_rc = rc1.multiple(coeff1).combine_sum(&rc2.multiple(coeff2));
        if !(sum_rc.range().0.is_zero() && sum_rc.range().1 < T::from(-1)) {
            return None;
        }
        // Remove the summands with v1 and v2 from the expression.
        let r = env.extract(e).into_summands().filter(|s|{
            if let GroupedExpressionComponent::Quadratic(l, r) = s {
                let mut vars = l.referenced_unknown_variables().chain(r.referenced_unknown_variables());
                if vars.any(|v| v == &v1 || v == &v2) {
                    return false;
                }
            };
            true
        }).map(GroupedExpression::from).sum::<GroupedExpression<T, Var>>();
        let factor = x1 * coeff1 + x2 * coeff2;
        let combined_var = env.new_var("free_var", ComputationMethod::QuotientOrZero(-r.clone(), factor.clone()));
        let replacement = r + GroupedExpression::from_unknown_variable(combined_var) * factor;
        Some(env.insert_owned(replacement))
      })();

    //////////////////////// AFFINE SOLVING //////////////////////////

    // Solvable(e, var, value) => (e = 0 => var = value)
    // Note that e is not required to be a constraint here.
    struct Solvable<T: FieldElement>(Expr, Var, T);
    Solvable(e, var, -offset / coeff) <-
      AffineExpression(e, coeff, var, offset);

    // Assignment(var, v) => any satisfying assignment has var = v.
    struct Assignment<T: FieldElement>(Var, T);
    Assignment(var, v) <-
      AlgebraicConstraint(e),
      Solvable(e, var, v);

<<<<<<< HEAD
    ///////////////////////////////// OUTPUT ACTIONS //////////////////////////
=======
    struct Equivalence(Var, Var);

    //------- quadratic equivalence -----

    // QuadraticEquivalenceCandidate(E, expr, offset) =>
    //   E = ((expr) * (expr + offset) = 0) is a constraint and
    //   expr is affine with at least 2 variables.
    struct QuadraticEquivalenceCandidate<T: FieldElement>(Expr, Expr, T);
    QuadraticEquivalenceCandidate(e, r, offset) <-
       Env(env),
       AlgebraicConstraint(e),
       Product(e, l, r), // note that this will always produce two facts for (l, r) and (r, l)
       ({env.affine_var_count(l).unwrap_or(0) > 1 && env.affine_var_count(r).unwrap_or(0) > 1}),
       let Some(offset) = env.constant_difference(l, r);

    // QuadraticEquivalenceCandidatePair(expr1, expr2, offset1 / coeff, v1, v2) =>
    //  (expr1) * (expr1 + offset1) = 0 and (expr2) * (expr2 + offset2) = 0 are constraints,
    //  expr1 is affine with at least 2 variables and is obtained from
    //  expr2 * factor by substituting v2 by v1 (factor != 0),
    //  offset1 == offset2 * factor and coeff is the coefficient of v1 in expr1.
    //
    //  This means that v1 is always equal to (-expr1 / coeff) or equal to
    //  (-(expr1 + offset1) / coeff) = (-expr1 / coeff - offset1 / coeff).
    //  Because of the above, also v2 is equal to
    //  (-expr1 / coeff) or equal to (-(expr1 + offset1) / coeff) [Yes, expr1!].
    struct QuadraticEquivalenceCandidatePair<T: FieldElement>(Expr, Expr, T, Var, Var);
    QuadraticEquivalenceCandidatePair(expr1, expr2, offset1 / coeff, v1, v2) <-
      Env(env),
      QuadraticEquivalenceCandidate(_, expr1, offset1),
      QuadraticEquivalenceCandidate(_, expr2, offset2),
      (expr1 < expr2),
      let Some((v1, v2,factor)) = env.differ_in_exactly_one_variable(expr1, expr2),
      (offset1 == offset2 * factor),
      let coeff = env.on_expr(expr1, (), |e, _| *e.coefficient_of_variable_in_affine_part(&v1).unwrap());

    // QuadraticEquivalence(v1, v2) => v1 and v2 are equal in all satisfying assignments.
    // Because of QuadraticEquivalenceCandidatePair, v1 is equal to X or X + offset,
    // where X is some value that depends on other variables. Similarly, v2 is equal to X or X + offset.
    // Because of the range constraints of v1 and v2, these two "or"s are exclusive ors.
    // This means depending on the value of X, it is either X or X + offset.
    // Since this "decision" only depens on X, both v1 and v2 are either X or X + offset at the same time
    // and thus equal.
    struct QuadraticEquivalence(Var, Var);
    QuadraticEquivalence(v1, v2) <-
      QuadraticEquivalenceCandidatePair(_, _, offset, v1, v2),
      RangeConstraintOnVar(v1, rc),
      RangeConstraintOnVar(v2, rc),
      (rc.is_disjoint(&rc.combine_sum(&RangeConstraint::from_value(offset))));

    Equivalence(v1, v2) <- QuadraticEquivalence(v1, v2);

    ReplaceAlgebraicConstraintBy(e, env.substitute_by_known(e, v, val)) <-
      Env(env),
      Assignment(v, val),
      ContainsVariable(e, v),
      AlgebraicConstraint(e);

    ReplaceAlgebraicConstraintBy(e, env.substitute_by_var(e, v, v2)) <-
       Env(env),
       AlgebraicConstraint(e),
       ContainsVariable(e, v),
       Equivalence(v, v2);

    AlgebraicConstraint(e) <-
      ReplaceAlgebraicConstraintBy(_, e);
>>>>>>> 18a1590c

    struct Equivalence(Var, Var);

    @output
    pub struct ActionRule<T>(pub Action<T>);
    ActionRule(Action::SubstituteVariableByConstant(v, val)) <-
      Assignment(v, val);
    // Substitute the larger variable by the smaller.
    ActionRule(Action::SubstituteVariableByVariable(v1, v2)) <-
      Equivalence(v1, v2), (v1 > v2);
    ActionRule(Action::SubstituteVariableByVariable(v2, v1)) <-
      Equivalence(v1, v2), (v2 > v1);
    ActionRule(Action::ReplaceAlgebraicConstraintBy(e1, e2)) <-
      ReplaceAlgebraicConstraintBy(e1, e2);
}<|MERGE_RESOLUTION|>--- conflicted
+++ resolved
@@ -84,6 +84,8 @@
       Env(env),
       let Some((l, r)) = env.try_as_single_product(e);
     Product(e, r, l) <- Product(e, l, r);
+    Expression(e) <- Product(_, e, _);
+    Expression(e) <- Product(_, _, e);
 
     // AffineExpression(e, coeff, var, offset) => e = coeff * var + offset
     struct AffineExpression<T: FieldElement>(Expr, T, Var, T);
@@ -108,16 +110,6 @@
     HasProductSummand(e, r, l) <- HasProductSummand(e, l, r);
     Expression(l) <- HasProductSummand(_, l, _);
     Expression(r) <- HasProductSummand(_, _, r);
-
-    // Product(e, l, r) => e = l * r
-    struct Product(Expr, Expr, Expr);
-    Product(e, l, r) <-
-      Expression(e),
-      Env(env),
-      let Some((l, r)) = env.try_as_single_product(e);
-    Product(e, r, l) <- Product(e, l, r);
-    Expression(e) <- Product(_, e, _);
-    Expression(e) <- Product(_, _, e);
 
     // ProductConstraint(e, l, r) => e is an algebraic constraint of the form l * r = 0
     struct ProductConstraint(Expr, Expr, Expr);
@@ -272,9 +264,8 @@
       AlgebraicConstraint(e),
       Solvable(e, var, v);
 
-<<<<<<< HEAD
     ///////////////////////////////// OUTPUT ACTIONS //////////////////////////
-=======
+
     struct Equivalence(Var, Var);
 
     //------- quadratic equivalence -----
@@ -340,9 +331,7 @@
 
     AlgebraicConstraint(e) <-
       ReplaceAlgebraicConstraintBy(_, e);
->>>>>>> 18a1590c
-
-    struct Equivalence(Var, Var);
+
 
     @output
     pub struct ActionRule<T>(pub Action<T>);
