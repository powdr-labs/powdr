--- conflicted
+++ resolved
@@ -369,16 +369,11 @@
                         self.apply_assignment(&v1, &expr);
                         continue;
                     }
-<<<<<<< HEAD
                     let effects = c
                         .solve(&self.range_constraints)
-                        .map_err(|e| {
-                            println!("Error while solving constraint {c}.");
-                            //                            panic!();
-                            Error::QseSolvingError(e)
-                        })?
+                        .map_err(Error::AlgebraicSolverError)?
                         .effects;
-                    if let Some(components) = try_split_constraint(c, &self.range_constraints) {
+                    if let Some(components) = try_split_constraint(&c, &self.range_constraints) {
                         println!("Splitting constraint {c} into components:");
                         for comp in &components {
                             println!(" - {comp}");
@@ -388,11 +383,6 @@
                         progress |= true;
                     }
                     effects
-=======
-                    c.solve(&self.range_constraints)
-                        .map_err(Error::AlgebraicSolverError)?
-                        .effects
->>>>>>> 396737e7
                 }
                 ConstraintRef::BusInteraction(b) => b
                     .solve(&self.bus_interaction_handler, &self.range_constraints)
