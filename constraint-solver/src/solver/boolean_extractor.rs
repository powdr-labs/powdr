--- conflicted
+++ resolved
@@ -90,15 +90,6 @@
 
         if offset.is_zero() {
             // In this special case, we do not need a new variable.
-<<<<<<< HEAD
-
-            // TOOD we might add the same constraint multiple times
-            return Some(right.clone());
-        }
-        // TODO At this point, we could still have z2 = 1 - z1.
-        // So maybe we should use `offset` to normalize which of the two options
-        // for the boolean we used.
-=======
             if self.substitutions.contains_key(right) {
                 None
             } else {
@@ -124,7 +115,6 @@
                 e.components().2.try_to_number().and_then(try_to_abs_u64)
             })
             .unwrap();
->>>>>>> 0a65b630
 
             let key = -&expr * T::one().field_div(offset);
             if self.substitutions.contains_key(&key) {
