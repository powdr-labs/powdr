--- conflicted
+++ resolved
@@ -439,13 +439,6 @@
 
                 let updates = updates.report_side_effect();
 
-<<<<<<< HEAD
-                let global_latch_row_index = self.data.len() - self.block_size + self.latch_row;
-                self.multiplicity_counter
-                    .increment_at_row(identity_id, global_latch_row_index - 1);
-
-=======
->>>>>>> 40aa582b
                 // We solved the query, so report it to the cache.
                 self.processing_sequence_cache
                     .report_processing_sequence(&outer_query.left, sequence_iterator);
