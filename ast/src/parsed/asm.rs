--- conflicted
+++ resolved
@@ -16,11 +16,7 @@
 
 use super::{
     visitor::Children, EnumDeclaration, EnumVariant, Expression, PilStatement, SourceReference,
-<<<<<<< HEAD
-    TraitImplementation, TypedExpression,
-=======
-    TraitDeclaration, TypedExpression,
->>>>>>> 70e4f7c3
+    TraitDeclaration, TraitImplementation, TypedExpression,
 };
 
 #[derive(Default, Clone, Debug, PartialEq, Eq)]
