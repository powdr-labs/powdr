use std::fmt::{Debug, Display, Formatter};
use std::{cmp, ops};

use num_traits::Zero;

use powdr_number::{log2_exact, FieldElement, LargeInt};

/// In an abstract way, a RangeConstraint is just a set of values. It is mainly used to
/// combine the effects of multiple AlgebraicConstraints on the same variable.
///
/// Currently, we can represent interval ranges (both "wrapping" and "non-wrapping" ones)
/// and bit masks. The actual constraint is the conjunction of the two.
///
/// The idea behind wrapping intervals is that we want to represent both signed and
/// unsigned numbers. Furthermore, by supporting wrapping intervals we do not lose
/// any information when adding or substracting constants.
///
/// The semantics and correctness of RangeConstraints is mainly defined by the following notion:
///
/// We say a RangeConstraint `r` on an expression `e` is `valid` in a ConstraintSystem
/// if for every satisfying assignment of the ConstraintSystem, the value of `e`
/// under this assignment is allowed by `r`.
///
/// All the operations on RangeConstraints (like combine_sum, conjunction, ...) preserve
/// validity, i.e. if we have an expression `e1 + e2` and we know that `r1` is a valid
/// RangeConstraint for `e1` and `r2` is a valid RangeConstraint for `e2`, then
/// the result of `r1.combine_sum(r2)` is a valid RangeConstraint for `e1 + e2`.
///
/// In particular, a fully unconstrained RangeConstraint is always valid for every expression.
/// in this way, range constraints are an over-approximation, i.e. they can be less strict
/// than the expressions they model. They might allow a value that is actually not
/// possible, but if the range constraint disallows a value, this value is definitely
/// not possible. This is consistent because e.g. an algebraic constraint in isolation
/// also over-approximates in contrast to this constraint being in the context
/// of the full system.
///
/// Finally, please be aware that same constraint can have multiple representations.
#[derive(Copy, Clone, PartialEq, Eq, PartialOrd, Ord, Debug, Hash)]
pub struct RangeConstraint<T: FieldElement> {
    /// Bit-mask. A value `x` is allowed only if `x & mask == x` (when seen as unsigned integer).
    mask: T::Integer,
    /// Min-max inclusive range. Note that `max` can be smaller than `min`. In this case the range wraps.
    /// If min <= max (seen as unsigned integers), then the constraint on `x` is `min <= x && x <= max`.
    /// If min > max, then the constraint is `min <= x || x <= max`.
    min: T,
    max: T,
}

impl<T: FieldElement> RangeConstraint<T> {
    /// Constraint that allows no higher bits set than the one given
    /// (counting from zero).
    pub fn from_max_bit(max_bit: usize) -> Self {
        Self::from_mask(mask_from_bits::<T>(max_bit + 1))
    }

    /// Constraint that forces several bits to be set to zero.
    /// Semantics: x & mask == x
    pub fn from_mask<M: Into<T::Integer>>(mask: M) -> Self {
        let mask = mask.into();
        let max = T::from(cmp::min(mask, (T::from(-1)).to_integer()));
        Self {
            mask,
            min: T::zero(),
            max,
        }
    }

    /// Constraint that only allows this exact value.
    pub fn from_value(value: T) -> Self {
        Self {
            mask: value.to_integer(),
            min: value,
            max: value,
        }
    }

    /// Constraint that allows the values `min`, `min + 1`, ..., `max`.
    /// Since this sequence can wrap around the field modulus, it means that
    /// `x` is allowed if and only if:
    /// - min <= x && x <= max  if min <= max
    /// - min <= x || x <= max  if min > max,
    #[inline]
    pub fn from_range(min: T, max: T) -> Self {
        let mask = if min <= max {
            mask_from_bits::<T>(max.to_integer().num_bits())
        } else {
            Self::unconstrained().mask
        };
        Self { mask, min, max }
    }

    /// Returns a constraint that allows any value.
    pub fn unconstrained() -> Self {
        Self::from_range(T::from(0), T::from(-1))
    }

    /// Returns true if the range constraint does not impose any
    /// restrictions on the values.
    pub fn is_unconstrained(&self) -> bool {
        let un = Self::unconstrained();
        self.range_width() == un.range_width() && (self.mask & un.mask) == un.mask
    }

    /// Returns a bit mask. This might be drastically under-fitted in case
    /// the constraint is more resembling an interval.
    /// Semantics: X & mask == X holds for all possible values of X.
    pub fn mask(&self) -> &T::Integer {
        &self.mask
    }

    /// Returns the interval part [min..=max] of the Range Constraint.
    /// Note that `max` can be smaller than `min`. In this case the range wraps.
    /// Semantics, with (min, max) = range():
    /// If min <= max, this means min <= x && x <= max.
    /// If min > max, this means min <= x || x <= max.
    pub fn range(&self) -> (T, T) {
        (self.min, self.max)
    }

    /// Returns the number of elements between the min and the max value, disregarding the mask and
    /// potentially other constraints.
    pub fn range_width(&self) -> T::Integer {
        range_width(self.min, self.max)
    }

    /// Returns (an upper bound for) the number of field elements included in the constraint.
    pub fn size_estimate(&self) -> T::Integer {
        self.range_width()
    }

    pub fn allows_value(&self, v: T) -> bool {
        let in_range = if self.min <= self.max {
            self.min <= v && v <= self.max
        } else {
            self.min <= v || v <= self.max
        };
        let in_mask = v.to_integer() & self.mask == v.to_integer();
        in_range && in_mask
    }

    /// The range constraint of the sum of two expressions:
    /// If `r1` is a valid RangeConstraint for `e1` and `r2` is a valid RangeConstraint for `e2`,
    /// then `r1.combine_sum(r2)` is a valid RangeConstraint for `e1 + e2`.
    pub fn combine_sum(&self, other: &Self) -> Self {
        let unconstrained = Self::unconstrained();
        // TODO we could use "add_with_carry" to see if this created an overflow.
        // it might even be enough to check if certain bits are set in the masks.
        let mut mask = if self.mask.to_arbitrary_integer() + other.mask.to_arbitrary_integer()
            >= T::modulus().to_arbitrary_integer()
        {
            unconstrained.mask
        } else {
            // This could be made stricter.
            (self.mask + other.mask) | self.mask | other.mask
        };

        let (min, max) = if self.range_width().to_arbitrary_integer()
            + other.range_width().to_arbitrary_integer()
            <= unconstrained.range_width().to_arbitrary_integer()
        {
            (self.min + other.min, self.max + other.max)
        } else {
            unconstrained.range()
        };
        if min <= max {
            mask &= Self::from_range(min, max).mask;
        }
        Self { min, max, mask }
    }

    /// The range constraint of the product of two expressions:
    /// If `r1` is a valid RangeConstraint for `e1` and `r2` is a valid RangeConstraint for `e2`,
    /// then `r1.combine_product(r2)` is a valid RangeConstraint for `e1 * e2`.
    pub fn combine_product(&self, other: &Self) -> Self {
        if let Some(v) = other.try_to_single_value() {
            self.multiple(v)
        } else if let Some(v) = self.try_to_single_value() {
            other.multiple(v)
        } else if self.min <= self.max
            && other.min <= other.max
            && self.max.to_arbitrary_integer() * other.max.to_arbitrary_integer()
                < T::modulus().to_arbitrary_integer()
        {
            Self::from_range(self.min * other.min, self.max * other.max)
        } else {
            Self::unconstrained()
        }
    }

    /// If `Self` is a valid range constraint on an expression `e`, returns
    /// a valid range constraint for `e * e`.
    pub fn square(&self) -> Self {
        if self.min > self.max {
            // If we have "negative" values, make sure that the square
            // is non-negative.
            let max_abs = std::cmp::max(-self.min, self.max);
            if max_abs.to_arbitrary_integer() * max_abs.to_arbitrary_integer()
                < T::modulus().to_arbitrary_integer()
            {
                return Self::from_range(T::zero(), max_abs * max_abs);
            }
        }

        self.combine_product(self)
    }

    /// Returns the conjunction of this constraint and the other.
    /// This operation is not lossless, but if `r1` and `r2` allow
    /// a value `x`, then `r1.conjunction(r2)` also allows `x`.
    /// Furthermore, if `r1` and `r2` are valid RangeConstraints for
    /// the same expression `e`, then `r1.conjunction(r2)` is also a valid
    /// RangeConstraint for `e`.
    pub fn conjunction(&self, other: &Self) -> Self {
        let mut mask = self.mask & other.mask;
        // We might lose information because the intersection of two potentially wrapping
        // intervals can be more than one (potentially wrapping) intervals.
        let (mut min, mut max) =
            interval_intersection((self.min, self.max), (other.min, other.max))
                .unwrap_or((0.into(), 0.into()));

        // Now try to derive better values for the mask from the new range
        // and vice-versa.
        if mask < T::modulus() {
            if min <= max {
                // If we adjust both min and max, the right way could be
                // to have an empty range. On the other hand, this should not
                // be incorrect.
                min = cmp::min(mask.into(), min);
                max = cmp::min(mask.into(), max);
            } else if min.to_integer() > mask {
                min = T::zero();
                max = cmp::min(mask.into(), max);
            } else {
                // max < min <= mask
                // the proper intersection here cannot always be represented by
                // a single interval. Let's just leave it as it is.
            }
        }
        if min <= max {
            mask &= Self::from_range(min, max).mask;
        }

        Self { min, max, mask }
    }

    /// Returns the disjunction of this constraint and the other.
    /// This operation is not lossless, but if `r1` or `r2` allow
    /// a value `x`, then `r1.disjunction(r2)` also allows `x`.
    /// Furthermore, if `r1` OR `r2` is a valid RangeConstraint for
    /// the same expression `e`, then `r1.disjunction(r2)` is a valid
    /// RangeConstraint for `e`.
    pub fn disjunction(&self, other: &Self) -> Self {
        let mask = self.mask | other.mask;
        match (self.min <= self.max, other.min <= other.max) {
            (true, true) => Self {
                min: cmp::min(self.min, other.min),
                max: cmp::max(self.max, other.max),
                mask,
            },
            (true, false) | (false, true) => {
                // These cases are too complicated - we could refine them in the future.
                Self::from_mask(mask)
            }
            (false, false) => {
                let min = cmp::min(self.min, other.min);
                let max = cmp::max(self.max, other.max);
                if min <= max {
                    // The ranges cover the full field.
                    Self::from_mask(mask)
                } else {
                    Self { min, max, mask }
                }
            }
        }
    }

    /// The constraint of an integer multiple of an expression.
    /// If `r` is a valid RangeConstraint for `e`, then `r.multiple(factor)`
    /// is a valid RangeConstraint for `factor * e`.
    pub fn multiple(&self, factor: T) -> Self {
        let mask = log2_exact(factor.to_arbitrary_integer()).and_then(|exponent| {
            (self.mask.to_arbitrary_integer() << exponent < T::modulus().to_arbitrary_integer())
                .then(|| self.mask << exponent)
        });
        let (min, max) = if factor.is_in_lower_half() {
            range_multiple(self.min, self.max, factor)
        } else {
            range_multiple(-self.max, -self.min, -factor)
        };
        Self {
            min,
            max,
            mask: mask.unwrap_or_else(|| Self::from_range(min, max).mask),
        }
    }

    /// If only a single value satisfies this condition, returns this value.
    pub fn try_to_single_value(&self) -> Option<T> {
        if self.min == self.max && self.min.to_integer() & self.mask == self.min.to_integer() {
            Some(self.min)
        } else {
            None
        }
    }

    /// If this function returns true, then no value can satisfy both range constraints at the same time.
    /// If it returns false, this might also be the case, but we cannot be sure.
    pub fn is_disjoint(&self, other: &RangeConstraint<T>) -> bool {
        // True if the intersection allows zero.
        let zero_allowed = self.allows_value(T::zero()) && other.allows_value(T::zero());
        // True if the intersection is empty when looking at the masks (and zero) only.
        let masks_disjoint = !zero_allowed && (self.mask & other.mask).is_zero();
        // True if the intersection is empty when looking at ranges only.
        let intervals_disjoint =
            interval_intersection((self.min, self.max), (other.min, other.max)).is_none();
        masks_disjoint || intervals_disjoint
    }

    /// Returns the allowed values of this range constraint.
    /// Panics if the range width is larger than 2^32 (in which case you
    /// probably don't want to call this function).
    pub fn allowed_values(&self) -> impl Iterator<Item = T> + '_ {
        (0..=self.range_width().try_into_u32().unwrap())
            .map(move |offset| self.min + T::from(offset))
            .filter(|value| self.allows_value(*value))
    }
}

impl<T: FieldElement> Default for RangeConstraint<T> {
    fn default() -> Self {
        Self::unconstrained()
    }
}

/// The number of elements in an (inclusive) min/max range.
/// Works both if min is smaller than max and if it is larger (the inverted interval).
fn range_width<T: FieldElement>(min: T, max: T) -> T::Integer {
    if max + T::one() == min {
        T::modulus()
    } else {
        (max - min + T::one()).to_integer()
    }
}

#[inline]
fn mask_from_bits<T: FieldElement>(bits: usize) -> T::Integer {
    if bits == 0 {
        T::Integer::zero()
    } else {
        let max = !T::Integer::zero();
        let max_bits = T::Integer::NUM_BITS;
        assert!(bits <= max_bits);
        max >> (max_bits - bits)
    }
}

/// If an expression `x` is in the range `[min, max]`, returns
/// an a range `[min', max']` such that `factor * x` is in that range.
///
/// Inverted ranges are possible for both the input and the output.
fn range_multiple<T: FieldElement>(min: T, max: T, factor: T) -> (T, T) {
    // This is correct by iterated addition.
    if range_width(min, max).to_arbitrary_integer() * factor.to_arbitrary_integer()
        <= T::modulus().to_arbitrary_integer()
    {
        (min * factor, max * factor)
    } else {
        // The range that allows all values
        (T::one(), T::zero())
    }
}

/// Computes the intersection of two intervals.
/// There are cases where the intersection cannot be represented as a single internal.
/// in that case, it returns the smaller of the two inputs (which is a correct
/// range constraint in the sense that they can always be under-approximations,
/// but it loses some information).
/// If the intersection is empty, returns None.
fn interval_intersection<T: FieldElement>(a: (T, T), b: (T, T)) -> Option<(T, T)> {
    // We shift both intervals until they are both non-wrapping intervals.
    // If we do not succeed after shifting both of them by the smallest amount,
    // it means that the intersection cannot be expressed as a single interval.
    // In that case we just choose the smaller of the two inputs.
    match [a.0, b.0].into_iter().find_map(|shift| {
        let a_shifted = shifted_interval(a, -shift);
        let b_shifted = shifted_interval(b, -shift);
        (a_shifted.0 <= a_shifted.1 && b_shifted.0 <= b_shifted.1)
            .then_some((shift, (a_shifted, b_shifted)))
    }) {
        Some((shift, (a_shifted, b_shifted))) => {
            let intersection = (
                cmp::max(a_shifted.0, b_shifted.0),
                cmp::min(a_shifted.1, b_shifted.1),
            );
            // If min is larger than max, the intersection is empty.
            (intersection.0 <= intersection.1).then_some(shifted_interval(intersection, shift))
        }
        None => {
            // The intersection consists of two intervals. We cannot represent that,
            // so we return the smaller of the input intervals.
            if range_width(a.0, a.1) <= range_width(b.0, b.1) {
                Some(a)
            } else {
                Some(b)
            }
        }
    }
}

fn shifted_interval<T: FieldElement>((min, max): (T, T), shift: T) -> (T, T) {
    (min + shift, max + shift)
}

impl<T: FieldElement> ops::Neg for RangeConstraint<T> {
    type Output = Self;

    fn neg(self) -> Self::Output {
        let (min, max) = self.range();
        Self::from_range(-max, -min)
    }
}

impl<T: FieldElement> Display for RangeConstraint<T> {
    fn fmt(&self, f: &mut Formatter<'_>) -> std::fmt::Result {
        write!(
            f,
            "[{}, {}] & 0x{:x}",
            format_negated(self.min),
            format_negated(self.max),
            self.mask()
        )
    }
}

fn format_negated<T: FieldElement>(value: T) -> String {
    if value.is_in_lower_half() {
        value.to_string()
    } else {
        format!("-{}", -value)
    }
}

#[cfg(test)]
mod test {
    use itertools::Itertools;
    use powdr_number::{BabyBearField, GoldilocksField};
    use pretty_assertions::assert_eq;

    use super::*;

    type RCg = RangeConstraint<GoldilocksField>;

    #[test]
    fn from_max_bit() {
        assert_eq!(*RCg::from_max_bit(0).mask(), 1u64.into());
        assert_eq!(*RCg::from_max_bit(1).mask(), 3u64.into());
        assert_eq!(*RCg::from_max_bit(63).mask(), (u64::MAX).into());
    }

    #[test]
    fn from_value() {
        assert_eq!(
            RCg::from_value(9.into()),
            RCg {
                min: 9.into(),
                max: 9.into(),
                mask: 9u32.into()
            }
        );
    }

    #[test]
    fn from_range() {
        assert_eq!(
            RCg::from_range(3.into(), 9.into()),
            RCg {
                min: 3.into(),
                max: 9.into(),
                mask: 15u32.into()
            }
        );
        assert_eq!(
            RCg::from_range(9.into(), 3.into()),
            RCg {
                min: 9.into(),
                max: 3.into(),
                mask: u64::MAX.into()
            }
        );
    }

    #[test]
    fn range_width() {
        assert_eq!(RCg::from_value(7.into()).range_width(), 1u32.into());
        assert_eq!(
            RCg::from_range(3.into(), 7.into()).range_width(),
            5u32.into()
        );
        assert_eq!(
            RCg::from_range(8.into(), 2.into()).range_width(),
            // This is the range above, just inverted.
            // So we should have the whole field minus five.
            GoldilocksField::from(-5).to_integer()
        );
        assert_eq!(
            RCg::from_mask(0xf00fu32).range_width(),
            (0xf00fu32 + 1).into()
        );
    }

    #[test]
    fn combine_sum() {
        assert_eq!(
            RCg::from_range(3.into(), 7.into())
                .combine_sum(&RCg::from_range(15.into(), 300.into())),
            RCg {
                min: 18.into(),
                max: 307.into(),
                mask: 511u32.into()
            }
        );
        assert_eq!(
            RCg::from_mask(0x1100u32).combine_sum(&RCg::from_mask(0xffu32)),
            RCg {
                min: 0.into(),
                max: 0x11ffu32.into(),
                mask: 0x11ffu32.into()
            }
        );
        assert_eq!(
            RCg::from_mask(0x1110u32).combine_sum(&RCg::from_mask(0xffu32)),
            RCg {
                min: 0.into(),
                max: 0x120fu32.into(),
                mask: 0x13ffu32.into()
            }
        );

        // Test overflow of masks. Modulus is: 0xffffffff00000001
        assert!(RCg::from_mask(0xefffffff00000001u64)
            .combine_sum(&RCg::from_mask(0x7ffffffff0000000u64))
            .is_unconstrained());
    }

    #[test]
    fn combine_sum_around_modulus() {
        let modulus = 0xffffffff00000001u64;
        // Test min-max range width around modulus
        let half_modulus_range = RCg::from_range(7.into(), (modulus / 2 + 6).into());
        assert_eq!(
            half_modulus_range.range_width() + half_modulus_range.range_width() + 1u32.into(),
            modulus.into(),
        );

        // Sum of range widths is one less than modulus.
        assert_eq!(
            half_modulus_range.combine_sum(&half_modulus_range),
            RCg {
                min: 14.into(),
                max: 11.into(), // (modulus - 1) / 2 * 2 + 12 - modulus = 11
                mask: u64::MAX.into(),
            }
        );

        // Sum of range widths is equal to modulus.
        let two_range = RCg::from_range(50.into(), 51.into());
        let half_modulus_plus_one_range = half_modulus_range.combine_sum(&two_range);
        assert_eq!(
            half_modulus_range.range_width() + half_modulus_plus_one_range.range_width(),
            modulus.into(),
        );
        assert_eq!(
            half_modulus_range.combine_sum(&half_modulus_plus_one_range),
            RCg {
                min: 64.into(),
                max: 62.into(),
                mask: u64::MAX.into(),
            }
        );

        // Sum of range widths is larger than modulus.
        let two_range = RCg::from_range(50.into(), 51.into());
        let half_modulus_plus_one_range = half_modulus_range.combine_sum(&two_range);
        assert!(half_modulus_range
            .combine_sum(&half_modulus_plus_one_range.combine_sum(&two_range))
            .is_unconstrained());
    }

    #[test]
    fn mul_add() {
        let a = RangeConstraint::<GoldilocksField>::from_mask(0x1u32);
        let b = RangeConstraint::from_mask(0xffu32);
        let c = a.multiple(512.into()).combine_sum(&b);
        assert_eq!(c, RangeConstraint::from_mask(0x2ff_u32));
        let d = a.multiple(-GoldilocksField::from(1)).combine_sum(&b);
        assert_eq!(
            d,
            RangeConstraint::from_range(-GoldilocksField::from(1), 0xff.into())
        );
    }

    #[test]
    fn multiple_negative() {
        let a: RangeConstraint<GoldilocksField> = RangeConstraint::from_range(0.into(), 12.into());
        assert_eq!(*a.mask(), 0xfu32.into());
        let b = a.multiple((-3).into());
        assert_eq!(*b.mask(), u64::MAX.into());
        assert_eq!(b.range(), (-GoldilocksField::from(36), 0.into()));
    }

    #[test]
    fn multiple_overflow() {
        let modulus = 0xffffffff00000001u64;
        // Test min-max range width around modulus
        let max_value = (modulus / 4 + 6).into();
        let a = RCg::from_range(7.into(), max_value);
        assert!(
            a.range_width().to_arbitrary_integer()
                * GoldilocksField::from(4u32).to_arbitrary_integer()
                <= GoldilocksField::modulus().to_arbitrary_integer()
        );
        assert!(
            a.range_width().to_arbitrary_integer()
                * GoldilocksField::from(5u32).to_arbitrary_integer()
                > GoldilocksField::modulus().to_arbitrary_integer()
        );
        assert_eq!(
            a.multiple(4.into()),
            RangeConstraint {
                min: 28.into(),
                max: max_value * GoldilocksField::from(4),
                mask: u64::MAX.into()
            }
        );
        assert_eq!(
            a.multiple(5.into()),
            RangeConstraint {
                min: 1.into(),
                max: 0.into(),
                mask: u64::MAX.into()
            }
        );
    }

    #[test]
    fn combinations() {
        let a: RangeConstraint<GoldilocksField> = RangeConstraint::from_max_bit(7);
        assert_eq!(a, RangeConstraint::from_mask(0xff_u32));
        let b = a.multiple(256.into());
        assert_eq!(b, RangeConstraint::from_mask(0xff00_u32));
        assert_eq!(b.combine_sum(&a), RangeConstraint::from_mask(0xffff_u32));
    }

    #[test]
    fn weird_combinations() {
        let a: RangeConstraint<GoldilocksField> = RangeConstraint::from_mask(0xf00f_u32);
        let b = a.multiple(256.into());
        assert_eq!(b, RangeConstraint::from_mask(0xf00f00_u32));
        assert_eq!(b.combine_sum(&a), RangeConstraint::from_mask(0xf0ff0f_u32));
    }

    #[test]
    fn interval_intersections() {
        type F = GoldilocksField;
        fn commutativity_test(a: (F, F), b: (F, F)) -> Option<(F, F)> {
            let direct = interval_intersection(a, b);
            let inverse = interval_intersection(b, a);
            assert_eq!(direct, inverse);

            direct
        }

        // Plain, no wrapping:

        // a is contained in b
        {
            let a = (50.into(), 60.into());
            assert_eq!(commutativity_test(a, (10.into(), 100.into())), Some(a));
        }

        // a has an intersection with b
        assert_eq!(
            commutativity_test((10.into(), 60.into()), (40.into(), 100.into())),
            Some((40.into(), 60.into()))
        );

        // a and b does not intersect
        assert_eq!(
            commutativity_test((10.into(), 40.into()), (60.into(), 100.into())),
            None
        );

        // Wrapping intervals:

        // a intersects with b both at the beginning and at the end
        // (should return the smallest of the two ranges)
        {
            let a = (10.into(), 100.into());
            assert_eq!(commutativity_test(a, (90.into(), 20.into())), Some(a));
        }

        // a intersects with the beginning of b, and almost intersects with the end
        assert_eq!(
            commutativity_test((21.into(), 100.into()), (90.into(), 20.into())),
            Some((90.into(), 100.into()))
        );

        // a intersects with the end of b, and almost intersects with the beginning
        assert_eq!(
            commutativity_test((10.into(), 89.into()), (90.into(), 20.into())),
            Some((10.into(), 20.into()))
        );

        // an intersection that contains zero
        assert_eq!(
            commutativity_test((F::from(-50), 10.into()), (F::from(-10), 50.into())),
            Some((F::from(-10), 10.into()))
        );

        // a intersects with b right before zero
        assert_eq!(
            commutativity_test((F::from(-50), F::from(-10)), (F::from(-20), 20.into())),
            Some((F::from(-20), F::from(-10)))
        );

        // a intersects with b right after zero
        assert_eq!(
            commutativity_test((10.into(), 50.into()), (F::from(-20), 20.into())),
            Some((10.into(), 20.into()))
        );

        // a is contained in b, both contains 0
        {
            let a = (F::from(-20), 20.into());
            assert_eq!(commutativity_test(a, (F::from(-50), 90.into())), Some(a));
        }

        // a is contained in b before 0
        {
            let a = (F::from(-20), F::from(-10));
            assert_eq!(commutativity_test(a, (F::from(-50), 90.into())), Some(a));
        }

        // a is contained in b after 0
        {
            let a = (10.into(), 20.into());
            assert_eq!(commutativity_test(a, (F::from(-50), 90.into())), Some(a));
        }
    }

    #[test]
    fn allows_value() {
        type F = GoldilocksField;
        let a = RangeConstraint::<F>::from_range(20.into(), 10.into());
        assert!(a.allows_value(5.into()));
        assert!(a.allows_value(10.into()));
        assert!(!a.allows_value(15.into()));
        assert!(a.allows_value(20.into()));
        assert!(a.allows_value(25.into()));
        let b = RangeConstraint::<F>::from_range(10.into(), 20.into());
        assert!(!b.allows_value(5.into()));
        assert!(b.allows_value(10.into()));
        assert!(b.allows_value(15.into()));
        assert!(b.allows_value(20.into()));
        assert!(!b.allows_value(25.into()));
    }

    #[test]
    fn conjunction() {
        // This mostly tests the refinement of the bounds from min-max to mask and vice-versa.

        type F = GoldilocksField;
        let x = RangeConstraint::<F>::from_range(100000.into(), 70.into())
            .conjunction(&RangeConstraint::from_mask(0xfffu32));
        assert_eq!(
            x,
            RangeConstraint {
                min: 0.into(),
                max: 70.into(),
                mask: 127u32.into(), // This mask is refined from the max value
            },
        );

        let y = RangeConstraint::<F>::from_mask(0xfff000u32)
            .conjunction(&RangeConstraint::from_mask(0xff00u32));
        assert_eq!(
            y,
            RangeConstraint {
                min: 0.into(),
                max: 0xf000u32.into(), // this max value is derived from the mask.
                mask: 0xf000u32.into(),
            },
        );
    }

    #[test]
    fn disjunction() {
        type F = GoldilocksField;
        let a = RangeConstraint::<F>::from_range(20.into(), 10.into());
        let b = RangeConstraint::<F>::from_range(30.into(), 15.into());
        let d = a.disjunction(&b);
        assert!(d.allows_value(5.into()));
        assert!(d.allows_value(10.into()));
        assert!(d.allows_value(15.into()));
        assert!(!d.allows_value(18.into()));
        assert!(d.allows_value(20.into()));
        assert!(d.allows_value(25.into()));
    }

    #[test]
    fn disjunction_combinations() {
        type F = GoldilocksField;
        let lower = [10, 10000, 100060];
        let upper = [20, 10006, 100070];
        let test = [
            5, 10, 15, 20, 900, 10000, 10004, 10006, 10010, 100055, 100060, 100065, 100070, 100075,
        ]
        .iter()
        .map(|t| F::from(*t))
        .collect_vec();
        for (l1, u1) in lower.iter().cartesian_product(upper.iter()) {
            for (l2, u2) in lower.iter().cartesian_product(upper.iter()) {
                let a = RangeConstraint::<F>::from_range((*l1).into(), (*u1).into());
                let b = RangeConstraint::<F>::from_range((*l2).into(), (*u2).into());
                let c = a.disjunction(&b);
                for t in &test {
                    // Range constraints are allowed to be less strict, so we can only test one direction.
                    if !c.allows_value(*t) {
                        assert!(!a.allows_value(*t) || !b.allows_value(*t));
                    }
                }
            }
        }
    }

    #[test]
    fn is_disjoint() {
        type F = GoldilocksField;
        let a = RangeConstraint::<F>::from_range(10.into(), 20.into());
        let b = RangeConstraint::<F>::from_range(20.into(), 30.into());
        assert!(!a.is_disjoint(&b));
        let b = RangeConstraint::<F>::from_range(21.into(), 30.into());
        assert!(a.is_disjoint(&b));
        let b = RangeConstraint::<F>::from_range(21.into(), 9.into());
        assert!(a.is_disjoint(&b));
        let b = RangeConstraint::<F>::from_range(21.into(), 10.into());
        assert!(!a.is_disjoint(&b));

        let b = RangeConstraint::<F>::from_mask(0x100u32);
        assert!(b.range() == (0.into(), 0x100u32.into()));
        assert!(a.is_disjoint(&b));

        let c = RangeConstraint::<F>::from_mask(0xffu32);
        // They are not disjoint, because they both allow zero.
        assert!(!c.is_disjoint(&b));
        let d = c.conjunction(&RangeConstraint::from_range(1.into(), 5000.into()));
        assert!(d.is_disjoint(&b));
    }

    #[test]
    fn is_unconstrained() {
        type F = BabyBearField;
<<<<<<< HEAD
=======
        assert!(RangeConstraint::<F>::unconstrained().is_unconstrained());
>>>>>>> 14f5b4ba
        let a = RangeConstraint::<F>::from_range(0.into(), F::from(0) - F::from(1));
        assert!(a.is_unconstrained());
        let b = RangeConstraint::<F>::from_range(5.into(), 4.into());
        assert!(b.is_unconstrained());
        let c = RangeConstraint::<F>::from_mask(!F::from(0).to_integer());
        assert!(c.is_unconstrained());
        let x = RangeConstraint::<F>::from_range(0.into(), F::from(10));
        assert!(!x.is_unconstrained());
        let y = RangeConstraint::<F>::from_range(F::from(-1), F::from(0));
        assert!(!y.is_unconstrained());
    }
}<|MERGE_RESOLUTION|>--- conflicted
+++ resolved
@@ -860,10 +860,7 @@
     #[test]
     fn is_unconstrained() {
         type F = BabyBearField;
-<<<<<<< HEAD
-=======
         assert!(RangeConstraint::<F>::unconstrained().is_unconstrained());
->>>>>>> 14f5b4ba
         let a = RangeConstraint::<F>::from_range(0.into(), F::from(0) - F::from(1));
         assert!(a.is_unconstrained());
         let b = RangeConstraint::<F>::from_range(5.into(), 4.into());
