--- conflicted
+++ resolved
@@ -2,11 +2,8 @@
     collections::{BTreeMap, HashSet},
     fmt::Display,
     hash::Hash,
-<<<<<<< HEAD
     iter::Sum,
-=======
     iter::once,
->>>>>>> 4be51aa9
     ops::{Add, AddAssign, Mul, MulAssign, Neg, Sub},
 };
 
