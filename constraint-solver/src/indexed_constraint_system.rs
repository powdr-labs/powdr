use std::{
    cmp,
    collections::{BTreeSet, HashMap, VecDeque},
    fmt::Display,
    hash::Hash,
};

use bitvec::vec::BitVec;
use itertools::Itertools;

use crate::{
    constraint_system::{AlgebraicConstraint, BusInteraction, ConstraintRef, ConstraintSystem},
    grouped_expression::GroupedExpression,
    runtime_constant::{RuntimeConstant, Substitutable},
};

/// Applies multiple substitutions to a ConstraintSystem in an efficient manner.
pub fn apply_substitutions<T: RuntimeConstant + Substitutable<V>, V: Hash + Eq + Clone + Ord>(
    constraint_system: ConstraintSystem<T, V>,
    substitutions: impl IntoIterator<Item = (V, GroupedExpression<T, V>)>,
) -> ConstraintSystem<T, V> {
    let mut indexed_constraint_system = IndexedConstraintSystem::from(constraint_system);
    indexed_constraint_system.apply_substitutions(substitutions);
    indexed_constraint_system.into()
}

/// Applies multiple substitutions to all expressions in a sequence of expressions.
pub fn apply_substitutions_to_expressions<
    T: RuntimeConstant + Substitutable<V>,
    V: Hash + Eq + Clone + Ord,
>(
    expressions: impl IntoIterator<Item = GroupedExpression<T, V>>,
    substitutions: impl IntoIterator<Item = (V, GroupedExpression<T, V>)>,
) -> Vec<GroupedExpression<T, V>> {
    apply_substitutions(
        ConstraintSystem {
            algebraic_constraints: expressions
                .into_iter()
                .map(AlgebraicConstraint::assert_zero)
                .collect(),
            bus_interactions: Vec::new(),
        },
        substitutions,
    )
    .algebraic_constraints
    .into_iter()
    .map(|constraint| constraint.expression)
    .collect()
}

/// Structure on top of a [`ConstraintSystem`] that stores indices
/// to more efficiently update the constraints.
#[derive(Clone)]
pub struct IndexedConstraintSystem<T, V> {
    /// The constraint system.
    constraint_system: ConstraintSystem<T, V>,
    /// Stores where each unknown variable appears.
    variable_occurrences: HashMap<V, BTreeSet<ConstraintSystemItem>>,
}

impl<T, V> Default for IndexedConstraintSystem<T, V> {
    fn default() -> Self {
        IndexedConstraintSystem {
            constraint_system: ConstraintSystem::default(),
            variable_occurrences: HashMap::new(),
        }
    }
}

/// Structure on top of [`IndexedConstraintSystem`] that
/// tracks changes to variables and how they may affect constraints.
///
/// In particular, the assumption is that items in the constraint system
/// need to be "handled". Initially, all items need to be "handled"
/// and are put in a queue. Handling an item can cause an update to a variable,
/// which causes all constraints referencing that variable to be put back into the
/// queue.
#[derive(Clone)]
pub struct IndexedConstraintSystemWithQueue<T, V> {
    constraint_system: IndexedConstraintSystem<T, V>,
    queue: ConstraintSystemQueue,
}

impl<T, V> Default for IndexedConstraintSystemWithQueue<T, V> {
    fn default() -> Self {
        IndexedConstraintSystemWithQueue {
            constraint_system: IndexedConstraintSystem::default(),
            queue: ConstraintSystemQueue::default(),
        }
    }
}

/// A reference to an item in the constraint system.
#[derive(Debug, Clone, Copy, PartialEq, Eq, Ord, PartialOrd, Hash)]
enum ConstraintSystemItem {
    AlgebraicConstraint(usize),
    BusInteraction(usize),
}

impl ConstraintSystemItem {
    /// Returns an index that is unique across both algebraic constraints and bus interactions.
    fn flat_id(&self) -> usize {
        match self {
            ConstraintSystemItem::AlgebraicConstraint(i) => 2 * i,
            ConstraintSystemItem::BusInteraction(i) => 2 * i + 1,
        }
    }

    /// Turns this indexed-based item into a reference to the actual constraint.
    fn to_constraint_ref<'a, T, V>(
        self,
        constraint_system: &'a ConstraintSystem<T, V>,
    ) -> ConstraintRef<'a, T, V> {
        match self {
            ConstraintSystemItem::AlgebraicConstraint(i) => ConstraintRef::AlgebraicConstraint(
                constraint_system.algebraic_constraints[i].as_ref(),
            ),
            ConstraintSystemItem::BusInteraction(i) => {
                ConstraintRef::BusInteraction(&constraint_system.bus_interactions[i])
            }
        }
    }
}

impl<T: RuntimeConstant, V: Hash + Eq + Clone + Ord> From<ConstraintSystem<T, V>>
    for IndexedConstraintSystem<T, V>
{
    fn from(constraint_system: ConstraintSystem<T, V>) -> Self {
        let variable_occurrences = variable_occurrences(&constraint_system);
        IndexedConstraintSystem {
            constraint_system,
            variable_occurrences,
        }
    }
}

impl<T: RuntimeConstant, V: Clone + Eq> From<IndexedConstraintSystem<T, V>>
    for ConstraintSystem<T, V>
{
    fn from(indexed_constraint_system: IndexedConstraintSystem<T, V>) -> Self {
        indexed_constraint_system.constraint_system
    }
}

impl<T: RuntimeConstant, V: Clone + Eq> IndexedConstraintSystem<T, V> {
    pub fn system(&self) -> &ConstraintSystem<T, V> {
        &self.constraint_system
    }

    pub fn algebraic_constraints(&self) -> &[AlgebraicConstraint<GroupedExpression<T, V>>] {
        &self.constraint_system.algebraic_constraints
    }

    pub fn bus_interactions(&self) -> &[BusInteraction<GroupedExpression<T, V>>] {
        &self.constraint_system.bus_interactions
    }

    pub fn variables(&self) -> impl Iterator<Item = &V> {
        self.variable_occurrences.keys()
    }

    /// Returns all expressions that appear in the constraint system, i.e. all algebraic
    /// constraints and all expressions in bus interactions.
    pub fn expressions(&self) -> impl Iterator<Item = &GroupedExpression<T, V>> {
        self.constraint_system.expressions()
    }

    /// Removes all constraints that do not fulfill the predicate.
    pub fn retain_algebraic_constraints(
        &mut self,
        mut f: impl FnMut(&AlgebraicConstraint<GroupedExpression<T, V>>) -> bool,
    ) {
        retain(
            &mut self.constraint_system.algebraic_constraints,
            &mut self.variable_occurrences,
            &mut f,
            ConstraintSystemItem::AlgebraicConstraint,
        );
    }

    /// Removes all bus interactions that do not fulfill the predicate.
    pub fn retain_bus_interactions(
        &mut self,
        mut f: impl FnMut(&BusInteraction<GroupedExpression<T, V>>) -> bool,
    ) {
        retain(
            &mut self.constraint_system.bus_interactions,
            &mut self.variable_occurrences,
            &mut f,
            ConstraintSystemItem::BusInteraction,
        );
    }
}

/// Behaves like `list.retain(f)` but also updates the variable occurrences
/// in `occurrences`. Note that `constraint_kind_constructor` is used to
/// create the `ConstraintSystemItem` for the occurrences, so it should
/// match the type of the items in `list`.
fn retain<V, Item>(
    list: &mut Vec<Item>,
    occurrences: &mut HashMap<V, BTreeSet<ConstraintSystemItem>>,
    mut f: impl FnMut(&Item) -> bool,
    constraint_kind_constructor: impl Fn(usize) -> ConstraintSystemItem + Copy,
) {
    let mut counter = 0usize;
    let mut replacement_map = vec![];
    list.retain(|c| {
        let retain = f(c);
        if retain {
            replacement_map.push(Some(counter));
            counter += 1;
        } else {
            replacement_map.push(None);
        }
        retain
    });
    assert_eq!(counter, list.len());
    // We call it once on zero just to find out which type it returns
    // so we know which one to use in the match below.
    let is_algebraic_constraint = matches!(
        constraint_kind_constructor(0),
        ConstraintSystemItem::AlgebraicConstraint(_)
    );
    occurrences.values_mut().for_each(|occurrences| {
        *occurrences = occurrences
            .iter()
            .filter_map(|item| match item {
                ConstraintSystemItem::AlgebraicConstraint(i) if is_algebraic_constraint => {
                    replacement_map[*i].map(constraint_kind_constructor)
                }
                ConstraintSystemItem::BusInteraction(i) if !is_algebraic_constraint => {
                    replacement_map[*i].map(constraint_kind_constructor)
                }
                ConstraintSystemItem::AlgebraicConstraint(_)
                | ConstraintSystemItem::BusInteraction(_) => Some(*item),
            })
            .collect();
    });
    occurrences.retain(|_, occurrences| !occurrences.is_empty());
}

impl<T: RuntimeConstant, V: Clone + Eq + Hash> IndexedConstraintSystem<T, V> {
    /// Adds new algebraic constraints to the system.
    pub fn add_algebraic_constraints(
        &mut self,
        constraints: impl IntoIterator<Item = AlgebraicConstraint<GroupedExpression<T, V>>>,
    ) {
        self.extend(ConstraintSystem {
            algebraic_constraints: constraints.into_iter().collect(),
            bus_interactions: Vec::new(),
        });
    }

    /// Adds new bus interactions to the system.
    pub fn add_bus_interactions(
        &mut self,
        bus_interactions: impl IntoIterator<Item = BusInteraction<GroupedExpression<T, V>>>,
    ) {
        self.extend(ConstraintSystem {
            algebraic_constraints: Vec::new(),
            bus_interactions: bus_interactions.into_iter().collect(),
        });
    }

    /// Extends the constraint system by the constraints of another system.
    pub fn extend(&mut self, system: ConstraintSystem<T, V>) {
        let algebraic_constraint_count = self.constraint_system.algebraic_constraints.len();
        let bus_interactions_count = self.constraint_system.bus_interactions.len();
        // Compute the occurrences of the variables in the new constraints,
        // but update their indices.
        // Iterating over hash map here is fine because we are just extending another hash map.
        #[allow(clippy::iter_over_hash_type)]
        for (variable, occurrences) in variable_occurrences(&system) {
            let occurrences = occurrences.into_iter().map(|item| match item {
                ConstraintSystemItem::AlgebraicConstraint(i) => {
                    ConstraintSystemItem::AlgebraicConstraint(i + algebraic_constraint_count)
                }
                ConstraintSystemItem::BusInteraction(i) => {
                    ConstraintSystemItem::BusInteraction(i + bus_interactions_count)
                }
            });
            self.variable_occurrences
                .entry(variable)
                .or_default()
                .extend(occurrences);
        }
        self.constraint_system.extend(system)
    }
}

impl<T: RuntimeConstant, V: Hash + Ord + Eq> IndexedConstraintSystem<T, V> {
    /// Returns a list of all constraints that contain at least one of the given variables.
    pub fn constraints_referencing_variables<'a>(
        &'a self,
<<<<<<< HEAD
        variables: impl IntoIterator<Item = &'a V> + 'a,
    ) -> impl Iterator<Item = ConstraintRef<'a, T, V>> + 'a {
        variables
            .into_iter()
            .filter_map(|v| self.variable_occurrences.get(v))
=======
        variables: impl IntoIterator<Item = V> + 'a,
    ) -> impl Iterator<Item = ConstraintRef<'a, T, V>> + 'a {
        variables
            .into_iter()
            .filter_map(|v| self.variable_occurrences.get(&v))
>>>>>>> ba882efe
            .flatten()
            .unique()
            .map(|&item| item.to_constraint_ref(&self.constraint_system))
    }
}

impl<T: RuntimeConstant + Substitutable<V>, V: Clone + Hash + Ord + Eq>
    IndexedConstraintSystem<T, V>
{
    /// Substitutes a variable with a symbolic expression in the whole system
    pub fn substitute_by_known(&mut self, variable: &V, substitution: &T) {
        // Since we substitute by a known value, we do not need to update variable_occurrences.
        for item in self
            .variable_occurrences
            .get(variable)
            .unwrap_or(&BTreeSet::new())
        {
            substitute_by_known_in_item(&mut self.constraint_system, *item, variable, substitution);
        }
    }

    /// Substitute an unknown variable by a GroupedExpression in the whole system.
    ///
    /// Note this does NOT work properly if the variable is used inside a
    /// known SymbolicExpression.
    ///
    /// It does not delete the occurrence of `variable` so that it can be used to check
    /// which constraints it used to occur in.
    pub fn substitute_by_unknown(&mut self, variable: &V, substitution: &GroupedExpression<T, V>) {
        let items = self
            .variable_occurrences
            .get(variable)
            .cloned()
            .unwrap_or(BTreeSet::new());
        for item in &items {
            substitute_by_unknown_in_item(
                &mut self.constraint_system,
                *item,
                variable,
                substitution,
            );
        }

        // We just add all variables in the substitution to the items.
        // It might be that cancellations occur, but we assume it is not worth the overhead.
        for var in substitution.referenced_unknown_variables().unique() {
            self.variable_occurrences
                .entry(var.clone())
                .or_default()
                .extend(items.iter().cloned());
        }
    }

    /// Applies multiple substitutions to the constraint system in an efficient manner.
    pub fn apply_substitutions(
        &mut self,
        substitutions: impl IntoIterator<Item = (V, GroupedExpression<T, V>)>,
    ) {
        // We do not track substitutions yet, but we could.
        for (variable, substitution) in substitutions {
            self.substitute_by_unknown(&variable, &substitution);
        }
    }
}

/// Returns a hash map mapping all unknown variables in the constraint system
/// to the items they occur in.
fn variable_occurrences<T: RuntimeConstant, V: Hash + Eq + Clone>(
    constraint_system: &ConstraintSystem<T, V>,
) -> HashMap<V, BTreeSet<ConstraintSystemItem>> {
    let occurrences_in_algebraic_constraints = constraint_system
        .algebraic_constraints
        .iter()
        .enumerate()
        .flat_map(|(i, constraint)| {
            constraint
                .referenced_unknown_variables()
                .unique()
                .map(move |v| (v.clone(), ConstraintSystemItem::AlgebraicConstraint(i)))
        });
    let occurrences_in_bus_interactions = constraint_system
        .bus_interactions
        .iter()
        .enumerate()
        .flat_map(|(i, bus_interaction)| {
            bus_interaction
                .fields()
                .flat_map(|c| c.referenced_unknown_variables())
                .unique()
                .map(move |v| (v.clone(), ConstraintSystemItem::BusInteraction(i)))
        });
    occurrences_in_algebraic_constraints
        .chain(occurrences_in_bus_interactions)
        .into_grouping_map()
        .collect()
}

fn substitute_by_known_in_item<T: RuntimeConstant + Substitutable<V>, V: Ord + Clone + Eq>(
    constraint_system: &mut ConstraintSystem<T, V>,
    item: ConstraintSystemItem,
    variable: &V,
    substitution: &T,
) {
    match item {
        ConstraintSystemItem::AlgebraicConstraint(i) => {
            constraint_system.algebraic_constraints[i]
                .expression
                .substitute_by_known(variable, substitution);
        }
        ConstraintSystemItem::BusInteraction(i) => {
            constraint_system.bus_interactions[i]
                .fields_mut()
                .for_each(|expr| expr.substitute_by_known(variable, substitution));
        }
    }
}

fn substitute_by_unknown_in_item<T: RuntimeConstant + Substitutable<V>, V: Ord + Clone + Eq>(
    constraint_system: &mut ConstraintSystem<T, V>,
    item: ConstraintSystemItem,
    variable: &V,
    substitution: &GroupedExpression<T, V>,
) {
    match item {
        ConstraintSystemItem::AlgebraicConstraint(i) => {
            constraint_system.algebraic_constraints[i]
                .expression
                .substitute_by_unknown(variable, substitution);
        }
        ConstraintSystemItem::BusInteraction(i) => {
            constraint_system.bus_interactions[i]
                .fields_mut()
                .for_each(|expr| expr.substitute_by_unknown(variable, substitution));
        }
    }
}

impl<T: RuntimeConstant + Display, V: Clone + Ord + Display + Hash> Display
    for IndexedConstraintSystem<T, V>
{
    fn fmt(&self, f: &mut std::fmt::Formatter<'_>) -> std::fmt::Result {
        write!(f, "{}", self.constraint_system)
    }
}

impl<T: RuntimeConstant, V: Hash + Eq + Clone + Ord, C: Into<IndexedConstraintSystem<T, V>>> From<C>
    for IndexedConstraintSystemWithQueue<T, V>
{
    fn from(constraint_system: C) -> Self {
        let constraint_system = constraint_system.into();
        let queue = ConstraintSystemQueue::new(constraint_system.system());
        Self {
            constraint_system,
            queue,
        }
    }
}

impl<T, V> IndexedConstraintSystemWithQueue<T, V>
where
    T: RuntimeConstant + Substitutable<V>,
    V: Clone + Ord + Hash,
{
    /// Returns a reference to the underlying indexed constraint system.
    pub fn system(&self) -> &IndexedConstraintSystem<T, V> {
        &self.constraint_system
    }

    /// Removes the next item from the queue and returns it.
    pub fn pop_front<'a>(&'a mut self) -> Option<ConstraintRef<'a, T, V>> {
        self.queue
            .pop_front()
            .map(|item| item.to_constraint_ref(&self.constraint_system.constraint_system))
    }

    /// Notifies the system that a variable has been updated and causes all constraints
    /// referencing that variable to be put back into the queue.
    ///
    /// Note that this function does not have to be called if the system is modified directly.
    pub fn variable_updated(&mut self, variable: &V) {
        if let Some(items) = self.constraint_system.variable_occurrences.get(variable) {
            for item in items {
                self.queue.push(*item);
            }
        }
    }

    /// Substitutes a variable with a known value in the whole system.
    /// This function also updates the queue accordingly.
    ///
    /// It does not delete the occurrence of `variable` so that it can be used to check
    /// which constraints it used to occur in.
    pub fn substitute_by_unknown(&mut self, variable: &V, substitution: &GroupedExpression<T, V>) {
        self.constraint_system
            .substitute_by_unknown(variable, substitution);
        self.variable_updated(variable);
    }

    pub fn add_algebraic_constraints(
        &mut self,
        constraints: impl IntoIterator<Item = AlgebraicConstraint<GroupedExpression<T, V>>>,
    ) {
        let initial_len = self
            .constraint_system
            .constraint_system
            .algebraic_constraints
            .len();
        self.constraint_system
            .add_algebraic_constraints(constraints.into_iter().enumerate().map(|(i, c)| {
                self.queue
                    .push(ConstraintSystemItem::AlgebraicConstraint(initial_len + i));
                c
            }));
    }

    pub fn add_bus_interactions(
        &mut self,
        bus_interactions: impl IntoIterator<Item = BusInteraction<GroupedExpression<T, V>>>,
    ) {
        let initial_len = self
            .constraint_system
            .constraint_system
            .bus_interactions
            .len();
        self.constraint_system
            .add_bus_interactions(bus_interactions.into_iter().enumerate().map(|(i, c)| {
                self.queue
                    .push(ConstraintSystemItem::BusInteraction(initial_len + i));
                c
            }));
    }

    pub fn retain_algebraic_constraints(
        &mut self,
        mut f: impl FnMut(&AlgebraicConstraint<GroupedExpression<T, V>>) -> bool,
    ) {
        self.constraint_system.retain_algebraic_constraints(&mut f);
        if !self.queue.queue.is_empty() {
            // Removing items will destroy the indices, which is only safe if
            // the queue is empty. Otherwise, we just put all items back into the queue.
            self.queue = ConstraintSystemQueue::new(self.constraint_system.system());
        }
    }

    pub fn retain_bus_interactions(
        &mut self,
        mut f: impl FnMut(&BusInteraction<GroupedExpression<T, V>>) -> bool,
    ) {
        self.constraint_system.retain_bus_interactions(&mut f);
        if !self.queue.queue.is_empty() {
            // Removing items will destroy the indices, which is only safe if
            // the queue is empty. Otherwise, we just put all items back into the queue.
            self.queue = ConstraintSystemQueue::new(self.constraint_system.system());
        }
    }
}

impl<T: RuntimeConstant + Display, V: Clone + Ord + Display + Hash> Display
    for IndexedConstraintSystemWithQueue<T, V>
{
    fn fmt(&self, f: &mut std::fmt::Formatter<'_>) -> std::fmt::Result {
        write!(f, "{}", self.constraint_system)
    }
}

/// The actual queue used in `IndexedConstraintSystemWithQueue`.
///
/// It keeps track that there are no duplicates in the queue by maintaining
/// a flat bitvector of items in the queue.
#[derive(Default, Clone)]
struct ConstraintSystemQueue {
    queue: VecDeque<ConstraintSystemItem>,
    in_queue: BitVec,
}

impl ConstraintSystemQueue {
    fn new<T, V>(constraint_system: &ConstraintSystem<T, V>) -> Self {
        let num_algebraic = constraint_system.algebraic_constraints.len();
        let num_bus = constraint_system.bus_interactions.len();
        let queue = (0..num_algebraic)
            .map(ConstraintSystemItem::AlgebraicConstraint)
            .chain((0..num_bus).map(ConstraintSystemItem::BusInteraction))
            .collect::<Vec<_>>()
            .into();
        // The maximum value of `item.flat_id()` is `2 * max(num_algebraic, num_bus) + 1`
        let mut in_queue = BitVec::repeat(false, 2 * cmp::max(num_algebraic, num_bus) + 2);
        for item in &queue {
            let item: &ConstraintSystemItem = item;
            in_queue.set(item.flat_id(), true);
        }
        Self { queue, in_queue }
    }

    fn push(&mut self, item: ConstraintSystemItem) {
        if self.in_queue.len() <= item.flat_id() {
            self.in_queue.resize(item.flat_id() + 1, false);
        }
        if !self.in_queue[item.flat_id()] {
            self.queue.push_back(item);
            self.in_queue.set(item.flat_id(), true);
        }
    }

    fn pop_front(&mut self) -> Option<ConstraintSystemItem> {
        let item = self.queue.pop_front();
        if let Some(item) = &item {
            self.in_queue.set(item.flat_id(), false);
        }
        item
    }
}

#[cfg(test)]
mod tests {
    use powdr_number::GoldilocksField;

    use super::*;

    fn format_system(s: &IndexedConstraintSystem<GoldilocksField, &'static str>) -> String {
        format!(
            "{}  |  {}",
            s.algebraic_constraints().iter().format("  |  "),
            s.bus_interactions()
                .iter()
                .map(
                    |BusInteraction {
                         bus_id,
                         payload,
                         multiplicity,
                     }| format!(
                        "{bus_id}: {multiplicity} * [{}]",
                        payload.iter().format(", ")
                    )
                )
                .format("  |  ")
        )
    }

    #[test]
    fn substitute_by_unknown() {
        type Ge = GroupedExpression<GoldilocksField, &'static str>;
        let x = Ge::from_unknown_variable("x");
        let y = Ge::from_unknown_variable("y");
        let z = Ge::from_unknown_variable("z");
        let mut s: IndexedConstraintSystem<_, _> = ConstraintSystem::default()
            .with_constraints(vec![
                x.clone() + y.clone(),
                x.clone() - z.clone(),
                y.clone() - z.clone(),
            ])
            .with_bus_interactions(vec![BusInteraction {
                bus_id: x,
                payload: vec![y.clone(), z],
                multiplicity: y,
            }])
            .into();

        s.substitute_by_unknown(&"x", &Ge::from_unknown_variable("z"));

        assert_eq!(
            format_system(&s),
            "y + z = 0  |  0 = 0  |  y - z = 0  |  z: y * [y, z]"
        );

        s.substitute_by_unknown(
            &"z",
            &(Ge::from_unknown_variable("x") + Ge::from_number(GoldilocksField::from(7))),
        );

        assert_eq!(
            format_system(&s),
            "x + y + 7 = 0  |  0 = 0  |  -(x - y + 7) = 0  |  x + 7: y * [y, x + 7]"
        );
    }

    #[test]
    fn retain_update_index() {
        type Ge = GroupedExpression<GoldilocksField, &'static str>;
        let x = Ge::from_unknown_variable("x");
        let y = Ge::from_unknown_variable("y");
        let z = Ge::from_unknown_variable("z");
        let mut s: IndexedConstraintSystem<_, _> = ConstraintSystem::default()
            .with_constraints(vec![
                x.clone() + y.clone(),
                x.clone() - z.clone(),
                y.clone() - z.clone(),
            ])
            .with_bus_interactions(vec![
                BusInteraction {
                    bus_id: x.clone(),
                    payload: vec![y.clone(), z],
                    multiplicity: y,
                },
                BusInteraction {
                    bus_id: x.clone(),
                    payload: vec![x.clone(), x.clone()],
                    multiplicity: x,
                },
            ])
            .into();

        s.retain_algebraic_constraints(|c| !c.referenced_unknown_variables().any(|v| *v == "y"));
        s.retain_bus_interactions(|b| {
            !b.fields()
                .any(|e| e.referenced_unknown_variables().any(|v| *v == "y"))
        });

        assert_eq!(s.constraints_referencing_variables(["y"].iter()).count(), 0);
        let items_with_x = s
<<<<<<< HEAD
            .constraints_referencing_variables(["x"].iter())
=======
            .constraints_referencing_variables(["x"])
>>>>>>> ba882efe
            .map(|c| match c {
                ConstraintRef::AlgebraicConstraint(expr) => expr.to_string(),
                ConstraintRef::BusInteraction(bus_interaction) => {
                    format!(
                        "{}: {} * [{}]",
                        bus_interaction.bus_id,
                        bus_interaction.multiplicity,
                        bus_interaction.payload.iter().format(", ")
                    )
                }
            })
            .format(", ")
            .to_string();
        assert_eq!(items_with_x, "x - z = 0, x: x * [x, x]");

        let items_with_z = s
<<<<<<< HEAD
            .constraints_referencing_variables(["z"].iter())
=======
            .constraints_referencing_variables(["z"])
>>>>>>> ba882efe
            .map(|c| match c {
                ConstraintRef::AlgebraicConstraint(expr) => expr.to_string(),
                ConstraintRef::BusInteraction(bus_interaction) => {
                    format!(
                        "{}: {} * [{}]",
                        bus_interaction.bus_id,
                        bus_interaction.multiplicity,
                        bus_interaction.payload.iter().format(", ")
                    )
                }
            })
            .format(", ")
            .to_string();
        assert_eq!(items_with_z, "x - z = 0");
    }
}<|MERGE_RESOLUTION|>--- conflicted
+++ resolved
@@ -292,19 +292,11 @@
     /// Returns a list of all constraints that contain at least one of the given variables.
     pub fn constraints_referencing_variables<'a>(
         &'a self,
-<<<<<<< HEAD
         variables: impl IntoIterator<Item = &'a V> + 'a,
     ) -> impl Iterator<Item = ConstraintRef<'a, T, V>> + 'a {
         variables
             .into_iter()
             .filter_map(|v| self.variable_occurrences.get(v))
-=======
-        variables: impl IntoIterator<Item = V> + 'a,
-    ) -> impl Iterator<Item = ConstraintRef<'a, T, V>> + 'a {
-        variables
-            .into_iter()
-            .filter_map(|v| self.variable_occurrences.get(&v))
->>>>>>> ba882efe
             .flatten()
             .unique()
             .map(|&item| item.to_constraint_ref(&self.constraint_system))
@@ -712,13 +704,9 @@
                 .any(|e| e.referenced_unknown_variables().any(|v| *v == "y"))
         });
 
-        assert_eq!(s.constraints_referencing_variables(["y"].iter()).count(), 0);
+        assert_eq!(s.constraints_referencing_variables(&["y"]).count(), 0);
         let items_with_x = s
-<<<<<<< HEAD
-            .constraints_referencing_variables(["x"].iter())
-=======
-            .constraints_referencing_variables(["x"])
->>>>>>> ba882efe
+            .constraints_referencing_variables(&["x"])
             .map(|c| match c {
                 ConstraintRef::AlgebraicConstraint(expr) => expr.to_string(),
                 ConstraintRef::BusInteraction(bus_interaction) => {
@@ -735,11 +723,7 @@
         assert_eq!(items_with_x, "x - z = 0, x: x * [x, x]");
 
         let items_with_z = s
-<<<<<<< HEAD
-            .constraints_referencing_variables(["z"].iter())
-=======
-            .constraints_referencing_variables(["z"])
->>>>>>> ba882efe
+            .constraints_referencing_variables(&["z"])
             .map(|c| match c {
                 ConstraintRef::AlgebraicConstraint(expr) => expr.to_string(),
                 ConstraintRef::BusInteraction(bus_interaction) => {
