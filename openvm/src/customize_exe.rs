use std::collections::{BTreeMap, BTreeSet, HashMap};

use crate::IntoOpenVm;
use crate::OpenVmField;
use itertools::Itertools;
use openvm_algebra_transpiler::{Fp2Opcode, Rv32ModularArithmeticOpcode};
use openvm_bigint_transpiler::{Rv32BranchEqual256Opcode, Rv32BranchLessThan256Opcode};
use openvm_ecc_transpiler::Rv32WeierstrassOpcode;
use openvm_instructions::{exe::VmExe, instruction::Instruction, program::Program, VmOpcode};
use openvm_instructions::{LocalOpcode, SystemOpcode};
use openvm_keccak256_transpiler::Rv32KeccakOpcode;
use openvm_rv32im_transpiler::{Rv32HintStoreOpcode, Rv32LoadStoreOpcode};
use openvm_sdk::config::SdkVmConfig;
use openvm_sha256_transpiler::Rv32Sha256Opcode;
use openvm_stark_backend::{
    interaction::SymbolicInteraction,
    p3_field::{FieldAlgebra, PrimeField32},
};
use powdr_ast::analyzed::{AlgebraicExpression, AlgebraicReference, PolyID, PolynomialType};
use powdr_ast::parsed::visitor::ExpressionVisitable;
use powdr_autoprecompiles::powdr::UniqueColumns;
use powdr_autoprecompiles::VmConfig;
use powdr_autoprecompiles::{
    SymbolicBusInteraction, SymbolicInstructionStatement, SymbolicMachine,
};
use powdr_number::FieldElement;

use crate::bus_interaction_handler::{BusMap, OpenVmBusInteractionHandler};
use crate::instruction_formatter::openvm_instruction_formatter;
use crate::{
    powdr_extension::{OriginalInstruction, PowdrExtension, PowdrOpcode, PowdrPrecompile, PowdrStackedPrecompile},
    utils::symbolic_to_algebraic,
};

pub const OPENVM_DEGREE_BOUND: usize = 5;

// TODO: read this from program
const OPENVM_INIT_PC: u32 = 0x0020_0800;

const POWDR_OPCODE: usize = 0x10ff;

type CachedAutoPrecompile<F> = (
    usize,              // powdr opcode
    SymbolicMachine<F>, // autoprecompile
    Vec<Vec<u64>>,      // poly id substitution of original columns
);

use crate::{PgoConfig, PowdrConfig};

#[derive(Debug)]
pub enum Error {
    AutoPrecompileError,
}

impl From<powdr_autoprecompiles::constraint_optimizer::Error> for Error {
    fn from(_e: powdr_autoprecompiles::constraint_optimizer::Error) -> Self {
        Error::AutoPrecompileError
    }
}

pub fn customize<P: IntoOpenVm>(
    mut exe: VmExe<OpenVmField<P>>,
    base_config: SdkVmConfig,
    labels: &BTreeSet<u32>,
    airs: &BTreeMap<usize, SymbolicMachine<P>>,
    config: PowdrConfig,
    pgo_config: PgoConfig,
) -> (VmExe<OpenVmField<P>>, PowdrExtension<P>) {
    // If we use PgoConfig::Cell, which creates APC for all eligible basic blocks,
    // `apc_cache` will be populated to be used later when we select which basic blocks to accelerate.
    // Otherwise, `apc_cache` will remain empty, and we will generate APC on the fly when we select which basic blocks to accelerate.
    let mut apc_cache = HashMap::new();

    // The following opcodes shall never be accelerated and therefore always put in its own basic block.
    // Currently this contains OpenVm opcodes: Rv32HintStoreOpcode::HINT_STOREW (0x260) and Rv32HintStoreOpcode::HINT_BUFFER (0x261)
    // which are the only two opcodes from the Rv32HintStore, the air responsible for reading host states via stdin.
    // We don't want these opcodes because they create air constraints with next references, which powdr-openvm does not support yet.
    let opcodes_no_apc = vec![
        Rv32HintStoreOpcode::HINT_STOREW.global_opcode().as_usize(), // contain next references that don't work with apc
        Rv32HintStoreOpcode::HINT_BUFFER.global_opcode().as_usize(), // contain next references that don't work with apc
        Rv32LoadStoreOpcode::LOADB.global_opcode().as_usize(),
        Rv32LoadStoreOpcode::LOADH.global_opcode().as_usize(),
        Rv32WeierstrassOpcode::EC_ADD_NE.global_opcode().as_usize(),
        Rv32WeierstrassOpcode::SETUP_EC_ADD_NE
            .global_opcode()
            .as_usize(),
        Rv32WeierstrassOpcode::EC_DOUBLE.global_opcode().as_usize(),
        Rv32WeierstrassOpcode::SETUP_EC_DOUBLE
            .global_opcode()
            .as_usize(),
        Rv32WeierstrassOpcode::EC_ADD_NE.global_opcode().as_usize() + 4,
        Rv32WeierstrassOpcode::SETUP_EC_ADD_NE
            .global_opcode()
            .as_usize()
            + 4,
        Rv32WeierstrassOpcode::EC_DOUBLE.global_opcode().as_usize() + 4,
        Rv32WeierstrassOpcode::SETUP_EC_DOUBLE
            .global_opcode()
            .as_usize()
            + 4,
        Rv32KeccakOpcode::KECCAK256.global_opcode().as_usize(),
        Rv32Sha256Opcode::SHA256.global_opcode().as_usize(),
        Rv32ModularArithmeticOpcode::ADD.global_opcode().as_usize(),
        Rv32ModularArithmeticOpcode::SUB.global_opcode().as_usize(),
        Rv32ModularArithmeticOpcode::SETUP_ADDSUB
            .global_opcode()
            .as_usize(),
        Rv32ModularArithmeticOpcode::MUL.global_opcode().as_usize(),
        Rv32ModularArithmeticOpcode::DIV.global_opcode().as_usize(),
        Rv32ModularArithmeticOpcode::SETUP_MULDIV
            .global_opcode()
            .as_usize(),
        Rv32ModularArithmeticOpcode::IS_EQ
            .global_opcode()
            .as_usize(),
        Rv32ModularArithmeticOpcode::SETUP_ISEQ
            .global_opcode()
            .as_usize(),
        Fp2Opcode::ADD.global_opcode().as_usize(),
        Fp2Opcode::SUB.global_opcode().as_usize(),
        Fp2Opcode::SETUP_ADDSUB.global_opcode().as_usize(),
        Fp2Opcode::MUL.global_opcode().as_usize(),
        Fp2Opcode::DIV.global_opcode().as_usize(),
        Fp2Opcode::SETUP_MULDIV.global_opcode().as_usize(),
        SystemOpcode::PHANTOM.global_opcode().as_usize(),
        SystemOpcode::TERMINATE.global_opcode().as_usize(),
        // TODO clean this up
        0x510, // not sure yet what this is
        0x513, // not sure yet what this is
        0x516, // not sure yet what this is
        0x51c, // not sure yet what this is
        0x523, // not sure yet what this is
        0x526, // not sure yet what this is
        1024,
        1025,
        1028,
        1033,
        1104,
        1030,
        1033,
        1027,
        1029,
    ];

    let labels = add_extra_targets(&exe.program, labels.clone());
    let branch_opcodes_set = branch_opcodes_set();

    let mut blocks =
        collect_basic_blocks(&exe.program, &labels, &opcodes_no_apc, &branch_opcodes_set);
    tracing::info!(
        "Got {} basic blocks from `collect_basic_blocks`",
        blocks.len()
    );

    // print start index of all retained blocks
    blocks.iter().enumerate().for_each(|(i, block)| {
        tracing::info!("Block {}: start_idx {}", i, block.start_idx);
    });

    // sort basic blocks by:
    // 1. if PgoConfig::Cell, cost = frequency * cells_saved_per_row
    // 2. if PgoConfig::Instruction, cost = frequency * number_of_instructions
    // 3. if PgoConfig::None, cost = number_of_instructions
    match pgo_config {
        PgoConfig::Cell(pgo_program_idx_count) => {
            sort_blocks_by_pgo_cell_cost(
                &mut blocks,
                &mut apc_cache,
                pgo_program_idx_count,
                airs,
                config.clone(),
                &opcodes_no_apc,
            );
        }
        PgoConfig::Instruction(pgo_program_idx_count) => {
            sort_blocks_by_pgo_instruction_cost(&mut blocks, pgo_program_idx_count);
        }
        PgoConfig::None => {
            sort_blocks_by_length(&mut blocks);
        }
    };

    let program = &mut exe.program.instructions_and_debug_infos;

    let noop = Instruction {
        opcode: VmOpcode::from_usize(0xdeadaf),
        a: OpenVmField::<P>::ZERO,
        b: OpenVmField::<P>::ZERO,
        c: OpenVmField::<P>::ZERO,
        d: OpenVmField::<P>::ZERO,
        e: OpenVmField::<P>::ZERO,
        f: OpenVmField::<P>::ZERO,
        g: OpenVmField::<P>::ZERO,
    };

    let mut extensions = Vec::new();
    let n_acc = config.autoprecompiles as usize;
    let n_skip = config.skip_autoprecompiles as usize;
    tracing::info!("Generating {n_acc} autoprecompiles");

    // now the blocks have been sorted by cost
    for (i, acc_block) in blocks.iter().skip(n_skip).take(n_acc).enumerate() {
        tracing::debug!(
            "Accelerating block {i} of length {} and start idx {}",
            acc_block.statements.len(),
            acc_block.start_idx
        );

        tracing::debug!(
            "Acc block: {}",
            acc_block.pretty_print(openvm_instruction_formatter)
        );

        // Lookup if an APC is already cached by PgoConfig::Cell and generate the APC if not
        let (apc_opcode, autoprecompile, subs) =
            apc_cache.remove(&acc_block.start_idx).unwrap_or_else(|| {
                generate_apc_cache(
                    acc_block,
                    airs,
                    POWDR_OPCODE + i,
                    config.bus_map.clone(),
                    config.degree_bound,
                )
                .expect("Failed to generate autoprecompile")
            });

        let new_instr = Instruction {
            opcode: VmOpcode::from_usize(apc_opcode),
            a: OpenVmField::<P>::ZERO,
            b: OpenVmField::<P>::ZERO,
            c: OpenVmField::<P>::ZERO,
            d: OpenVmField::<P>::ZERO,
            e: OpenVmField::<P>::ZERO,
            f: OpenVmField::<P>::ZERO,
            g: OpenVmField::<P>::ZERO,
        };

        let pc = acc_block.start_idx;
        let n_acc = acc_block.statements.len();
        let (acc, new_instrs): (Vec<_>, Vec<_>) = program[pc..pc + n_acc]
            .iter()
            .enumerate()
            .map(|(i, x)| {
                let instr = x.as_ref().unwrap();
                let instr = instr.0.clone();
                if i == 0 {
                    (instr, new_instr.clone())
                } else {
                    (instr, noop.clone())
                }
            })
            .collect();

        let new_instrs = new_instrs.into_iter().map(|x| Some((x, None)));

        let len_before = program.len();
        program.splice(pc..pc + n_acc, new_instrs);
        assert_eq!(program.len(), len_before);

        let is_valid_column = autoprecompile
            .unique_columns()
            .find(|c| c.name == "is_valid")
            .unwrap();

        let opcodes_in_acc = acc
            .iter()
            .map(|x| x.opcode.as_usize())
            .unique()
            .collect_vec();

        extensions.push(PowdrPrecompile::new(
            format!("PowdrAutoprecompile_{i}"),
            PowdrOpcode {
                class_offset: apc_opcode,
            },
            autoprecompile,
            acc.into_iter()
                .zip_eq(subs)
                .map(|(instruction, subs)| OriginalInstruction::new(instruction, subs))
                .collect(),
            airs.iter()
                .filter(|(i, _)| opcodes_in_acc.contains(*i))
                .map(|(i, air)| (*i, air.clone()))
                .collect(),
            is_valid_column,
        ));
    }

    let extensions = air_stacking(extensions);
    (
        exe,
        PowdrExtension::new(
            extensions,
            base_config,
            config.implementation,
            config.bus_map,
        ),
    )
}

/// make PolyIDs start from zero, sequential and compact
fn compact_ids<P: IntoOpenVm>(pcp: &mut PowdrPrecompile<P>) {
    let mut curr_id = 0;
    let mut id_map: HashMap<u64, u64> = Default::default();
    let mut new_poly_id = |old_id: u64| {
        *id_map.entry(old_id).or_insert_with(|| {
            let id = curr_id;
            // println!("remapping poly id {} to {}", old_id, curr_id);
            curr_id += 1;
            id
        })
    };
    pcp.machine.pre_visit_expressions_mut(&mut |expr| {
        if let AlgebraicExpression::Reference(r) = expr {
            if r.poly_id.ptype == PolynomialType::Committed {
                r.poly_id.id = new_poly_id(r.poly_id.id);
            }
        }
    });
    pcp.original_instructions.iter_mut().for_each(|instr| {
        instr.subs.iter_mut().for_each(|sub| {
            *sub = new_poly_id(*sub);
        });
    });

    pcp.is_valid_column.id.id = new_poly_id(pcp.is_valid_column.id.id);
}

fn merge_bus_interactions_simple<P: IntoOpenVm>(interactions: Vec<Vec<SymbolicBusInteraction<P>>>) -> Vec<SymbolicBusInteraction<P>> {
    interactions.into_iter().flatten().collect_vec()
}

fn merge_bus_interactions<P: IntoOpenVm>(interactions_by_machine: Vec<Vec<SymbolicBusInteraction<P>>>) -> Vec<SymbolicBusInteraction<P>> {
    let mut interactions_by_bus: HashMap<_, Vec<Vec<SymbolicBusInteraction<P>>>> = Default::default();

    for interactions in interactions_by_machine {
        let interactions_by_bus_this_machine = interactions.into_iter()
            // we group by bus id and number of args
            .into_group_map_by(|interaction| (interaction.id, interaction.args.len()));
        for (k,v) in interactions_by_bus_this_machine {
            let e = interactions_by_bus.entry(k).or_default();
            e.push(v);
        }
    }
    let mut to_merge = vec![];
    for interactions_per_machine in interactions_by_bus.into_values() {
        // this is doing a "zip longest" among the interactions from each machine
        // (for a given bus), and saving the elements that were picked
        // together to be merged later
        let mut idx = 0;
        loop {
            let mut items = vec![];
            for machine_interactions in interactions_per_machine.iter() {
                if let Some(item) = machine_interactions.get(idx) {
                    items.push(item.clone());
                }
            }
            if items.is_empty() {
                break;
            }
            idx += 1;
            to_merge.push(items);
        }
    }

    to_merge.into_iter().map(|interactions| {
        // assert_eq!(interactions.iter().map(|i| &i.kind).unique().count(), 1);

        // add multiplicities together
        let mut mult = interactions[0].mult.clone();
        for mult2 in interactions.iter().skip(1).map(|i| i.mult.clone()) {
            mult = mult + mult2;
        }

        // add args together
        let mut args = interactions[0].args.clone();
        for args2 in interactions.iter().skip(1).map(|i| i.args.clone()) {
            args = args.into_iter().zip_eq(args2).map(|(a1, a2)| a1 + a2).collect();
        }

        SymbolicBusInteraction {
            id: interactions[0].id,
            mult,
            args,
        }
    }).collect_vec()
}

// perform air stacking of multiple precompiles into stacked precompiles.
fn air_stacking<P: IntoOpenVm>(
    mut extensions: Vec<PowdrPrecompile<P>>,
) -> Vec<PowdrStackedPrecompile<P>> {
    assert!(!extensions.is_empty());

    extensions.iter_mut().for_each(compact_ids);

    // create apc groups by number of columns
    let mut groups: HashMap<usize, Vec<PowdrPrecompile<P>>> = Default::default();
    for pcp in extensions {
        let idx = f64::log(pcp.machine.unique_columns().count() as f64, 2.0).floor() as usize;
        groups.entry(idx).or_default().push(pcp);
    }

    let mut result = vec![];

    for mut extensions in groups.into_values() {
        // if there is only one precompile in the group, we can just return it as a stacked precompile
        if extensions.len() == 1 {
            println!("not stacking precompile");
            result.push(PowdrStackedPrecompile {
                machine: SymbolicMachine {
                    constraints: extensions[0].machine.constraints.clone(),
                    bus_interactions: extensions[0].machine.bus_interactions.clone(),
                },
                precompiles: extensions
                    .into_iter()
                    .map(|p| (p.opcode.clone(), p))
                    .collect(),
            });
            continue;
        }

        let mut stacked_constraints = vec![];
        let mut interactions_by_machine = vec![];

        println!("stacking {} precompiles", extensions.len());

        // take the max id in all pcps and add 1.
        let is_valid_start = 1 + extensions.iter()
            .flat_map(|pcp| pcp.original_instructions.iter().flat_map(|instr| instr.subs.iter()))
            .max()
            .unwrap();


        let mut is_valid_sum: Option<AlgebraicExpression<P>> = None;

        for (idx, pcp) in extensions.iter_mut().enumerate() {
            // is_valid columns cannot be shared between precompiles. Here we do
            // their remapping into exclusive columns.
            let is_valid_new_id = is_valid_start + idx as u64;

            println!("\tpcp width: {}", pcp.machine.unique_columns().count());

            // remap is_valid column in constraints and interactions
            let mut remapped = pcp.machine.clone();
            remapped.pre_visit_expressions_mut(&mut |expr| {
                if let AlgebraicExpression::Reference(r) = expr {
                    assert!(r.poly_id.id <= is_valid_start);
                    if r.poly_id == pcp.is_valid_column.id {
                        // we assume each pcp to have a specific column named "is_valid"
                        assert!(r.name == "is_valid");
                        r.poly_id.id = is_valid_new_id;
                        r.name = format!("is_valid_{}", pcp.opcode.global_opcode().as_usize());
                    } else {
                        // we need to rename columns here because `unique_columns` relies on both `Column::name` and `Column::id`
                        r.name = format!("col_{}", r.poly_id.id);
                    }
                }
            });

            // set the is valid column in the original precompile
            pcp.is_valid_column.id.id = is_valid_new_id;

            let is_valid = AlgebraicExpression::Reference(AlgebraicReference {
                name: format!("is_valid_{}", pcp.opcode.global_opcode().as_usize()),
                poly_id: PolyID {
                    id: is_valid_new_id,
                    ptype: PolynomialType::Committed,
                },
                next: false,
            });

            // guard interaction payloads so they can be merged later
            remapped.bus_interactions.iter_mut().for_each(|interaction| {
                interaction.args.iter_mut().for_each(|arg| {
                    *arg = arg.clone() * is_valid.clone();
                });
            });


            is_valid_sum = is_valid_sum
                .map(|sum| sum + is_valid.clone())
                .or_else(|| Some(is_valid.clone()));

            stacked_constraints.extend(remapped.constraints);
            interactions_by_machine.push(remapped.bus_interactions);
        }

        // enforce only one is_valid is active
        let one = AlgebraicExpression::Number(P::ONE);
        let one_hot_is_valid = (one - is_valid_sum.clone().unwrap()) * is_valid_sum.unwrap();

        stacked_constraints.push(one_hot_is_valid.into());

        println!("interaction count before: {}", interactions_by_machine.iter().flatten().count());
        // let stacked_interactions = merge_bus_interactions_simple(interactions_by_machine);
        let stacked_interactions = merge_bus_interactions(interactions_by_machine);

        let machine = SymbolicMachine {
            constraints: stacked_constraints,
            bus_interactions: stacked_interactions,
        };

        println!("interaction count: {}", machine.bus_interactions.len());

        println!("stacked width: {}", machine.unique_columns().count());

        result.push(PowdrStackedPrecompile {
            precompiles: extensions
                .into_iter()
                .map(|p| (p.opcode.clone(), p))
                .collect(),
            machine,
        });
    }

    result
}


fn branch_opcodes() -> Vec<usize> {
    let mut opcodes = vec![
        openvm_rv32im_transpiler::BranchEqualOpcode::BEQ
            .global_opcode()
            .as_usize(),
        openvm_rv32im_transpiler::BranchEqualOpcode::BNE
            .global_opcode()
            .as_usize(),
        openvm_rv32im_transpiler::BranchLessThanOpcode::BLT
            .global_opcode()
            .as_usize(),
        openvm_rv32im_transpiler::BranchLessThanOpcode::BLTU
            .global_opcode()
            .as_usize(),
        openvm_rv32im_transpiler::BranchLessThanOpcode::BGE
            .global_opcode()
            .as_usize(),
        openvm_rv32im_transpiler::BranchLessThanOpcode::BGEU
            .global_opcode()
            .as_usize(),
        openvm_rv32im_transpiler::Rv32JalLuiOpcode::JAL
            .global_opcode()
            .as_usize(),
        openvm_rv32im_transpiler::Rv32JalLuiOpcode::LUI
            .global_opcode()
            .as_usize(),
        openvm_rv32im_transpiler::Rv32JalrOpcode::JALR
            .global_opcode()
            .as_usize(),
    ];

    opcodes.extend(branch_opcodes_bigint());

    opcodes
}

fn branch_opcodes_bigint() -> Vec<usize> {
    vec![
        // The instructions below are structs so we cannot call `global_opcode()` on them without
        // an instnace, so we manually build the global opcodes.
        Rv32BranchEqual256Opcode::CLASS_OFFSET
            + openvm_rv32im_transpiler::BranchEqualOpcode::BEQ.local_usize(),
        Rv32BranchEqual256Opcode::CLASS_OFFSET
            + openvm_rv32im_transpiler::BranchEqualOpcode::BNE.local_usize(),
        Rv32BranchLessThan256Opcode::CLASS_OFFSET
            + openvm_rv32im_transpiler::BranchLessThanOpcode::BLT.local_usize(),
        Rv32BranchLessThan256Opcode::CLASS_OFFSET
            + openvm_rv32im_transpiler::BranchLessThanOpcode::BLTU.local_usize(),
        Rv32BranchLessThan256Opcode::CLASS_OFFSET
            + openvm_rv32im_transpiler::BranchLessThanOpcode::BGE.local_usize(),
        Rv32BranchLessThan256Opcode::CLASS_OFFSET
            + openvm_rv32im_transpiler::BranchLessThanOpcode::BGEU.local_usize(),
    ]
}

fn branch_opcodes_set() -> BTreeSet<usize> {
    branch_opcodes().into_iter().collect()
}

fn branch_opcodes_bigint_set() -> BTreeSet<usize> {
    branch_opcodes_bigint().into_iter().collect()
}

#[derive(Debug, Clone)]
pub struct BasicBlock<F> {
    pub start_idx: usize,
    pub statements: Vec<Instruction<F>>,
}

impl<F: PrimeField32> BasicBlock<F> {
    fn pretty_print(&self, instr_formatter: impl Fn(&Instruction<F>) -> String) -> String {
        format!("BasicBlock(start_idx: {}, statements: [\n", self.start_idx)
            + &self
                .statements
                .iter()
                .enumerate()
                .map(|(i, instr)| format!("   instr {i:>3}:   {}", instr_formatter(instr)))
                .collect::<Vec<_>>()
                .join("\n")
            + "\n])"
    }
}

pub fn collect_basic_blocks<F: PrimeField32>(
    program: &Program<F>,
    labels: &BTreeSet<u32>,
    opcodes_no_apc: &[usize],
    branch_opcodes: &BTreeSet<usize>,
) -> Vec<BasicBlock<F>> {
    let mut blocks = Vec::new();
    let mut curr_block = BasicBlock {
        start_idx: 0,
        statements: Vec::new(),
    };
    for (i, instr) in program.instructions_and_debug_infos.iter().enumerate() {
        let instr = instr.as_ref().unwrap().0.clone();
        let adjusted_pc = OPENVM_INIT_PC + (i as u32) * 4;
        let is_target = labels.contains(&adjusted_pc);
        let is_branch = branch_opcodes.contains(&instr.opcode.as_usize());

        // If this opcode cannot be in an apc, we make sure it's alone in a BB.
        if opcodes_no_apc.contains(&instr.opcode.as_usize()) {
            // If not empty, push the current block.
            if !curr_block.statements.is_empty() {
                blocks.push(curr_block);
            }
            // Skip the instrucion and start a new block from the next instruction.
            curr_block = BasicBlock {
                start_idx: i + 1,
                statements: Vec::new(),
            };
        } else {
            // If the instruction is a target, we need to close the previous block
            // as is if not empty and start a new block from this instruction.
            if is_target {
                if !curr_block.statements.is_empty() {
                    blocks.push(curr_block);
                }
                curr_block = BasicBlock {
                    start_idx: i,
                    statements: Vec::new(),
                };
            }
            curr_block.statements.push(instr.clone());
            // If the instruction is a branch, we need to close this block
            // with this instruction and start a new block from the next one.
            if is_branch {
                blocks.push(curr_block); // guaranteed to be non-empty because an instruction was just pushed
                curr_block = BasicBlock {
                    start_idx: i + 1,
                    statements: Vec::new(),
                };
            }
        }
    }

    if !curr_block.statements.is_empty() {
        blocks.push(curr_block);
    }

    blocks
}

/// Besides the base RISCV-V branching instructions, the bigint extension adds two more branching
/// instruction classes over BranchEqual and BranchLessThan.
/// Those instructions have the form <INSTR rs0 rs1 target_offset ...>, where target_offset is the
/// relative jump we're interested in.
/// This means that for a given program address A containing the instruction above,
/// we add A + target_offset as a target as well.
fn add_extra_targets<F: PrimeField32>(
    program: &Program<F>,
    mut labels: BTreeSet<u32>,
) -> BTreeSet<u32> {
    let branch_opcodes_bigint = branch_opcodes_bigint_set();
    let new_labels = program
        .instructions_and_debug_infos
        .iter()
        .enumerate()
        .filter_map(|(i, instr)| {
            let instr = instr.as_ref().unwrap().0.clone();
            let adjusted_pc = OPENVM_INIT_PC + (i as u32) * 4;
            let op = instr.opcode.as_usize();
            branch_opcodes_bigint
                .contains(&op)
                .then_some(adjusted_pc + instr.c.as_canonical_u32())
        });
    labels.extend(new_labels);

    labels
}

fn generate_apc_cache<P: IntoOpenVm>(
    block: &BasicBlock<OpenVmField<P>>,
    airs: &BTreeMap<usize, SymbolicMachine<P>>,
    apc_opcode: usize,
    bus_map: BusMap,
    degree_bound: usize,
) -> Result<CachedAutoPrecompile<P>, Error> {
    let (autoprecompile, subs) =
        generate_autoprecompile(block, airs, apc_opcode, bus_map, degree_bound)?;

    Ok((apc_opcode, autoprecompile, subs))
}

// OpenVM relevant bus ids:
// 0: execution bridge -> [pc, timestamp]
// 1: memory -> [address space, pointer, data, timestamp, 1]
// 2: pc lookup -> [...]
// 3: range tuple -> [col, bits]
// 5: bitwise xor ->
//    [a, b, 0, 0] byte range checks for a and b
//    [a, b, c, 1] c = xor(a, b)
fn generate_autoprecompile<P: IntoOpenVm>(
    block: &BasicBlock<OpenVmField<P>>,
    airs: &BTreeMap<usize, SymbolicMachine<P>>,
    apc_opcode: usize,
    bus_map: BusMap,
    degree_bound: usize,
) -> Result<(SymbolicMachine<P>, Vec<Vec<u64>>), Error> {
    tracing::debug!(
        "Generating autoprecompile for block at index {}",
        block.start_idx
    );
    let program = block
        .statements
        .iter()
        .map(|instr| SymbolicInstructionStatement {
            opcode: instr.opcode.as_usize(),
            args: [
                instr.a, instr.b, instr.c, instr.d, instr.e, instr.f, instr.g,
            ]
            .iter()
            .map(|f| P::from_openvm_field(*f))
            .collect(),
        })
        .collect();

<<<<<<< HEAD
    let (precompile, subs) = powdr_autoprecompiles::build(
        program,
        instruction_kind,
        instruction_machines,
        OpenVmBusInteractionHandler::new(bus_map),
        // chip stacking needs to add guards to bus arguments also, so we restrict the optimizer by 1 degree here.
        degree_bound - 1,
        apc_opcode as u32,
    )?;
=======
    let vm_config = VmConfig {
        instruction_machines: airs,
        bus_interaction_handler: OpenVmBusInteractionHandler::new(bus_map),
    };

    let (precompile, subs) =
        powdr_autoprecompiles::build(program, vm_config, degree_bound, apc_opcode as u32)?;
>>>>>>> 45f10a18

    // Check that substitution values are unique over all instructions
    assert!(subs.iter().flatten().all_unique());

    tracing::debug!(
        "Done generating autoprecompile for block at index {}",
        block.start_idx
    );

    Ok((precompile, subs))
}

pub fn openvm_bus_interaction_to_powdr<F: PrimeField32, P: FieldElement>(
    interaction: &SymbolicInteraction<F>,
    columns: &[String],
) -> SymbolicBusInteraction<P> {
    let id = interaction.bus_index as u64;

    let mult = symbolic_to_algebraic(&interaction.count, columns);
    let args = interaction
        .message
        .iter()
        .map(|e| symbolic_to_algebraic(e, columns))
        .collect();

    SymbolicBusInteraction { id, mult, args }
}

fn sort_blocks_by_pgo_cell_cost<P: IntoOpenVm>(
    blocks: &mut Vec<BasicBlock<OpenVmField<P>>>,
    apc_cache: &mut HashMap<usize, CachedAutoPrecompile<P>>,
    pgo_program_idx_count: HashMap<u32, u32>,
    airs: &BTreeMap<usize, SymbolicMachine<P>>,
    config: PowdrConfig,
    opcodes_no_apc: &[usize],
) {
    // drop any block whose start index cannot be found in pc_idx_count,
    // because a basic block might not be executed at all.
    // Also only keep basic blocks with more than one original instruction.
    blocks.retain(|b| {
        pgo_program_idx_count.contains_key(&(b.start_idx as u32)) && b.statements.len() > 1
    });

    tracing::info!(
        "Retained {} basic blocks after filtering by pc_idx_count",
        blocks.len()
    );

    // store air width by opcode, so that we don't repetitively calculate them later
    // filter out opcodes that contain next references in their air, because they are not supported yet in apc
    let air_width_by_opcode = airs
        .iter()
        .filter(|&(i, _)| (!opcodes_no_apc.contains(i)))
        .map(|(i, air)| (*i, air.unique_columns().count()))
        .collect::<HashMap<_, _>>();

    // generate apc and cache it for all basic blocks
    // calculate number of trace cells saved per row for each basic block to sort them by descending cost
    let cells_saved_per_row_by_bb: HashMap<_, _> = blocks
        .iter()
        .enumerate()
        .filter_map(|(i, acc_block)| {
            let apc_cache_entry = generate_apc_cache(
                acc_block,
                airs,
                POWDR_OPCODE + i,
                config.bus_map.clone(),
                config.degree_bound,
            )
            .ok()?;
            apc_cache.insert(acc_block.start_idx, apc_cache_entry.clone());

            // calculate cells saved per row
            let apc_cells_per_row = apc_cache_entry.1.unique_columns().count();
            let original_cells_per_row: usize = acc_block
                .statements
                .iter()
                .map(|instruction| {
                    air_width_by_opcode
                        .get(&instruction.opcode.as_usize())
                        .unwrap()
                })
                .sum();
            let cells_saved_per_row = original_cells_per_row - apc_cells_per_row;
            assert!(cells_saved_per_row > 0);
            tracing::info!(
                "Basic block start_idx: {}, cells saved per row: {}",
                acc_block.start_idx,
                cells_saved_per_row
            );

            Some((acc_block.start_idx, cells_saved_per_row))
        })
        .collect();

    // filter out the basic blocks where the apc generation errored out
    blocks.retain(|b| cells_saved_per_row_by_bb.contains_key(&b.start_idx));

    // cost = frequency * cells_saved_per_row
    blocks.sort_by(|a, b| {
        let a_cells_saved = cells_saved_per_row_by_bb[&a.start_idx];
        let b_cells_saved = cells_saved_per_row_by_bb[&b.start_idx];

        let a_cnt = pgo_program_idx_count[&(a.start_idx as u32)];
        let b_cnt = pgo_program_idx_count[&(b.start_idx as u32)];

        (b_cells_saved * b_cnt as usize).cmp(&(a_cells_saved * a_cnt as usize))
    });

    // Debug print blocks by descending cost
    for block in blocks {
        let start_idx = block.start_idx;
        let cells_saved = cells_saved_per_row_by_bb[&start_idx];
        let count = pgo_program_idx_count[&(start_idx as u32)];
        let cost = count * cells_saved as u32;

        tracing::info!(
            "Basic block start_idx: {}, cost: {}, frequency: {}, cells_saved_per_row: {}",
            start_idx,
            cost,
            count,
            cells_saved,
        );
    }
}

fn sort_blocks_by_pgo_instruction_cost<F: PrimeField32>(
    blocks: &mut Vec<BasicBlock<F>>,
    pgo_program_idx_count: HashMap<u32, u32>,
) {
    // drop any block whose start index cannot be found in pc_idx_count,
    // because a basic block might not be executed at all.
    // Also only keep basic blocks with more than one original instruction.
    blocks.retain(|b| {
        pgo_program_idx_count.contains_key(&(b.start_idx as u32)) && b.statements.len() > 1
    });

    tracing::info!(
        "Retained {} basic blocks after filtering by pc_idx_count",
        blocks.len()
    );

    // cost = cells_saved_per_row
    blocks.sort_by(|a, b| {
        let a_cnt = pgo_program_idx_count[&(a.start_idx as u32)];
        let b_cnt = pgo_program_idx_count[&(b.start_idx as u32)];
        (b_cnt * (b.statements.len() as u32)).cmp(&(a_cnt * (a.statements.len() as u32)))
    });

    // Debug print blocks by descending cost
    for block in blocks {
        let start_idx = block.start_idx;
        let count = pgo_program_idx_count[&(start_idx as u32)];
        let cost = count * (block.statements.len() as u32);

        tracing::info!(
            "Basic block start_idx: {}, cost: {}, frequency: {}, number_of_instructions: {}",
            start_idx,
            cost,
            count,
            block.statements.len(),
        );
    }
}

fn sort_blocks_by_length<F: PrimeField32>(blocks: &mut Vec<BasicBlock<F>>) {
    // cost = number_of_original_instructions
    blocks.sort_by(|a, b| b.statements.len().cmp(&a.statements.len()));

    // Debug print blocks by descending cost
    for block in blocks {
        let start_idx = block.start_idx;
        tracing::info!(
            "Basic block start_idx: {}, number_of_instructions: {}",
            start_idx,
            block.statements.len(),
        );
    }
}<|MERGE_RESOLUTION|>--- conflicted
+++ resolved
@@ -16,8 +16,8 @@
     interaction::SymbolicInteraction,
     p3_field::{FieldAlgebra, PrimeField32},
 };
-use powdr_ast::analyzed::{AlgebraicExpression, AlgebraicReference, PolyID, PolynomialType};
-use powdr_ast::parsed::visitor::ExpressionVisitable;
+use powdr_expression::{AlgebraicExpression, visitors::ExpressionVisitable};
+use powdr_autoprecompiles::legacy_expression::{AlgebraicReference, PolyID, PolynomialType};
 use powdr_autoprecompiles::powdr::UniqueColumns;
 use powdr_autoprecompiles::VmConfig;
 use powdr_autoprecompiles::{
@@ -432,7 +432,7 @@
             .unwrap();
 
 
-        let mut is_valid_sum: Option<AlgebraicExpression<P>> = None;
+        let mut is_valid_sum: Option<AlgebraicExpression<P, AlgebraicReference>> = None;
 
         for (idx, pcp) in extensions.iter_mut().enumerate() {
             // is_valid columns cannot be shared between precompiles. Here we do
@@ -735,25 +735,14 @@
         })
         .collect();
 
-<<<<<<< HEAD
-    let (precompile, subs) = powdr_autoprecompiles::build(
-        program,
-        instruction_kind,
-        instruction_machines,
-        OpenVmBusInteractionHandler::new(bus_map),
-        // chip stacking needs to add guards to bus arguments also, so we restrict the optimizer by 1 degree here.
-        degree_bound - 1,
-        apc_opcode as u32,
-    )?;
-=======
     let vm_config = VmConfig {
         instruction_machines: airs,
         bus_interaction_handler: OpenVmBusInteractionHandler::new(bus_map),
     };
 
+    // chip stacking needs to add guards to bus arguments also, so we restrict the optimizer by 1 degree here.
     let (precompile, subs) =
-        powdr_autoprecompiles::build(program, vm_config, degree_bound, apc_opcode as u32)?;
->>>>>>> 45f10a18
+        powdr_autoprecompiles::build(program, vm_config, degree_bound - 1, apc_opcode as u32)?;
 
     // Check that substitution values are unique over all instructions
     assert!(subs.iter().flatten().all_unique());
