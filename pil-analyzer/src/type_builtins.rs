use std::collections::HashMap;

use powdr_ast::parsed::{
    asm::SymbolPath,
    types::{ArrayType, Type, TypeScheme},
    BinaryOperator, UnaryOperator,
};
use powdr_parser::parse_type_scheme;
use std::str::FromStr;

use lazy_static::lazy_static;

use crate::type_inference::ExpectedType;

/// Returns the type used for a reference to a declaration.
pub fn type_for_reference(declared: &Type) -> Type {
    match declared {
        // References to columns are exprs
        Type::Col => Type::Expr,
        Type::Inter => Type::Expr,
        // Similarly to arrays of columns, we ignore the length.
        Type::Array(ArrayType { base, length: _ })
            if matches!(base.as_ref(), &Type::Col | &Type::Inter) =>
        {
            Type::Array(ArrayType {
                base: Type::Expr.into(),
                length: None,
            })
        }
        t => t.clone(),
    }
}

lazy_static! {
    static ref BUILTIN_SCHEMES: HashMap<String, TypeScheme> = [
        ("std::array::len", ("T", "T[] -> int")),
        ("std::check::panic", ("", "string -> !")),
        ("std::convert::expr", ("T: FromLiteral", "T -> expr")),
        ("std::convert::fe", ("T: FromLiteral", "T -> fe")),
        ("std::convert::int", ("T: FromLiteral", "T -> int")),
        ("std::convert::expr", ("T: FromLiteral", "T -> expr")),
        ("std::debug::print", ("T: ToString", "T -> ()")),
        ("std::field::modulus", ("", "-> int")),
        ("std::prelude::challenge", ("", "int, int -> expr")),
        (
            "std::prover::new_witness_col_at_stage",
            ("", "string, int -> expr")
        ),
<<<<<<< HEAD
        ("std::field::modulus", ("", "-> int")),
        (
            "std::prover::capture_stage",
            ("", "(-> int) -> std::prelude::Constr[]")
        ),
        ("std::prover::challenge", ("", "int, int -> expr")),
=======
        ("std::prover::min_degree", ("", "-> int")),
        ("std::prover::max_degree", ("", "-> int")),
>>>>>>> 0edb7686
        ("std::prover::degree", ("", "-> int")),
        (
            "std::prelude::set_hint",
            ("", "expr, (int -> std::prelude::Query) -> ()")
        ),
        ("std::prover::eval", ("", "expr -> fe")),
        (
            "std::prover::try_eval",
            ("", "expr -> std::prelude::Option<fe>")
        ),
        ("std::prover::provide_value", ("", "expr, int, fe -> ()")),
        ("std::prover::get_input", ("", "int -> fe")),
        (
            "std::prover::get_input_from_channel",
            ("", "int, int -> fe")
        ),
        ("std::prover::output_byte", ("", "int, int -> ()"))
    ]
    .into_iter()
    .map(|(name, (vars, ty))| { (name.to_string(), parse_type_scheme(vars, ty)) })
    .collect();
    static ref BINARY_OPERATOR_SCHEMES: HashMap<BinaryOperator, TypeScheme> = [
        (BinaryOperator::Add, ("T: Add", "T, T -> T")),
        (BinaryOperator::Sub, ("T: Sub", "T, T -> T")),
        (BinaryOperator::Mul, ("T: Mul", "T, T -> T")),
        (BinaryOperator::Div, ("", "int, int -> int")),
        (BinaryOperator::Mod, ("", "int, int -> int")),
        (BinaryOperator::Pow, ("T: Pow", "T, int -> T")),
        (BinaryOperator::ShiftLeft, ("", "int, int -> int")),
        (BinaryOperator::ShiftRight, ("", "int, int -> int")),
        (BinaryOperator::BinaryAnd, ("", "int, int -> int")),
        (BinaryOperator::BinaryOr, ("", "int, int -> int")),
        (BinaryOperator::BinaryXor, ("", "int, int -> int")),
        (BinaryOperator::Less, ("T: Ord", "T, T -> bool")),
        (BinaryOperator::LessEqual, ("T: Ord", "T, T -> bool")),
        (BinaryOperator::Equal, ("T: Eq", "T, T -> bool")),
        (
            BinaryOperator::Identity,
            ("", "expr, expr -> std::prelude::Constr")
        ),
        (BinaryOperator::NotEqual, ("T: Eq", "T, T -> bool")),
        (BinaryOperator::GreaterEqual, ("T: Ord", "T, T -> bool")),
        (BinaryOperator::Greater, ("T: Ord", "T, T -> bool")),
        (BinaryOperator::LogicalOr, ("", "bool, bool -> bool")),
        (BinaryOperator::LogicalAnd, ("", "bool, bool -> bool")),
        (
            BinaryOperator::In,
            (
                "T: ToSelectedExprs, U: ToSelectedExprs",
                "T, U -> std::prelude::Constr"
            )
        ),
        (
            BinaryOperator::Is,
            (
                "T: ToSelectedExprs, U: ToSelectedExprs",
                "T, U -> std::prelude::Constr"
            )
        ),
        (
            BinaryOperator::Connect,
            ("", "expr[], expr[] -> std::prelude::Constr")
        ),
        (
            BinaryOperator::Select,
            ("", "expr, expr[] -> std::prelude::SelectedExprs")
        )
    ]
    .into_iter()
    .map(|(op, (vars, ty))| { (op, parse_type_scheme(vars, ty)) })
    .collect();
    static ref UNARY_OPERATOR_SCHEMES: HashMap<UnaryOperator, TypeScheme> = [
        (UnaryOperator::Minus, ("T: Neg", "T -> T")),
        (UnaryOperator::LogicalNot, ("", "bool -> bool")),
        (UnaryOperator::Next, ("", "expr -> expr")),
    ]
    .into_iter()
    .map(|(op, (vars, ty))| (op, parse_type_scheme(vars, ty)))
    .collect();
    static ref CONSTR_FUNCTION_STATEMENT_TYPE: ExpectedType = ExpectedType {
        ty: Type::NamedType(SymbolPath::from_str("std::prelude::Constr").unwrap(), None),
        allow_int_to_empty_fun: true,
        allow_array: true,
        allow_empty: true,
    };
}

pub fn builtin_schemes() -> &'static HashMap<String, TypeScheme> {
    &BUILTIN_SCHEMES
}

pub fn binary_operator_scheme(op: BinaryOperator) -> TypeScheme {
    BINARY_OPERATOR_SCHEMES[&op].clone()
}

pub fn unary_operator_scheme(op: UnaryOperator) -> TypeScheme {
    UNARY_OPERATOR_SCHEMES[&op].clone()
}

/// Returns the type allowed at statement level in `constr` functions.
pub fn constr_function_statement_type() -> ExpectedType {
    CONSTR_FUNCTION_STATEMENT_TYPE.clone()
}

pub fn elementary_type_bounds(ty: &Type) -> &'static [&'static str] {
    match ty {
        Type::Bottom => &[],
        Type::Bool => &["ToString"],
        Type::Int => &[
            "ToString",
            "FromLiteral",
            "Add",
            "Sub",
            "Neg",
            "Mul",
            "Mod",
            "Pow",
            "Ord",
            "Eq",
        ],
        Type::Fe => &[
            "ToString",
            "FromLiteral",
            "Add",
            "Sub",
            "Neg",
            "Mul",
            "Pow",
            "Neg",
            "Eq",
        ],
        Type::String => &["ToString", "Add", "Eq"],
        Type::Expr => &[
            "ToString",
            "FromLiteral",
            "Add",
            "Sub",
            "Neg",
            "Mul",
            "Pow",
            "Neg",
            "Eq",
        ],
        Type::Col | Type::Inter => &[],
        Type::Array(t) if *t.base == Type::Expr => &["Add", "ToSelectedExprs"],
        Type::Array(_) => &["Add"],
        Type::Tuple(_) => &[],
        Type::Function(_) => &[],
        Type::TypeVar(_) | Type::NamedType(_, _) => unreachable!(),
    }
}<|MERGE_RESOLUTION|>--- conflicted
+++ resolved
@@ -46,17 +46,12 @@
             "std::prover::new_witness_col_at_stage",
             ("", "string, int -> expr")
         ),
-<<<<<<< HEAD
-        ("std::field::modulus", ("", "-> int")),
+        ("std::prover::min_degree", ("", "-> int")),
         (
             "std::prover::capture_stage",
             ("", "(-> int) -> std::prelude::Constr[]")
         ),
-        ("std::prover::challenge", ("", "int, int -> expr")),
-=======
-        ("std::prover::min_degree", ("", "-> int")),
         ("std::prover::max_degree", ("", "-> int")),
->>>>>>> 0edb7686
         ("std::prover::degree", ("", "-> int")),
         (
             "std::prelude::set_hint",
