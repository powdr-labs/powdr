--- conflicted
+++ resolved
@@ -36,7 +36,6 @@
     variable_occurrences: HashMap<V, BTreeSet<ConstraintSystemItem>>,
 }
 
-<<<<<<< HEAD
 impl<T, V> Default for IndexedConstraintSystem<T, V> {
     fn default() -> Self {
         IndexedConstraintSystem {
@@ -46,7 +45,6 @@
     }
 }
 
-=======
 /// Structure on top of [`IndexedConstraintSystem`] that
 /// tracks changes to variables and how they may affect constraints.
 ///
@@ -55,14 +53,22 @@
 /// and are put in a queue. Handling an item can cause an update to a variable,
 /// which causes all constraints referencing that variable to be put back into the
 /// queue.
-#[derive(Clone, Default)]
+#[derive(Clone)]
 pub struct IndexedConstraintSystemWithQueue<T, V> {
     constraint_system: IndexedConstraintSystem<T, V>,
     queue: ConstraintSystemQueue,
 }
 
+impl<T, V> Default for IndexedConstraintSystemWithQueue<T, V> {
+    fn default() -> Self {
+        IndexedConstraintSystemWithQueue {
+            constraint_system: IndexedConstraintSystem::default(),
+            queue: ConstraintSystemQueue::default(),
+        }
+    }
+}
+
 /// A reference to an item in the constraint system.
->>>>>>> 83cd1ecc
 #[derive(Debug, Clone, Copy, PartialEq, Eq, Ord, PartialOrd, Hash)]
 enum ConstraintSystemItem {
     AlgebraicConstraint(usize),
@@ -471,6 +477,23 @@
             }));
     }
 
+    pub fn add_bus_interactions(
+        &mut self,
+        bus_interactions: impl IntoIterator<Item = BusInteraction<GroupedExpression<T, V>>>,
+    ) {
+        let initial_len = self
+            .constraint_system
+            .constraint_system
+            .bus_interactions
+            .len();
+        self.constraint_system
+            .add_bus_interactions(bus_interactions.into_iter().enumerate().map(|(i, c)| {
+                self.queue
+                    .push(ConstraintSystemItem::BusInteraction(initial_len + i));
+                c
+            }));
+    }
+
     pub fn retain_algebraic_constraints(
         &mut self,
         mut f: impl FnMut(&GroupedExpression<T, V>) -> bool,
