// Mostly taken from [this openvm extension](https://github.com/openvm-org/openvm/blob/1b76fd5a900a7d69850ee9173969f70ef79c4c76/extensions/rv32im/circuit/src/auipc/core.rs#L1)

use std::{
    collections::BTreeMap,
    sync::{Arc, Mutex},
};

use crate::{traits::OpenVmField, utils::algebraic_to_symbolic, IntoOpenVm};

use super::{
    PowdrStackedPrecompile,
    executor::PowdrExecutor,
};
use itertools::Itertools;
use openvm_circuit::system::memory::MemoryController;
use openvm_circuit::{
    arch::{ExecutionState, InstructionExecutor, Result as ExecutionResult},
    system::memory::OfflineMemory,
    utils::next_power_of_two_or_zero,
};
use openvm_circuit_primitives::{
    bitwise_op_lookup::SharedBitwiseOperationLookupChip, range_tuple::SharedRangeTupleCheckerChip,
    var_range::SharedVariableRangeCheckerChip,
};
use openvm_instructions::{instruction::Instruction, LocalOpcode};
use openvm_sdk::config::SdkVmConfig;
use openvm_stark_backend::{
    air_builders::symbolic::{
        symbolic_expression::{SymbolicEvaluator, SymbolicExpression},
        symbolic_variable::{Entry, SymbolicVariable},
    }, interaction::BusIndex, p3_air::{Air, BaseAir}, p3_matrix::dense::RowMajorMatrix, rap::ColumnsAir
};

use openvm_stark_backend::{
    config::{StarkGenericConfig, Val},
    interaction::InteractionBuilder,
    p3_field::{Field, PrimeField32, FieldAlgebra},
    p3_matrix::Matrix,
    prover::types::AirProofInput,
    rap::{AnyRap, BaseAirWithPublicValues, PartitionedBaseAir},
    Chip, ChipUsageGetter,
};
use powdr_ast::analyzed::AlgebraicExpression;
use powdr_autoprecompiles::powdr::{Column, UniqueColumns};
use serde::{Deserialize, Serialize};

pub struct PowdrChip<P: IntoOpenVm> {
    pub name: String,
<<<<<<< HEAD
    /// An "executor" for each precompile stacked in this chip, by opcode.
    pub executors: BTreeMap<usize, PowdrExecutor<F>>,
    pub air: Arc<PowdrAir<F>>,
=======
    pub opcode: PowdrOpcode,
    /// An "executor" for this chip, based on the original instructions in the basic block
    pub executor: PowdrExecutor<P>,
    pub air: Arc<PowdrAir<P>>,
>>>>>>> 1a11972c
}

/// The shared chips which can be used by the PowdrChip.
#[derive(Clone)]
pub struct SharedChips {
    bitwise_lookup_8: SharedBitwiseOperationLookupChip<8>,
    pub range_checker: SharedVariableRangeCheckerChip,
    tuple_range_checker: Option<SharedRangeTupleCheckerChip<2>>,
}

impl SharedChips {
    pub fn new(
        bitwise_lookup_8: SharedBitwiseOperationLookupChip<8>,
        range_checker: SharedVariableRangeCheckerChip,
        tuple_range_checker: Option<SharedRangeTupleCheckerChip<2>>,
    ) -> Self {
        Self {
            bitwise_lookup_8,
            range_checker,
            tuple_range_checker,
        }
    }
}

impl SharedChips {
    /// Sends concrete values to the shared chips using a given bus id.
    /// Panics if the bus id doesn't match any of the chips' bus ids.
    pub fn apply(&self, bus_id: u16, mult: u32, mut args: impl Iterator<Item = u32>) {
        match bus_id {
            id if id == self.bitwise_lookup_8.bus().inner.index => {
                // bitwise operation lookup
                // interpret the arguments, see `Air<AB> for BitwiseOperationLookupAir<NUM_BITS>`
                let [x, y, x_xor_y, selector] = [
                    args.next().unwrap(),
                    args.next().unwrap(),
                    args.next().unwrap(),
                    args.next().unwrap(),
                ];

                for _ in 0..mult {
                    match selector {
                        0 => {
                            self.bitwise_lookup_8.request_range(x, y);
                        }
                        1 => {
                            let res = self.bitwise_lookup_8.request_xor(x, y);
                            debug_assert_eq!(res, x_xor_y);
                        }
                        _ => {
                            unreachable!("Invalid selector");
                        }
                    }
                }
            }
            id if id == self.range_checker.bus().index() => {
                // interpret the arguments, see `Air<AB> for VariableRangeCheckerAir`
                let [value, max_bits] = [args.next().unwrap(), args.next().unwrap()];

                for _ in 0..mult {
                    self.range_checker.add_count(value, max_bits as usize);
                }
            }
            id if Some(id)
                == self
                    .tuple_range_checker
                    .as_ref()
                    .map(|c| c.bus().inner.index) =>
            {
                // tuple range checker
                // We pass a slice. It is checked inside `add_count`.
                let args = args.collect_vec();
                for _ in 0..mult {
                    self.tuple_range_checker.as_ref().unwrap().add_count(&args);
                }
            }
            0..=2 => {
                // execution bridge, memory, pc lookup
                // do nothing
            }
            _ => {
                unreachable!("Bus interaction {} not implemented", bus_id);
            }
        }
    }
}

impl<P: IntoOpenVm> PowdrChip<P> {
    pub(crate) fn new(
<<<<<<< HEAD
        precompile: PowdrStackedPrecompile<F>,
        memory: Arc<Mutex<OfflineMemory<F>>>,
        base_config: SdkVmConfig,
        periphery: SharedChips,
    ) -> Self {
        let air: PowdrAir<F> = PowdrAir::new(precompile.machine);
        let name = format!(
            "StackedPrecompile_{}",
            precompile
                .precompiles
                .keys()
                .map(|o| o.global_opcode())
                .join("_")
=======
        precompile: PowdrPrecompile<P>,
        memory: Arc<Mutex<OfflineMemory<OpenVmField<P>>>>,
        base_config: SdkVmConfig,
        periphery: SharedChips,
    ) -> Self {
        let PowdrPrecompile {
            machine,
            original_instructions,
            original_airs,
            is_valid_column,
            name,
            opcode,
        } = precompile;
        let air = PowdrAir::new(machine);
        let executor = PowdrExecutor::new(
            original_instructions,
            original_airs,
            is_valid_column,
            memory,
            base_config,
            periphery,
>>>>>>> 1a11972c
        );

        let executors = precompile
            .precompiles
            .into_iter()
            .map(|(opcode, pcp)| {
                let original_airs = pcp
                    .original_airs
                    .into_iter()
                    .map(|(k, v)| (k, v.into()))
                    .collect();
                let executor = PowdrExecutor::new(
                    pcp.original_instructions,
                    original_airs,
                    pcp.is_valid_column,
                    memory.clone(),
                    base_config.clone(),
                    periphery.clone(),
                );
                (opcode.global_opcode().as_usize(), executor)
            })
            .collect();

        Self {
            // TODO: proper name
            name,
            air: Arc::new(air),
            executors,
        }
    }
}

impl<P: IntoOpenVm> InstructionExecutor<OpenVmField<P>> for PowdrChip<P> {
    fn execute(
        &mut self,
        memory: &mut MemoryController<OpenVmField<P>>,
        instruction: &Instruction<OpenVmField<P>>,
        from_state: ExecutionState<u32>,
    ) -> ExecutionResult<ExecutionState<u32>> {
        let &Instruction { opcode, .. } = instruction;

        let execution_state = self
            .executors
            .get_mut(&opcode.as_usize())
            .expect("invalid opcode for stacked chip")
            .execute(memory, from_state)?;

        Ok(execution_state)
    }

    fn get_opcode_name(&self, _: usize) -> String {
        self.name.clone()
    }
}

impl<P: IntoOpenVm> ChipUsageGetter for PowdrChip<P> {
    fn air_name(&self) -> String {
        format!("powdr_air_for_opcodes_{}", self.executors.keys().join("_"))
    }

    fn current_trace_height(&self) -> usize {
        self.executors
            .values()
            .map(|e| e.number_of_calls())
            .sum()
    }

    fn trace_width(&self) -> usize {
        <PowdrAir<_> as BaseAir<_>>::width(self.air.as_ref())
    }
}

impl<SC: StarkGenericConfig, P: IntoOpenVm<Field = Val<SC>>> Chip<SC> for PowdrChip<P>
where
    Val<SC>: PrimeField32,
{
    fn air(&self) -> Arc<dyn AnyRap<SC>> {
        self.air.clone()
    }

    fn generate_air_proof_input(self) -> AirProofInput<SC> {
        tracing::trace!("Generating air proof input for PowdrChip {}", self.name);

<<<<<<< HEAD
        let num_records = self.current_trace_height();
        let height = next_power_of_two_or_zero(num_records);
        let width = self.air.width();
        let mut values = Val::<SC>::zero_vec(height * width);
        let mut values_curr_record = 0;
        // this is just for sanity checking later
        let all_is_valid_ids = self
            .executors
            .values()
            .map(|executor| executor.is_valid_poly_id)
            .collect::<Vec<_>>();

        for (_opcode, executor) in self.executors {
            let executor_is_valid_id = executor.is_valid_poly_id;
            let executor_calls = executor.number_of_calls();
            let mut trace = executor.generate_witness::<SC>(
                &self.air.column_index_by_poly_id,
                &self.air.machine.bus_interactions,
            );

            // copy to main trace
            values
                .chunks_mut(width)
                .skip(values_curr_record)
                .zip(trace.rows_mut().take(executor_calls))
                .for_each(|(values_row, trace_row)| {
                    assert!(values_row.len() >= trace_row.len());
                    // copy the trace row to the main trace row
                    values_row.copy_from_slice(trace_row);

                    // check that only the correct is valid is set to ONE
                    for id in all_is_valid_ids.iter() {
                        if *id == executor_is_valid_id {
                            assert_eq!(
                                values_row[self.air.column_index_by_poly_id[id]],
                                <Val<SC>>::ONE
                            );
                        } else {
                            assert_eq!(
                                values_row[self.air.column_index_by_poly_id[id]],
                                <Val<SC>>::ZERO
                            );
                        }
                    }
                });
            values_curr_record += executor_calls;
        }
=======
        let width = self.trace_width();
        let trace = self.executor.generate_witness::<SC>(
            &self.air.column_index_by_poly_id,
            &self.air.machine.bus_interactions,
        );

        assert_eq!(trace.width(), width);
>>>>>>> 1a11972c

        let trace = RowMajorMatrix::new(values, width);
        AirProofInput::simple(trace, vec![])
    }
}

pub struct PowdrAir<P> {
    /// The columns in arbitrary order
    columns: Vec<Column>,
    /// The mapping from poly_id id to the index in the list of columns.
    /// The values are always unique and contiguous
    column_index_by_poly_id: BTreeMap<u64, usize>,
    machine: powdr_autoprecompiles::SymbolicMachine<P>,
}

impl<P: IntoOpenVm> ColumnsAir<OpenVmField<P>> for PowdrAir<P> {
    fn columns(&self) -> Option<Vec<String>> {
        Some(self.columns.iter().map(|c| c.name.clone()).collect())
    }
}

pub struct RowEvaluator<'a, F: PrimeField32> {
    pub row: &'a [F],
    pub witness_id_to_index: Option<&'a BTreeMap<u64, usize>>,
}

impl<'a, F: PrimeField32> RowEvaluator<'a, F> {
    pub fn new(row: &'a [F], witness_id_to_index: Option<&'a BTreeMap<u64, usize>>) -> Self {
        Self {
            row,
            witness_id_to_index,
        }
    }
}

impl<F: PrimeField32> SymbolicEvaluator<F, F> for RowEvaluator<'_, F> {
    fn eval_const(&self, c: F) -> F {
        c
    }

    fn eval_var(&self, symbolic_var: SymbolicVariable<F>) -> F {
        match symbolic_var.entry {
            Entry::Main {
                part_index: 0,
                offset: 0,
            } => {
                let index = if let Some(witness_id_to_index) = self.witness_id_to_index {
                    witness_id_to_index[&(symbolic_var.index as u64)]
                } else {
                    symbolic_var.index
                };
                self.row[index]
            }
            // currently only the current rotation of the main is supported
            // next rotation is not supported because this is a single row evaluator
            _ => unreachable!(),
        }
    }
    fn eval_is_first_row(&self) -> F {
        unreachable!()
    }
    fn eval_is_last_row(&self) -> F {
        unreachable!()
    }
    fn eval_is_transition(&self) -> F {
        unreachable!()
    }
}

#[derive(Clone, Debug, Serialize, Deserialize)]
#[serde(bound = "F: Field")]
pub struct SymbolicMachine<F> {
    columns: Vec<Column>,
    constraints: Vec<SymbolicConstraint<F>>,
    pub bus_interactions: Vec<SymbolicBusInteraction<F>>,
}

impl<P: IntoOpenVm> From<powdr_autoprecompiles::SymbolicMachine<P>>
    for SymbolicMachine<OpenVmField<P>>
{
    fn from(machine: powdr_autoprecompiles::SymbolicMachine<P>) -> Self {
        let columns = machine.unique_columns().collect();

        let powdr_autoprecompiles::SymbolicMachine {
            constraints,
            bus_interactions,
        } = machine;
        Self {
            columns,
            constraints: constraints
                .into_iter()
                .map(SymbolicConstraint::from)
                .collect(),
            bus_interactions: bus_interactions
                .into_iter()
                .map(SymbolicBusInteraction::from)
                .collect(),
        }
    }
}

#[derive(Clone, Debug, Serialize, Deserialize)]
#[serde(bound = "F: Field")]
struct SymbolicConstraint<F> {
    expr: SymbolicExpression<F>,
}

impl<P: IntoOpenVm> From<powdr_autoprecompiles::SymbolicConstraint<P>>
    for SymbolicConstraint<OpenVmField<P>>
{
    fn from(constraint: powdr_autoprecompiles::SymbolicConstraint<P>) -> Self {
        let powdr_autoprecompiles::SymbolicConstraint { expr } = constraint;
        Self {
            expr: algebraic_to_symbolic(&expr),
        }
    }
}

#[derive(Clone, Debug, Serialize, Deserialize)]
#[serde(bound = "F: Field")]
pub struct SymbolicBusInteraction<F> {
    pub id: BusIndex,
    pub mult: SymbolicExpression<F>,
    pub args: Vec<SymbolicExpression<F>>,
    pub count_weight: u32,
}

impl<P: IntoOpenVm> From<powdr_autoprecompiles::SymbolicBusInteraction<P>>
    for SymbolicBusInteraction<OpenVmField<P>>
{
    fn from(bus_interaction: powdr_autoprecompiles::SymbolicBusInteraction<P>) -> Self {
        let powdr_autoprecompiles::SymbolicBusInteraction { id, mult, args, .. } = bus_interaction;
        let mult = algebraic_to_symbolic(&mult);
        let args = args.iter().map(algebraic_to_symbolic).collect();
        Self {
            id: id as BusIndex,
            mult,
            args,
            // TODO: Is this correct?
            count_weight: 1,
        }
    }
}

pub struct RangeCheckerSend<F> {
    pub mult: SymbolicExpression<F>,
    pub value: SymbolicExpression<F>,
    pub max_bits: SymbolicExpression<F>,
}

impl<P: IntoOpenVm> TryFrom<&powdr_autoprecompiles::SymbolicBusInteraction<P>>
    for RangeCheckerSend<OpenVmField<P>>
{
    type Error = ();

    fn try_from(i: &powdr_autoprecompiles::SymbolicBusInteraction<P>) -> Result<Self, Self::Error> {
        if i.id == 3 {
            assert_eq!(i.args.len(), 2);
            let value = &i.args[0];
            let max_bits = &i.args[1];
            Ok(Self {
                mult: algebraic_to_symbolic(&i.mult),
                value: algebraic_to_symbolic(value),
                max_bits: algebraic_to_symbolic(max_bits),
            })
        } else {
            Err(())
        }
    }
}

impl<P: IntoOpenVm> PowdrAir<P> {
    pub fn new(machine: powdr_autoprecompiles::SymbolicMachine<P>) -> Self {
        let (column_index_by_poly_id, columns): (BTreeMap<_, _>, Vec<_>) = machine
            .unique_columns()
            .enumerate()
            .map(|(index, c)| ((c.id.id, index), c.clone()))
            .unzip();

        Self {
            columns,
            column_index_by_poly_id,
            machine,
        }
    }
}

impl<P: IntoOpenVm> BaseAir<OpenVmField<P>> for PowdrAir<P> {
    fn width(&self) -> usize {
        let res = self.columns.len();
        assert!(res > 0);
        res
    }
}

// No public values, but the trait is implemented
impl<P: IntoOpenVm> BaseAirWithPublicValues<OpenVmField<P>> for PowdrAir<P> {}

impl<AB: InteractionBuilder, P: IntoOpenVm<Field = AB::F>> Air<AB> for PowdrAir<P> {
    fn eval(&self, builder: &mut AB) {
        let main = builder.main();
        let witnesses = main.row_slice(0);
        // TODO: cache?
        let witness_values: BTreeMap<u64, AB::Var> = self
            .columns
            .iter()
            .map(|c| c.id.id)
            .zip_eq(witnesses.iter().cloned())
            .collect();

        let witness_evaluator = WitnessEvaluator::<AB>::new(&witness_values);

        let eval_expr = |expr: &AlgebraicExpression<_>| {
            let symbolic_expr = algebraic_to_symbolic(expr);
            witness_evaluator.eval_expr(&symbolic_expr)
        };

        for constraint in &self.machine.constraints {
            let e = eval_expr(&constraint.expr);
            builder.assert_zero(e);
        }

        for interaction in &self.machine.bus_interactions {
            let powdr_autoprecompiles::SymbolicBusInteraction { id, mult, args, .. } = interaction;

            let mult = eval_expr(mult);
            let args = args.iter().map(&eval_expr).collect_vec();
            // TODO: is this correct?
            let count_weight = 1;

            builder.push_interaction(*id as u16, args, mult, count_weight);
        }
    }
}

pub struct WitnessEvaluator<'a, AB: InteractionBuilder> {
    pub witness: &'a BTreeMap<u64, AB::Var>,
}

impl<'a, AB: InteractionBuilder> WitnessEvaluator<'a, AB> {
    pub fn new(witness: &'a BTreeMap<u64, AB::Var>) -> Self {
        Self { witness }
    }
}

impl<AB: InteractionBuilder> SymbolicEvaluator<AB::F, AB::Expr> for WitnessEvaluator<'_, AB> {
    fn eval_const(&self, c: AB::F) -> AB::Expr {
        c.into()
    }

    fn eval_var(&self, symbolic_var: SymbolicVariable<AB::F>) -> AB::Expr {
        match symbolic_var.entry {
            Entry::Main { part_index, offset } => {
                assert_eq!(part_index, 0);
                assert_eq!(offset, 0);
                (*self.witness.get(&(symbolic_var.index as u64)).unwrap()).into()
            }
            Entry::Public => unreachable!("Public variables are not supported"),
            Entry::Challenge => unreachable!("Challenges are not supported"),
            Entry::Exposed => unreachable!("Exposed values are not supported"),
            Entry::Preprocessed { .. } => {
                unimplemented!("Preprocessed values are not supported yet")
            }
            Entry::Permutation { .. } => unreachable!("Permutation values are not supported"),
        }
    }

    fn eval_is_first_row(&self) -> AB::Expr {
        unimplemented!()
    }

    fn eval_is_last_row(&self) -> AB::Expr {
        unimplemented!()
    }

    fn eval_is_transition(&self) -> AB::Expr {
        unimplemented!()
    }
}

impl<P: IntoOpenVm> PartitionedBaseAir<OpenVmField<P>> for PowdrAir<P> {}<|MERGE_RESOLUTION|>--- conflicted
+++ resolved
@@ -46,16 +46,9 @@
 
 pub struct PowdrChip<P: IntoOpenVm> {
     pub name: String,
-<<<<<<< HEAD
     /// An "executor" for each precompile stacked in this chip, by opcode.
-    pub executors: BTreeMap<usize, PowdrExecutor<F>>,
-    pub air: Arc<PowdrAir<F>>,
-=======
-    pub opcode: PowdrOpcode,
-    /// An "executor" for this chip, based on the original instructions in the basic block
-    pub executor: PowdrExecutor<P>,
+    pub executors: BTreeMap<usize, PowdrExecutor<P>>,
     pub air: Arc<PowdrAir<P>>,
->>>>>>> 1a11972c
 }
 
 /// The shared chips which can be used by the PowdrChip.
@@ -144,13 +137,12 @@
 
 impl<P: IntoOpenVm> PowdrChip<P> {
     pub(crate) fn new(
-<<<<<<< HEAD
-        precompile: PowdrStackedPrecompile<F>,
-        memory: Arc<Mutex<OfflineMemory<F>>>,
+        precompile: PowdrStackedPrecompile<P>,
+        memory: Arc<Mutex<OfflineMemory<OpenVmField<P>>>>,
         base_config: SdkVmConfig,
         periphery: SharedChips,
     ) -> Self {
-        let air: PowdrAir<F> = PowdrAir::new(precompile.machine);
+        let air: PowdrAir<P> = PowdrAir::new(precompile.machine);
         let name = format!(
             "StackedPrecompile_{}",
             precompile
@@ -158,29 +150,6 @@
                 .keys()
                 .map(|o| o.global_opcode())
                 .join("_")
-=======
-        precompile: PowdrPrecompile<P>,
-        memory: Arc<Mutex<OfflineMemory<OpenVmField<P>>>>,
-        base_config: SdkVmConfig,
-        periphery: SharedChips,
-    ) -> Self {
-        let PowdrPrecompile {
-            machine,
-            original_instructions,
-            original_airs,
-            is_valid_column,
-            name,
-            opcode,
-        } = precompile;
-        let air = PowdrAir::new(machine);
-        let executor = PowdrExecutor::new(
-            original_instructions,
-            original_airs,
-            is_valid_column,
-            memory,
-            base_config,
-            periphery,
->>>>>>> 1a11972c
         );
 
         let executors = precompile
@@ -264,10 +233,9 @@
     fn generate_air_proof_input(self) -> AirProofInput<SC> {
         tracing::trace!("Generating air proof input for PowdrChip {}", self.name);
 
-<<<<<<< HEAD
         let num_records = self.current_trace_height();
         let height = next_power_of_two_or_zero(num_records);
-        let width = self.air.width();
+        let width = self.trace_width();
         let mut values = Val::<SC>::zero_vec(height * width);
         let mut values_curr_record = 0;
         // this is just for sanity checking later
@@ -312,15 +280,6 @@
                 });
             values_curr_record += executor_calls;
         }
-=======
-        let width = self.trace_width();
-        let trace = self.executor.generate_witness::<SC>(
-            &self.air.column_index_by_poly_id,
-            &self.air.machine.bus_interactions,
-        );
-
-        assert_eq!(trace.width(), width);
->>>>>>> 1a11972c
 
         let trace = RowMajorMatrix::new(values, width);
         AirProofInput::simple(trace, vec![])
