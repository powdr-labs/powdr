--- conflicted
+++ resolved
@@ -1,7 +1,4 @@
-use std::{
-    collections::HashSet,
-    fmt::{self, Display, Formatter, Write},
-};
+use std::fmt::{self, Display, Formatter, Write};
 
 use itertools::Itertools;
 use powdr_ast::analyzed::{
@@ -337,21 +334,6 @@
         // that are inside the block.
         let unknown_variables = self
             .unsolved_polynomial_identities_in_block(witgen)
-<<<<<<< HEAD
-            .flat_map(|(id, row_offset)| {
-                let Identity::Polynomial(PolynomialIdentity { expression, .. }) = id else {
-                    unreachable!()
-                };
-                unknown_relevant_variables(expression, witgen, row_offset)
-                    .into_iter()
-                    .filter(|var| match var {
-                        Variable::WitnessCell(cell) | Variable::IntermediateCell(cell) => {
-                            cell.row_offset >= 0 && cell.row_offset < self.block_size as i32
-                        }
-                        Variable::FixedCell(_) => unreachable!(),
-                        Variable::Param(_) | Variable::MachineCallParam(_) => true,
-                    })
-=======
             .flat_map(|(expression, row_offset)| {
                 unknown_relevant_variables(expression, witgen, row_offset).filter(|var| match var {
                     Variable::WitnessCell(cell) | Variable::IntermediateCell(cell) => {
@@ -364,7 +346,6 @@
                     Variable::FixedCell(_) => unreachable!(),
                     Variable::Param(_) | Variable::MachineCallParam(_) => true,
                 })
->>>>>>> 5fcd9aec
             })
             .unique()
             .sorted()
@@ -480,48 +461,29 @@
         }
     }
 
-<<<<<<< HEAD
-    /// Returns all pairs of polynomial identity and row where the identity is not solved
-    /// in `self.block_size` contiguous rows. A polynomial identities is considered solved if
-    /// it evaluates to a known value.
-=======
     /// Returns all pairs of polynomial identity (represented by its algebraic expression)
     /// and row where the identity is not solved in `self.block_size` contiguous rows.
     /// A polynomial identity is considered solved if it evaluates to a known value.
->>>>>>> 5fcd9aec
     /// If a polynomial identity is solved for `self.block_size` contiguous rows, it is not
     /// returned, not even on the rows where it is not solved.
     fn unsolved_polynomial_identities_in_block<'b, FixedEval: FixedEvaluator<T>>(
         &'b self,
         witgen: &'b WitgenInference<'a, T, FixedEval>,
-<<<<<<< HEAD
-    ) -> impl Iterator<Item = (&'a Identity<T>, i32)> + 'b {
-=======
     ) -> impl Iterator<Item = (&'a AlgebraicExpression<T>, i32)> + 'b {
->>>>>>> 5fcd9aec
         // Group all identity-row-pairs by their identities.
         self.identities
             .iter()
             .filter_map(|(id, row_offset)| {
                 if let Identity::Polynomial(PolynomialIdentity { expression, .. }) = id {
-<<<<<<< HEAD
-                    Some(((id.id(), id), (expression, *row_offset)))
-=======
                     // Group by identity id.
                     Some((id.id(), (expression, *row_offset)))
->>>>>>> 5fcd9aec
                 } else {
                     None
                 }
             })
             .into_group_map()
-<<<<<<< HEAD
-            .into_iter()
-            .flat_map(move |((_, &identity), pairs)| {
-=======
             .into_values()
             .flat_map(move |pairs| {
->>>>>>> 5fcd9aec
                 // For each identity, check if it is fully solved
                 // for at least "self.blocks_size" rows.
                 let is_solved = pairs
@@ -548,10 +510,6 @@
                     pairs
                 }
                 .into_iter()
-<<<<<<< HEAD
-                .map(move |(_, row_offset)| (identity, row_offset))
-=======
->>>>>>> 5fcd9aec
             })
     }
 
@@ -627,37 +585,6 @@
     expr: &AlgebraicExpression<T>,
     witgen: &WitgenInference<'_, T, FixedEval>,
     row_offset: i32,
-<<<<<<< HEAD
-) -> HashSet<Variable> {
-    match expr {
-        AlgebraicExpression::Reference(algebraic_reference) => {
-            let var = Variable::from_reference(algebraic_reference, row_offset);
-            (!witgen.is_known(&var))
-                .then_some(var)
-                .into_iter()
-                .collect()
-        }
-        // TODO once we support them, we should turn them into the proper variables here.
-        AlgebraicExpression::PublicReference(_) | AlgebraicExpression::Challenge(_) => {
-            Default::default()
-        }
-        AlgebraicExpression::Number(_) => Default::default(),
-        AlgebraicExpression::BinaryOperation(AlgebraicBinaryOperation { left, op, right }) => {
-            if *op == AlgebraicBinaryOperator::Mul {
-                let left_val = try_to_evaluate_to_known_number(left.as_ref(), witgen, row_offset);
-                let right_val = try_to_evaluate_to_known_number(right.as_ref(), witgen, row_offset);
-                if left_val == Some(T::from(0)) || right_val == Some(T::from(0)) {
-                    return Default::default();
-                }
-            }
-            let mut vars = unknown_relevant_variables(left.as_ref(), witgen, row_offset);
-            vars.extend(unknown_relevant_variables(
-                right.as_ref(),
-                witgen,
-                row_offset,
-            ));
-            vars
-=======
 ) -> Box<dyn Iterator<Item = Variable>> {
     match expr {
         AlgebraicExpression::Reference(algebraic_reference) => {
@@ -682,7 +609,6 @@
                     unknown_relevant_variables(right.as_ref(), witgen, row_offset),
                 ),
             )
->>>>>>> 5fcd9aec
         }
         AlgebraicExpression::UnaryOperation(AlgebraicUnaryOperation { expr, .. }) => {
             unknown_relevant_variables(expr.as_ref(), witgen, row_offset)
@@ -690,20 +616,6 @@
     }
 }
 
-<<<<<<< HEAD
-fn try_to_evaluate_to_known_number<T: FieldElement, FixedEval: FixedEvaluator<T>>(
-    expr: &AlgebraicExpression<T>,
-    witgen: &WitgenInference<'_, T, FixedEval>,
-    row_offset: i32,
-) -> Option<T> {
-    witgen
-        .evaluate(expr, row_offset)?
-        .try_to_known()?
-        .try_to_number()
-}
-
-=======
->>>>>>> 5fcd9aec
 pub struct Error<'a, T: FieldElement, FixedEval: FixedEvaluator<T>> {
     pub reason: ErrorReason,
     pub witgen: WitgenInference<'a, T, FixedEval>,
