#![deny(clippy::print_stdout)]

use powdr_ast::asm_analysis::{AnalysisASMFile, Item, SubmachineDeclaration};
use powdr_number::FieldElement;
use romgen::generate_machine_rom;
use vm_to_constrained::ROM_SUBMACHINE_NAME;
mod common;
mod romgen;
mod vm_to_constrained;

pub const ROM_SUFFIX: &str = "ROM";

/// Remove all ASM from the machine tree. Takes a tree of virtual or constrained machines and returns a tree of constrained machines
pub fn compile<T: FieldElement>(file: AnalysisASMFile) -> AnalysisASMFile {
    AnalysisASMFile {
        items: file
            .items
            .into_iter()
            .flat_map(|(name, m)| match m {
                Item::Machine(m) => {
                    let (m, rom) = generate_machine_rom::<T>(m);
                    let (mut m, rom_machine) = vm_to_constrained::convert_machine::<T>(m, rom);

                    match rom_machine {
                        // in the absence of ROM, simply return the machine
                        None => vec![(name, Item::Machine(m))],
                        Some(rom_machine) => {
                            // introduce a new name for the ROM machine, based on the original name
                            let mut rom_name = name.clone();
                            let machine_name = rom_name.pop().unwrap();
                            rom_name.push(format!("{machine_name}{ROM_SUFFIX}"));

                            // add the ROM as a submachine
                            m.submachines.push(SubmachineDeclaration {
                                name: ROM_SUBMACHINE_NAME.into(),
                                ty: rom_name.clone(),
                                args: vec![],
                            });

                            // return both the machine and the rom
                            vec![
                                (name, Item::Machine(m)),
                                (rom_name, Item::Machine(rom_machine)),
                            ]
                        }
<<<<<<< HEAD
                        item => item,
                    },
                )
=======
                    }
                }
                Item::Expression(e) => vec![(name, Item::Expression(e))],
                Item::TypeDeclaration(enum_decl) => vec![(name, Item::TypeDeclaration(enum_decl))],
                Item::TraitDeclaration(trait_decl) => {
                    vec![(name, Item::TraitDeclaration(trait_decl))]
                }
>>>>>>> 204b9e4f
            })
            .collect(),
    }
}

pub mod utils {
    use powdr_ast::{
        asm_analysis::{
            AssignmentStatement, FunctionStatement, InstructionDefinitionStatement,
            InstructionStatement, LabelStatement, RegisterDeclarationStatement, RegisterTy,
        },
        parsed::{
            asm::{
                AssignmentRegister, Instruction, InstructionBody, MachineStatement, RegisterFlag,
            },
            PilStatement,
        },
    };
    use powdr_number::FieldElement;
    use powdr_parser::{
        powdr::{
            FunctionStatementParser, InstructionBodyParser, InstructionDeclarationParser,
            InstructionParser, PilStatementParser, RegisterDeclarationParser,
        },
        ParserContext,
    };

    lazy_static::lazy_static! {
        static ref INSTRUCTION_DECLARATION_PARSER: InstructionDeclarationParser = InstructionDeclarationParser::new();
        static ref INSTRUCTION_PARSER: InstructionParser = InstructionParser::new();
        static ref INSTRUCTION_BODY_PARSER: InstructionBodyParser = InstructionBodyParser::new();
        static ref FUNCTION_STATEMENT_PARSER: FunctionStatementParser = FunctionStatementParser::new();
        static ref PIL_STATEMENT_PARSER: PilStatementParser = PilStatementParser::new();
        static ref REGISTER_DECLARATION_PARSER: RegisterDeclarationParser = RegisterDeclarationParser::new();

    }

    pub fn parse_instruction_definition(input: &str) -> InstructionDefinitionStatement {
        let ctx = ParserContext::new(None, input);
        match INSTRUCTION_DECLARATION_PARSER.parse(&ctx, input).unwrap() {
            MachineStatement::InstructionDeclaration(source, name, instruction) => {
                InstructionDefinitionStatement {
                    source,
                    name,
                    instruction: Instruction {
                        params: instruction.params,
                        body: instruction.body,
                        links: instruction.links,
                    },
                }
            }
            _ => panic!(),
        }
    }

    pub fn parse_instruction(input: &str) -> Instruction {
        let ctx = ParserContext::new(None, input);
        let instr = INSTRUCTION_PARSER.parse(&ctx, input).unwrap();
        Instruction {
            params: instr.params,
            body: instr.body,
            links: instr.links,
        }
    }

    pub fn parse_instruction_body(input: &str) -> InstructionBody {
        let ctx = ParserContext::new(None, input);
        INSTRUCTION_BODY_PARSER.parse(&ctx, input).unwrap()
    }

    pub fn parse_function_statement(input: &str) -> FunctionStatement {
        let ctx = ParserContext::new(None, input);
        match FUNCTION_STATEMENT_PARSER.parse(&ctx, input).unwrap() {
            powdr_ast::parsed::asm::FunctionStatement::Assignment(source, lhs, reg, rhs) => {
                AssignmentStatement {
                    source,
                    lhs_with_reg: {
                        let lhs_len = lhs.len();
                        lhs.into_iter()
                            .zip(reg.unwrap_or(vec![AssignmentRegister::Wildcard; lhs_len]))
                            .collect()
                    },
                    rhs,
                }
                .into()
            }
            powdr_ast::parsed::asm::FunctionStatement::Instruction(source, instruction, inputs) => {
                InstructionStatement {
                    source,
                    instruction,
                    inputs,
                }
                .into()
            }
            powdr_ast::parsed::asm::FunctionStatement::Label(source, name) => {
                LabelStatement { source, name }.into()
            }
            _ => unimplemented!(),
        }
    }

    pub fn parse_pil_statement(input: &str) -> PilStatement {
        let ctx = ParserContext::new(None, input);
        PIL_STATEMENT_PARSER.parse(&ctx, input).unwrap()
    }

    pub fn parse_register_declaration<T: FieldElement>(
        input: &str,
    ) -> RegisterDeclarationStatement {
        let ctx = ParserContext::new(None, input);
        match REGISTER_DECLARATION_PARSER.parse(&ctx, input).unwrap() {
            MachineStatement::RegisterDeclaration(source, name, flag) => {
                let ty = match flag {
                    Some(RegisterFlag::IsAssignment) => RegisterTy::Assignment,
                    Some(RegisterFlag::IsPC) => RegisterTy::Pc,
                    Some(RegisterFlag::IsReadOnly) => RegisterTy::ReadOnly,
                    None => RegisterTy::Write,
                };
                RegisterDeclarationStatement { source, name, ty }
            }
            _ => unreachable!(),
        }
    }
}<|MERGE_RESOLUTION|>--- conflicted
+++ resolved
@@ -43,19 +43,9 @@
                                 (rom_name, Item::Machine(rom_machine)),
                             ]
                         }
-<<<<<<< HEAD
-                        item => item,
-                    },
-                )
-=======
                     }
                 }
-                Item::Expression(e) => vec![(name, Item::Expression(e))],
-                Item::TypeDeclaration(enum_decl) => vec![(name, Item::TypeDeclaration(enum_decl))],
-                Item::TraitDeclaration(trait_decl) => {
-                    vec![(name, Item::TraitDeclaration(trait_decl))]
-                }
->>>>>>> 204b9e4f
+                item => vec![(name, item)],
             })
             .collect(),
     }
