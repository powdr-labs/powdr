--- conflicted
+++ resolved
@@ -66,6 +66,14 @@
     .clone();
     stats_logger.log("inlining", &constraint_system);
 
+    let constraint_system = inliner::replace_constrained_witness_columns(
+        constraint_system.into(),
+        inline_everything_below_degree_bound(degree_bound),
+    )
+    .system()
+    .clone();
+    stats_logger.log("inlining", &constraint_system);
+
     // Note that the rest of the optimization does not benefit from optimizing range constraints,
     // so we only do it once at the end.
     let constraint_system = optimize_range_constraints(
@@ -116,41 +124,6 @@
     Ok(constraint_system_to_symbolic_machine(constraint_system))
 }
 
-<<<<<<< HEAD
-fn run_optimization_loop_until_no_change<
-    P: FieldElement,
-    V: Ord + Clone + Eq + Hash + Debug + Display,
-    C: PartialEq + Eq + Clone + Display,
-    M: MemoryBusInteraction<P, V>,
->(
-    mut constraint_system: ConstraintSystem<P, V>,
-    bus_interaction_handler: impl BusInteractionHandler<P>
-        + IsBusStateful<P>
-        + RangeConstraintHandler<P>
-        + Clone,
-    stats_logger: &mut StatsLogger,
-    bus_map: &BusMap<C>,
-    degree_bound: DegreeBound,
-) -> Result<ConstraintSystem<P, V>, crate::constraint_optimizer::Error> {
-    let mut solver = new_solver(constraint_system.clone(), bus_interaction_handler.clone());
-    loop {
-        let stats = stats_logger::Stats::from(&constraint_system);
-        constraint_system = optimization_loop_iteration::<_, _, _, M>(
-            constraint_system,
-            &mut solver,
-            bus_interaction_handler.clone(),
-            stats_logger,
-            bus_map,
-            degree_bound,
-        )?;
-        if stats == stats_logger::Stats::from(&constraint_system) {
-            return Ok(constraint_system);
-        }
-    }
-}
-
-=======
->>>>>>> 6289eb6a
 fn optimization_loop_iteration<
     P: FieldElement,
     V: Ord + Clone + Eq + Hash + Debug + Display,
