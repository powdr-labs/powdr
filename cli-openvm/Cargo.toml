--- conflicted
+++ resolved
@@ -12,15 +12,9 @@
 bench = false         # See https://github.com/bheisler/criterion.rs/issues/458
 
 [dependencies]
-<<<<<<< HEAD
 openvm-sdk = { git = "https://github.com/powdr-labs/openvm.git", branch = "ovm-executor-bench" }
-openvm-stark-sdk = { git = "https://github.com/powdr-labs/stark-backend.git", rev = "dacb25f", default-features = false }
-openvm-stark-backend = { git = "https://github.com/powdr-labs/stark-backend.git", rev = "dacb25f", default-features = false }
-=======
-openvm-sdk = { git = "https://github.com/powdr-labs/openvm.git", rev = "438fe49" }
 openvm-stark-sdk = { git = "https://github.com/powdr-labs/stark-backend.git", rev = "dc01872", default-features = false }
 openvm-stark-backend = { git = "https://github.com/powdr-labs/stark-backend.git", rev = "dc01872", default-features = false }
->>>>>>> d0fe7f07
 
 powdr-openvm.workspace = true
 
