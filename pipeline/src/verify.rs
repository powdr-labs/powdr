--- conflicted
+++ resolved
@@ -1,12 +1,9 @@
 use std::{path::Path, process::Command};
 
 pub fn verify(temp_dir: &Path) -> Result<(), String> {
-<<<<<<< HEAD
-=======
     let pilcom = std::env::var("PILCOM")
         .expect("Please set the PILCOM environment variable to the path to the pilcom repository.");
 
->>>>>>> 52148be5
     let constants_file = format!("{}/constants_estark.bin", temp_dir.to_str().unwrap());
     let commits_file = format!("{}/commits.bin", temp_dir.to_str().unwrap());
     let constraints_file = format!("{}/constraints.json", temp_dir.to_str().unwrap());
