--- conflicted
+++ resolved
@@ -46,14 +46,8 @@
 /// Returns `None` if this number would not fit a `u64`.
 pub fn count_possible_assignments<T: FieldElement, V: Clone + Ord>(
     variables: impl Iterator<Item = V>,
-<<<<<<< HEAD
-    max: u64,
     rc: &impl RangeConstraintProvider<T, V>,
-) -> bool {
-=======
-    rc: impl RangeConstraintProvider<T, V>,
 ) -> Option<u64> {
->>>>>>> f2a59f0c
     variables
         .map(|v| rc.get(&v))
         .map(|rc| rc.range_width().try_into_u64())
