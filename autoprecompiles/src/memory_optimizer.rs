use std::collections::{BTreeMap, HashMap, HashSet};
use std::fmt::Display;
use std::hash::Hash;

use itertools::Itertools;
use powdr_constraint_solver::boolean_extractor::{self, RangeConstraintsForBooleans};
use powdr_constraint_solver::constraint_system::{BusInteraction, ConstraintRef, ConstraintSystem};
use powdr_constraint_solver::indexed_constraint_system::IndexedConstraintSystem;
use powdr_constraint_solver::quadratic_symbolic_expression::RangeConstraintProvider;
<<<<<<< HEAD
use powdr_constraint_solver::quadratic_symbolic_expression::QuadraticSymbolicExpression;
use powdr_constraint_solver::range_constraint::RangeConstraint;
=======
use powdr_constraint_solver::quadratic_symbolic_expression::{
    NoRangeConstraints, QuadraticSymbolicExpression,
};
>>>>>>> ffcf3b0a
use powdr_constraint_solver::utils::possible_concrete_values;
use powdr_number::{FieldElement, LargeInt};

use crate::MEMORY_BUS_ID;

/// The memory address space for register memory operations.
const REGISTER_ADDRESS_SPACE: u32 = 1;

/// Optimizes bus sends that correspond to general-purpose memory read and write operations.
/// It works best if all read-write-operation addresses are fixed offsets relative to some
/// symbolic base address. If stack and heap access operations are mixed, this is usually violated.
pub fn optimize_memory<T: FieldElement, V: Hash + Eq + Clone + Ord + Display>(
    mut system: ConstraintSystem<T, V>,
    range_constraints: impl RangeConstraintProvider<T, V> + Clone,
) -> ConstraintSystem<T, V> {
    let (to_remove, new_constraints) =
        redundant_memory_interactions_indices(&system, range_constraints);
    let to_remove = to_remove.into_iter().collect::<HashSet<_>>();
    system.bus_interactions = system
        .bus_interactions
        .into_iter()
        .enumerate()
        .filter_map(|(i, bus)| (!to_remove.contains(&i)).then_some(bus))
        .collect();
    // TODO perform substitutions instead
    system.algebraic_constraints.extend(new_constraints);
    system
}

// Check that the number of register memory bus interactions for each concrete address in the precompile is even.
// Assumption: all register memory bus interactions feature a concrete address.
pub fn check_register_operation_consistency<T: FieldElement, V: Clone + Ord + Display>(
    system: &ConstraintSystem<T, V>,
) -> bool {
    let count_per_addr = system
        .bus_interactions
        .iter()
        .filter_map(|bus_int| {
            MemoryBusInteraction::try_from_bus_interaction(bus_int)
                .ok()
                // We ignore conversion failures here, since we also did that in a previous version.
                .flatten()
        })
<<<<<<< HEAD
        .filter(|mem_int: &MemoryBusInteraction<_, _>| matches!(mem_int.ty, MemoryType::Register))
=======
        .filter(|mem_int: &MemoryBusInteraction<T>| {
            mem_int.address_space == T::from(REGISTER_ADDRESS_SPACE)
        })
>>>>>>> ffcf3b0a
        .map(|mem_int| {
            mem_int.addr.try_to_number().unwrap_or_else(|| {
                panic!(
                    "Register memory access must have constant address but found {}",
                    mem_int.addr
                )
            })
        })
        .fold(BTreeMap::new(), |mut map, addr| {
            *map.entry(addr).or_insert(0) += 1;
            map
        });

<<<<<<< HEAD
    count_per_addr.values().all(|&v| v % 2 == 0)
}

#[derive(Copy, Clone, Debug, PartialEq, Eq, Hash, PartialOrd, Ord)]
enum MemoryType {
    Constant,
    Register,
    Memory,
    Native,
}

impl<T: FieldElement, V: Ord + Clone + Eq> TryFrom<QuadraticSymbolicExpression<T, V>>
    for MemoryType
{
    type Error = ();
    fn try_from(v: QuadraticSymbolicExpression<T, V>) -> Result<Self, Self::Error> {
        let v = v
            .try_to_number()
            .and_then(|n| n.to_integer().try_into_u32());
        Ok(match v {
            Some(0) => MemoryType::Constant,
            Some(1) => MemoryType::Register,
            Some(2) => MemoryType::Memory,
            Some(3) => MemoryType::Native,
            _ => return Err(()),
        })
    }
}

/// Returns the word size of a particularly memory type.
/// Word size `k` means that an address `x` and an address `x + k` are guaranteed to be
/// non-overlapping, it is not necessarily related to what is stored, rather
/// how memory is addressed.
fn word_size_by_memory(ty: MemoryType) -> Option<u32> {
    match ty {
        MemoryType::Register | MemoryType::Memory => Some(4),
        MemoryType::Constant | MemoryType::Native => None, // Let's not optimize this.
    }
=======
    count_per_addr.values().all(|&v| v == 2)
>>>>>>> ffcf3b0a
}

#[derive(Clone, Debug)]
enum MemoryOp {
    Send,
    Receive,
}

#[derive(Clone, Debug)]
<<<<<<< HEAD
struct MemoryBusInteraction<T: FieldElement, V> {
    ty: MemoryType,
    op: MemoryOp,
    addr: QuadraticSymbolicExpression<T, V>,
    data: Vec<QuadraticSymbolicExpression<T, V>>,
=======
struct MemoryBusInteraction<T> {
    op: MemoryOp,
    address_space: T,
    addr: AlgebraicExpression<T>,
    data: Vec<AlgebraicExpression<T>>,
}

impl<T: FieldElement> MemoryBusInteraction<T> {
    fn try_addr_u32(&self) -> Option<u32> {
        match self.addr {
            AlgebraicExpression::Number(n) => n.to_integer().try_into_u32(),
            _ => None,
        }
    }
>>>>>>> ffcf3b0a
}

impl<T: FieldElement, V: Ord + Clone + Eq> MemoryBusInteraction<T, V> {
    /// Tries to convert a `BusInteraction` to a `MemoryBusInteraction`.
    ///
    /// Returns `Ok(None)` if we know that the bus interaction is not a memory bus interaction.
    /// Returns `Err(_)` if the bus interaction is a memory bus interaction but could not be converted properly
    /// (usually because the multiplicity is not -1 or 1).
    /// Otherwise returns `Ok(Some(memory_bus_interaction))`
    fn try_from_bus_interaction(
        bus_interaction: &BusInteraction<QuadraticSymbolicExpression<T, V>>,
    ) -> Result<Option<Self>, ()> {
        if bus_interaction
            .bus_id
            .try_to_number()
            .is_none_or(|id| id != MEMORY_BUS_ID.into())
        {
            return Ok(None);
        }
        // TODO: Timestamp is ignored, we could use it to assert that the bus interactions
        // are in the right order.
<<<<<<< HEAD
        let ty = bus_interaction.payload[0].clone().try_into()?;
        let op = match bus_interaction.multiplicity.try_to_number() {
=======
        let AlgebraicExpression::Number(address_space) = bus_interaction.args[0].clone() else {
            panic!("Address space must be known!")
        };
        let op = match bus_interaction.try_multiplicity_to_number() {
>>>>>>> ffcf3b0a
            Some(n) if n == 1.into() => MemoryOp::Send,
            Some(n) if n == (-1).into() => MemoryOp::Receive,
            _ => return Err(()),
        };
<<<<<<< HEAD
        let addr = bus_interaction.payload[1].clone();
        let data = bus_interaction.payload[2..].to_vec();
        Ok(Some(MemoryBusInteraction { ty, op, addr, data }))
=======
        let addr = bus_interaction.args[1].clone();
        let data = bus_interaction.args[2..bus_interaction.args.len() - 1].to_vec();
        Ok(Some(MemoryBusInteraction {
            op,
            address_space,
            addr,
            data,
        }))
>>>>>>> ffcf3b0a
    }
}

/// Tries to find indices of bus interactions that can be removed in the given machine
/// and also returns a set of new constraints to be added.
fn redundant_memory_interactions_indices<T: FieldElement, V: Hash + Eq + Clone + Ord + Display>(
    system: &ConstraintSystem<T, V>,
    range_constraints: impl RangeConstraintProvider<T, V> + Clone,
) -> (Vec<usize>, Vec<QuadraticSymbolicExpression<T, V>>) {
    let address_comparator = MemoryAddressComparator::new(system);
    let mut new_constraints: Vec<QuadraticSymbolicExpression<T, V>> = Vec::new();

<<<<<<< HEAD
    // Address across all memory types.
    type GlobalAddress<T, V> = (MemoryType, QuadraticSymbolicExpression<T, V>);
=======
    // Address across all address spaces.
    type GlobalAddress<T> = (T, QuadraticSymbolicExpression<T, AlgebraicReference>);
>>>>>>> ffcf3b0a
    // Track memory contents by memory type while we go through bus interactions.
    // This maps an address to the index of the previous send on that address and the
    // data currently stored there.
    let mut memory_contents: HashMap<
        GlobalAddress<T, V>,
        (usize, Vec<QuadraticSymbolicExpression<_, _>>),
    > = Default::default();
    let mut to_remove: Vec<usize> = Default::default();

    // TODO we assume that memory interactions are sorted by timestamp.
    for (index, bus_int) in system.bus_interactions.iter().enumerate() {
        let mem_int = match MemoryBusInteraction::try_from_bus_interaction(bus_int) {
            Ok(Some(mem_int)) => mem_int,
            Ok(None) => continue,
            Err(_) => {
                // This interaction might be going to memory, but we do not know
                // the multiplicity. Delete all knowledge.
                // TODO If we can still clearly determine the memory type, we could
                // only clear the knowledge for that memory type.
                memory_contents.clear();
                continue;
            }
        };

<<<<<<< HEAD
        let addr = (mem_int.ty, mem_int.addr.clone());
=======
        let addr = (
            mem_int.address_space,
            algebraic_to_quadratic_symbolic_expression(&mem_int.addr),
        );
>>>>>>> ffcf3b0a

        match mem_int.op {
            MemoryOp::Receive => {
                // If there is an unconsumed send to this address, consume it.
                // In that case, we can replace both bus interactions with equality constraints
                // between the data that would have been sent and received.
                if let Some((previous_send, existing_values)) = memory_contents.remove(&addr) {
                    for (existing, new) in existing_values.iter().zip_eq(mem_int.data.iter()) {
                        new_constraints.push(existing.clone() - new.clone());
                    }
                    to_remove.extend([index, previous_send]);
                }
            }
            MemoryOp::Send => {
                // We can only retain knowledge about addresses where we can prove
                // that this send operation does not interfere with it, i.e.
                // if we can prove that the two addresses differ by at least a word size.
                memory_contents.retain(|other_addr, _| {
<<<<<<< HEAD
                    address_comparator.are_addrs_known_to_be_different_by_word(
                        &addr,
                        other_addr,
                        word_size,
                        range_constraints.clone(),
                    )
=======
                    address_comparator.are_addrs_known_to_be_different(&addr, other_addr)
>>>>>>> ffcf3b0a
                });
                memory_contents.insert(addr.clone(), (index, mem_int.data.clone()));
            }
        }
    }

    log::debug!(
        "Removing {} memory interactions and adding {} new constraints",
        to_remove.len(),
        new_constraints.len()
    );

    (to_remove, new_constraints)
}

type BooleanExtractedExpression<T, V> =
    QuadraticSymbolicExpression<T, boolean_extractor::Variable<V>>;
struct MemoryAddressComparator<T: FieldElement, V> {
    /// For each address `a` contains a list of expressions `v` such that
    /// `a = v` is true in the constraint system.
    memory_addresses:
        HashMap<BooleanExtractedExpression<T, V>, Vec<BooleanExtractedExpression<T, V>>>,
}

impl<T: FieldElement, V: Hash + Eq + Clone + Ord + Display> MemoryAddressComparator<T, V> {
    fn new(system: &ConstraintSystem<T, V>) -> Self {
        let addresses = system
            .bus_interactions
            .iter()
            .flat_map(|bus| {
                MemoryBusInteraction::try_from_bus_interaction(bus)
                    .ok()
                    .flatten()
            })
            .map(|bus| bus.addr);

        let constraints =
            boolean_extractor::to_boolean_extracted_system(&system.algebraic_constraints);
        let constraint_system: IndexedConstraintSystem<_, _> = ConstraintSystem {
            algebraic_constraints: constraints,
            bus_interactions: vec![],
        }
        .into();

        let memory_addresses = addresses
            .map(|addr| {
                let addr = addr.transform_var_type(&mut |v| v.into());
                (
                    addr.clone(),
                    find_equivalent_expressions(&addr, &constraint_system),
                )
            })
            .collect();
        Self { memory_addresses }
    }

    /// Returns true if we can prove that for two addresses `a` and `b`,
    /// `a - b` cannot be 0.
    pub fn are_addrs_known_to_be_different(
        &self,
<<<<<<< HEAD
        a: &(MemoryType, QuadraticSymbolicExpression<T, V>),
        b: &(MemoryType, QuadraticSymbolicExpression<T, V>),
        word_size: u32,
        rc: impl RangeConstraintProvider<T, V> + Clone,
=======
        a: &(T, QuadraticSymbolicExpression<T, AlgebraicReference>),
        b: &(T, QuadraticSymbolicExpression<T, AlgebraicReference>),
>>>>>>> ffcf3b0a
    ) -> bool {
        if a.0 != b.0 {
            return true;
        }

        let a_exprs = &self.memory_addresses[&a.1.transform_var_type(&mut |v| v.into())];
        let b_exprs = &self.memory_addresses[&b.1.transform_var_type(&mut |v| v.into())];
        let range_constraints = RangeConstraintsForBooleans::from(NoRangeConstraints);
        a_exprs
            .iter()
            .cartesian_product(b_exprs)
<<<<<<< HEAD
            .any(|(a_exprs, b_exprs)| {
                is_value_known_to_be_different_by_word(
                    a_exprs,
                    b_exprs,
                    word_size,
                    &RangeConstraintsForBooleans::from(rc.clone()),
                )
            })
=======
            .any(|(a_expr, b_expr)| is_known_to_be_nonzero(&(a_expr - b_expr), &range_constraints))
>>>>>>> ffcf3b0a
    }
}

/// Tries to find equivalent expressions for the given expression
/// according to the given constraint system.
/// Returns at least one equivalent expression (in the worst case, the expression itself).
fn find_equivalent_expressions<T: FieldElement, V: Clone + Ord + Hash + Eq + Display>(
    expression: &QuadraticSymbolicExpression<T, V>,
    constraints: &IndexedConstraintSystem<T, V>,
) -> Vec<QuadraticSymbolicExpression<T, V>> {
    if expression.is_quadratic() {
        // This case is too complicated.
        return vec![expression.clone()];
    }

    // Go through the constraints related to this address
    // and try to solve for the expression
    let mut exprs = constraints
        .constraints_referencing_variables(expression.referenced_unknown_variables().cloned())
        .filter_map(|constr| match constr {
            ConstraintRef::AlgebraicConstraint(constr) => Some(constr),
            ConstraintRef::BusInteraction(_) => None,
        })
        .flat_map(|constr| constr.try_solve_for_expr(expression))
        .collect_vec();
    if exprs.is_empty() {
        // If we cannot solve for the expression, we just take the expression unmodified.
        exprs.push(expression.clone());
    }
    exprs
}

/// Returns true if we can prove that `expr` cannot be 0.
fn is_known_to_be_nonzero<T: FieldElement, V: Clone + Ord + Hash + Eq + Display>(
    expr: &QuadraticSymbolicExpression<T, V>,
    range_constraints: &impl RangeConstraintProvider<T, V>,
) -> bool {
    possible_concrete_values(expr, range_constraints, 20)
        .is_some_and(|mut values| values.all(|value| !value.is_zero()))
}

#[cfg(test)]
mod tests {
    use super::*;

    use powdr_constraint_solver::{
        quadratic_symbolic_expression::NoRangeConstraints,
        range_constraint::RangeConstraint,
        test_utils::{constant, var},
    };
    use powdr_number::GoldilocksField;

    #[test]
    fn is_known_to_by_nonzero() {
        assert!(!is_known_to_be_nonzero(&constant(0), &NoRangeConstraints));
        assert!(is_known_to_be_nonzero(&constant(1), &NoRangeConstraints));
        assert!(is_known_to_be_nonzero(&constant(7), &NoRangeConstraints));
        assert!(is_known_to_be_nonzero(&-constant(1), &NoRangeConstraints));

        assert!(!is_known_to_be_nonzero(
            &(constant(42) - constant(2) * var("a")),
            &NoRangeConstraints
        ));
        assert!(!is_known_to_be_nonzero(
            &(var("a") - var("b")),
            &NoRangeConstraints
        ));

        struct AllVarsThreeOrFour;
        impl RangeConstraintProvider<GoldilocksField, &'static str> for AllVarsThreeOrFour {
            fn get(&self, _var: &&'static str) -> RangeConstraint<GoldilocksField> {
                RangeConstraint::from_range(GoldilocksField::from(3), GoldilocksField::from(4))
            }
        }
        assert!(is_known_to_be_nonzero(&var("a"), &AllVarsThreeOrFour));
        assert!(is_known_to_be_nonzero(
            // Can't be zero for all assignments of a and b.
            &(var("a") - constant(2) * var("b")),
            &AllVarsThreeOrFour
        ));
        assert!(!is_known_to_be_nonzero(
            // Can be zero for a = 4, b = 3.
            &(constant(3) * var("a") - constant(4) * var("b")),
            &AllVarsThreeOrFour
        ));
    }
}<|MERGE_RESOLUTION|>--- conflicted
+++ resolved
@@ -6,17 +6,11 @@
 use powdr_constraint_solver::boolean_extractor::{self, RangeConstraintsForBooleans};
 use powdr_constraint_solver::constraint_system::{BusInteraction, ConstraintRef, ConstraintSystem};
 use powdr_constraint_solver::indexed_constraint_system::IndexedConstraintSystem;
-use powdr_constraint_solver::quadratic_symbolic_expression::RangeConstraintProvider;
-<<<<<<< HEAD
-use powdr_constraint_solver::quadratic_symbolic_expression::QuadraticSymbolicExpression;
-use powdr_constraint_solver::range_constraint::RangeConstraint;
-=======
 use powdr_constraint_solver::quadratic_symbolic_expression::{
-    NoRangeConstraints, QuadraticSymbolicExpression,
+    QuadraticSymbolicExpression, RangeConstraintProvider,
 };
->>>>>>> ffcf3b0a
 use powdr_constraint_solver::utils::possible_concrete_values;
-use powdr_number::{FieldElement, LargeInt};
+use powdr_number::FieldElement;
 
 use crate::MEMORY_BUS_ID;
 
@@ -58,13 +52,9 @@
                 // We ignore conversion failures here, since we also did that in a previous version.
                 .flatten()
         })
-<<<<<<< HEAD
-        .filter(|mem_int: &MemoryBusInteraction<_, _>| matches!(mem_int.ty, MemoryType::Register))
-=======
-        .filter(|mem_int: &MemoryBusInteraction<T>| {
+        .filter(|mem_int: &MemoryBusInteraction<T, V>| {
             mem_int.address_space == T::from(REGISTER_ADDRESS_SPACE)
         })
->>>>>>> ffcf3b0a
         .map(|mem_int| {
             mem_int.addr.try_to_number().unwrap_or_else(|| {
                 panic!(
@@ -78,48 +68,7 @@
             map
         });
 
-<<<<<<< HEAD
-    count_per_addr.values().all(|&v| v % 2 == 0)
-}
-
-#[derive(Copy, Clone, Debug, PartialEq, Eq, Hash, PartialOrd, Ord)]
-enum MemoryType {
-    Constant,
-    Register,
-    Memory,
-    Native,
-}
-
-impl<T: FieldElement, V: Ord + Clone + Eq> TryFrom<QuadraticSymbolicExpression<T, V>>
-    for MemoryType
-{
-    type Error = ();
-    fn try_from(v: QuadraticSymbolicExpression<T, V>) -> Result<Self, Self::Error> {
-        let v = v
-            .try_to_number()
-            .and_then(|n| n.to_integer().try_into_u32());
-        Ok(match v {
-            Some(0) => MemoryType::Constant,
-            Some(1) => MemoryType::Register,
-            Some(2) => MemoryType::Memory,
-            Some(3) => MemoryType::Native,
-            _ => return Err(()),
-        })
-    }
-}
-
-/// Returns the word size of a particularly memory type.
-/// Word size `k` means that an address `x` and an address `x + k` are guaranteed to be
-/// non-overlapping, it is not necessarily related to what is stored, rather
-/// how memory is addressed.
-fn word_size_by_memory(ty: MemoryType) -> Option<u32> {
-    match ty {
-        MemoryType::Register | MemoryType::Memory => Some(4),
-        MemoryType::Constant | MemoryType::Native => None, // Let's not optimize this.
-    }
-=======
     count_per_addr.values().all(|&v| v == 2)
->>>>>>> ffcf3b0a
 }
 
 #[derive(Clone, Debug)]
@@ -129,28 +78,11 @@
 }
 
 #[derive(Clone, Debug)]
-<<<<<<< HEAD
 struct MemoryBusInteraction<T: FieldElement, V> {
-    ty: MemoryType,
     op: MemoryOp,
+    address_space: T,
     addr: QuadraticSymbolicExpression<T, V>,
     data: Vec<QuadraticSymbolicExpression<T, V>>,
-=======
-struct MemoryBusInteraction<T> {
-    op: MemoryOp,
-    address_space: T,
-    addr: AlgebraicExpression<T>,
-    data: Vec<AlgebraicExpression<T>>,
-}
-
-impl<T: FieldElement> MemoryBusInteraction<T> {
-    fn try_addr_u32(&self) -> Option<u32> {
-        match self.addr {
-            AlgebraicExpression::Number(n) => n.to_integer().try_into_u32(),
-            _ => None,
-        }
-    }
->>>>>>> ffcf3b0a
 }
 
 impl<T: FieldElement, V: Ord + Clone + Eq> MemoryBusInteraction<T, V> {
@@ -172,33 +104,22 @@
         }
         // TODO: Timestamp is ignored, we could use it to assert that the bus interactions
         // are in the right order.
-<<<<<<< HEAD
-        let ty = bus_interaction.payload[0].clone().try_into()?;
-        let op = match bus_interaction.multiplicity.try_to_number() {
-=======
-        let AlgebraicExpression::Number(address_space) = bus_interaction.args[0].clone() else {
+        let Some(address_space) = bus_interaction.payload[0].try_to_number() else {
             panic!("Address space must be known!")
         };
-        let op = match bus_interaction.try_multiplicity_to_number() {
->>>>>>> ffcf3b0a
+        let op = match bus_interaction.multiplicity.try_to_number() {
             Some(n) if n == 1.into() => MemoryOp::Send,
             Some(n) if n == (-1).into() => MemoryOp::Receive,
             _ => return Err(()),
         };
-<<<<<<< HEAD
         let addr = bus_interaction.payload[1].clone();
         let data = bus_interaction.payload[2..].to_vec();
-        Ok(Some(MemoryBusInteraction { ty, op, addr, data }))
-=======
-        let addr = bus_interaction.args[1].clone();
-        let data = bus_interaction.args[2..bus_interaction.args.len() - 1].to_vec();
         Ok(Some(MemoryBusInteraction {
             op,
             address_space,
             addr,
             data,
         }))
->>>>>>> ffcf3b0a
     }
 }
 
@@ -211,13 +132,8 @@
     let address_comparator = MemoryAddressComparator::new(system);
     let mut new_constraints: Vec<QuadraticSymbolicExpression<T, V>> = Vec::new();
 
-<<<<<<< HEAD
     // Address across all memory types.
-    type GlobalAddress<T, V> = (MemoryType, QuadraticSymbolicExpression<T, V>);
-=======
-    // Address across all address spaces.
-    type GlobalAddress<T> = (T, QuadraticSymbolicExpression<T, AlgebraicReference>);
->>>>>>> ffcf3b0a
+    type GlobalAddress<T, V> = (T, QuadraticSymbolicExpression<T, V>);
     // Track memory contents by memory type while we go through bus interactions.
     // This maps an address to the index of the previous send on that address and the
     // data currently stored there.
@@ -242,14 +158,7 @@
             }
         };
 
-<<<<<<< HEAD
-        let addr = (mem_int.ty, mem_int.addr.clone());
-=======
-        let addr = (
-            mem_int.address_space,
-            algebraic_to_quadratic_symbolic_expression(&mem_int.addr),
-        );
->>>>>>> ffcf3b0a
+        let addr = (mem_int.address_space, mem_int.addr.clone());
 
         match mem_int.op {
             MemoryOp::Receive => {
@@ -268,16 +177,11 @@
                 // that this send operation does not interfere with it, i.e.
                 // if we can prove that the two addresses differ by at least a word size.
                 memory_contents.retain(|other_addr, _| {
-<<<<<<< HEAD
-                    address_comparator.are_addrs_known_to_be_different_by_word(
+                    address_comparator.are_addrs_known_to_be_different(
                         &addr,
                         other_addr,
-                        word_size,
                         range_constraints.clone(),
                     )
-=======
-                    address_comparator.are_addrs_known_to_be_different(&addr, other_addr)
->>>>>>> ffcf3b0a
                 });
                 memory_contents.insert(addr.clone(), (index, mem_int.data.clone()));
             }
@@ -338,15 +242,9 @@
     /// `a - b` cannot be 0.
     pub fn are_addrs_known_to_be_different(
         &self,
-<<<<<<< HEAD
-        a: &(MemoryType, QuadraticSymbolicExpression<T, V>),
-        b: &(MemoryType, QuadraticSymbolicExpression<T, V>),
-        word_size: u32,
+        a: &(T, QuadraticSymbolicExpression<T, V>),
+        b: &(T, QuadraticSymbolicExpression<T, V>),
         rc: impl RangeConstraintProvider<T, V> + Clone,
-=======
-        a: &(T, QuadraticSymbolicExpression<T, AlgebraicReference>),
-        b: &(T, QuadraticSymbolicExpression<T, AlgebraicReference>),
->>>>>>> ffcf3b0a
     ) -> bool {
         if a.0 != b.0 {
             return true;
@@ -354,22 +252,11 @@
 
         let a_exprs = &self.memory_addresses[&a.1.transform_var_type(&mut |v| v.into())];
         let b_exprs = &self.memory_addresses[&b.1.transform_var_type(&mut |v| v.into())];
-        let range_constraints = RangeConstraintsForBooleans::from(NoRangeConstraints);
+        let range_constraints = RangeConstraintsForBooleans::from(rc.clone());
         a_exprs
             .iter()
             .cartesian_product(b_exprs)
-<<<<<<< HEAD
-            .any(|(a_exprs, b_exprs)| {
-                is_value_known_to_be_different_by_word(
-                    a_exprs,
-                    b_exprs,
-                    word_size,
-                    &RangeConstraintsForBooleans::from(rc.clone()),
-                )
-            })
-=======
             .any(|(a_expr, b_expr)| is_known_to_be_nonzero(&(a_expr - b_expr), &range_constraints))
->>>>>>> ffcf3b0a
     }
 }
 
