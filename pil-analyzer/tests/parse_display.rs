--- conflicted
+++ resolved
@@ -323,13 +323,8 @@
     g((x));
     "#;
     let expected = r#"namespace N(16);
-<<<<<<< HEAD
-    let f: expr, expr -> constr[] = (|x, y| [x = y]);
-    let g: expr -> constr[] = (|x| [x = 0]);
-=======
-    let f: expr, expr -> std::prelude::Constr[] = (|x, y| [(x = y)]);
-    let g: expr -> std::prelude::Constr[] = (|x| [(x = 0)]);
->>>>>>> 3e43e337
+    let f: expr, expr -> std::prelude::Constr[] = (|x, y| [x = y]);
+    let g: expr -> std::prelude::Constr[] = (|x| [x = 0]);
     col witness x;
     col witness y;
     N.x = N.y;
