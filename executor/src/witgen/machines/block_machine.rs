use std::collections::{BTreeMap, BTreeSet, HashMap};
use std::fmt::Display;
use std::iter::{self, once};

use super::{EvalResult, FixedData, MachineParts};

use crate::witgen::block_processor::BlockProcessor;
use crate::witgen::data_structures::finalizable_data::FinalizableData;
use crate::witgen::processor::{OuterQuery, Processor};
use crate::witgen::rows::{Row, RowIndex, RowPair};
use crate::witgen::sequence_iterator::{
    DefaultSequenceIterator, ProcessingSequenceCache, ProcessingSequenceIterator,
};
use crate::witgen::util::try_to_simple_poly;
use crate::witgen::{machines::Machine, EvalError, EvalValue, IncompleteCause};
use crate::witgen::{MutableState, QueryCallback};
use crate::Identity;
use itertools::Itertools;
use powdr_ast::analyzed::{
    AlgebraicExpression as Expression, AlgebraicReference, DegreeRange, IdentityKind, PolyID,
    PolynomialType,
};
use powdr_ast::parsed::visitor::ExpressionVisitable;
use powdr_number::{DegreeType, FieldElement};

enum ProcessResult<'a, T: FieldElement> {
    Success(FinalizableData<T>, EvalValue<&'a AlgebraicReference, T>),
    Incomplete(EvalValue<&'a AlgebraicReference, T>),
}

impl<'a, T: FieldElement> ProcessResult<'a, T> {
    fn new(data: FinalizableData<T>, updates: EvalValue<&'a AlgebraicReference, T>) -> Self {
        match updates.is_complete() {
            true => ProcessResult::Success(data, updates),
            false => ProcessResult::Incomplete(updates),
        }
    }
}

fn collect_fixed_cols<T: FieldElement>(
    expression: &Expression<T>,
    result: &mut BTreeSet<Option<Expression<T>>>,
) {
    expression.pre_visit_expressions(&mut |e| {
        if let Expression::Reference(r) = e {
            if r.is_fixed() {
                result.insert(Some(e.clone()));
            }
        }
    });
}

#[derive(Clone, Copy, PartialEq, Eq, Hash)]
enum ConnectionType {
    Permutation,
    Lookup,
}

impl From<ConnectionType> for IdentityKind {
    fn from(value: ConnectionType) -> Self {
        match value {
            ConnectionType::Permutation => IdentityKind::Permutation,
            ConnectionType::Lookup => IdentityKind::Plookup,
        }
    }
}

impl TryFrom<IdentityKind> for ConnectionType {
    type Error = ();

    fn try_from(value: IdentityKind) -> Result<Self, Self::Error> {
        match value {
            IdentityKind::Permutation => Ok(ConnectionType::Permutation),
            IdentityKind::Plookup => Ok(ConnectionType::Lookup),
            _ => Err(()),
        }
    }
}

impl<'a, T: FieldElement> Display for BlockMachine<'a, T> {
    fn fmt(&self, f: &mut std::fmt::Formatter<'_>) -> std::fmt::Result {
        write!(
            f,
            "{} (block_size: {}, latch_row: {})",
            self.name, self.block_size, self.latch_row
        )
    }
}

/// A machine that produces multiple rows (one block) per query.
/// TODO we do not actually "detect" the machine yet, we just check if
/// the lookup has a binary selector that is 1 every k rows for some k
pub struct BlockMachine<'a, T: FieldElement> {
    /// The degree range of all columns in this machine
    degree_range: DegreeRange,
    /// The current degree of all columns in this machine
    degree: DegreeType,
    /// Block size, the period of the selector.
    block_size: usize,
    /// The row index (within the block) of the latch row
    latch_row: usize,
    fixed_data: &'a FixedData<'a, T>,
    /// The parts of the machine (identities, witness columns, etc.)
    parts: MachineParts<'a, T>,
    /// The type of constraint used to connect this machine to its caller.
    connection_type: ConnectionType,
    /// The data of the machine.
    data: FinalizableData<T>,
    /// The index of the first row that has not been finalized yet.
    /// At all times, all rows in the range [block_size..first_in_progress_row) are finalized.
    first_in_progress_row: usize,
    /// Cache that states the order in which to evaluate identities
    /// to make progress most quickly.
    processing_sequence_cache: ProcessingSequenceCache,
    name: String,
}

impl<'a, T: FieldElement> BlockMachine<'a, T> {
    pub fn try_new(
        name: String,
        fixed_data: &'a FixedData<'a, T>,
        parts: &MachineParts<'a, T>,
    ) -> Option<Self> {
<<<<<<< HEAD
        let degree = parts.common_degree();
=======
        let degree_range = fixed_data.common_degree_range(witness_cols);

        // start from the max degree
        let degree = degree_range.max;
>>>>>>> 14225aa1

        let (is_permutation, block_size, latch_row) =
            detect_connection_type_and_block_size(fixed_data, &parts.connecting_identities)?;

        for id in parts.connecting_identities.values() {
            for r in id.right.expressions.iter() {
                if let Some(poly) = try_to_simple_poly(r) {
                    if poly.poly_id.ptype == PolynomialType::Constant {
                        // It does not really make sense to have constant polynomials on the RHS
                        // of a block machine lookup, as all constant polynomials are periodic, so
                        // it would always return the same value.
                        return None;
                    }
                }
            }
        }

        assert!(block_size <= degree as usize);
        // Because block shapes are not always rectangular, we add the last block to the data at the
        // beginning. It starts out with unknown values. Should the first block decide to write to
        // rows < 0, they will be written to this block.
        // In `take_witness_col_values()`, this block will be removed and its values will be used to
        // construct the "default" block used to fill up unused rows.
        let start_index = RowIndex::from_i64(-(block_size as i64), degree);
        let data = FinalizableData::with_initial_rows_in_progress(
            &parts.witnesses,
            (0..block_size).map(|i| Row::fresh(fixed_data, start_index + i)),
        );
        Some(BlockMachine {
            name,
            degree_range,
            degree,
            block_size,
            latch_row,
            fixed_data,
            parts: parts.clone(),
            connection_type: is_permutation,
            data,
            first_in_progress_row: block_size,
            processing_sequence_cache: ProcessingSequenceCache::new(
                block_size,
                latch_row,
                parts.identities.len(),
            ),
        })
    }
}

fn detect_connection_type_and_block_size<'a, T: FieldElement>(
    fixed_data: &'a FixedData<'a, T>,
    connecting_identities: &BTreeMap<u64, &'a Identity<T>>,
) -> Option<(ConnectionType, usize, usize)> {
    // TODO we should check that the other constraints/fixed columns are also periodic.

    // Connecting identities should either all be permutations or all lookups.
    let connection_type = connecting_identities
        .values()
        .map(|id| id.kind.try_into())
        .unique()
        .exactly_one()
        .ok()?
        .ok()?;

    // Detect the block size.
    let (latch_row, block_size) = match connection_type {
        ConnectionType::Lookup => {
            // We'd expect all RHS selectors to be fixed columns of the same period.
            connecting_identities
                .values()
                .map(|id| try_to_period(&id.right.selector, fixed_data))
                .unique()
                .exactly_one()
                .ok()??
        }
        ConnectionType::Permutation => {
            // We check all fixed columns appearing in RHS selectors. If there is none, the block size is 1.

            let find_max_period = |latch_candidates: BTreeSet<Option<Expression<T>>>| {
                latch_candidates
                    .iter()
                    .filter_map(|e| try_to_period(e, fixed_data))
                    // If there is more than one period, the block size is the maximum period.
                    .max_by_key(|&(_, period)| period)
            };
            let mut latch_candidates = BTreeSet::new();
            for id in connecting_identities.values() {
                if let Some(selector) = &id.right.selector {
                    collect_fixed_cols(selector, &mut latch_candidates);
                }
            }
            if latch_candidates.is_empty() {
                (0, 1)
            } else {
                find_max_period(latch_candidates)?
            }
        }
    };
    Some((connection_type, block_size, latch_row))
}

/// Check if `expr` is a reference to a function of the form
/// f(i) { if (i + o) % k == 0 { 1 } else { 0 } }
/// for some k < degree / 2, o.
/// If so, returns (o, k).
fn try_to_period<T: FieldElement>(
    expr: &Option<Expression<T>>,
    fixed_data: &FixedData<T>,
) -> Option<(usize, usize)> {
    match expr {
        Some(expr) => {
            if let Expression::Number(ref n) = expr {
                if *n == T::one() {
                    return Some((0, 1));
                }
            }

            let poly = try_to_simple_poly(expr)?;
            if !poly.is_fixed() {
                return None;
            }

            let degree = fixed_data.common_degree_range(once(&poly.poly_id)).max;

            let values = fixed_data.fixed_cols[&poly.poly_id].values(degree);

            let offset = values.iter().position(|v| v.is_one())?;
            let period = 1 + values.iter().skip(offset + 1).position(|v| v.is_one())?;
            if period > degree as usize / 2 {
                // This filters out columns like [0]* + [1], which might appear in a block machine
                // but shouldn't be detected as the latch.
                return None;
            }
            values
                .iter()
                .enumerate()
                .all(|(i, v)| {
                    let expected = if i % period == offset {
                        1.into()
                    } else {
                        0.into()
                    };
                    *v == expected
                })
                .then_some((offset, period))
        }
        None => Some((0, 1)),
    }
}

impl<'a, T: FieldElement> Machine<'a, T> for BlockMachine<'a, T> {
    fn identity_ids(&self) -> Vec<u64> {
        self.parts.connecting_identities.keys().copied().collect()
    }

    fn process_plookup<'b, Q: QueryCallback<T>>(
        &mut self,
        mutable_state: &'b mut MutableState<'a, 'b, T, Q>,
        identity_id: u64,
        caller_rows: &'b RowPair<'b, 'a, T>,
    ) -> EvalResult<'a, T> {
        let previous_len = self.data.len();
        let result = self.process_plookup_internal(mutable_state, identity_id, caller_rows);
        if let Ok(assignments) = &result {
            if !assignments.is_complete() {
                // rollback the changes.
                self.data.truncate(previous_len);
            }
        }
        result
    }

    fn name(&self) -> &str {
        &self.name
    }

    fn take_witness_col_values<'b, Q: QueryCallback<T>>(
        &mut self,
        mutable_state: &'b mut MutableState<'a, 'b, T, Q>,
    ) -> HashMap<String, Vec<T>> {
        if self.data.len() < 2 * self.block_size {
            log::warn!(
                "Filling empty blocks with zeros, because the block machine is never used. \
                 This might violate some internal constraints."
            );
        }

<<<<<<< HEAD
        if self.parts.is_variable_degree() {
            let new_degree = self.data.len().next_power_of_two() as DegreeType;
            let new_degree = new_degree.max(1 << MIN_DEGREE_LOG);
            log::info!(
                "Resizing variable length machine '{}': {} -> {} (rounded up from {})",
                self.name,
                self.degree,
                new_degree,
                self.data.len()
            );
            self.degree = new_degree;
        }
=======
        let new_degree = self.data.len().next_power_of_two() as DegreeType;
        let new_degree = self.degree_range.fit(new_degree);
        log::info!(
            "Resizing variable length machine '{}': {} -> {} (rounded up from {})",
            self.name,
            self.degree,
            new_degree,
            self.data.len()
        );
        self.degree = new_degree;
>>>>>>> 14225aa1

        if matches!(self.connection_type, ConnectionType::Permutation) {
            // We have to make sure that *all* selectors are 0 in the dummy block,
            // because otherwise this block won't have a matching block on the LHS.

            // Collect dummy block with rows before and after
            let dummy_block = FinalizableData::with_initial_rows_in_progress(
                &self.parts.witnesses,
                iter::once(self.block_size - 1)
                    .chain(0..self.block_size)
                    .chain(iter::once(0))
                    .map(|i| self.data[i].clone()),
            );

            // Instantiate a processor
            let row_offset = RowIndex::from_i64(-1, self.degree);
            let mut processor = Processor::new(
                row_offset,
                dummy_block,
                mutable_state,
                self.fixed_data,
                &self.parts,
                self.degree,
            );

            // Set all selectors to 0
            for id in self.parts.connecting_identities.values() {
                processor
                    .set_value(
                        self.latch_row + 1,
                        id.right.selector.as_ref().unwrap(),
                        T::zero(),
                        || "Zero selectors".to_string(),
                    )
                    .unwrap();
            }

            // Run BlockProcessor (to potentially propagate selector values)
            let mut processor = BlockProcessor::from_processor(processor, &self.parts.identities);
            let mut sequence_iterator = ProcessingSequenceIterator::Default(
                DefaultSequenceIterator::new(self.block_size, self.parts.identities.len(), None),
            );
            processor.solve(&mut sequence_iterator).unwrap();
            let mut dummy_block = processor.finish();

            // Replace the dummy block, discarding first and last row
            dummy_block.pop().unwrap();
            for i in (0..self.block_size).rev() {
                self.data[i] = dummy_block.pop().unwrap();
            }
        }

        let mut data = self
            .data
            .take_transposed()
            .map(|(id, (values, known_cells))| {
                // Materialize column as Vec<Option<T>>
                let mut values = values
                    .into_iter()
                    .zip(known_cells)
                    .map(|(v, known)| known.then_some(v))
                    .collect::<Vec<_>>();

                // Remove the "last" block added to the beginning of self.data.
                // It contains the values the first block wrote to it and otherwise unknown values.
                let dummy_block = values.drain(0..self.block_size).collect::<Vec<_>>();

                // For all constraints to be satisfied, unused cells have to be filled with valid values.
                // We do this, we construct a default block, by repeating the first input to the block machine.
                values.resize(self.degree as usize, None);

                // Use the block as the default block. However, it needs to be merged with the dummy block,
                // to handle blocks of non-rectangular shape.
                // For example, let's say, the situation might look like this (block size = 3 in this example):
                //  Row  Latch   C1  C2  C3
                //  -3     0
                //  -2     0
                //  -1     1             X  <- This value belongs to the first block
                //   0     0     X   X   X
                //   1     0     X   X   X
                //   2     1     X   X   X  <- This value belongs to the second block
                //
                // The following code constructs the default block as follows:
                // - All values will come from rows 0-2, EXCEPT
                // - In the last row, the value of C3 is whatever value was written to the dummy block
                //
                // Constructed like this, we can repeat the default block forever.
                //
                // TODO: Determine the row-extend per column
                let first_block_values = values.iter().take(self.block_size);
                let default_block = dummy_block
                    .into_iter()
                    .zip(first_block_values)
                    .map(|(dummy_block, first_block)| {
                        dummy_block.or(*first_block).unwrap_or_default()
                    })
                    .collect::<Vec<_>>();

                let values = values
                    .into_iter()
                    .enumerate()
                    .map(|(i, v)| v.unwrap_or(default_block[i % self.block_size]))
                    .collect::<Vec<_>>();

                (id, values)
            })
            .collect();
        self.handle_last_row(&mut data);
        data.into_iter()
            .map(|(id, values)| (self.fixed_data.column_name(&id).to_string(), values))
            .collect()
    }
}

impl<'a, T: FieldElement> BlockMachine<'a, T> {
    /// The characteristic of a block machine is that that all fixed columns are
    /// periodic. However, there are exceptions to handle wrapping.
    /// This becomes a problem when a witness polynomial depends on a fixed column
    /// that is not periodic, because values of committed polynomials are copy-pasted
    /// from the default block.
    /// This is the case for the _operation_id_no_change column, generated when
    /// compiling a block machine from Powdr ASM and constrained as:
    /// _operation_id_no_change = ((1 - _block_enforcer_last_step) * (1 - <Latch>));
    /// This function fixes this exception by setting _operation_id_no_change to 0.
    fn handle_last_row(&self, data: &mut HashMap<PolyID, Vec<T>>) {
        for (poly_id, col) in data.iter_mut() {
            if self
                .parts
                .fixed_data
                .column_name(poly_id)
                .ends_with("_operation_id_no_change")
            {
                log::trace!("Setting _operation_id_no_change to 0.");
                col[self.degree as usize - 1] = T::zero();
            }
        }
    }

    /// Returns the current number of rows *not counting the dummy block* inserted at the beginning
    /// (with row numbers (-block_size..0)).
    fn rows(&self) -> DegreeType {
        (self.data.len() - self.block_size) as DegreeType
    }

    fn last_row_index(&self) -> RowIndex {
        RowIndex::from_i64(self.rows() as i64 - 1, self.degree)
    }

    fn get_row(&self, row: RowIndex) -> &Row<T> {
        // The first block is a dummy block corresponding to rows (-block_size, 0),
        // so we have to add the block size to the row index.
        &self.data[(row + self.block_size).into()]
    }

    fn process_plookup_internal<'b, Q: QueryCallback<T>>(
        &mut self,
        mutable_state: &mut MutableState<'a, 'b, T, Q>,
        identity_id: u64,
        caller_rows: &'b RowPair<'b, 'a, T>,
    ) -> EvalResult<'a, T> {
        let outer_query =
            OuterQuery::new(caller_rows, self.parts.connecting_identities[&identity_id]);

        log::trace!("Start processing block machine '{}'", self.name());
        log::trace!("Left values of lookup:");
        for l in &outer_query.left {
            log::trace!("  {}", l);
        }

        // TODO this assumes we are always using the same lookup for this machine.
        let mut sequence_iterator = self
            .processing_sequence_cache
            .get_processing_sequence(&outer_query.left);

        if !sequence_iterator.has_steps() {
            // Shortcut, no need to do anything.
            log::trace!(
                "Abort processing block machine '{}' (inputs incomplete according to cache)",
                self.name()
            );
            return Ok(EvalValue::incomplete(
                IncompleteCause::BlockMachineLookupIncomplete,
            ));
        }

        if self.rows() + self.block_size as DegreeType >= self.degree {
            return Err(EvalError::RowsExhausted(self.name.clone()));
        }

        let process_result =
            self.process(mutable_state, &mut sequence_iterator, outer_query.clone())?;

        match process_result {
            ProcessResult::Success(new_block, updates) => {
                log::trace!(
                    "End processing block machine '{}' (successfully)",
                    self.name()
                );
                self.append_block(new_block)?;

                let updates = updates.report_side_effect();

                // We solved the query, so report it to the cache.
                self.processing_sequence_cache
                    .report_processing_sequence(&outer_query.left, sequence_iterator);
                Ok(updates)
            }
            ProcessResult::Incomplete(updates) => {
                log::trace!(
                    "End processing block machine '{}' (incomplete)",
                    self.name()
                );
                self.processing_sequence_cache
                    .report_incomplete(&outer_query.left);
                Ok(updates)
            }
        }
    }

    fn process<'b, Q: QueryCallback<T>>(
        &self,
        mutable_state: &mut MutableState<'a, 'b, T, Q>,
        sequence_iterator: &mut ProcessingSequenceIterator,
        outer_query: OuterQuery<'a, 'b, T>,
    ) -> Result<ProcessResult<'a, T>, EvalError<T>> {
        // We start at the last row of the previous block.
        let row_offset = self.last_row_index();
        // Make the block two rows larger than the block size, it includes the last row of the previous block
        // and the first row of the next block.
        let block = FinalizableData::with_initial_rows_in_progress(
            &self.parts.witnesses,
            (0..(self.block_size + 2)).map(|i| Row::fresh(self.fixed_data, row_offset + i)),
        );
        let mut processor = BlockProcessor::new(
            row_offset,
            block,
            mutable_state,
            self.fixed_data,
            &self.parts,
            self.degree,
        )
        .with_outer_query(outer_query);

        let outer_assignments = processor.solve(sequence_iterator)?;
        let new_block = processor.finish();

        Ok(ProcessResult::new(new_block, outer_assignments))
    }

    /// Takes a block of rows, which contains the last row of its previous block
    /// and the first row of its next block. The first row of its next block is ignored,
    /// the last row of its previous block is merged with the one we have already.
    /// This is necessary to handle non-rectangular block machines, which already use
    /// unused cells in the previous block.
    fn append_block(&mut self, mut new_block: FinalizableData<T>) -> Result<(), EvalError<T>> {
        assert!(
            (self.rows() + self.block_size as DegreeType) < self.degree,
            "Block machine is full (this should have been checked before)"
        );

        assert_eq!(new_block.len(), self.block_size + 2);

        // 1. Ignore the first row of the next block:
        new_block.pop();
        // 2. Merge the last row of the previous block

        new_block
            .get_mut(0)
            .unwrap()
            .merge_with(self.get_row(self.last_row_index()))
            .map_err(|_| {
                EvalError::Generic(
                    "Block machine overwrites existing value with different value!".to_string(),
                )
            })?;
        // 3. Remove the last row of the previous block from data
        self.data.pop();

        // 4. Finalize everything so far (except the dummy block)
        if self.data.len() > self.block_size {
            self.data
                .finalize_range(self.first_in_progress_row..self.data.len());
            self.first_in_progress_row = self.data.len();
        }

        // 5. Append the new block (including the merged last row of the previous block)
        self.data.extend(new_block);

        Ok(())
    }
}<|MERGE_RESOLUTION|>--- conflicted
+++ resolved
@@ -121,14 +121,10 @@
         fixed_data: &'a FixedData<'a, T>,
         parts: &MachineParts<'a, T>,
     ) -> Option<Self> {
-<<<<<<< HEAD
-        let degree = parts.common_degree();
-=======
-        let degree_range = fixed_data.common_degree_range(witness_cols);
+        let degree_range = parts.common_degree_range();
 
         // start from the max degree
         let degree = degree_range.max;
->>>>>>> 14225aa1
 
         let (is_permutation, block_size, latch_row) =
             detect_connection_type_and_block_size(fixed_data, &parts.connecting_identities)?;
@@ -315,20 +311,6 @@
             );
         }
 
-<<<<<<< HEAD
-        if self.parts.is_variable_degree() {
-            let new_degree = self.data.len().next_power_of_two() as DegreeType;
-            let new_degree = new_degree.max(1 << MIN_DEGREE_LOG);
-            log::info!(
-                "Resizing variable length machine '{}': {} -> {} (rounded up from {})",
-                self.name,
-                self.degree,
-                new_degree,
-                self.data.len()
-            );
-            self.degree = new_degree;
-        }
-=======
         let new_degree = self.data.len().next_power_of_two() as DegreeType;
         let new_degree = self.degree_range.fit(new_degree);
         log::info!(
@@ -339,7 +321,6 @@
             self.data.len()
         );
         self.degree = new_degree;
->>>>>>> 14225aa1
 
         if matches!(self.connection_type, ConnectionType::Permutation) {
             // We have to make sure that *all* selectors are 0 in the dummy block,
