Instructions:
  BEQ 5 0 8 1 1

APC advantage:
  - Main columns: 26 -> 14 (1.86x reduction)
  - Bus interactions: 11 -> 10 (1.10x reduction)
  - Constraints: 11 -> 2 (5.50x reduction)

Symbolic machine using 14 unique main columns:
  from_state__timestamp_0
  reads_aux__0__base__prev_timestamp_0
  reads_aux__0__base__timestamp_lt_aux__lower_decomp__0_0
  reads_aux__1__base__prev_timestamp_0
  reads_aux__1__base__timestamp_lt_aux__lower_decomp__0_0
  a__0_0
  a__1_0
  a__2_0
  a__3_0
  diff_inv_marker__0_0
  diff_inv_marker__1_0
  diff_inv_marker__2_0
  diff_inv_marker__3_0
  is_valid

// Bus 0 (EXECUTION_BRIDGE):
<<<<<<< HEAD
mult=is_valid * -1, args=[0, reads_aux__1__base__prev_timestamp_0 + reads_aux__1__base__timestamp_lt_aux__lower_decomp__0_0 + 131072 * reads_aux__1__base__timestamp_lt_aux__lower_decomp__1_0]
mult=is_valid * 1, args=[4, reads_aux__1__base__prev_timestamp_0 + reads_aux__1__base__timestamp_lt_aux__lower_decomp__0_0 + 131072 * reads_aux__1__base__timestamp_lt_aux__lower_decomp__1_0 + 2]
=======
mult=is_valid * -1, args=[0, from_state__timestamp_0]
mult=is_valid * 1, args=[8 - (4 * a__0_0 * diff_inv_marker__0_0 + 4 * a__1_0 * diff_inv_marker__1_0 + 4 * a__2_0 * diff_inv_marker__2_0 + 4 * a__3_0 * diff_inv_marker__3_0), from_state__timestamp_0 + 2]
>>>>>>> c59b6329

// Bus 1 (MEMORY):
mult=is_valid * -1, args=[1, 5, a__0_0, a__1_0, a__2_0, a__3_0, reads_aux__0__base__prev_timestamp_0]
mult=is_valid * 1, args=[1, 5, a__0_0, a__1_0, a__2_0, a__3_0, from_state__timestamp_0]
mult=is_valid * -1, args=[1, 0, 0, 0, 0, 0, reads_aux__1__base__prev_timestamp_0]
mult=is_valid * 1, args=[1, 0, 0, 0, 0, 0, from_state__timestamp_0 + 1]

// Bus 3 (VARIABLE_RANGE_CHECKER):
mult=is_valid * 1, args=[reads_aux__0__base__timestamp_lt_aux__lower_decomp__0_0, 17]
mult=is_valid * 1, args=[15360 * reads_aux__0__base__prev_timestamp_0 + 15360 * reads_aux__0__base__timestamp_lt_aux__lower_decomp__0_0 + 15360 - 15360 * from_state__timestamp_0, 12]
mult=is_valid * 1, args=[reads_aux__1__base__timestamp_lt_aux__lower_decomp__0_0, 17]
mult=is_valid * 1, args=[15360 * reads_aux__1__base__prev_timestamp_0 + 15360 * reads_aux__1__base__timestamp_lt_aux__lower_decomp__0_0 - 15360 * from_state__timestamp_0, 12]

// Algebraic constraints:
a__0_0 * diff_inv_marker__0_0 + a__1_0 * diff_inv_marker__1_0 + a__2_0 * diff_inv_marker__2_0 + a__3_0 * diff_inv_marker__3_0 - 1 * is_valid = 0
is_valid * (is_valid - 1) = 0<|MERGE_RESOLUTION|>--- conflicted
+++ resolved
@@ -4,7 +4,7 @@
 APC advantage:
   - Main columns: 26 -> 14 (1.86x reduction)
   - Bus interactions: 11 -> 10 (1.10x reduction)
-  - Constraints: 11 -> 2 (5.50x reduction)
+  - Constraints: 11 -> 6 (1.83x reduction)
 
 Symbolic machine using 14 unique main columns:
   from_state__timestamp_0
@@ -23,13 +23,8 @@
   is_valid
 
 // Bus 0 (EXECUTION_BRIDGE):
-<<<<<<< HEAD
-mult=is_valid * -1, args=[0, reads_aux__1__base__prev_timestamp_0 + reads_aux__1__base__timestamp_lt_aux__lower_decomp__0_0 + 131072 * reads_aux__1__base__timestamp_lt_aux__lower_decomp__1_0]
-mult=is_valid * 1, args=[4, reads_aux__1__base__prev_timestamp_0 + reads_aux__1__base__timestamp_lt_aux__lower_decomp__0_0 + 131072 * reads_aux__1__base__timestamp_lt_aux__lower_decomp__1_0 + 2]
-=======
 mult=is_valid * -1, args=[0, from_state__timestamp_0]
 mult=is_valid * 1, args=[8 - (4 * a__0_0 * diff_inv_marker__0_0 + 4 * a__1_0 * diff_inv_marker__1_0 + 4 * a__2_0 * diff_inv_marker__2_0 + 4 * a__3_0 * diff_inv_marker__3_0), from_state__timestamp_0 + 2]
->>>>>>> c59b6329
 
 // Bus 1 (MEMORY):
 mult=is_valid * -1, args=[1, 5, a__0_0, a__1_0, a__2_0, a__3_0, reads_aux__0__base__prev_timestamp_0]
@@ -44,5 +39,9 @@
 mult=is_valid * 1, args=[15360 * reads_aux__1__base__prev_timestamp_0 + 15360 * reads_aux__1__base__timestamp_lt_aux__lower_decomp__0_0 - 15360 * from_state__timestamp_0, 12]
 
 // Algebraic constraints:
-a__0_0 * diff_inv_marker__0_0 + a__1_0 * diff_inv_marker__1_0 + a__2_0 * diff_inv_marker__2_0 + a__3_0 * diff_inv_marker__3_0 - 1 * is_valid = 0
+-((1 - (a__0_0 * diff_inv_marker__0_0 + a__1_0 * diff_inv_marker__1_0 + a__2_0 * diff_inv_marker__2_0 + a__3_0 * diff_inv_marker__3_0)) * (a__0_0 * diff_inv_marker__0_0 + a__1_0 * diff_inv_marker__1_0 + a__2_0 * diff_inv_marker__2_0 + a__3_0 * diff_inv_marker__3_0)) = 0
+(1 - (a__0_0 * diff_inv_marker__0_0 + a__1_0 * diff_inv_marker__1_0 + a__2_0 * diff_inv_marker__2_0 + a__3_0 * diff_inv_marker__3_0)) * a__0_0 = 0
+(1 - (a__0_0 * diff_inv_marker__0_0 + a__1_0 * diff_inv_marker__1_0 + a__2_0 * diff_inv_marker__2_0 + a__3_0 * diff_inv_marker__3_0)) * a__1_0 = 0
+(1 - (a__0_0 * diff_inv_marker__0_0 + a__1_0 * diff_inv_marker__1_0 + a__2_0 * diff_inv_marker__2_0 + a__3_0 * diff_inv_marker__3_0)) * a__2_0 = 0
+(1 - (a__0_0 * diff_inv_marker__0_0 + a__1_0 * diff_inv_marker__1_0 + a__2_0 * diff_inv_marker__2_0 + a__3_0 * diff_inv_marker__3_0)) * a__3_0 = 0
 is_valid * (is_valid - 1) = 0