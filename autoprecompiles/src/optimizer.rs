--- conflicted
+++ resolved
@@ -4,11 +4,7 @@
 use powdr_constraint_solver::{
     constraint_system::{BusInteraction, BusInteractionHandler, ConstraintSystem},
     journaling_constraint_system::JournalingConstraintSystem,
-<<<<<<< HEAD
-    quadratic_symbolic_expression::{NoRangeConstraints, QuadraticSymbolicExpression, RangeConstraintProvider},
-=======
-    quadratic_symbolic_expression::{NoRangeConstraints, QuadraticSymbolicExpression},
->>>>>>> 1f9978b8
+    quadratic_symbolic_expression::{NoRangeConstraints, {NoRangeConstraints, QuadraticSymbolicExpression}, RangeConstraintProvider},
     symbolic_expression::SymbolicExpression,
 };
 use powdr_number::FieldElement;
@@ -52,29 +48,18 @@
         JournalingConstraintSystem::from(symbolic_machine_to_constraint_system(machine));
 
     loop {
-<<<<<<< HEAD
-        let size = system_size(constraint_system.system());
+        let stats = stats_logger::Stats::from(constraint_system.system());
         optimization_loop_iteration(
             &mut constraint_system,
-=======
-        let stats = stats_logger::Stats::from(&constraint_system);
-        constraint_system = optimization_loop_iteration(
-            constraint_system,
->>>>>>> 1f9978b8
             bus_interaction_handler.clone(),
             degree_bound,
             &mut stats_logger,
             bus_map,
         )?;
-<<<<<<< HEAD
-        if system_size(constraint_system.system()) == size {
+        if stats == stats_logger::Stats::from(constraint_system.system()) {
             return Ok(constraint_system_to_symbolic_machine(
                 constraint_system.system().clone(),
             ));
-=======
-        if stats == stats_logger::Stats::from(&constraint_system) {
-            return Ok(constraint_system_to_symbolic_machine(constraint_system));
->>>>>>> 1f9978b8
         }
     }
 }
@@ -85,32 +70,20 @@
     degree_bound: DegreeBound,
     stats_logger: &mut StatsLogger,
     bus_map: &BusMap,
-<<<<<<< HEAD
-) -> Result<(), crate::constraint_optimizer::Error> {
-    optimize_constraints(
-=======
 ) -> Result<ConstraintSystem<T, AlgebraicReference>, crate::constraint_optimizer::Error> {
     let constraint_system = JournalingConstraintSystem::from(constraint_system);
     let constraint_system = optimize_constraints(
->>>>>>> 1f9978b8
         constraint_system,
         bus_interaction_handler.clone(),
         degree_bound,
         stats_logger,
     )?;
-<<<<<<< HEAD
-    let system =if let Some(memory_bus_id) = bus_map.get_bus_id(&BusType::Memory) {
-        let system = optimize_memory(constraint_system, NoRangeConstraints, memory_bus_id);
-        assert!(check_register_operation_consistency(
-            &system.system(),
-=======
     let constraint_system = constraint_system.system().clone();
     let constraint_system = if let Some(memory_bus_id) = bus_map.get_bus_id(&BusType::Memory) {
         let constraint_system =
             optimize_memory(constraint_system, memory_bus_id, NoRangeConstraints);
         assert!(check_register_operation_consistency(
             &constraint_system,
->>>>>>> 1f9978b8
             memory_bus_id
         ));
         stats_logger.log("memory optimization", &constraint_system);
@@ -127,8 +100,10 @@
         constraint_system
     };
 
-    Ok(())
-}
+    Ok(system)
+}
+
+
 
 pub fn optimize_pc_lookup<T: FieldElement>(
     mut machine: SymbolicMachine<T>,
