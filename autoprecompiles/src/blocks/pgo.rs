--- conflicted
+++ resolved
@@ -49,11 +49,7 @@
 
     /// Try to create an autoprecompile candidate from a block.
     fn create(
-<<<<<<< HEAD
         apc: Apc<A::Field, A::Instruction>,
-=======
-        apc: Apc<A::PowdrField, A::Instruction>,
->>>>>>> 922aa523
         pgo_program_idx_count: &HashMap<u32, u32>,
         vm_config: VmConfig<A::InstructionMachineHandler, A::BusInteractionHandler>,
     ) -> Self;
@@ -62,11 +58,7 @@
     fn to_json_export(&self, apc_candidates_dir_path: &Path) -> Self::JsonExport;
 
     /// Convert the candidate into an autoprecompile and its statistics.
-<<<<<<< HEAD
     fn into_apc_and_stats(self) -> (AdapterApc<A>, Self::ApcStats);
-=======
-    fn into_apc_and_stats(self) -> (Apc<A::PowdrField, A::Instruction>, Self::ApcStats);
->>>>>>> 922aa523
 }
 
 // pub trait ApcStats {}
@@ -145,11 +137,7 @@
     pgo_program_idx_count: HashMap<u32, u32>,
     config: &PowdrConfig,
     vm_config: VmConfig<A::InstructionMachineHandler, A::BusInteractionHandler>,
-<<<<<<< HEAD
-) -> Vec<Apc<A::Field, A::Instruction>> {
-=======
-) -> Vec<Apc<A::PowdrField, A::Instruction>> {
->>>>>>> 922aa523
+) -> Vec<AdapterApc<A>> {
     // drop any block whose start index cannot be found in pc_idx_count,
     // because a basic block might not be executed at all.
     // Also only keep basic blocks with more than one original instruction.
@@ -188,11 +176,7 @@
     mut blocks: Vec<BasicBlock<A::Instruction>>,
     config: &PowdrConfig,
     vm_config: VmConfig<A::InstructionMachineHandler, A::BusInteractionHandler>,
-<<<<<<< HEAD
 ) -> Vec<Apc<A::Field, A::Instruction>> {
-=======
-) -> Vec<Apc<A::PowdrField, A::Instruction>> {
->>>>>>> 922aa523
     // cost = number_of_original_instructions
     blocks.sort_by(|a, b| b.statements.len().cmp(&a.statements.len()));
 
@@ -254,11 +238,7 @@
     blocks: Vec<BasicBlock<A::Instruction>>,
     config: &PowdrConfig,
     vm_config: VmConfig<A::InstructionMachineHandler, A::BusInteractionHandler>,
-<<<<<<< HEAD
-) -> Vec<Apc<A::Field, A::Instruction>> {
-=======
-) -> Vec<Apc<A::PowdrField, A::Instruction>> {
->>>>>>> 922aa523
+) -> Vec<AdapterApc<A>> {
     let n_acc = config.autoprecompiles as usize;
     tracing::info!("Generating {n_acc} autoprecompiles in parallel");
 
