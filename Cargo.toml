--- conflicted
+++ resolved
@@ -42,31 +42,6 @@
 
 [workspace.dependencies]
 # workspace crates
-<<<<<<< HEAD
-powdr = { path = "./powdr", version = "0.1.1" }
-powdr-airgen = { path = "./airgen", version = "0.1.1" }
-powdr-ast = { path = "./ast", version = "0.1.1" }
-powdr-asm-to-pil = { path = "./asm-to-pil", version = "0.1.1" }
-powdr-isa-utils = { path = "./isa-utils", version = "0.1.1" }
-powdr-analysis = { path = "./analysis", version = "0.1.1" }
-powdr-backend = { path = "./backend", version = "0.1.1" }
-powdr-backend-utils = { path = "./backend-utils", version = "0.1.1" }
-powdr-executor = { path = "./executor", version = "0.1.1" }
-powdr-importer = { path = "./importer", version = "0.1.1" }
-powdr-jit-compiler = { path = "./jit-compiler", version = "0.1.1" }
-powdr-linker = { path = "./linker", version = "0.1.1" }
-powdr-number = { path = "./number", version = "0.1.1" }
-powdr-parser = { path = "./parser", version = "0.1.1" }
-powdr-parser-util = { path = "./parser-util", version = "0.1.1" }
-powdr-pil-analyzer = { path = "./pil-analyzer", version = "0.1.1" }
-powdr-pilopt = { path = "./pilopt", version = "0.1.1" }
-powdr-pipeline = { path = "./pipeline", version = "0.1.1" }
-powdr-plonky3 = { path = "./plonky3", version = "0.1.1" }
-powdr-riscv = { path = "./riscv", version = "0.1.1" }
-powdr-riscv-executor = { path = "./riscv-executor", version = "0.1.1" }
-powdr-riscv-syscalls = { path = "./riscv-syscalls", version = "0.1.1" }
-powdr-schemas = { path = "./schemas", version = "0.1.1" }
-=======
 powdr = { path = "./powdr", version = "0.1.2" }
 powdr-airgen = { path = "./airgen", version = "0.1.2" }
 powdr-ast = { path = "./ast", version = "0.1.2" }
@@ -85,11 +60,11 @@
 powdr-pil-analyzer = { path = "./pil-analyzer", version = "0.1.2" }
 powdr-pilopt = { path = "./pilopt", version = "0.1.2" }
 powdr-pipeline = { path = "./pipeline", version = "0.1.2" }
+powdr-plonky3 = { path = "./plonky3", version = "0.1.2" }
 powdr-riscv = { path = "./riscv", version = "0.1.2" }
 powdr-riscv-executor = { path = "./riscv-executor", version = "0.1.2" }
 powdr-riscv-syscalls = { path = "./riscv-syscalls", version = "0.1.2" }
 powdr-schemas = { path = "./schemas", version = "0.1.2" }
->>>>>>> 0e7cfe62
 
 [profile.pr-tests]
 inherits = "dev"
