use std::{
    collections::{BTreeMap, HashSet},
    fmt::Display,
    hash::Hash,
    ops::{Add, AddAssign, Mul, MulAssign, Neg, Sub},
};

use crate::{
    effect::Condition,
    runtime_constant::{ReferencedSymbols, RuntimeConstant, Substitutable, VarTransformable},
};
use itertools::Itertools;
use num_traits::One;
use num_traits::Zero;
use powdr_number::{log2_exact, ExpressionConvertible, FieldElement, LargeInt};

use super::effect::{Assertion, BitDecomposition, BitDecompositionComponent, Effect};
use super::range_constraint::RangeConstraint;
use super::symbolic_expression::SymbolicExpression;

/// Terms with more than `MAX_SUM_SIZE_FOR_QUADRATIC_ANALYSIS` quadratic terms
/// are not analyzed for pairs that sum to zero.
const MAX_SUM_SIZE_FOR_QUADRATIC_ANALYSIS: usize = 20;

#[derive(Default)]
pub struct ProcessResult<T: RuntimeConstant, V> {
    pub effects: Vec<Effect<T, V>>,
    pub complete: bool,
}

impl<T: RuntimeConstant, V> ProcessResult<T, V> {
    pub fn empty() -> Self {
        Self {
            effects: vec![],
            complete: false,
        }
    }
    pub fn complete(effects: Vec<Effect<T, V>>) -> Self {
        Self {
            effects,
            complete: true,
        }
    }
}

#[derive(Debug, PartialEq, Eq)]
pub enum Error {
    /// The range constraints of the parts do not cover the full constant sum.
    ConflictingRangeConstraints,
    /// An equality constraint evaluates to a known-nonzero value.
    ConstraintUnsatisfiable(String),
}

/// A symbolic expression in unknown variables of type `V` and (symbolically)
/// known terms, representing a sum of (super-)quadratic, linear and constant parts.
/// The quadratic terms are of the form `X * Y`, where `X` and `Y` are
/// `GroupedExpression`s that have at least one unknown.
/// The linear terms are of the form `a * X`, where `a` is a (symbolically) known
/// value and `X` is an unknown variable.
/// The constant term is a (symbolically) known value.
///
/// It also provides ways to quickly update the expression when the value of
/// an unknown variable gets known and provides functions to solve
/// (some kinds of) equations.
///
/// The name is derived from the fact that it groups linear terms by variable.
#[derive(Debug, Clone, PartialEq, Eq, Hash)]
pub struct GroupedExpression<T, V> {
    /// Quadratic terms of the form `a * X * Y`, where `a` is a (symbolically)
    /// known value and `X` and `Y` are grouped expressions that
    /// have at least one unknown.
    quadratic: Vec<(Self, Self)>,
    /// Linear terms of the form `a * X`, where `a` is a (symbolically) known
    /// value and `X` is an unknown variable.
    linear: BTreeMap<V, T>,
    /// Constant term, a (symbolically) known value.
    constant: T,
}

impl<F: FieldElement, T: RuntimeConstant<FieldType = F>, V> GroupedExpression<T, V> {
    pub fn from_number(k: F) -> Self {
        Self {
            quadratic: Default::default(),
            linear: Default::default(),
            constant: T::from(k),
        }
    }
}

impl<T: RuntimeConstant, V: Clone + Ord + Eq> Zero for GroupedExpression<T, V> {
    fn zero() -> Self {
        Self {
            quadratic: Default::default(),
            linear: Default::default(),
            constant: T::zero(),
        }
    }

    fn is_zero(&self) -> bool {
        self.try_to_known().is_some_and(|k| k.is_known_zero())
    }
}

impl<T: RuntimeConstant, V: Clone + Ord + Eq> One for GroupedExpression<T, V> {
    fn one() -> Self {
        Self {
            quadratic: Default::default(),
            linear: Default::default(),
            constant: T::one(),
        }
    }

    fn is_one(&self) -> bool {
        self.try_to_known().is_some_and(|k| k.is_known_one())
    }
}

impl<F: FieldElement, V: Ord + Clone + Eq> GroupedExpression<SymbolicExpression<F, V>, V> {
    pub fn from_known_symbol(symbol: V, rc: RangeConstraint<F>) -> Self {
        Self::from_runtime_constant(SymbolicExpression::from_symbol(symbol, rc))
    }
}

impl<T: RuntimeConstant, V: Ord + Clone + Eq> GroupedExpression<T, V> {
    pub fn from_runtime_constant(constant: T) -> Self {
        Self {
            quadratic: Default::default(),
            linear: Default::default(),
            constant,
        }
    }

    pub fn from_unknown_variable(var: V) -> Self {
        Self {
            quadratic: Default::default(),
            linear: [(var.clone(), T::one())].into_iter().collect(),
            constant: T::zero(),
        }
    }

    /// If this expression does not contain unknown variables, returns the symbolic expression.
    pub fn try_to_known(&self) -> Option<&T> {
        if self.quadratic.is_empty() && self.linear.is_empty() {
            Some(&self.constant)
        } else {
            None
        }
    }

    /// Returns true if this expression does not contain any quadratic terms.
    pub fn is_affine(&self) -> bool {
        !self.is_quadratic()
    }

    /// If the expression is a known number, returns it.
    pub fn try_to_number(&self) -> Option<T::FieldType> {
        self.try_to_known()?.try_to_number()
    }

    /// If the expression is equal to `GroupedExpression::from_unknown_variable(v)`, returns `v`.
    pub fn try_to_simple_unknown(&self) -> Option<V> {
        if self.is_quadratic() || !self.constant.is_known_zero() {
            return None;
        }
        let Ok((var, coeff)) = self.linear.iter().exactly_one() else {
            return None;
        };
        if !coeff.is_known_one() {
            return None;
        }
        Some(var.clone())
    }

    /// Returns true if this expression contains at least one quadratic term.
    pub fn is_quadratic(&self) -> bool {
        !self.quadratic.is_empty()
    }

    /// Returns `(l, r)` if `self == l * r`.
    pub fn try_as_single_product(&self) -> Option<(&Self, &Self)> {
        if self.linear.is_empty() && self.constant.is_known_zero() {
            match self.quadratic.as_slice() {
                [(l, r)] => Some((l, r)),
                _ => None,
            }
        } else {
            None
        }
    }

    /// Returns `vec![f1, f2, ..., fn]` such that `self` is equivalent to
    /// `c * f1 * f2 * ... * fn` for some constant `c`.
    /// Tries to find as many factors as possible and also tries to normalize
    /// the factors as much as possible.
    pub fn to_factors(&self) -> Vec<Self> {
        let summands = self.quadratic.len()
            + self.linear.len()
            + if self.constant.is_known_zero() { 0 } else { 1 };
        if summands == 0 {
            vec![Self::zero()]
        } else if summands == 1 {
            if let [(l, r)] = self.quadratic.as_slice() {
                l.to_factors().into_iter().chain(r.to_factors()).collect()
            } else if let Some((var, _)) = self.linear.iter().next() {
                vec![Self::from_unknown_variable(var.clone())]
            } else {
                vec![]
            }
        } else {
            // Try to normalize
            let divide_by = if !self.constant.is_known_zero() {
                // If the constant is not zero, we divide by the constant.
                if self.constant.is_known_nonzero() {
                    self.constant.clone()
                } else {
                    T::one()
                }
            } else if !self.linear.is_empty() {
                // Otherwise, we divide by the factor of the smallest variable.
                self.linear.iter().next().unwrap().1.clone()
            } else {
                // This is a sum of quadratic expressions, we cannot really normalize this part.
                T::one()
            };
            vec![self.clone() * T::one().field_div(&divide_by)]
        }
    }

    /// Returns the quadratic, linear and constant components of this expression.
    pub fn components(&self) -> (&[(Self, Self)], impl Iterator<Item = (&V, &T)>, &T) {
        (&self.quadratic, self.linear.iter(), &self.constant)
    }

    /// Computes the degree of a GroupedExpression (as it is contsructed) in the unknown variables.
    /// Variables inside runtime constants are ignored.
    pub fn degree(&self) -> usize {
        self.quadratic
            .iter()
            .map(|(l, r)| l.degree() + r.degree())
            .chain((!self.linear.is_empty()).then_some(1))
            .max()
            .unwrap_or(0)
    }

    /// Returns the coefficient of the variable `variable` if this is an affine expression.
    /// Panics if the expression is quadratic.
    pub fn coefficient_of_variable(&self, var: &V) -> Option<&T> {
        assert!(!self.is_quadratic());
        self.linear.get(var)
    }

    /// Returns the range constraint of the full expression.
    pub fn range_constraint(
        &self,
        range_constraints: &impl RangeConstraintProvider<T::FieldType, V>,
    ) -> RangeConstraint<T::FieldType> {
        self.quadratic
            .iter()
            .map(|(l, r)| {
                l.range_constraint(range_constraints)
                    .combine_product(&r.range_constraint(range_constraints))
            })
            .chain(self.linear.iter().map(|(var, coeff)| {
                range_constraints
                    .get(var)
                    .combine_product(&coeff.range_constraint())
            }))
            .chain(std::iter::once(self.constant.range_constraint()))
            .reduce(|rc1, rc2| rc1.combine_sum(&rc2))
            .unwrap_or_else(|| RangeConstraint::from_value(0.into()))
    }
}

impl<T: RuntimeConstant + Substitutable<V>, V: Ord + Clone + Eq> GroupedExpression<T, V> {
    /// Substitute a variable by a symbolically known expression. The variable can be known or unknown.
    /// If it was already known, it will be substituted in the known expressions.
    pub fn substitute_by_known(&mut self, variable: &V, substitution: &T) {
        self.constant.substitute(variable, substitution);

        if self.linear.contains_key(variable) {
            // If the variable is a key in `linear`, it must be unknown
            // and thus can only occur there. Otherwise, it can be in
            // any symbolic expression.
            // We replace the variable by a symbolic expression, so it goes into the constant part.
            let coeff = self.linear.remove(variable).unwrap();
            self.constant += coeff * substitution.clone();
        } else {
            for coeff in self.linear.values_mut() {
                coeff.substitute(variable, substitution);
            }
            self.linear.retain(|_, f| !f.is_known_zero());
        }

        // TODO can we do that without moving everything?
        // In the end, the order does not matter much.

        let mut to_add = GroupedExpression::zero();
        self.quadratic.retain_mut(|(l, r)| {
            l.substitute_by_known(variable, substitution);
            r.substitute_by_known(variable, substitution);
            match (l.try_to_known(), r.try_to_known()) {
                (Some(l), Some(r)) => {
                    to_add += GroupedExpression::from_runtime_constant(l.clone() * r.clone());
                    false
                }
                (Some(l), None) => {
                    to_add += r.clone() * l;
                    false
                }
                (None, Some(r)) => {
                    to_add += l.clone() * r;
                    false
                }
                _ => true,
            }
        });
        remove_quadratic_terms_adding_to_zero(&mut self.quadratic);

        if to_add.try_to_known().map(|ta| ta.is_known_zero()) != Some(true) {
            *self += to_add;
        }
    }

    /// Substitute an unknown variable by a GroupedExpression.
    ///
    /// Note this does NOT work properly if the variable is used inside a
    /// known SymbolicExpression.
    pub fn substitute_by_unknown(&mut self, variable: &V, substitution: &GroupedExpression<T, V>) {
        if !self.referenced_unknown_variables().any(|v| v == variable) {
            return;
        }

        let mut to_add = GroupedExpression::zero();
        for (var, coeff) in std::mem::take(&mut self.linear) {
            if var == *variable {
                to_add += substitution.clone() * coeff;
            } else {
                self.linear.insert(var, coeff);
            }
        }

        self.quadratic = std::mem::take(&mut self.quadratic)
            .into_iter()
            .filter_map(|(mut l, mut r)| {
                l.substitute_by_unknown(variable, substitution);
                r.substitute_by_unknown(variable, substitution);
                match (l.try_to_known(), r.try_to_known()) {
                    (Some(lval), Some(rval)) => {
                        to_add += Self::from_runtime_constant(lval.clone() * rval.clone());
                        None
                    }
                    (Some(lval), None) => {
                        to_add += r * lval;
                        None
                    }
                    (None, Some(rval)) => {
                        to_add += l * rval;
                        None
                    }
                    _ => Some((l, r)),
                }
            })
            .collect();
        remove_quadratic_terms_adding_to_zero(&mut self.quadratic);

        *self += to_add;
    }
}

impl<T: ReferencedSymbols<V>, V> GroupedExpression<T, V> {
    /// Returns the set of referenced variables, both know and unknown. Might contain repetitions.
    pub fn referenced_variables(&self) -> Box<dyn Iterator<Item = &V> + '_> {
        let quadr = self
            .quadratic
            .iter()
            .flat_map(|(a, b)| a.referenced_variables().chain(b.referenced_variables()));

        let linear = self
            .linear
            .iter()
            .flat_map(|(var, coeff)| std::iter::once(var).chain(coeff.referenced_symbols()));
        let constant = self.constant.referenced_symbols();
        Box::new(quadr.chain(linear).chain(constant))
    }
}

impl<T, V> GroupedExpression<T, V> {
    /// Returns the referenced unknown variables. Might contain repetitions.
    pub fn referenced_unknown_variables(&self) -> Box<dyn Iterator<Item = &V> + '_> {
        let quadratic = self.quadratic.iter().flat_map(|(a, b)| {
            a.referenced_unknown_variables()
                .chain(b.referenced_unknown_variables())
        });
        Box::new(quadratic.chain(self.linear.keys()))
    }
}

impl<T: RuntimeConstant + VarTransformable<V1, V2>, V1: Ord + Clone, V2: Ord + Clone>
    VarTransformable<V1, V2> for GroupedExpression<T, V1>
{
    type Transformed = GroupedExpression<T::Transformed, V2>;

    fn transform_var_type(&self, var_transform: &mut impl FnMut(&V1) -> V2) -> Self::Transformed {
        GroupedExpression {
            quadratic: self
                .quadratic
                .iter()
                .map(|(l, r)| {
                    (
                        l.transform_var_type(var_transform),
                        r.transform_var_type(var_transform),
                    )
                })
                .collect(),
            linear: self
                .linear
                .iter()
                .map(|(var, coeff)| {
                    let new_var = var_transform(var);
                    (new_var, coeff.transform_var_type(var_transform))
                })
                .collect(),
            constant: self.constant.transform_var_type(var_transform),
        }
    }
}

pub trait RangeConstraintProvider<T: FieldElement, V> {
    fn get(&self, var: &V) -> RangeConstraint<T>;
}

#[derive(Clone, Copy)]
pub struct NoRangeConstraints;
impl<T: FieldElement, V> RangeConstraintProvider<T, V> for NoRangeConstraints {
    fn get(&self, _var: &V) -> RangeConstraint<T> {
        RangeConstraint::default()
    }
}

impl<
        T: RuntimeConstant + Display + ExpressionConvertible<<T as RuntimeConstant>::FieldType, V>,
        V: Ord + Clone + Eq + Hash + Display,
    > GroupedExpression<T, V>
{
    /// Solves the equation `self = 0` and returns how to compute the solution.
    /// The solution can contain assignments to multiple variables.
    /// If no way to solve the equation (and no way to derive new range
    /// constraints) has been found, but it still contains
    /// unknown variables, returns an empty, incomplete result.
    /// If the equation is known to be unsolvable, returns an error.
    pub fn solve(
        &self,
        range_constraints: &impl RangeConstraintProvider<T::FieldType, V>,
    ) -> Result<ProcessResult<T, V>, Error> {
        if !self
            .range_constraint(range_constraints)
            .allows_value(Zero::zero())
        {
            return Err(Error::ConstraintUnsatisfiable(self.to_string()));
        }

        Ok(if self.is_quadratic() {
            self.solve_quadratic(range_constraints)?
        } else if let Some(k) = self.try_to_known() {
            if k.is_known_nonzero() {
                return Err(Error::ConstraintUnsatisfiable(self.to_string()));
            } else {
                // TODO we could still process more information
                // and reach "unsatisfiable" here.
                ProcessResult::complete(vec![])
            }
        } else {
            self.solve_affine(range_constraints)?
        })
    }

    /// Solves the constraint for `variable`. This is only possible if
    /// `variable` does not appear in the quadratic component and
    /// has a coefficient which is known to be not zero.
    ///
    /// Returns the resulting solved grouped expression.
    pub fn try_solve_for(&self, variable: &V) -> Option<GroupedExpression<T, V>> {
        if self
            .quadratic
            .iter()
            .flat_map(|(l, r)| [l, r])
            .flat_map(|c| c.referenced_unknown_variables())
            .contains(variable)
        {
            // The variable is in the quadratic component, we cannot solve for it.
            return None;
        }
        if !self.linear.get(variable)?.is_known_nonzero() {
            return None;
        }
        let mut result = self.clone();
        let coefficient = result.linear.remove(variable)?;
        Some(result * (-T::one().field_div(&coefficient)))
    }

    /// Algebraically transforms the constraint such that `self = 0` is equivalent
    /// to `expr = result` and returns `result`.
    ///
    /// Returns `None` if it cannot solve (this happens for example if self is quadratic).
    /// Panics if `expr` is quadratic.
    pub fn try_solve_for_expr(
        &self,
        expr: &GroupedExpression<T, V>,
    ) -> Option<GroupedExpression<T, V>> {
        assert!(
            expr.is_affine(),
            "Tried to solve for quadratic expression {expr}"
        );
        if self.is_quadratic() {
            return None;
        }

        // Find a normalization factor by iterating over the variables.
        let normalization_factor = expr
            .referenced_unknown_variables()
            .find_map(|var| {
                let coeff = self.coefficient_of_variable(var)?;
                // We can only divide if we know the coefficient is non-zero.
                if coeff.is_known_nonzero() {
                    Some(expr.coefficient_of_variable(var).unwrap().field_div(coeff))
                } else {
                    None
                }
            })
            .unwrap_or(T::one());
        let result = expr - &(self.clone() * normalization_factor);

        // Check that the operations removed all variables in `expr` from `self`.
        if !expr
            .referenced_unknown_variables()
            .collect::<HashSet<_>>()
            .is_disjoint(
                &result
                    .referenced_unknown_variables()
                    .collect::<HashSet<_>>(),
            )
        {
            // The variables did not fully cancel out
            return None;
        }
        Some(result)
    }

    fn solve_affine(
        &self,
        range_constraints: &impl RangeConstraintProvider<T::FieldType, V>,
    ) -> Result<ProcessResult<T, V>, Error> {
        Ok(if self.linear.len() == 1 {
            let (var, coeff) = self.linear.iter().next().unwrap();
            // Solve "coeff * X + self.constant = 0" by division.
            assert!(
                !coeff.is_known_zero(),
                "Zero coefficient has not been removed: {self}"
            );
            if coeff.is_known_nonzero() {
                // In this case, we can always compute a solution.
                let value = self.constant.field_div(&-coeff.clone());
                ProcessResult::complete(vec![assignment_if_satisfies_range_constraints(
                    var.clone(),
                    value,
                    range_constraints,
                )?])
            } else if self.constant.is_known_nonzero() {
                // If the offset is not zero, then the coefficient must be non-zero,
                // otherwise the constraint is violated.
                let value = self.constant.field_div(&-coeff.clone());
                ProcessResult::complete(vec![
                    Assertion::assert_is_nonzero(coeff.clone()),
                    assignment_if_satisfies_range_constraints(
                        var.clone(),
                        value,
                        range_constraints,
                    )?,
                ])
            } else {
                // If this case, we could have an equation of the form
                // 0 * X = 0, which is valid and generates no information about X.
                ProcessResult::empty()
            }
        } else {
            // Solve expression of the form `a * X + b * Y + ... + self.constant = 0`
            let r = self.solve_bit_decomposition(range_constraints)?;

            if r.complete {
                r
            } else {
                ProcessResult {
                    effects: self.transfer_constraints(range_constraints),
                    complete: false,
                }
            }
        })
    }

    /// Tries to solve a bit-decomposition equation.
    fn solve_bit_decomposition(
        &self,
        range_constraints: &impl RangeConstraintProvider<T::FieldType, V>,
    ) -> Result<ProcessResult<T, V>, Error> {
        assert!(!self.is_quadratic());
        // All the coefficients need to be known numbers and the
        // variables need to be range-constrained.
        let constrained_coefficients = self
            .linear
            .iter()
            .map(|(var, coeff)| {
                let coeff = coeff.try_to_number()?;
                let rc = range_constraints.get(var);
                let is_negative = !coeff.is_in_lower_half();
                let coeff_abs = if is_negative { -coeff } else { coeff };
                // We could work with non-powers of two, but it would require
                // division instead of shifts.
                let exponent = log2_exact(coeff_abs.to_arbitrary_integer())?;
                // We negate here because we are solving
                // c_1 * x_1 + c_2 * x_2 + ... + offset = 0,
                // instead of
                // c_1 * x_1 + c_2 * x_2 + ... = offset.
                Some((var.clone(), rc, !is_negative, coeff_abs, exponent))
            })
            .collect::<Option<Vec<_>>>();
        let Some(constrained_coefficients) = constrained_coefficients else {
            return Ok(ProcessResult::empty());
        };

        // If the offset is a known number, we gradually remove the
        // components from this number.
        let mut offset = self.constant.try_to_number();
        let mut concrete_assignments = vec![];

        // Check if they are mutually exclusive and compute assignments.
        let mut covered_bits: <T::FieldType as FieldElement>::Integer = 0.into();
        let mut components: Vec<BitDecompositionComponent<T::FieldType, V>> = vec![];
        for (variable, constraint, is_negative, coeff_abs, exponent) in constrained_coefficients
            .into_iter()
            .sorted_by_key(|(_, _, _, _, exponent)| *exponent)
        {
            let bit_mask = *constraint.multiple(coeff_abs).mask();
            if !(bit_mask & covered_bits).is_zero() {
                // Overlapping range constraints.
                return Ok(ProcessResult::empty());
            } else {
                covered_bits |= bit_mask;
            }

            // If the offset is a known number, we create concrete assignments and modify the offset.
            // if it is not known, we return a BitDecomposition effect.
            if let Some(offset) = &mut offset {
                let mut component = if is_negative { -*offset } else { *offset }.to_integer();
                if component > (T::FieldType::modulus() - 1.into()) >> 1 {
                    // Convert a signed finite field element into two's complement.
                    // a regular subtraction would underflow, so we do this.
                    // We add the difference between negative numbers in the field
                    // and negative numbers in two's complement.
                    component += <T::FieldType as FieldElement>::Integer::MAX
                        - T::FieldType::modulus()
                        + 1.into();
                };
                component &= bit_mask;
                if component >= T::FieldType::modulus() {
                    // If the component does not fit the field, the bit mask is not
                    // tight good enough.
                    return Ok(ProcessResult::empty());
                }
                concrete_assignments.push(
                    // We're not using assignment_if_satisfies_range_constraints here, because we
                    // might still exit early. The error case is handled below.
                    Effect::Assignment(
                        variable.clone(),
                        T::FieldType::from(component >> exponent).into(),
                    ),
                );
                if is_negative {
                    *offset += T::FieldType::from(component);
                } else {
                    *offset -= T::FieldType::from(component);
                }
            } else {
                components.push(BitDecompositionComponent {
                    variable,
                    is_negative,
                    exponent: exponent as u64,
                    bit_mask,
                });
            }
        }

        if covered_bits >= T::FieldType::modulus() {
            return Ok(ProcessResult::empty());
        }

        if let Some(offset) = offset {
            if offset != 0.into() {
                return Err(Error::ConstraintUnsatisfiable(self.to_string()));
            }
            assert_eq!(concrete_assignments.len(), self.linear.len());
            Ok(ProcessResult::complete(concrete_assignments))
        } else {
            Ok(ProcessResult::complete(vec![Effect::BitDecomposition(
                BitDecomposition {
                    value: self.constant.clone(),
                    components,
                },
            )]))
        }
    }

    fn transfer_constraints(
        &self,
        range_constraints: &impl RangeConstraintProvider<T::FieldType, V>,
    ) -> Vec<Effect<T, V>> {
        // Solve for each of the variables in the linear component and
        // compute the range constraints.
        assert!(!self.is_quadratic());
        self.linear
            .iter()
            .filter_map(|(var, _)| {
                let rc = self.try_solve_for(var)?.range_constraint(range_constraints);
                Some((var, rc))
            })
            .filter(|(_, constraint)| !constraint.is_unconstrained())
            .map(|(var, constraint)| Effect::RangeConstraint(var.clone(), constraint))
            .collect()
    }

    fn solve_quadratic(
        &self,
        range_constraints: &impl RangeConstraintProvider<T::FieldType, V>,
    ) -> Result<ProcessResult<T, V>, Error> {
        let Some((left, right)) = self.try_as_single_product() else {
            return Ok(ProcessResult::empty());
        };
        // Now we have `left * right = 0`, i.e. one (or both) of them has to be zero.
        let (left_solution, right_solution) = match (
            left.solve(range_constraints),
            right.solve(range_constraints),
        ) {
            // If one of them is always unsatisfiable, it is equivalent to just solving the other one for zero.
            (Err(_), o) | (o, Err(_)) => {
                return o;
            }
            (Ok(left), Ok(right)) => (left, right),
        };

        if let Some(result) =
            combine_to_conditional_assignment(&left_solution, &right_solution, range_constraints)
        {
            return Ok(result);
        }

        // Now at least combine new range constraints on the same variable.
        // TODO: This will correctly find a bit range constraint on
        // `(X - 1) * X = 0`, but it fails to detect the case of
        // `X * X - X`.
        // This could be fixed by finding a canonical form for the quadratic
        // expression, and normalizing the constants.
        Ok(combine_range_constraints(&left_solution, &right_solution))
    }
}

/// Tries to combine two process results from alternative branches into a
/// conditional assignment.
fn combine_to_conditional_assignment<
    T: RuntimeConstant + ExpressionConvertible<<T as RuntimeConstant>::FieldType, V>,
    V: Ord + Clone + Eq + Display,
>(
    left: &ProcessResult<T, V>,
    right: &ProcessResult<T, V>,
    range_constraints: &impl RangeConstraintProvider<T::FieldType, V>,
) -> Option<ProcessResult<T, V>> {
    let [Effect::Assignment(first_var, first_assignment)] = left.effects.as_slice() else {
        return None;
    };
    let [Effect::Assignment(second_var, second_assignment)] = right.effects.as_slice() else {
        return None;
    };

    if first_var != second_var {
        return None;
    }

    // At this point, we have two assignments to the same variable, i.e.
    // "`X = A` or `X = B`". If the two alternatives can never be satisfied at
    // the same time (i.e. the "or" is exclusive), we can turn this into a
    // conditional assignment.

    let diff = first_assignment.clone() + -second_assignment.clone();
    let diff: GroupedExpression<T::FieldType, V> = diff.try_to_expression(
        &|n| GroupedExpression::from_number(*n),
        &|v| GroupedExpression::from_unknown_variable(v.clone()),
        &|e| e.try_to_number(),
    )?;

    let diff = diff.try_to_known()?.try_to_number()?;
    // `diff = A - B` is a compile-time known number, i.e. `A = B + diff`.
    // Now if `rc + diff` is disjoint from `rc`, it means
    // that if the value that `A` evaluates to falls into the allowed range for `X`,
    // then `B = A + diff` is not a possible value for `X` and vice-versa.
    // This means the two alternatives are disjoint and we can use a conditional assignment.
    let rc = range_constraints.get(first_var);
    if !rc
        .combine_sum(&RangeConstraint::from_value(diff))
        .is_disjoint(&rc)
    {
        return None;
    }

    Some(ProcessResult {
        effects: vec![Effect::ConditionalAssignment {
            variable: first_var.clone(),
            condition: Condition {
                value: first_assignment.clone(),
                condition: rc,
            },
            in_range_value: first_assignment.clone(),
            out_of_range_value: second_assignment.clone(),
        }],
        complete: left.complete && right.complete,
    })
}

/// Tries to combine range constraint results from two alternative branches.
/// In some cases, if both branches produce a complete range constraint for the same variable,
/// and those range constraints can be combined without loss, the result is complete as well.
fn combine_range_constraints<T: RuntimeConstant, V: Ord + Clone + Eq + Hash + Display>(
    left: &ProcessResult<T, V>,
    right: &ProcessResult<T, V>,
) -> ProcessResult<T, V> {
    let left_constraints = left
        .effects
        .iter()
        .filter_map(|e| effect_to_range_constraint(e))
        .into_grouping_map()
        .reduce(|rc1, _, rc2| rc1.conjunction(&rc2));
    let right_constraints = right
        .effects
        .iter()
        .filter_map(|e| effect_to_range_constraint(e))
        .into_grouping_map()
        .reduce(|rc1, _, rc2| rc1.conjunction(&rc2));

    let effects = left_constraints
        .iter()
        .filter_map(|(v, rc1)| {
            let rc2 = right_constraints.get(v)?;
            let rc = rc1.disjunction(rc2);
            // This does not capture all cases where the disjunction does not lose information,
            // but we want this to be an indicator of whether we can remove the original
            // constraint, and thus we want it to only hit the "single value" case.
            let complete = rc1.try_to_single_value().is_some()
                && rc2.try_to_single_value().is_some()
                && rc.range_width() <= 2.into();
            Some((v, rc, complete))
        })
        .collect_vec();
    // The completeness is tricky, but if there is just a single left effect
    // and a single right effect and the final range constraint is complete,
    // it means that both branches have a concrete assignment for the variable
    // and thus the range constraint is exactly what the original constraint captures.
    let complete = left.effects.len() == 1
        && right.effects.len() == 1
        && effects.len() == 1
        && effects.iter().all(|(_, _, complete)| *complete);
    ProcessResult {
        effects: effects
            .into_iter()
            .map(|(v, rc, _)| Effect::RangeConstraint(v.clone(), rc))
            .collect(),
        complete,
    }
}

fn assignment_if_satisfies_range_constraints<T: RuntimeConstant, V: Ord + Clone + Eq>(
    var: V,
    value: T,
    range_constraints: &impl RangeConstraintProvider<T::FieldType, V>,
) -> Result<Effect<T, V>, Error> {
    let rc = range_constraints.get(&var);
    if rc.is_disjoint(&value.range_constraint()) {
        return Err(Error::ConflictingRangeConstraints);
    }
    Ok(Effect::Assignment(var, value))
}

/// Turns an effect into a range constraint on a variable.
fn effect_to_range_constraint<T: RuntimeConstant, V: Ord + Clone + Eq>(
    effect: &Effect<T, V>,
) -> Option<(V, RangeConstraint<T::FieldType>)> {
    match effect {
        Effect::RangeConstraint(var, rc) => Some((var.clone(), rc.clone())),
        Effect::Assignment(var, value) => Some((var.clone(), value.range_constraint())),
        _ => None,
    }
}

impl<T: RuntimeConstant, V: Clone + Ord + Eq> Add for GroupedExpression<T, V> {
    type Output = GroupedExpression<T, V>;

    fn add(mut self, rhs: Self) -> Self {
        self += rhs;
        self
    }
}

impl<T: RuntimeConstant, V: Clone + Ord + Eq> Add for &GroupedExpression<T, V> {
    type Output = GroupedExpression<T, V>;

    fn add(self, rhs: Self) -> Self::Output {
        self.clone() + rhs.clone()
    }
}

impl<T: RuntimeConstant, V: Clone + Ord + Eq> AddAssign<GroupedExpression<T, V>>
    for GroupedExpression<T, V>
{
    fn add_assign(&mut self, rhs: Self) {
        self.quadratic = combine_removing_zeros(std::mem::take(&mut self.quadratic), rhs.quadratic);
        for (var, coeff) in rhs.linear {
            self.linear
                .entry(var.clone())
                .and_modify(|f| *f += coeff.clone())
                .or_insert_with(|| coeff);
        }
        self.constant += rhs.constant.clone();
        self.linear.retain(|_, f| !f.is_known_zero());
    }
}

/// Returns the sum of these quadratic terms while removing terms that
/// cancel each other out.
fn combine_removing_zeros<E: PartialEq>(first: Vec<(E, E)>, mut second: Vec<(E, E)>) -> Vec<(E, E)>
where
    for<'a> &'a E: Neg<Output = E>,
{
    if first.len() + second.len() > MAX_SUM_SIZE_FOR_QUADRATIC_ANALYSIS {
        // If there are too many terms, we cannot do this efficiently.
        return first.into_iter().chain(second).collect();
    }

    let mut result = first
        .into_iter()
        .filter(|first| {
            // Try to find l1 * r1 inside `second`.
            if let Some((j, _)) = second
                .iter()
                .find_position(|second| quadratic_terms_add_to_zero(first, second))
            {
                // We found a match, so they cancel each other out, we remove both.
                second.remove(j);
                false
            } else {
                true
            }
        })
        .collect_vec();
    result.extend(second);
    result
}

/// Removes pairs of items from `terms` whose products add to zero.
fn remove_quadratic_terms_adding_to_zero<E: PartialEq>(terms: &mut Vec<(E, E)>)
where
    for<'a> &'a E: Neg<Output = E>,
{
    if terms.len() > MAX_SUM_SIZE_FOR_QUADRATIC_ANALYSIS {
        // If there are too many terms, we cannot do this efficiently.
        return;
    }

    let mut to_remove = HashSet::new();
    for ((i, first), (j, second)) in terms.iter().enumerate().tuple_combinations() {
        if to_remove.contains(&i) || to_remove.contains(&j) {
            // We already removed this term.
            continue;
        }
        if quadratic_terms_add_to_zero(first, second) {
            // We found a match, so they cancel each other out, we remove both.
            to_remove.insert(i);
            to_remove.insert(j);
        }
    }
    if !to_remove.is_empty() {
        *terms = terms
            .drain(..)
            .enumerate()
            .filter(|(i, _)| !to_remove.contains(i))
            .map(|(_, term)| term)
            .collect();
    }
}

/// Returns true if `first.0 * first.1 = -second.0 * second.1`,
/// but does not catch all cases.
fn quadratic_terms_add_to_zero<E: PartialEq>(first: &(E, E), second: &(E, E)) -> bool
where
    for<'a> &'a E: Neg<Output = E>,
{
    let (s0, s1) = second;
    // Check if `first.0 * first.1 == -(second.0 * second.1)`, but we can swap left and right
    // and we can put the negation either left or right.
    let n1 = (&-s0, s1);
    let n2 = (s0, &-s1);
    [n1, n2].contains(&(&first.0, &first.1)) || [n1, n2].contains(&(&first.1, &first.0))
}

impl<T: RuntimeConstant, V: Clone + Ord + Eq> Sub for &GroupedExpression<T, V> {
    type Output = GroupedExpression<T, V>;

    fn sub(self, rhs: Self) -> Self::Output {
        self + &-rhs
    }
}

impl<T: RuntimeConstant, V: Clone + Ord + Eq> Sub for GroupedExpression<T, V> {
    type Output = GroupedExpression<T, V>;

    fn sub(self, rhs: Self) -> Self::Output {
        &self - &rhs
    }
}

impl<T: RuntimeConstant, V: Clone + Ord> GroupedExpression<T, V> {
    fn negate(&mut self) {
        for (first, _) in &mut self.quadratic {
            first.negate()
        }
        for coeff in self.linear.values_mut() {
            *coeff = -coeff.clone();
        }
        self.constant = -self.constant.clone();
    }
}

impl<T: RuntimeConstant, V: Clone + Ord> Neg for GroupedExpression<T, V> {
    type Output = GroupedExpression<T, V>;

    fn neg(mut self) -> Self {
        self.negate();
        self
    }
}

impl<T: RuntimeConstant, V: Clone + Ord> Neg for &GroupedExpression<T, V> {
    type Output = GroupedExpression<T, V>;

    fn neg(self) -> Self::Output {
        -((*self).clone())
    }
}

/// Multiply by known symbolic expression.
impl<T: RuntimeConstant, V: Clone + Ord + Eq> Mul<&T> for GroupedExpression<T, V> {
    type Output = GroupedExpression<T, V>;

    fn mul(mut self, rhs: &T) -> Self {
        self *= rhs;
        self
    }
}

impl<T: RuntimeConstant, V: Clone + Ord + Eq> Mul<T> for GroupedExpression<T, V> {
    type Output = GroupedExpression<T, V>;

    fn mul(self, rhs: T) -> Self {
        self * &rhs
    }
}

impl<T: RuntimeConstant, V: Clone + Ord + Eq> MulAssign<&T> for GroupedExpression<T, V> {
    fn mul_assign(&mut self, rhs: &T) {
        if rhs.is_known_zero() {
            *self = Self::zero();
        } else {
            for (first, _) in &mut self.quadratic {
                *first *= rhs;
            }
            for coeff in self.linear.values_mut() {
                *coeff *= rhs.clone();
            }
            self.constant *= rhs.clone();
        }
    }
}

impl<T: RuntimeConstant, V: Clone + Ord + Eq> Mul for GroupedExpression<T, V> {
    type Output = GroupedExpression<T, V>;

    fn mul(self, rhs: GroupedExpression<T, V>) -> Self {
        if let Some(k) = rhs.try_to_known() {
            self * k
        } else if let Some(k) = self.try_to_known() {
            rhs * k
        } else {
            Self {
                quadratic: vec![(self, rhs)],
                linear: Default::default(),
                constant: T::zero(),
            }
        }
    }
}

impl<T: RuntimeConstant + Display, V: Clone + Ord + Display> Display for GroupedExpression<T, V> {
    fn fmt(&self, f: &mut std::fmt::Formatter<'_>) -> std::fmt::Result {
        let (sign, s) = self.to_signed_string();
        if sign {
            write!(f, "-({s})")
        } else {
            write!(f, "{s}")
        }
    }
}

impl<T: RuntimeConstant + Display, V: Clone + Ord + Display> GroupedExpression<T, V> {
    fn to_signed_string(&self) -> (bool, String) {
        self.quadratic
            .iter()
            .map(|(a, b)| {
                let (a_sign, a) = a.to_signed_string();
                let (b_sign, b) = b.to_signed_string();
                (a_sign ^ b_sign, format!("({a}) * ({b})"))
            })
            .chain(
                self.linear
                    .iter()
                    .map(|(var, coeff)| match coeff.try_to_number() {
                        Some(k) if k == T::FieldType::one() => (false, format!("{var}")),
                        Some(k) if k == -T::FieldType::one() => (true, format!("{var}")),
                        _ => {
                            let (sign, coeff) = Self::symbolic_expression_to_signed_string(coeff);
                            (sign, format!("{coeff} * {var}"))
                        }
                    }),
            )
            .chain(match self.constant.try_to_number() {
                Some(k) if k == T::FieldType::zero() => None,
                _ => Some(Self::symbolic_expression_to_signed_string(&self.constant)),
            })
            .reduce(|(n1, p1), (n2, p2)| {
                (
                    n1,
                    if n1 == n2 {
                        format!("{p1} + {p2}")
                    } else {
                        format!("{p1} - {p2}")
                    },
                )
            })
            .unwrap_or((false, "0".to_string()))
    }

    fn symbolic_expression_to_signed_string(value: &T) -> (bool, String) {
        match value.try_to_number() {
            Some(k) => {
                if k.is_in_lower_half() {
                    (false, format!("{k}"))
                } else {
                    (true, format!("{}", -k))
                }
            }
            _ => (false, value.to_string()),
        }
    }
}

#[cfg(test)]
mod tests {
    use std::collections::HashMap;

    use crate::test_utils::{constant, var};

    use super::*;
    use powdr_number::GoldilocksField;

    use pretty_assertions::assert_eq;

    type Qse = GroupedExpression<SymbolicExpression<GoldilocksField, &'static str>, &'static str>;

    #[test]
    fn test_mul() {
        let x = Qse::from_unknown_variable("X");
        let y = Qse::from_unknown_variable("Y");
        let a = Qse::from_known_symbol("A", RangeConstraint::default());
        let t = x * y + a;
        assert_eq!(t.to_string(), "(X) * (Y) + A");
    }

    #[test]
    fn test_add() {
        let x = Qse::from_unknown_variable("X");
        let y = Qse::from_unknown_variable("Y");
        let a = Qse::from_unknown_variable("A");
        let b = Qse::from_known_symbol("B", RangeConstraint::default());
        let t: Qse = x * y - a + b;
        assert_eq!(t.to_string(), "(X) * (Y) - A + B");
        assert_eq!(
            (t.clone() + t).to_string(),
            "(X) * (Y) + (X) * (Y) - 2 * A + (B + B)"
        );
    }

    #[test]
    fn test_mul_by_known() {
        let x = Qse::from_unknown_variable("X");
        let y = Qse::from_unknown_variable("Y");
        let a = Qse::from_known_symbol("A", RangeConstraint::default());
        let b = Qse::from_known_symbol("B", RangeConstraint::default());
        let t: Qse = (x * y + a) * b;
        assert_eq!(t.to_string(), "(B * X) * (Y) + (A * B)");
    }

    #[test]
    fn test_mul_by_zero() {
        let x = Qse::from_unknown_variable("X");
        let y = Qse::from_unknown_variable("Y");
        let a = Qse::from_known_symbol("A", RangeConstraint::default());
        let zero = Qse::zero();
        let t: Qse = x * y + a;
        assert_eq!(t.to_string(), "(X) * (Y) + A");
        assert_eq!((t.clone() * zero).to_string(), "0");
    }

    #[test]
    fn test_apply_update() {
        let x = Qse::from_unknown_variable("X");
        let y = Qse::from_unknown_variable("Y");
        let a = Qse::from_known_symbol("A", RangeConstraint::default());
        let b = Qse::from_known_symbol("B", RangeConstraint::default());
        let mut t: Qse = (x * y + a) * b;
        assert_eq!(t.to_string(), "(B * X) * (Y) + (A * B)");
        t.substitute_by_known(
            &"B",
            &SymbolicExpression::from_symbol("B", RangeConstraint::from_value(7.into())),
        );
        assert!(t.is_quadratic());
        assert_eq!(t.to_string(), "(7 * X) * (Y) + (A * 7)");
        t.substitute_by_known(
            &"X",
            &SymbolicExpression::from_symbol("X", RangeConstraint::from_range(1.into(), 2.into())),
        );
        assert!(!t.is_quadratic());
        assert_eq!(t.to_string(), "(7 * X) * Y + (A * 7)");
        t.substitute_by_known(
            &"Y",
            &SymbolicExpression::from_symbol("Y", RangeConstraint::from_value(3.into())),
        );
        assert!(t.try_to_known().is_some());
        assert_eq!(t.to_string(), "((A * 7) + ((7 * X) * 3))");
    }

    #[test]
    fn test_apply_update_inner_zero() {
        let x = Qse::from_unknown_variable("X");
        let y = Qse::from_unknown_variable("Y");
        let a = Qse::from_known_symbol("A", RangeConstraint::default());
        let b = Qse::from_known_symbol("B", RangeConstraint::default());
        let mut t: Qse = (x * a + y) * b;
        assert_eq!(t.to_string(), "(A * B) * X + B * Y");
        t.substitute_by_known(
            &"B",
            &SymbolicExpression::from_symbol("B", RangeConstraint::from_value(7.into())),
        );
        assert_eq!(t.to_string(), "(A * 7) * X + 7 * Y");
        t.substitute_by_known(
            &"A",
            &SymbolicExpression::from_symbol("A", RangeConstraint::from_value(0.into())),
        );
        assert_eq!(t.to_string(), "7 * Y");
    }

    #[test]
    fn substitute_known() {
        let x = Qse::from_unknown_variable("X");
        let y = Qse::from_unknown_variable("Y");
        let a = Qse::from_known_symbol("A", RangeConstraint::default());
        let b = Qse::from_known_symbol("B", RangeConstraint::default());
        let mut t: Qse = (x * a + y) * b.clone() + b;
        assert_eq!(t.to_string(), "(A * B) * X + B * Y + B");
        // We substitute B by an expression containing B on purpose.
        t.substitute_by_known(
            &"B",
            &(SymbolicExpression::from_symbol("B", Default::default())
                + SymbolicExpression::from(GoldilocksField::from(1))),
        );
        assert_eq!(t.to_string(), "(A * (B + 1)) * X + (B + 1) * Y + (B + 1)");
        t.substitute_by_known(
            &"B",
            &SymbolicExpression::from_symbol("B", RangeConstraint::from_value(10.into())),
        );
        assert_eq!(t.to_string(), "(A * 11) * X + 11 * Y + 11");
    }

    impl RangeConstraintProvider<GoldilocksField, &'static str>
        for HashMap<&'static str, RangeConstraint<GoldilocksField>>
    {
        fn get(&self, var: &&'static str) -> RangeConstraint<GoldilocksField> {
            self.get(var).cloned().unwrap_or_default()
        }
    }

    #[test]
    fn unsolvable() {
        let r = Qse::from_number(GoldilocksField::from(10)).solve(&NoRangeConstraints);
        assert!(r.is_err());
    }

    #[test]
    fn unsolvable_with_vars() {
        let x = &Qse::from_known_symbol("X", Default::default());
        let y = &Qse::from_known_symbol("Y", Default::default());
        let mut constr = x + y - constant(10);
        // We cannot solve it, but we can also not learn anything new from it.
        let result = constr.solve(&NoRangeConstraints).unwrap();
        assert!(result.complete && result.effects.is_empty());
        // But if we know the values, we can be sure there is a conflict.
        assert!(constant(10).solve(&NoRangeConstraints).is_err());

        // The same with range constraints that disallow zero.
        constr.substitute_by_known(
            &"X",
            &SymbolicExpression::from_symbol("X", RangeConstraint::from_value(5.into())),
        );
        constr.substitute_by_known(
            &"Y",
            &SymbolicExpression::from_symbol(
                "Y",
                RangeConstraint::from_range(100.into(), 102.into()),
            ),
        );
        assert!(constant(10).solve(&NoRangeConstraints).is_err());
    }

    #[test]
    fn solvable_without_vars() {
        let constr = constant(0);
        let result = constr.solve(&NoRangeConstraints).unwrap();
        assert!(result.complete && result.effects.is_empty());
    }

    #[test]
    fn solve_simple_eq() {
        let y = Qse::from_known_symbol("y", Default::default());
        let x = Qse::from_unknown_variable("X");
        // 2 * X + 7 * y - 10 = 0
        let two = constant(2);
        let seven = constant(7);
        let ten = constant(10);
        let constr = two * x + seven * y - ten;
        let result = constr.solve(&NoRangeConstraints).unwrap();
        assert!(result.complete);
        assert_eq!(result.effects.len(), 1);
        let Effect::Assignment(var, expr) = &result.effects[0] else {
            panic!("Expected assignment");
        };
        assert_eq!(var.to_string(), "X");
        assert_eq!(expr.to_string(), "(((7 * y) + -10) / -2)");
    }

    #[test]
    fn solve_div_by_range_constrained_var() {
        let y = Qse::from_known_symbol("y", Default::default());
        let z = Qse::from_known_symbol("z", Default::default());
        let x = Qse::from_unknown_variable("X");
        // z * X + 7 * y - 10 = 0
        let seven = constant(7);
        let ten = constant(10);
        let mut constr = z * x + seven * y - ten.clone();
        // If we do not range-constrain z, we cannot solve since we don't know if it might be zero.
        let result = constr.solve(&NoRangeConstraints).unwrap();
        assert!(!result.complete && result.effects.is_empty());
        let z_rc = RangeConstraint::from_range(1.into(), 2.into());
        let range_constraints: HashMap<&'static str, RangeConstraint<GoldilocksField>> =
            HashMap::from([("z", z_rc.clone())]);
        // Just solving without applying the update to the known symbolic expressions
        // does not help either. Note that the argument `&range_constraints` to
        // `solve()` is only used for unknown variables and not for known variables.
        // For the latter to take effect, we need to call `apply_update`.
        let result = constr.solve(&range_constraints).unwrap();
        assert!(!result.complete && result.effects.is_empty());
        constr.substitute_by_known(&"z", &SymbolicExpression::from_symbol("z", z_rc.clone()));
        // Now it should work.
        let result = constr.solve(&range_constraints).unwrap();
        assert!(result.complete);
        let effects = result.effects;
        let Effect::Assignment(var, expr) = &effects[0] else {
            panic!("Expected assignment");
        };
        assert_eq!(var.to_string(), "X");
        assert_eq!(expr.to_string(), "(((7 * y) + -10) / -z)");
    }

    #[test]
    fn solve_bit_decomposition() {
        let rc = RangeConstraint::from_mask(0xffu32);
        // First try without range constrain on a, but on b and c.
        let a = Qse::from_unknown_variable("a");
        let b = Qse::from_unknown_variable("b");
        let c = Qse::from_unknown_variable("c");
        let z = Qse::from_known_symbol("Z", Default::default());
        // a * 0x100 - b * 0x10000 + c * 0x1000000 + 10 + Z = 0
        let ten = constant(10);
        let constr: Qse = a * constant(0x100) - b * constant(0x10000)
            + c * constant(0x1000000)
            + ten.clone()
            + z.clone();
        // Without range constraints on a, this is not solvable.
        let mut range_constraints = HashMap::from([("b", rc.clone()), ("c", rc.clone())]);
        let result = constr.solve(&range_constraints).unwrap();
        assert!(!result.complete && result.effects.is_empty());
        // Now add the range constraint on a, it should be solvable.
        range_constraints.insert("a", rc.clone());
        let result = constr.solve(&range_constraints).unwrap();
        assert!(result.complete);

        let [effect] = &result.effects[..] else {
            panic!();
        };
        let Effect::BitDecomposition(BitDecomposition { value, components }) = effect else {
            panic!();
        };
        assert_eq!(format!("{value}"), "(10 + Z)");
        let formatted = components
            .iter()
            .map(|c| {
                format!(
                    "{} = (({value} & 0x{:0x}) >> {}){};\n",
                    c.variable,
                    c.bit_mask,
                    c.exponent,
                    if c.is_negative { " [negative]" } else { "" }
                )
            })
            .join("");

        assert_eq!(
            formatted,
            "\
a = (((10 + Z) & 0xff00) >> 8) [negative];
b = (((10 + Z) & 0xff0000) >> 16);
c = (((10 + Z) & 0xff000000) >> 24) [negative];
"
        );
    }

    #[test]
    fn solve_constraint_transfer() {
        let rc = RangeConstraint::from_mask(0xffu32);
        let a = Qse::from_unknown_variable("a");
        let b = Qse::from_unknown_variable("b");
        let c = Qse::from_unknown_variable("c");
        let z = Qse::from_unknown_variable("Z");
        let range_constraints =
            HashMap::from([("a", rc.clone()), ("b", rc.clone()), ("c", rc.clone())]);
        // a * 0x100 + b * 0x10000 + c * 0x1000000 + 10 - Z = 0
        let ten = constant(10);
        let constr =
            a * constant(0x100) + b * constant(0x10000) + c * constant(0x1000000) + ten.clone()
                - z.clone();
        let result = constr.solve(&range_constraints).unwrap();
        assert!(!result.complete);
        let effects = result
            .effects
            .into_iter()
            .map(|effect| match effect {
                Effect::RangeConstraint(v, rc) => format!("{v}: {rc};\n"),
                _ => panic!(),
            })
            .format("")
            .to_string();
        // It appears twice because we solve the positive and the negated equation.
        // Note that the negated version has a different bit mask.
        assert_eq!(
            effects,
            "Z: [10, 4294967050] & 0xffffff0a;
"
        );
    }

    #[test]
    fn solve_quadratic() {
        let rc = RangeConstraint::from_mask(0xffu32);
        let a = Qse::from_unknown_variable("a");
        let b = Qse::from_known_symbol("b", rc.clone());
        let range_constraints = HashMap::from([("a", rc.clone()), ("b", rc.clone())]);
        let ten = constant(10);
        let two_pow8 = constant(0x100);
        let constr = (a.clone() - b.clone() + two_pow8 - ten.clone()) * (a - b - ten);
        let result = constr.solve(&range_constraints).unwrap();
        assert!(result.complete);
        let effects = result
            .effects
            .into_iter()
            .map(|effect| match effect {
                Effect::ConditionalAssignment {
                    variable,
                    condition: Condition { value, condition },
                    in_range_value,
                    out_of_range_value,
                } => {
                    format!("{variable} = if {value} in {condition} {{ {in_range_value} }} else {{ {out_of_range_value} }}\n")
                }
                _ => panic!(),
            })
            .format("")
            .to_string();
        assert_eq!(
            effects,
            "a = if ((b + -256) + 10) in [0, 255] & 0xff { ((b + -256) + 10) } else { (b + 10) }
"
        );

        // Do the same, but setting b to a concrete value (2).
        // The result should be an unconditional assignment to b + 10 = 12.
        let mut constr = constr;
        constr.substitute_by_known(&"b", &GoldilocksField::from(2).into());
        let result = constr.solve(&range_constraints).unwrap();
        assert!(result.complete);
        let [Effect::Assignment(var, expr)] = result.effects.as_slice() else {
            panic!("Expected 1 assignment");
        };
        assert_eq!(var, &"a");
        assert_eq!(expr.to_string(), "12");
    }

    fn unpack_range_constraint(
        process_result: &ProcessResult<
            SymbolicExpression<GoldilocksField, &'static str>,
            &'static str,
        >,
    ) -> (&'static str, RangeConstraint<GoldilocksField>) {
        let [effect] = &process_result.effects[..] else {
            panic!();
        };
        let Effect::RangeConstraint(var, rc) = effect else {
            panic!();
        };
        (var, rc.clone())
    }

    #[test]
    fn detect_bit_constraint() {
        let a = Qse::from_unknown_variable("a");
        let one = constant(1);
        let three = constant(3);
        let five = constant(5);

        // All these constraints should be equivalent to a bit constraint.
        let constraints = [
            a.clone() * (a.clone() - one.clone()),
            (a.clone() - one.clone()) * a.clone(),
            (three * a.clone()) * (five.clone() * a.clone() - five),
        ];

        for constraint in constraints {
            let result = constraint.solve(&NoRangeConstraints).unwrap();
            assert!(result.complete);
            let (var, rc) = unpack_range_constraint(&result);
            assert_eq!(var.to_string(), "a");
            assert_eq!(rc, RangeConstraint::from_mask(1u64));
        }
    }

    #[test]
    fn detect_complete_range_constraint() {
        let a = Qse::from_unknown_variable("a");
        let three = constant(3);
        let four = constant(4);

        // `a` can be 3 or 4, which is can be completely represented by
        // RangeConstraint::from_range(3, 4), so the identity should be
        // marked as complete.
        let constraint = (a.clone() - three) * (a - four);

        let result = constraint.solve(&NoRangeConstraints).unwrap();
        assert!(result.complete);
        let (var, rc) = unpack_range_constraint(&result);
        assert_eq!(var.to_string(), "a");
        assert_eq!(
            rc,
            RangeConstraint::from_range(GoldilocksField::from(3), GoldilocksField::from(4))
        );
    }

    #[test]
    fn detect_incomplete_range_constraint() {
        let a = Qse::from_unknown_variable("a");
        let three = constant(3);
        let five = constant(5);

        // `a` can be 3 or 5, so there is a range constraint
        // RangeConstraint::from_range(3, 5) on `a`.
        // However, the identity is not complete, because the
        // range constraint allows for a value of 4, so removing
        // the identity would loose information.
        let constraint = (a.clone() - three) * (a - five);

        let result = constraint.solve(&NoRangeConstraints).unwrap();
        assert!(!result.complete);
        let (var, rc) = unpack_range_constraint(&result);
        assert_eq!(var.to_string(), "a");
        assert_eq!(
            rc,
            RangeConstraint::from_range(GoldilocksField::from(3), GoldilocksField::from(5))
        );
    }

    #[test]
    fn test_substitute_by_unknown_basic_replacement() {
        let mut expr = var("a");
        let subst = var("x");

        expr.substitute_by_unknown(&"a", &subst);
        assert_eq!(expr.to_string(), "x");
    }

    #[test]
    fn test_substitute_by_unknown_linear_to_quadratic() {
        let mut expr = var("x");
        let subst = var("y") * var("z") + constant(3);
        expr.substitute_by_unknown(&"x", &subst);

        assert!(expr.is_quadratic());
        assert_eq!(expr.to_string(), "(y) * (z) + 3");
    }

    #[test]
    fn test_substitute_by_unknown_inside_quadratic() {
        let mut expr = var("x") * var("y");
        let subst = var("a") + constant(1);

        expr.substitute_by_unknown(&"x", &subst);
        assert!(expr.is_quadratic());
        assert_eq!(expr.to_string(), "(a + 1) * (y)");
    }

    #[test]
    fn test_substitute_by_unknown_linear() {
        let mut expr = var("x") + var("y");
        let subst = var("a") + var("b");

        expr.substitute_by_unknown(&"x", &subst);
        assert!(!expr.is_quadratic());
        assert_eq!(expr.linear.len(), 3);
        assert_eq!(expr.to_string(), "a + b + y");
    }

    #[test]
    fn test_complex_expression_multiple_substitution() {
        let mut expr = (var("x") * var("w")) + var("x") + constant(3) * var("y") + constant(5);
        assert_eq!(expr.to_string(), "(x) * (w) + x + 3 * y + 5");

        let subst = var("a") * var("b") + constant(1);

        expr.substitute_by_unknown(&"x", &subst);

        let (quadratic, linear_iter, constant) = expr.components();
        let linear: Vec<_> = linear_iter.collect();

        assert_eq!(
            expr.to_string(),
            "((a) * (b) + 1) * (w) + (a) * (b) + 3 * y + 6"
        );
        // Structural validation
        assert_eq!(quadratic.len(), 2);
        assert_eq!(quadratic[0].0.to_string(), "(a) * (b) + 1");
        assert_eq!(quadratic[0].0.quadratic[0].0.to_string(), "a");
        assert_eq!(quadratic[0].0.quadratic[0].1.to_string(), "b");
        assert!(quadratic[0].0.linear.is_empty());
        assert_eq!(
            quadratic[0].0.constant.try_to_number(),
            Some(GoldilocksField::from(1)),
        );
        assert_eq!(quadratic[0].1.to_string(), "w");
        assert_eq!(quadratic[1].0.to_string(), "a");
        assert_eq!(quadratic[1].1.to_string(), "b");
        assert_eq!(linear[0].0.to_string(), "y");
        assert_eq!(linear.len(), 1);
        assert_eq!(constant.try_to_number(), Some(GoldilocksField::from(6)),);
    }

    #[test]
    fn test_substitute_by_unknown_coeff_distribution() {
        let mut expr = constant(2) * var("a") + constant(7);
        assert_eq!(expr.to_string(), "2 * a + 7");

        let subst = var("x") * var("y");

        expr.substitute_by_unknown(&"a", &subst);

        let (quadratic, linear_iter, constant) = expr.components();
        let linear: Vec<_> = linear_iter.collect();

        assert_eq!(expr.to_string(), "(2 * x) * (y) + 7");

        assert_eq!(quadratic.len(), 1);
        assert_eq!(quadratic[0].0.to_string(), "2 * x");
        assert_eq!(quadratic[0].1.to_string(), "y");
        assert!(linear.is_empty());
        assert_eq!(constant.try_to_number(), Some(GoldilocksField::from(7)));
    }

    #[test]
    fn bool_plus_one_cant_be_zero() {
        let expr = var("a") + constant(1);
        let rc = RangeConstraint::from_mask(0x1u64);
        let range_constraints = HashMap::from([("a", rc.clone())]);
        assert!(expr.solve(&range_constraints).is_err());
    }

    #[test]
    fn solve_for() {
        let expr = var("w") + var("x") + constant(3) * var("y") + constant(5);
        assert_eq!(expr.to_string(), "w + x + 3 * y + 5");
        assert_eq!(
            expr.try_solve_for(&"x").unwrap().to_string(),
            "-(w + 3 * y + 5)"
        );
        assert_eq!(
            expr.try_solve_for(&"y").unwrap().to_string(),
            "6148914689804861440 * w + 6148914689804861440 * x - 6148914689804861442"
        );
        assert!(expr.try_solve_for(&"t").is_none());
    }

    #[test]
    fn solve_for_expr() {
        let expr = var("w") + var("x") + constant(3) * var("y") + constant(5);
        assert_eq!(expr.to_string(), "w + x + 3 * y + 5");
        assert_eq!(
            expr.try_solve_for_expr(&var("x")).unwrap().to_string(),
            "-(w + 3 * y + 5)"
        );
        assert_eq!(
            expr.try_solve_for_expr(&var("y")).unwrap().to_string(),
            "6148914689804861440 * w + 6148914689804861440 * x - 6148914689804861442"
        );
        assert_eq!(
            expr.try_solve_for_expr(&-(constant(3) * var("y")))
                .unwrap()
                .to_string(),
            "w + x + 5"
        );
        assert_eq!(
            expr.try_solve_for_expr(&-(constant(3) * var("y") + constant(2)))
                .unwrap()
                .to_string(),
            "w + x + 3"
        );
        assert_eq!(
            expr.try_solve_for_expr(&(var("x") + constant(3) * var("y") + constant(2)))
                .unwrap()
                .to_string(),
            "-(w + 3)"
        );
        // We cannot solve these because the constraint does not contain a linear multiple
        // of the expression.
        assert!(expr
            .try_solve_for_expr(&(var("x") + constant(2) * var("y")))
            .is_none());
        assert!(expr.try_solve_for_expr(&(var("x") + var("y"))).is_none());
        assert!(expr
            .try_solve_for_expr(&(constant(2) * var("x") + var("y")))
            .is_none());
    }

    #[test]
    fn solve_for_expr_normalization() {
        // Test normalization
        let t = SymbolicExpression::from_symbol("t", Default::default());
        let r = SymbolicExpression::from_symbol("r", Default::default());
        let expr = var("x") * r.clone() + var("y") * t;
        assert_eq!(expr.to_string(), "r * x + t * y");
        assert_eq!(
            expr.try_solve_for_expr(&(var("x") * r))
                .unwrap()
                .to_string(),
            "-t * y"
        );
    }

    #[test]
<<<<<<< HEAD
    fn to_factors() {
        let expr = (constant(3) * var("x"))
            * -var("y")
            * constant(3)
            * (constant(5) * var("z") + constant(5))
            * (constant(2) * var("t") + constant(4) * var("z"))
            * (var("t") * constant(2));
        assert_eq!(
            expr.to_string(),
            "-(((((9 * x) * (y)) * (5 * z + 5)) * (2 * t + 4 * z)) * (2 * t))"
        );
        let factors = expr.to_factors().into_iter().format(", ").to_string();
        assert_eq!(factors, "x, y, z + 1, t + 2 * z, t");
=======
    fn combine_removing_zeros() {
        let a = var("x") * var("y") + var("z") * constant(3);
        let b = var("t") * var("u") + constant(5) + var("y") * var("x");
        assert_eq!(
            (a.clone() - b.clone()).to_string(),
            "-((t) * (u) - 3 * z + 5)"
        );
        assert_eq!((b - a).to_string(), "(t) * (u) - 3 * z + 5");
    }

    #[test]
    fn remove_quadratic_zeros_after_substitution() {
        let a = var("x") * var("r") + var("z") * constant(3);
        let b = var("t") * var("u") + constant(5) + var("y") * var("x");
        let mut t = b - a;
        // Cannot simplify yet, because the terms are different
        assert_eq!(
            t.to_string(),
            "(t) * (u) + (y) * (x) - (x) * (r) - 3 * z + 5"
        );
        t.substitute_by_unknown(&"r", &var("y"));
        // Now the first term in `a` is equal to the last in `b`.
        assert_eq!(t.to_string(), "(t) * (u) - 3 * z + 5");
>>>>>>> 993a1ac8
    }
}<|MERGE_RESOLUTION|>--- conflicted
+++ resolved
@@ -1783,7 +1783,32 @@
     }
 
     #[test]
-<<<<<<< HEAD
+    fn combine_removing_zeros() {
+        let a = var("x") * var("y") + var("z") * constant(3);
+        let b = var("t") * var("u") + constant(5) + var("y") * var("x");
+        assert_eq!(
+            (a.clone() - b.clone()).to_string(),
+            "-((t) * (u) - 3 * z + 5)"
+        );
+        assert_eq!((b - a).to_string(), "(t) * (u) - 3 * z + 5");
+    }
+
+    #[test]
+    fn remove_quadratic_zeros_after_substitution() {
+        let a = var("x") * var("r") + var("z") * constant(3);
+        let b = var("t") * var("u") + constant(5) + var("y") * var("x");
+        let mut t = b - a;
+        // Cannot simplify yet, because the terms are different
+        assert_eq!(
+            t.to_string(),
+            "(t) * (u) + (y) * (x) - (x) * (r) - 3 * z + 5"
+        );
+        t.substitute_by_unknown(&"r", &var("y"));
+        // Now the first term in `a` is equal to the last in `b`.
+        assert_eq!(t.to_string(), "(t) * (u) - 3 * z + 5");
+    }
+
+    #[test]
     fn to_factors() {
         let expr = (constant(3) * var("x"))
             * -var("y")
@@ -1797,30 +1822,5 @@
         );
         let factors = expr.to_factors().into_iter().format(", ").to_string();
         assert_eq!(factors, "x, y, z + 1, t + 2 * z, t");
-=======
-    fn combine_removing_zeros() {
-        let a = var("x") * var("y") + var("z") * constant(3);
-        let b = var("t") * var("u") + constant(5) + var("y") * var("x");
-        assert_eq!(
-            (a.clone() - b.clone()).to_string(),
-            "-((t) * (u) - 3 * z + 5)"
-        );
-        assert_eq!((b - a).to_string(), "(t) * (u) - 3 * z + 5");
-    }
-
-    #[test]
-    fn remove_quadratic_zeros_after_substitution() {
-        let a = var("x") * var("r") + var("z") * constant(3);
-        let b = var("t") * var("u") + constant(5) + var("y") * var("x");
-        let mut t = b - a;
-        // Cannot simplify yet, because the terms are different
-        assert_eq!(
-            t.to_string(),
-            "(t) * (u) + (y) * (x) - (x) * (r) - 3 * z + 5"
-        );
-        t.substitute_by_unknown(&"r", &var("y"));
-        // Now the first term in `a` is equal to the last in `b`.
-        assert_eq!(t.to_string(), "(t) * (u) - 3 * z + 5");
->>>>>>> 993a1ac8
     }
 }