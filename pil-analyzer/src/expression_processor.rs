--- conflicted
+++ resolved
@@ -7,15 +7,9 @@
 use powdr_ast::{
     analyzed::{Expression, PolynomialReference, Reference, RepeatedArray},
     parsed::{
-<<<<<<< HEAD
         self, asm::SymbolPath, ArrayExpression, ArrayLiteral, BinaryOperation, IfExpression,
-        LambdaExpression, LetStatementInsideBlock, MatchArm, NamespacedPolynomialReference,
+        LambdaExpression, LetStatementInsideBlock, MatchArm, NamespacedPolynomialReference, Number,
         Pattern, SelectedExpressions, StatementInsideBlock, SymbolCategory,
-=======
-        self, asm::SymbolPath, ArrayExpression, ArrayLiteral, IfExpression, LambdaExpression,
-        LetStatementInsideBlock, MatchArm, NamespacedPolynomialReference, Number, Pattern,
-        SelectedExpressions, StatementInsideBlock, SymbolCategory,
->>>>>>> 0e0ebe74
     },
 };
 use powdr_number::DegreeType;
