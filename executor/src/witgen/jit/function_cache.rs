--- conflicted
+++ resolved
@@ -166,11 +166,7 @@
             .expect("Need to call compile_cached() first!")
             .as_ref()
             .expect("compile_cached() returned false!");
-<<<<<<< HEAD
-        f.call(self.fixed_data, mutable_state, &mut values, data);
-=======
-        f.call(mutable_state, values, data);
->>>>>>> 9997eeec
+        f.call(self.fixed_data, mutable_state, values, data);
 
         Ok(true)
     }
