--- conflicted
+++ resolved
@@ -319,9 +319,6 @@
     }
 }
 
-<<<<<<< HEAD
-const BUILTINS: [(&str, BuiltinFunction); 19] = [
-=======
 /// An enum variant with its data as a value.
 /// The enum declaration is provided to allow proper printing and other functions.
 #[derive(Clone, Debug)]
@@ -402,8 +399,7 @@
     })
 }
 
-const BUILTINS: [(&str, BuiltinFunction); 21] = [
->>>>>>> 5739ebce
+const BUILTINS: [(&str, BuiltinFunction); 20] = [
     ("std::array::len", BuiltinFunction::ArrayLen),
     ("std::check::panic", BuiltinFunction::Panic),
     ("std::convert::expr", BuiltinFunction::ToExpr),
@@ -428,11 +424,6 @@
     ("std::prover::degree", BuiltinFunction::Degree),
     ("std::prover::eval", BuiltinFunction::Eval),
     ("std::prover::try_eval", BuiltinFunction::TryEval),
-<<<<<<< HEAD
-    ("std::prover::try_eval", BuiltinFunction::TryEval),
-=======
-    ("std::prover::get_input", BuiltinFunction::GetInput),
->>>>>>> 5739ebce
     (
         "std::prover::input_from_channel",
         BuiltinFunction::InputFromChannel,
