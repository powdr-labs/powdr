--- conflicted
+++ resolved
@@ -465,7 +465,6 @@
     let optimized = optimize(analyze_string::<GoldilocksField>(input).unwrap()).to_string();
     assert_eq!(optimized, expectation);
 }
-<<<<<<< HEAD
 
 #[test]
 fn replace_witness_by_intermediate() {
@@ -506,7 +505,10 @@
     col constrained_twice = 2 * N::w + 3 * N::f + 5;
     N::constrained_twice = N::w + N::f;
 "#;
-=======
+    let optimized = optimize(analyze_string::<GoldilocksField>(input).unwrap()).to_string();
+    assert_eq!(optimized, expectation);
+}
+
 #[test]
 fn simplify_associative_operations() {
     let input = r#"namespace N(150);
@@ -539,8 +541,6 @@
     -N::x + N::y + 12 = N::z;
     -N::x + 18 = N::z;
 "#;
-
->>>>>>> 7061fb92
     let optimized = optimize(analyze_string::<GoldilocksField>(input).unwrap()).to_string();
     assert_eq!(optimized, expectation);
 }