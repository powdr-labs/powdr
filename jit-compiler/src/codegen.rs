use std::{collections::HashMap, sync::OnceLock};

use itertools::Itertools;
use powdr_ast::{
    analyzed::{Analyzed, Expression, FunctionValueDefinition, PolynomialReference, Reference},
    parsed::{
        display::quote,
        types::{ArrayType, FunctionType, Type, TypeScheme},
        ArrayLiteral, BinaryOperation, BinaryOperator, BlockExpression, FunctionCall, IfExpression,
        IndexAccess, LambdaExpression, Number, StatementInsideBlock, UnaryOperation,
    },
};
use powdr_number::{BigUint, FieldElement, LargeInt};

pub struct CodeGenerator<'a, T> {
    analyzed: &'a Analyzed<T>,
    /// Symbols mapping to either their code or an error message explaining
    /// why they could not be compiled.
    /// While the code is still being generated, this contains `None`.
    symbols: HashMap<String, Result<Option<String>, String>>,
}

pub fn escape_symbol(s: &str) -> String {
    // TODO better escaping
    s.replace('.', "_").replace("::", "_")
}

impl<'a, T: FieldElement> CodeGenerator<'a, T> {
    pub fn new(analyzed: &'a Analyzed<T>) -> Self {
        Self {
            analyzed,
            symbols: Default::default(),
        }
    }

    /// Tries to generate code for the symbol and all its dependencies.
    /// On success, returns an expression string for referencing the symbol,
    /// i.e. it evaluates to the value of the symbol.
    /// On failure, returns an error string.
    /// After a failure, `self` can still be used to request other symbols.
    /// The code can later be retrieved via `generated_code`.
    pub fn request_symbol(&mut self, name: &str) -> Result<String, String> {
        match self.symbols.get(name) {
            Some(Err(e)) => return Err(e.clone()),
            Some(_) => {}
            None => {
                let name = name.to_string();
                self.symbols.insert(name.clone(), Ok(None));
                match self.generate_code(&name) {
                    Ok(code) => {
                        self.symbols.insert(name.clone(), Ok(Some(code)));
                    }
                    Err(err) => {
                        self.symbols.insert(name.clone(), Err(err.clone()));
                        return Err(err);
                    }
                }
            }
        }
        Ok(self.symbol_reference(name))
    }

    /// Returns the concatenation of all successfully compiled symbols.
    pub fn generated_code(self) -> String {
        self.symbols
            .into_iter()
            .filter_map(|(s, r)| match r {
                Ok(Some(code)) => Some((s, code)),
                _ => None,
            })
            .sorted()
            .map(|(_, code)| code)
            .format("\n")
            .to_string()
    }

    fn generate_code(&mut self, symbol: &str) -> Result<String, String> {
        if let Some(code) = try_generate_builtin::<T>(symbol) {
            return Ok(code.clone());
        }

        let Some((_, Some(FunctionValueDefinition::Expression(value)))) =
            self.analyzed.definitions.get(symbol)
        else {
            return Err(format!(
                "No definition for {symbol}, or not a generic symbol"
            ));
        };

        let type_scheme = value.type_scheme.as_ref().unwrap();

        Ok(match (&value.e, type_scheme) {
            (Expression::LambdaExpression(_, expr), TypeScheme { vars, ty }) => {
                assert!(vars.is_empty());
                self.try_format_function(symbol, expr, ty)?
            }
            _ => {
                let type_scheme = value.type_scheme.as_ref().unwrap();
                assert!(type_scheme.vars.is_empty());
                let ty = if type_scheme.ty == Type::Col {
                    Type::Function(FunctionType {
                        params: vec![Type::Int],
                        value: Box::new(Type::Fe),
                    })
                } else {
                    type_scheme.ty.clone()
                };
                // We need a lazy static here because we want symbols to only be
                // evaluated once and the code is not `const` in the general case.
                format!(
                    "lazy_static::lazy_static! {{\n\
                    static ref {}: {} = {};\n\
                    }}\n",
                    escape_symbol(symbol),
                    map_type(&ty),
                    self.format_expr(&value.e)?
                )
            }
        })
    }

    fn try_format_function(
        &mut self,
        name: &str,
        LambdaExpression { params, body, .. }: &LambdaExpression<Expression>,
        ty: &Type,
    ) -> Result<String, String> {
        let (param_types, return_type) = &match ty {
            Type::Function(FunctionType { params, value }) => (params.clone(), (**value).clone()),
            Type::Col => {
                // TODO we assume it is an int -> fe function, even though other
                // types are possible.
                // At some point, the type inference algorithm should store the derived type.
                // Alternatively, we could insert a trait conversion function and store the type
                // in the trait vars.
                (vec![Type::Int], Type::Fe)
            }
            _ => return Err(format!("Expected function type, got {ty}")),
        };

        Ok(format!(
            "fn {}({}) -> {} {{ {} }}\n",
            escape_symbol(name),
            params
                .iter()
                .zip(param_types)
                .map(|(p, t)| format!("{p}: {}", map_type(t)))
                .format(", "),
            map_type(return_type),
            self.format_expr(body)?
        ))
    }

    fn format_expr(&mut self, e: &Expression) -> Result<String, String> {
        Ok(match e {
            Expression::Reference(_, Reference::LocalVar(_id, name)) => name.clone(),
            Expression::Reference(_, Reference::Poly(PolynomialReference { name, type_args })) => {
                let reference = self.request_symbol(name)?;
                let ta = type_args.as_ref().unwrap();
                format!(
                    "{reference}{}",
                    (!ta.is_empty())
                        .then(|| format!("::<{}>", ta.iter().map(map_type).join(", ")))
                        .unwrap_or_default()
                )
            }
            Expression::Number(
                _,
                Number {
                    value,
                    type_: Some(type_),
                },
            ) => match type_ {
                Type::Int => format_unsigned_integer(value),
                Type::Fe => {
                    let val = u64::try_from(value)
                        .map_err(|_| "Large numbers for fe not yet implemented.".to_string())?;
                    format!("FieldElement::from({val}_u64)",)
                }
                Type::Expr => {
                    let val = u64::try_from(value)
                        .map_err(|_| "Large numbers for expr not yet implemented.".to_string())?;
                    format!("Expr::from({val}_u64)")
                }
                _ => unreachable!(),
            },
            Expression::FunctionCall(
                _,
                FunctionCall {
                    function,
                    arguments,
                },
            ) => {
                format!(
                    "({})({})",
                    self.format_expr(function)?,
                    arguments
                        .iter()
                        .map(|a| self.format_expr(a))
                        .collect::<Result<Vec<_>, _>>()?
                        .into_iter()
                        // TODO these should all be refs -> turn all types to arc
                        .map(|x| format!("{x}.clone()"))
                        .collect::<Vec<_>>()
                        .join(", ")
                )
            }
            Expression::BinaryOperation(_, BinaryOperation { left, op, right }) => {
                let left = self.format_expr(left)?;
                let right = self.format_expr(right)?;
                match op {
                    BinaryOperator::ShiftLeft => {
                        format!("(({left}).clone() << usize::try_from(({right}).clone()).unwrap())")
                    }
                    BinaryOperator::ShiftRight => {
                        format!("(({left}).clone() >> usize::try_from(({right}).clone()).unwrap())")
                    }
                    _ => format!("(({left}).clone() {op} ({right}).clone())"),
                }
            }
            Expression::UnaryOperation(_, UnaryOperation { op, expr }) => {
                format!("({op} ({}).clone())", self.format_expr(expr)?)
            }
            Expression::IndexAccess(_, IndexAccess { array, index }) => {
                format!(
                    "{}[usize::try_from({}).unwrap()].clone()",
                    self.format_expr(array)?,
                    self.format_expr(index)?
                )
            }
            Expression::LambdaExpression(_, LambdaExpression { params, body, .. }) => {
                format!(
                    "|{}| {{ {} }}",
                    params.iter().format(", "),
                    self.format_expr(body)?
                )
            }
            Expression::IfExpression(
                _,
                IfExpression {
                    condition,
                    body,
                    else_body,
                },
            ) => {
                format!(
                    "if {} {{ {} }} else {{ {} }}",
                    self.format_expr(condition)?,
                    self.format_expr(body)?,
                    self.format_expr(else_body)?
                )
            }
            Expression::ArrayLiteral(_, ArrayLiteral { items }) => {
                format!(
                    "vec![{}]",
                    items
                        .iter()
                        .map(|i| self.format_expr(i))
                        .collect::<Result<Vec<_>, _>>()?
                        .join(", ")
                )
            }
            Expression::String(_, s) => quote(s),
            Expression::Tuple(_, items) => format!(
                "({})",
                items
                    .iter()
                    .map(|i| self.format_expr(i))
                    .collect::<Result<Vec<_>, _>>()?
                    .join(", ")
            ),
            Expression::BlockExpression(_, BlockExpression { statements, expr }) => {
                format!(
                    "{{\n{}\n{}\n}}",
                    statements
                        .iter()
                        .map(|s| self.format_statement(s))
                        .collect::<Result<Vec<_>, _>>()?
                        .join("\n"),
                    expr.as_ref()
                        .map(|e| self.format_expr(e.as_ref()))
                        .transpose()?
                        .unwrap_or_default()
                )
            }
            _ => return Err(format!("Implement {e}")),
        })
    }

    fn format_statement(&mut self, s: &StatementInsideBlock<Expression>) -> Result<String, String> {
        Err(format!(
            "Compiling statements inside blocks is not yet implemented: {s}"
        ))
    }

    /// Returns a string expression evaluating to the value of the symbol.
    /// This is either the escaped name of the symbol or a deref operator
    /// applied to it.
    fn symbol_reference(&self, symbol: &str) -> String {
        let needs_deref = if is_builtin::<T>(symbol) {
            false
        } else {
            let (_, def) = self.analyzed.definitions.get(symbol).as_ref().unwrap();
            if let Some(FunctionValueDefinition::Expression(typed_expr)) = def {
                !matches!(typed_expr.e, Expression::LambdaExpression(..))
            } else {
                false
            }
        };
        if needs_deref {
            format!("(*{})", escape_symbol(symbol))
        } else {
            escape_symbol(symbol)
        }
    }
}

fn format_unsigned_integer(n: &BigUint) -> String {
    if let Ok(n) = u64::try_from(n) {
        format!("ibig::IBig::from({n}_u64)")
    } else {
        format!(
            "ibig::IBig::from(ibig::UBig::from_le_bytes(&[{}]))",
            n.to_le_bytes()
                .iter()
                .map(|b| format!("{b}_u8"))
                .format(", ")
        )
    }
}

fn map_type(ty: &Type) -> String {
    match ty {
        Type::Bottom | Type::Bool => format!("{ty}"),
        Type::Int => "ibig::IBig".to_string(),
        Type::Fe => "FieldElement".to_string(),
        Type::String => "String".to_string(),
        Type::Expr => "Expr".to_string(),
        Type::Array(ArrayType { base, length: _ }) => format!("Vec<{}>", map_type(base)),
        Type::Tuple(_) => todo!(),
        Type::Function(ft) => format!(
            "fn({}) -> {}",
            ft.params.iter().map(map_type).join(", "),
            map_type(&ft.value)
        ),
        Type::TypeVar(tv) => tv.to_string(),
        Type::NamedType(path, type_args) => {
            if type_args.is_some() {
                unimplemented!()
            }
            escape_symbol(&path.to_string())
        }
        Type::Col | Type::Inter => unreachable!(),
    }
}

<<<<<<< HEAD
fn is_builtin(symbol: &str) -> bool {
    matches!(
        symbol,
        "std::array::len"
            | "std::check::panic"
            | "std::field::modulus"
            | "std::convert::fe"
            | "std::convert::int"
    )
}

fn try_generate_builtin<T: FieldElement>(symbol: &str) -> Option<String> {
    let code = match symbol {
        "std::array::len" => {
            "<T>(a: Vec<T>) -> ibig::IBig { ibig::IBig::from(a.len()) }".to_string()
        }
        "std::check::panic" => "(s: &str) -> ! { panic!(\"{s}\"); }".to_string(),
        "std::field::modulus" => {
            format!(
                "() -> ibig::IBig {{ {} }}",
                format_unsigned_integer(&T::modulus().to_arbitrary_integer())
            )
        }
        "std::convert::fe" => {
            "<T: Into<FieldElement>>(n: T) -> FieldElement { n.into() }".to_string()
        }
        "std::convert::int" => {
            "<T: Into<ibig::Ibig>>(n: T) -> ibig::IBig {{ n.into() }}".to_string()
        }
        _ => return None,
    };
    Some(format!("fn {}{code}", escape_symbol(symbol)))
=======
fn get_builtins<T: FieldElement>() -> &'static HashMap<String, String> {
    static BUILTINS: OnceLock<HashMap<String, String>> = OnceLock::new();
    BUILTINS.get_or_init(|| {
        [
            (
                "std::array::len",
                "<T>(a: Vec<T>) -> ibig::IBig { ibig::IBig::from(a.len()) }".to_string(),
            ),
            (
                "std::check::panic",
                "(s: &str) -> ! { panic!(\"{s}\"); }".to_string(),
            ),
            (
                "std::field::modulus",
                format!(
                    "() -> ibig::IBig {{ {} }}",
                    format_unsigned_integer(&T::modulus().to_arbitrary_integer())
                ),
            ),
        ]
        .into_iter()
        .map(|(name, code)| {
            (
                name.to_string(),
                format!("fn {}{code}", escape_symbol(name)),
            )
        })
        .collect()
    })
}

fn is_builtin<T: FieldElement>(symbol: &str) -> bool {
    get_builtins::<T>().contains_key(symbol)
}

fn try_generate_builtin<T: FieldElement>(symbol: &str) -> Option<&String> {
    get_builtins::<T>().get(symbol)
>>>>>>> 4ed8845b
}

#[cfg(test)]
mod test {
    use powdr_number::GoldilocksField;
    use powdr_pil_analyzer::analyze_string;

    use pretty_assertions::assert_eq;

    use super::CodeGenerator;

    fn compile(input: &str, syms: &[&str]) -> String {
        let analyzed = analyze_string::<GoldilocksField>(input).unwrap();
        let mut compiler = CodeGenerator::new(&analyzed);
        for s in syms {
            compiler.request_symbol(s).unwrap();
        }
        compiler.generated_code()
    }

    #[test]
    fn empty_code() {
        let result = compile("", &[]);
        assert_eq!(result, "");
    }

    #[test]
    fn simple_fun() {
        let result = compile("let c: int -> int = |i| i;", &["c"]);
        assert_eq!(result, "fn c(i: ibig::IBig) -> ibig::IBig { i }\n");
    }

    #[test]
    fn fun_calls() {
        let result = compile(
            "let c: int -> int = |i| i + 20; let d = |k| c(k * 20);",
            &["c", "d"],
        );
        assert_eq!(
            result,
            "fn c(i: ibig::IBig) -> ibig::IBig { ((i).clone() + (ibig::IBig::from(20_u64)).clone()) }\n\
            \n\
            fn d(k: ibig::IBig) -> ibig::IBig { (c)(((k).clone() * (ibig::IBig::from(20_u64)).clone()).clone()) }\n\
            "
        );
    }
}<|MERGE_RESOLUTION|>--- conflicted
+++ resolved
@@ -354,40 +354,6 @@
     }
 }
 
-<<<<<<< HEAD
-fn is_builtin(symbol: &str) -> bool {
-    matches!(
-        symbol,
-        "std::array::len"
-            | "std::check::panic"
-            | "std::field::modulus"
-            | "std::convert::fe"
-            | "std::convert::int"
-    )
-}
-
-fn try_generate_builtin<T: FieldElement>(symbol: &str) -> Option<String> {
-    let code = match symbol {
-        "std::array::len" => {
-            "<T>(a: Vec<T>) -> ibig::IBig { ibig::IBig::from(a.len()) }".to_string()
-        }
-        "std::check::panic" => "(s: &str) -> ! { panic!(\"{s}\"); }".to_string(),
-        "std::field::modulus" => {
-            format!(
-                "() -> ibig::IBig {{ {} }}",
-                format_unsigned_integer(&T::modulus().to_arbitrary_integer())
-            )
-        }
-        "std::convert::fe" => {
-            "<T: Into<FieldElement>>(n: T) -> FieldElement { n.into() }".to_string()
-        }
-        "std::convert::int" => {
-            "<T: Into<ibig::Ibig>>(n: T) -> ibig::IBig {{ n.into() }}".to_string()
-        }
-        _ => return None,
-    };
-    Some(format!("fn {}{code}", escape_symbol(symbol)))
-=======
 fn get_builtins<T: FieldElement>() -> &'static HashMap<String, String> {
     static BUILTINS: OnceLock<HashMap<String, String>> = OnceLock::new();
     BUILTINS.get_or_init(|| {
@@ -399,6 +365,14 @@
             (
                 "std::check::panic",
                 "(s: &str) -> ! { panic!(\"{s}\"); }".to_string(),
+            ),
+            (
+                "std::convert::fe",
+                "<T: Into<FieldElement>>(n: T) -> FieldElement { n.into() }".to_string(),
+            ),
+            (
+                "std::convert::int",
+                "<T: Into<ibig::Ibig>>(n: T) -> ibig::IBig {{ n.into() }}".to_string(),
             ),
             (
                 "std::field::modulus",
@@ -425,7 +399,6 @@
 
 fn try_generate_builtin<T: FieldElement>(symbol: &str) -> Option<&String> {
     get_builtins::<T>().get(symbol)
->>>>>>> 4ed8845b
 }
 
 #[cfg(test)]
