use std::{collections::HashMap, hash::Hash};

use itertools::Itertools;

use crate::{
    constraint_system::ConstraintSystem,
    grouped_expression::GroupedExpression,
    indexed_constraint_system::apply_substitutions,
    runtime_constant::{RuntimeConstant, Substitutable},
    solver::VariableAssignment,
};

pub struct BooleanExtractor<T, V> {
    // If (expr, z) is in the map, it means that
    // we have transformed a constraint `left * right = 0` into
    // `right + z * offset = 0`, where `z` is a new boolean variable
    // and `expr = -right / offset = z`.
    substitutions: HashMap<GroupedExpression<T, V>, V>,
}

impl<T, V> Default for BooleanExtractor<T, V> {
    fn default() -> Self {
        Self {
            substitutions: HashMap::new(),
        }
    }
}

impl<T: RuntimeConstant + Hash, V: Ord + Clone + Hash + Eq> BooleanExtractor<T, V> {
    /// Tries to simplify a quadratic constraint by transforming it into an affine
    /// constraint that makes use of a new boolean variable.
    /// NOTE: The boolean constraint is not part of the output.
    ///
    /// If the same simplification has been performed before, it will
    /// return None (in particular, it will not request a new variable).
    ///
    /// For example `(a + b) * (a + b + 10) = 0` can be transformed into
    /// `a + b + z * 10 = 0`, where `z` is a new boolean variable.
    ///
    /// @param constraint The quadratic constraint to transform.
    /// @param var_dispenser A function that returns a new variable that is assumed to be boolean-constrained.
    /// It will only be called if the transformation is performed.
    pub fn try_extract_boolean(
        &mut self,
        constraint: &GroupedExpression<T, V>,
        mut var_dispenser: impl FnMut() -> V,
    ) -> Option<GroupedExpression<T, V>> {
        let (left, right) = constraint.try_as_single_product()?;
        // We want to check if `left` and `right` differ by a constant offset.
        // Since multiplying the whole constraint by a non-zero constant does
        // not change the constraint, we also transform `left` by a constant
        // (non-zero) factor.
        // So we are looking for an offset `c` and a non-zero constant factor `f`
        // such that `f * left = right + c`.
        // Then we can write the original constraint `left * right = 0` as
        // `(right + c) * right = 0` (we can just ignore `f`).
        // This is in turn equivalent to `right + z * c = 0`, where `z` is
        // a new boolean variable.

        // For example, if the constraint was `(2 * a + 2 * b) * (a + b + 10) = 0`, we would
        // set `factor = 1 / 2`, such that `left * factor - right` is a constant.

        // First, try to find a good factor so that `left` and `right`
        // likely cancel out except for a constant. As a good guess,
        // we try to match the coefficient of the first variable.
        let factor = match (left.components().1.next(), right.components().1.next()) {
            (Some((left_var, left_coeff)), Some((right_var, right_coeff)))
                if left_var == right_var =>
            {
                right_coeff.field_div(left_coeff)
            }
            _ => T::one(),
        };

        // `constr = 0` is equivalent to `left * right = 0`
        let offset = &(left.clone() * &factor) - right;
        // We only do the transformation if `offset` is known, because
        // otherwise the constraint stays quadratic.
        let offset = offset.try_to_known()?;
        // We know that `offset + right = left` and thus
        // `constr = 0` is equivalent to `right * (right + offset) = 0`
        // which is equivalent to `right + z * offset = 0` for a new
        // boolean variable `z`.

        if offset.is_zero() {
            // In this special case, we do not need a new variable.
            return Some(right.clone());
        }
<<<<<<< HEAD
        // TODO At this point, we could still have z2 = 1 - z1.
        // So maybe we should use `offset` to normalize which of the two options
        // for the boolean we used.
=======
>>>>>>> f9fefb86

        let key = -right * T::one().field_div(offset);
        if self.substitutions.contains_key(&key) {
            // We have already performed this transformation before.
            return None;
        }

        if key.try_to_simple_unknown().is_some() {
            // In this case we don't gain anything because the new variable `z` will just
            // be equivalent to the single variable in `right`.
            None
        } else {
            let z = var_dispenser();

            self.substitutions.insert(key, z.clone());

            // We return `right + z * offset == 0`, which is equivalent to the original constraint.
            Some(right + &(GroupedExpression::from_unknown_variable(z) * offset))
        }
    }
}

impl<T: RuntimeConstant + Substitutable<V> + Hash, V: Clone + Eq + Ord + Hash>
    BooleanExtractor<T, V>
{
    /// Applies the assignments to the stored substitutions.
    pub fn apply_assignments(&mut self, assignments: &[VariableAssignment<T, V>]) {
        if assignments.is_empty() {
            return;
        }
        let (exprs, vars): (Vec<_>, Vec<_>) = self.substitutions.drain().unzip();
        let exprs = apply_substitutions(
            ConstraintSystem {
                algebraic_constraints: exprs,
                bus_interactions: vec![],
            },
            assignments.iter().cloned(),
        )
        .algebraic_constraints;
        self.substitutions = exprs.into_iter().zip_eq(vars).collect();
    }
}

#[cfg(test)]
mod tests {
    use crate::test_utils::{constant, var};

    use super::*;

    #[test]
    fn test_extract_boolean() {
        let mut var_dispenser = || "z";
        let expr = (var("a") + var("b")) * (var("a") + var("b") + constant(10));
        let mut extractor: BooleanExtractor<_, _> = Default::default();
        let result = extractor.try_extract_boolean(&expr, &mut var_dispenser);
        assert!(result.is_some());
        let result = result.unwrap();
        assert_eq!(result.to_string(), "a + b - 10 * z + 10");
    }

    #[test]
    fn test_extract_boolean_square() {
        let mut var_dispenser = || "z";
        let expr = (var("a") + var("b")) * (var("a") + var("b"));
        let mut extractor: BooleanExtractor<_, _> = Default::default();
        let result = extractor.try_extract_boolean(&expr, &mut var_dispenser);
        assert!(result.is_some());
        let result = result.unwrap();
        assert_eq!(result.to_string(), "a + b");
    }

    #[test]
    fn test_extract_boolean_useless() {
        let mut var_dispenser = || "z";
        let expr = (var("a") - constant(1)) * (var("a"));
        let mut extractor: BooleanExtractor<_, _> = Default::default();
        let result = extractor.try_extract_boolean(&expr, &mut var_dispenser);
        assert!(result.is_none());

        let expr = (constant(2) * var("a") - constant(2)) * (constant(2) * var("a"));
        let result = extractor.try_extract_boolean(&expr, &mut var_dispenser);
        assert!(result.is_none());
    }

    #[test]
    fn do_not_extract_twice() {
        let mut var_dispenser = || "z";
        let expr = (var("a") + var("b")) * (var("a") + var("b") + constant(10));
        let mut extractor: BooleanExtractor<_, _> = Default::default();
        let result = extractor.try_extract_boolean(&expr, &mut var_dispenser);
        assert!(result.is_some());
        let result = result.unwrap();
        assert_eq!(result.to_string(), "a + b - 10 * z + 10");

        assert!(extractor
            .try_extract_boolean(&expr, &mut var_dispenser)
            .is_none());

        let expr2 = (constant(2) * (var("a") + var("b"))) * (var("a") + var("b") + constant(10));
        assert!(extractor
            .try_extract_boolean(&expr2, &mut var_dispenser)
            .is_none());

        let expr3 = (var("a") + var("b")) * (constant(2) * (var("a") + var("b") + constant(10)));
        assert!(extractor
            .try_extract_boolean(&expr3, &mut var_dispenser)
            .is_none());

        // This is different because the effective constant is different.
        let expr4 = (var("a") + var("b")) * (constant(2) * (var("a") + var("b") + constant(20)));
        assert_eq!(
            extractor
                .try_extract_boolean(&expr4, &mut var_dispenser)
                .unwrap()
                .to_string(),
            "2 * a + 2 * b - 40 * z + 40"
        );
    }
}<|MERGE_RESOLUTION|>--- conflicted
+++ resolved
@@ -86,12 +86,9 @@
             // In this special case, we do not need a new variable.
             return Some(right.clone());
         }
-<<<<<<< HEAD
         // TODO At this point, we could still have z2 = 1 - z1.
         // So maybe we should use `offset` to normalize which of the two options
         // for the boolean we used.
-=======
->>>>>>> f9fefb86
 
         let key = -right * T::one().field_div(offset);
         if self.substitutions.contains_key(&key) {
