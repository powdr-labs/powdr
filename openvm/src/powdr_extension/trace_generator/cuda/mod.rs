--- conflicted
+++ resolved
@@ -249,6 +249,13 @@
             .iter()
             // along with their substitutions
             .zip_eq(self.apc.subs())
+            .filter_map(|(instr, subs)| {
+                if subs.is_empty() {
+                    None
+                } else {
+                    Some((instr, subs))
+                }
+            })
             // map to `(air_name, substitutions)`
             .fold(
                 (Vec::new(), Vec::new(), Vec::new(), 0u32, 0u32),
@@ -266,10 +273,10 @@
                 },
             );
 
-        // alu_subs.iter().for_each(|subs_for_row| {
-        //     println!("alu subs for row len: {}", subs_for_row.len());
-        //     println!("alu subs for row: {:?}", subs_for_row);
-        // });
+        alu_subs.iter().for_each(|subs_for_row| {
+            println!("alu subs for row len: {}", subs_for_row.len());
+            println!("alu subs for row: {:?}", subs_for_row);
+        });
 
         // println!("opt_width: {:?}", opt_widths);
         // println!("post_optimization_offset: {:?}", post_optimization_offsets);
@@ -344,21 +351,15 @@
                 // println!("air name: {}", air_name);
 
                 let record_arena = {
-<<<<<<< HEAD
-                    match original_arenas.take_arena(&air_name) {
+                    match original_arenas.take_real_arena(&air_name) {
                         Some(ra) => {
                             // println!("arena air name: {}", air_name);
                             ra
                         }
-=======
-                    match original_arenas.take_real_arena(&air_name) {
-                        Some(ra) => ra,
->>>>>>> 69d177d8
                         None => return None, // skip this iteration, because we only have record arena for chips that are used
                     }
                 };
 
-<<<<<<< HEAD
                 // println!("generate dummy trace for: {}", air_name);
 
                 // println!("calls_per_apc_row: {}, height: {}", calls_per_apc_row, height);
@@ -377,15 +378,28 @@
                     return None;
                 }
 
-                let shared_trace = chip.generate_proving_ctx(record_arena).common_main.unwrap();
-
-                Some((air_name, shared_trace))
-=======
+                // println!("generate dummy trace for: {}", air_name);
+
+                // println!("calls_per_apc_row: {}, height: {}", calls_per_apc_row, height);
+
+                if air_name == "VmAirWrapper<Rv32BaseAluAdapterAir, BaseAluCoreAir<4, 8>" {
+                    chip.generate_proving_ctx_new(
+                        record_arena,
+                        output.buffer(),
+                        &d_alu_subs,
+                        &d_opt_widths,
+                        &d_post_opt_offsets,
+                        calls_per_apc_row as u32,
+                        height,
+                        width,
+                    );
+                    return None;
+                }
+
                 // We might have initialized an arena for an AIR which ends up having no real records. It gets filtered out here.
-                chip.generate_proving_ctx(record_arena)
-                    .common_main
-                    .map(|m| (air_name, m))
->>>>>>> 69d177d8
+                chip.generate_proving_ctx(record_arena).common_main.map(|trace| {
+                    (air_name, trace)
+                })
             })
             .collect();
 
