// Mostly taken from [this openvm extension](https://github.com/openvm-org/openvm/blob/1b76fd5a900a7d69850ee9173969f70ef79c4c76/extensions/rv32im/circuit/src/auipc/core.rs#L1)

use std::{
    collections::{BTreeMap, HashMap},
    sync::{Arc, Mutex},
};

use crate::utils::algebraic_to_symbolic;

use super::{
<<<<<<< HEAD
    vm::{OriginalInstruction, SdkVmInventory},
    PowdrStackedPrecompile,
=======
    executor::PowdrExecutor, opcode::PowdrOpcode, vm::OriginalInstruction, PowdrPrecompile,
>>>>>>> aafe2570
};
use itertools::Itertools;
use openvm_circuit::system::memory::MemoryController;
use openvm_circuit::{
    arch::{ExecutionState, InstructionExecutor, Result as ExecutionResult},
    system::memory::OfflineMemory,
    utils::next_power_of_two_or_zero,
};
use openvm_circuit_primitives::{
    bitwise_op_lookup::SharedBitwiseOperationLookupChip, range_tuple::SharedRangeTupleCheckerChip,
    var_range::SharedVariableRangeCheckerChip,
};
use openvm_instructions::{instruction::Instruction, LocalOpcode};
use openvm_sdk::config::SdkVmConfig;
use openvm_stark_backend::{
    air_builders::symbolic::{
        symbolic_expression::{SymbolicEvaluator, SymbolicExpression},
        symbolic_variable::{Entry, SymbolicVariable},
    },
    interaction::BusIndex,
    p3_air::{Air, BaseAir},
    p3_field::FieldAlgebra,
    p3_matrix::dense::RowMajorMatrix,
    p3_maybe_rayon::prelude::{
        IndexedParallelIterator, IntoParallelIterator, ParallelIterator, ParallelSliceMut,
    },
    rap::ColumnsAir,
};

use openvm_stark_backend::{
    config::{StarkGenericConfig, Val},
    interaction::InteractionBuilder,
    p3_field::{Field, PrimeField32},
    p3_matrix::Matrix,
    prover::types::AirProofInput,
    rap::{AnyRap, BaseAirWithPublicValues, PartitionedBaseAir},
    Chip, ChipUsageGetter,
};
use powdr_autoprecompiles::powdr::{Column, UniqueColumns};
use serde::{Deserialize, Serialize};

pub struct PowdrChip<F: PrimeField32> {
    pub name: String,
    /// An "executor" for each precompile stacked in this chip, by opcode.
    pub executors: BTreeMap<usize, PowdrExecutor<F>>,
    pub air: Arc<PowdrAir<F>>,
    pub periphery: SharedChips,
}

/// The shared chips which can be used by the PowdrChip.
pub struct SharedChips {
    bitwise_lookup_8: SharedBitwiseOperationLookupChip<8>,
    range_checker: SharedVariableRangeCheckerChip,
    tuple_range_checker: Option<SharedRangeTupleCheckerChip<2>>,
}

impl SharedChips {
    pub fn new(
        bitwise_lookup_8: SharedBitwiseOperationLookupChip<8>,
        range_checker: SharedVariableRangeCheckerChip,
        tuple_range_checker: Option<SharedRangeTupleCheckerChip<2>>,
    ) -> Self {
        Self {
            bitwise_lookup_8,
            range_checker,
            tuple_range_checker,
        }
    }
}

impl SharedChips {
    /// Sends concrete values to the shared chips using a given bus id.
    /// Panics if the bus id doesn't match any of the chips' bus ids.
    fn apply(&self, bus_id: u16, mult: u32, args: &[u32]) {
        match bus_id {
            id if id == self.bitwise_lookup_8.bus().inner.index => {
                // bitwise operation lookup
                // interpret the arguments, see `Air<AB> for BitwiseOperationLookupAir<NUM_BITS>`
                let [x, y, x_xor_y, selector] = args.try_into().unwrap();

                for _ in 0..mult {
                    match selector {
                        0 => {
                            self.bitwise_lookup_8.request_range(x, y);
                        }
                        1 => {
                            let res = self.bitwise_lookup_8.request_xor(x, y);
                            debug_assert_eq!(res, x_xor_y);
                        }
                        _ => {
                            unreachable!("Invalid selector");
                        }
                    }
                }
            }
            id if id == self.range_checker.bus().index() => {
                // interpret the arguments, see `Air<AB> for VariableRangeCheckerAir`
                let [value, max_bits] = args.try_into().unwrap();

                for _ in 0..mult {
                    self.range_checker.add_count(value, max_bits as usize);
                }
            }
            id if Some(id)
                == self
                    .tuple_range_checker
                    .as_ref()
                    .map(|c| c.bus().inner.index) =>
            {
                // tuple range checker
                // We pass a slice. It is checked inside `add_count`.
                for _ in 0..mult {
                    self.tuple_range_checker.as_ref().unwrap().add_count(args);
                }
            }
            0..=2 => {
                // execution bridge, memory, pc lookup
                // do nothing
            }
            _ => {
                unreachable!("Bus interaction {} not implemented", bus_id);
            }
        }
    }
}

impl<F: PrimeField32> PowdrChip<F> {
    pub(crate) fn new(
        precompile: PowdrStackedPrecompile<F>,
        memory: Arc<Mutex<OfflineMemory<F>>>,
        base_config: SdkVmConfig,
        periphery: SharedChips,
    ) -> Self {
        let air: PowdrAir<F> = PowdrAir::new(precompile.machine);
        let name = format!(
            "StackedPrecompile_{}",
            precompile
                .precompiles
                .keys()
                .map(|o| o.global_opcode())
                .join("_")
        );

        let executors = precompile
            .precompiles
            .into_iter()
            .map(|(opcode, pcp)| {
                let original_airs = pcp
                    .original_airs
                    .into_iter()
                    .map(|(k, v)| (k, v.into()))
                    .collect();
                let executor = PowdrExecutor::new(
                    pcp.original_instructions,
                    original_airs,
                    pcp.is_valid_column,
                    memory.clone(),
                    &periphery.range_checker,
                    base_config.clone(),
                );
                (opcode.global_opcode().as_usize(), executor)
            })
            .collect();

        Self {
            // TODO: proper name
            name,
            air: Arc::new(air),
            executors,
            periphery,
        }
    }

    // /// Returns the index of the is_valid of this air.
    // fn get_is_valid_index(&self) -> usize {
    //     self.air.column_index_by_poly_id[&self.executor.is_valid_poly_id]
    // }
}

impl<F: PrimeField32> InstructionExecutor<F> for PowdrChip<F> {
    fn execute(
        &mut self,
        memory: &mut MemoryController<F>,
        instruction: &Instruction<F>,
        from_state: ExecutionState<u32>,
    ) -> ExecutionResult<ExecutionState<u32>> {
        let &Instruction { opcode, .. } = instruction;

        let execution_state = self
            .executors
            .get_mut(&opcode.as_usize())
            .expect("invalid opcode for stacked chip")
            .execute(memory, from_state)?;

        Ok(execution_state)
    }

    fn get_opcode_name(&self, _: usize) -> String {
        self.name.clone()
    }
}

impl<F: PrimeField32> ChipUsageGetter for PowdrChip<F> {
    fn air_name(&self) -> String {
        format!("powdr_air_for_opcodes_{}", self.executors.keys().join("_"))
    }

    fn current_trace_height(&self) -> usize {
        self.executors
            .values()
            .map(|e| e.current_trace_height)
            .sum()
    }

    fn trace_width(&self) -> usize {
        self.air.width()
    }
}

impl<SC: StarkGenericConfig> Chip<SC> for PowdrChip<Val<SC>>
where
    Val<SC>: PrimeField32,
{
    fn air(&self) -> Arc<dyn AnyRap<SC>> {
        self.air.clone()
    }

    fn generate_air_proof_input(self) -> AirProofInput<SC> {
        tracing::trace!("Generating air proof input for PowdrChip {}", self.name);

        let num_records = self.current_trace_height();
        let height = next_power_of_two_or_zero(num_records);
        let width = self.air.width();
        let mut values = Val::<SC>::zero_vec(height * width);
        // we'll fill values from each APC in turn, this keeps track where we are in the full trace
        let mut values_curr_record = 0;
        // this is just for sanity checking later
        let all_is_valid_ids = self
            .executors
            .values()
            .map(|executor| executor.is_valid_poly_id)
            .collect::<Vec<_>>();

        for (_opcode, executor) in self.executors {
            let is_valid_index = self.air.column_index_by_poly_id[&executor.is_valid_poly_id];

            // for each original opcode, the name of the dummy air it corresponds to
            let air_name_by_opcode = executor
                .instructions
                .iter()
                .map(|instruction| instruction.opcode())
                .unique()
                .map(|opcode| {
                    (
                        opcode,
                        executor
                            .inventory
                            .get_executor(opcode)
                            .unwrap()
                            .air_name(),
                    )
                })
                .collect::<HashMap<_, _>>();

            let dummy_trace_by_air_name: HashMap<_, _> = executor
                .inventory
                .executors
                .into_iter()
                .map(|executor| {
                    (
                        executor.air_name(),
                        Chip::<SC>::generate_air_proof_input(executor)
                            .raw
                            .common_main
                            .unwrap(),
                    )
                })
                .collect();

            let instruction_index_to_table_offset = executor
                .instructions
                .iter()
                .enumerate()
                .scan(
                    HashMap::default(),
                    |counts: &mut HashMap<&str, usize>, (index, instruction)| {
                        let air_name = air_name_by_opcode.get(&instruction.opcode()).unwrap();
                        let count = counts.entry(air_name).or_default();
                        let current_count = *count;
                        *count += 1;
                        Some((index, (air_name, current_count)))
                    },
                )
                .collect::<HashMap<_, _>>();

            let occurrences_by_table_name: HashMap<&String, usize> = executor
                .instructions
                .iter()
                .map(|instruction| air_name_by_opcode.get(&instruction.opcode()).unwrap())
                .counts();

            // A vector of HashMap<dummy_trace_index, apc_trace_index> by instruction, empty HashMap if none maps to apc
            let dummy_trace_index_to_apc_index_by_instruction: Vec<HashMap<usize, usize>> = executor
                .instructions
                .iter()
                .map(|instruction| {
                    // look up how many dummy‐cells this AIR produces:
                    let air_width = dummy_trace_by_air_name
                        .get(air_name_by_opcode.get(&instruction.opcode()).unwrap())
                        .unwrap()
                        .width();

                    // build a map only of the (dummy_index -> apc_index) pairs
                    let mut map = HashMap::with_capacity(air_width);
                    for dummy_trace_index in 0..air_width {
                        if let Ok(apc_index) = global_index(
                            dummy_trace_index,
                            instruction,
                            &self.air.column_index_by_poly_id,
                        ) {
                            if map.insert(dummy_trace_index, apc_index).is_some() {
                                panic!(
                                    "duplicate dummy_trace_index {} for instruction opcode {:?}",
                                    dummy_trace_index,
                                    instruction.opcode()
                                );
                            }
                        }
                    }
                    map
                })
                .collect();

            assert_eq!(
                executor.instructions.len(),
                dummy_trace_index_to_apc_index_by_instruction.len()
            );

            let dummy_num_records = executor.current_trace_height;

            let dummy_values = (0..dummy_num_records).into_par_iter().map(|record_index| {
                (0..executor.instructions.len())
                    .map(|index| {
                        // get the air name and offset for this instruction (by index)
                        let (air_name, offset) = instruction_index_to_table_offset.get(&index).unwrap();
                        // get the table
                        let table = dummy_trace_by_air_name.get(*air_name).unwrap();
                        // get how many times this table is used per record
                        let occurrences_per_record = occurrences_by_table_name.get(air_name).unwrap();
                        // get the width of each occurrence
                        let width = table.width();
                        // start after the previous record ended, and offset by the correct offset
                        let start = (record_index * occurrences_per_record + offset) * width;
                        // end at the start + width
                        let end = start + width;
                        &table.values[start..end]
                    })
                    .collect_vec()
            });

            // go through the final table and fill in the values
            values
            // a record is `width` values
                .par_chunks_mut(width)
                .skip(values_curr_record)
                .zip(dummy_values)
                .for_each(|(row_slice, dummy_values)| {
                    // map the dummy rows to the autoprecompile row
                    for (instruction_id, (instruction, dummy_row)) in executor
                        .instructions
                        .iter()
                        .zip_eq(dummy_values)
                        .enumerate()
                    {
                        let evaluator = RowEvaluator::new(dummy_row, None);

                        // first remove the side effects of this row on the main periphery
                        for range_checker_send in executor
                            .air_by_opcode_id
                            .get(&instruction.as_ref().opcode.as_usize())
                            .unwrap()
                            .bus_interactions
                            .iter()
                            .filter(|i| i.id == 3)
                        {
                            let mult = evaluator
                                .eval_expr(&range_checker_send.mult)
                                .as_canonical_u32();
                            let args = range_checker_send
                                .args
                                .iter()
                                .map(|arg| evaluator.eval_expr(arg).as_canonical_u32())
                                .collect_vec();
                            let [value, max_bits] = args.try_into().unwrap();
                            for _ in 0..mult {
                                self.periphery
                                    .range_checker
                                    .remove_count(value, max_bits as usize);
                            }
                        }

                        write_dummy_to_autoprecompile_row(
                            row_slice,
                            dummy_row,
                            &dummy_trace_index_to_apc_index_by_instruction[instruction_id],
                        );
                    }

                    // double-check is_valid of every precompile is ZERO
                    for id in all_is_valid_ids.iter() {
                        assert_eq!(
                            row_slice[self.air.column_index_by_poly_id[id]],
                            <Val<SC>>::ZERO
                        );
                    }

                    // Set the is_valid of the active chip to 1
                    row_slice[is_valid_index] = <Val<SC>>::ONE;

                    let evaluator =
                        RowEvaluator::new(row_slice, Some(&self.air.column_index_by_poly_id));

                    // replay the side effects of this row on the main periphery
                    for bus_interaction in self.air.machine.bus_interactions.iter() {
                        let mult = evaluator
                            .eval_expr(&bus_interaction.mult)
                            .as_canonical_u32();
                        let args = bus_interaction
                            .args
                            .iter()
                            .map(|arg| evaluator.eval_expr(arg).as_canonical_u32())
                            .collect_vec();

                        self.periphery.apply(bus_interaction.id, mult, &args);
                    }
                });

            // next executor will fill in the next part of the trace
            values_curr_record += dummy_num_records;
        }

        let trace = RowMajorMatrix::new(values, width);

        AirProofInput::simple(trace, vec![])
    }
}

fn write_dummy_to_autoprecompile_row<F: PrimeField32>(
    row_slice: &mut [F],
    dummy_row: &[F],
    dummy_trace_index_to_apc_index: &HashMap<usize, usize>,
) {
    for (dummy_trace_index, apc_index) in dummy_trace_index_to_apc_index {
        row_slice[*apc_index] = dummy_row[*dummy_trace_index];
    }
}

enum IndexError {
    NotInDummy,
    NotInAutoprecompile,
}

/// Maps the index of a column in the original AIR of a given instruction to the corresponding
/// index in the autoprecompile AIR.
fn global_index<F>(
    local_index: usize,
    instruction: &OriginalInstruction<F>,
    autoprecompile_index_by_poly_id: &BTreeMap<u64, usize>,
) -> Result<usize, IndexError> {
    // Map to the poly_id in the original instruction to the poly_id in the autoprecompile.
    let autoprecompile_poly_id = instruction
        .subs
        .get(local_index)
        .ok_or(IndexError::NotInDummy)?;
    // Map to the index in the autoprecompile.
    let variable_index = autoprecompile_index_by_poly_id
        .get(autoprecompile_poly_id)
        .ok_or(IndexError::NotInAutoprecompile)?;
    Ok(*variable_index)
}

pub struct PowdrAir<F> {
    /// The columns in arbitrary order
    columns: Vec<Column>,
    /// The mapping from poly_id id to the index in the list of columns.
    /// The values are always unique and contiguous
    column_index_by_poly_id: BTreeMap<u64, usize>,
    machine: SymbolicMachine<F>,
}

impl<F: PrimeField32> ColumnsAir<F> for PowdrAir<F> {
    fn columns(&self) -> Option<Vec<String>> {
        Some(self.columns.iter().map(|c| c.name.clone()).collect())
    }
}

pub struct RowEvaluator<'a, F: PrimeField32> {
    pub row: &'a [F],
    pub witness_id_to_index: Option<&'a BTreeMap<u64, usize>>,
}

impl<'a, F: PrimeField32> RowEvaluator<'a, F> {
    pub fn new(row: &'a [F], witness_id_to_index: Option<&'a BTreeMap<u64, usize>>) -> Self {
        Self {
            row,
            witness_id_to_index,
        }
    }
}

impl<F: PrimeField32> SymbolicEvaluator<F, F> for RowEvaluator<'_, F> {
    fn eval_const(&self, c: F) -> F {
        c
    }

    fn eval_var(&self, symbolic_var: SymbolicVariable<F>) -> F {
        match symbolic_var.entry {
            Entry::Main {
                part_index: 0,
                offset: 0,
            } => {
                let index = if let Some(witness_id_to_index) = self.witness_id_to_index {
                    witness_id_to_index[&(symbolic_var.index as u64)]
                } else {
                    symbolic_var.index
                };
                self.row[index]
            }
            // currently only the current rotation of the main is supported
            // next rotation is not supported because this is a single row evaluator
            _ => unreachable!(),
        }
    }
    fn eval_is_first_row(&self) -> F {
        unreachable!()
    }
    fn eval_is_last_row(&self) -> F {
        unreachable!()
    }
    fn eval_is_transition(&self) -> F {
        unreachable!()
    }
}

#[derive(Clone, Debug, Serialize, Deserialize)]
#[serde(bound = "F: Field")]
pub struct SymbolicMachine<F> {
    columns: Vec<Column>,
    constraints: Vec<SymbolicConstraint<F>>,
    bus_interactions: Vec<SymbolicBusInteraction<F>>,
}

impl<F: PrimeField32> From<powdr_autoprecompiles::SymbolicMachine<F>> for SymbolicMachine<F> {
    fn from(machine: powdr_autoprecompiles::SymbolicMachine<F>) -> Self {
        let columns = machine.unique_columns().collect();

        let powdr_autoprecompiles::SymbolicMachine {
            constraints,
            bus_interactions,
        } = machine;
        Self {
            columns,
            constraints: constraints
                .into_iter()
                .map(SymbolicConstraint::from)
                .collect(),
            bus_interactions: bus_interactions
                .into_iter()
                .map(SymbolicBusInteraction::from)
                .collect(),
        }
    }
}

#[derive(Clone, Debug, Serialize, Deserialize)]
#[serde(bound = "F: Field")]
struct SymbolicConstraint<F> {
    expr: SymbolicExpression<F>,
}

impl<F: PrimeField32> From<powdr_autoprecompiles::SymbolicConstraint<F>> for SymbolicConstraint<F> {
    fn from(constraint: powdr_autoprecompiles::SymbolicConstraint<F>) -> Self {
        let powdr_autoprecompiles::SymbolicConstraint { expr } = constraint;
        Self {
            expr: algebraic_to_symbolic(&expr),
        }
    }
}

#[derive(Clone, Debug, Serialize, Deserialize)]
#[serde(bound = "F: Field")]
struct SymbolicBusInteraction<F> {
    id: BusIndex,
    mult: SymbolicExpression<F>,
    args: Vec<SymbolicExpression<F>>,
    count_weight: u32,
}

impl<F: PrimeField32> From<powdr_autoprecompiles::SymbolicBusInteraction<F>>
    for SymbolicBusInteraction<F>
{
    fn from(bus_interaction: powdr_autoprecompiles::SymbolicBusInteraction<F>) -> Self {
        let powdr_autoprecompiles::SymbolicBusInteraction { id, mult, args, .. } = bus_interaction;
        let mult = algebraic_to_symbolic(&mult);
        let args = args.iter().map(algebraic_to_symbolic).collect();
        Self {
            id: id as BusIndex,
            mult,
            args,
            // TODO: Is this correct?
            count_weight: 1,
        }
    }
}

impl<F: PrimeField32> PowdrAir<F> {
    pub fn new(machine: powdr_autoprecompiles::SymbolicMachine<F>) -> Self {
        let (column_index_by_poly_id, columns): (BTreeMap<_, _>, Vec<_>) = machine
            .unique_columns()
            .enumerate()
            .map(|(index, c)| ((c.id.id, index), c.clone()))
            .unzip();

        Self {
            columns,
            column_index_by_poly_id,
            machine: machine.into(),
        }
    }
}

impl<F: PrimeField32> BaseAir<F> for PowdrAir<F> {
    fn width(&self) -> usize {
        let res = self.columns.len();
        assert!(res > 0);
        res
    }
}

// No public values, but the trait is implemented
impl<F: PrimeField32> BaseAirWithPublicValues<F> for PowdrAir<F> {}

impl<AB: InteractionBuilder> Air<AB> for PowdrAir<AB::F>
where
    AB::F: PrimeField32,
{
    fn eval(&self, builder: &mut AB) {
        let main = builder.main();
        let witnesses = main.row_slice(0);
        // TODO: cache?
        let witness_values: BTreeMap<u64, AB::Var> = self
            .columns
            .iter()
            .map(|c| c.id.id)
            .zip_eq(witnesses.iter().cloned())
            .collect();

        let witness_evaluator = WitnessEvaluator::<AB>::new(&witness_values);

        for constraint in &self.machine.constraints {
            let e = witness_evaluator.eval_expr(&constraint.expr);
            builder.assert_zero(e);
        }

        for interaction in &self.machine.bus_interactions {
            let SymbolicBusInteraction {
                id,
                mult,
                args,
                count_weight,
            } = interaction;

            let mult = witness_evaluator.eval_expr(mult);
            let args = args
                .iter()
                .map(|arg| witness_evaluator.eval_expr(arg))
                .collect_vec();

            builder.push_interaction(*id, args, mult, *count_weight);
        }
    }
}

pub struct WitnessEvaluator<'a, AB: InteractionBuilder> {
    pub witness: &'a BTreeMap<u64, AB::Var>,
}

impl<'a, AB: InteractionBuilder> WitnessEvaluator<'a, AB> {
    pub fn new(witness: &'a BTreeMap<u64, AB::Var>) -> Self {
        Self { witness }
    }
}

impl<AB: InteractionBuilder> SymbolicEvaluator<AB::F, AB::Expr> for WitnessEvaluator<'_, AB> {
    fn eval_const(&self, c: AB::F) -> AB::Expr {
        c.into()
    }

    fn eval_var(&self, symbolic_var: SymbolicVariable<AB::F>) -> AB::Expr {
        match symbolic_var.entry {
            Entry::Main { part_index, offset } => {
                assert_eq!(part_index, 0);
                assert_eq!(offset, 0);
                (*self.witness.get(&(symbolic_var.index as u64)).unwrap()).into()
            }
            Entry::Public => unreachable!("Public variables are not supported"),
            Entry::Challenge => unreachable!("Challenges are not supported"),
            Entry::Exposed => unreachable!("Exposed values are not supported"),
            Entry::Preprocessed { .. } => {
                unimplemented!("Preprocessed values are not supported yet")
            }
            Entry::Permutation { .. } => unreachable!("Permutation values are not supported"),
        }
    }

    fn eval_is_first_row(&self) -> AB::Expr {
        unimplemented!()
    }

    fn eval_is_last_row(&self) -> AB::Expr {
        unimplemented!()
    }

    fn eval_is_transition(&self) -> AB::Expr {
        unimplemented!()
    }
}

impl<F: PrimeField32> PartitionedBaseAir<F> for PowdrAir<F> {}<|MERGE_RESOLUTION|>--- conflicted
+++ resolved
@@ -8,12 +8,9 @@
 use crate::utils::algebraic_to_symbolic;
 
 use super::{
-<<<<<<< HEAD
-    vm::{OriginalInstruction, SdkVmInventory},
+    vm::{OriginalInstruction},
     PowdrStackedPrecompile,
-=======
-    executor::PowdrExecutor, opcode::PowdrOpcode, vm::OriginalInstruction, PowdrPrecompile,
->>>>>>> aafe2570
+    executor::PowdrExecutor,
 };
 use itertools::Itertools;
 use openvm_circuit::system::memory::MemoryController;
