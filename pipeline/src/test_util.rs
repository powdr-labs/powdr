use powdr_ast::analyzed::Analyzed;
use powdr_linker::{DegreeMode, LinkerMode, LinkerParams};
use powdr_number::{
    BabyBearField, BigInt, Bn254Field, FieldElement, GoldilocksField, KoalaBearField,
    Mersenne31Field,
};
use powdr_pil_analyzer::evaluator::{self, SymbolLookup};
use std::env;
use std::path::PathBuf;

use std::sync::Arc;

use crate::pipeline::Pipeline;

pub fn resolve_test_file(file_name: &str) -> PathBuf {
    PathBuf::from(format!("../test_data/{file_name}"))
}

/// Makes a new pipeline for the given file. All steps until optimized pil are
/// already computed, so that the test can branch off from there, without having to re-compute
/// these steps.
pub fn make_simple_prepared_pipeline<T: FieldElement>(
    file_name: &str,
    linker_mode: LinkerMode,
) -> Pipeline<T> {
    let linker_params = LinkerParams {
        mode: linker_mode,
        degree_mode: DegreeMode::Vadcop,
    };
    let mut pipeline = Pipeline::default()
        .with_tmp_output()
        .with_linker_params(linker_params)
        .from_file(resolve_test_file(file_name));
    pipeline.compute_optimized_pil().unwrap();
    pipeline
}

/// Makes a new pipeline for the given file and inputs. All steps until optimized pil are
/// already computed, so that the test can branch off from there, without having to re-compute
/// these steps.
pub fn make_prepared_pipeline<T: FieldElement>(
    file_name: &str,
    inputs: Vec<T>,
    external_witness_values: Vec<(String, Vec<T>)>,
    linker_mode: LinkerMode,
) -> Pipeline<T> {
    let linker_params = LinkerParams {
        mode: linker_mode,
        degree_mode: DegreeMode::Vadcop,
    };
    let mut pipeline = Pipeline::default()
        .with_tmp_output()
        .with_linker_params(linker_params)
        .from_file(resolve_test_file(file_name))
        .with_prover_inputs(inputs)
        .add_external_witness_values(external_witness_values);
    pipeline.compute_optimized_pil().unwrap();
    pipeline
}

/// Tests witness generation, mock prover, and plonky3 with
/// Goldilocks, BabyBear and KoalaBear.
pub fn regular_test_all_fields(file_name: &str, inputs: &[i32]) {
    regular_test_gl(file_name, inputs);
    regular_test_small_field(file_name, inputs);
}

pub fn regular_test_small_field(file_name: &str, inputs: &[i32]) {
    regular_test_bb(file_name, inputs);
    regular_test_kb(file_name, inputs);
}

/// Tests witness generation, mock prover, and plonky3 with BabyBear.
pub fn regular_test_bb(file_name: &str, inputs: &[i32]) {
    let inputs_bb = inputs.iter().map(|x| BabyBearField::from(*x)).collect();
    // LinkerMode::Native because the bus is not implemented for small fields
    let pipeline_bb = make_prepared_pipeline(file_name, inputs_bb, vec![], LinkerMode::Native);
    test_mock_backend(pipeline_bb.clone());
    test_plonky3_pipeline(pipeline_bb);
}

/// Tests witness generation, mock prover, and plonky3 with BabyBear and KoalaBear.
pub fn regular_test_kb(file_name: &str, inputs: &[i32]) {
    let inputs_kb = inputs.iter().map(|x| KoalaBearField::from(*x)).collect();
    // LinkerMode::Native because the bus is not implemented for small fields
    let pipeline_kb = make_prepared_pipeline(file_name, inputs_kb, vec![], LinkerMode::Native);
    test_mock_backend(pipeline_kb.clone());
    test_plonky3_pipeline(pipeline_kb);
}

/// Tests witness generation, mock prover, and plonky3 with Goldilocks.
pub fn regular_test_gl(file_name: &str, inputs: &[i32]) {
    let inputs_gl = inputs
        .iter()
        .map(|x| GoldilocksField::from(*x))
        .collect::<Vec<_>>();

    let pipeline_gl_native =
        make_prepared_pipeline(file_name, inputs_gl.clone(), vec![], LinkerMode::Native);
    test_mock_backend(pipeline_gl_native.clone());

    let pipeline_gl_bus =
        make_prepared_pipeline(file_name, inputs_gl.clone(), vec![], LinkerMode::Bus);
    test_mock_backend(pipeline_gl_bus.clone());
    test_plonky3_pipeline(pipeline_gl_bus);
}

pub fn asm_string_to_pil<T: FieldElement>(contents: &str) -> Analyzed<T> {
    Pipeline::default()
        .from_asm_string(contents.to_string(), None)
        .compute_optimized_pil()
        .unwrap()
        .clone()
}

fn should_generate_proofs() -> bool {
    match env::var("POWDR_GENERATE_PROOFS") {
        Ok(value) => match value.as_str() {
            "true" => true,
            "false" => false,
            _ => panic!("Invalid value for environment variable POWDR_GENERATE_PROOFS: {value}. Set it either to \"true\" or to \"false\"."),
        },
        Err(_) => false,
    }
}

#[cfg(not(feature = "estark-starky"))]
pub fn gen_estark_proof_with_backend_variant(
    _pipeline: Pipeline<GoldilocksField>,
    _backend_variant: BackendVariant,
) {
}

#[cfg(feature = "estark-starky")]
pub fn gen_estark_proof_with_backend_variant(
    pipeline: Pipeline<GoldilocksField>,
    backend_variant: BackendVariant,
) {
    use powdr_backend::BackendType;
    use powdr_number::buffered_write_file;

    if !should_generate_proofs() {
        return;
    }

    let backend = match backend_variant {
        BackendVariant::Monolithic => BackendType::EStarkStarky,
        BackendVariant::Composite => BackendType::EStarkStarkyComposite,
    };
    let mut pipeline = pipeline.with_backend(backend, None);

    pipeline.clone().compute_proof().unwrap();

    // Repeat the proof generation, but with an externally generated verification key

    // Verification Key
    let output_dir = pipeline.output_dir().as_ref().unwrap();
    let vkey_file_path = output_dir.join("verification_key.bin");
    buffered_write_file(&vkey_file_path, |writer| {
        pipeline.export_verification_key(writer).unwrap()
    })
    .unwrap();

    // Create the proof before adding the vkey to the pipeline,
    // so that it's generated during the proof
    let proof: Vec<u8> = pipeline.compute_proof().unwrap().clone();

    let mut pipeline = pipeline.with_vkey_file(Some(vkey_file_path));

    let publics: Vec<GoldilocksField> = pipeline
        .publics()
        .iter()
        .map(|(_name, v)| v.expect("all publics should be known since we created a proof"))
        .collect();

    pipeline.verify(&proof, &[publics]).unwrap();
}

/// Whether to compute a monolithic or composite proof.
pub enum BackendVariant {
    Monolithic,
    Composite,
}

#[cfg(feature = "halo2")]
pub fn test_halo2_with_backend_variant(
    pipeline: Pipeline<Bn254Field>,
    backend_variant: BackendVariant,
) {
    use powdr_backend::BackendType;

    let backend = match backend_variant {
        BackendVariant::Monolithic => BackendType::Halo2Mock,
        BackendVariant::Composite => BackendType::Halo2MockComposite,
    };

    // Generate a mock proof (fast and has good error messages)
    pipeline
        .clone()
        .with_backend(backend, None)
        .compute_proof()
        .unwrap();

    // `gen_halo2_proof` is rather slow, because it computes two Halo2 proofs.
    // Therefore, we only run it in the nightly tests.
    let is_nightly_test = env::var("IS_NIGHTLY_TEST")
        .map(|v| v == "true")
        .unwrap_or(false);

    if is_nightly_test && should_generate_proofs() {
        gen_halo2_proof(pipeline, backend_variant);
    }
}

#[cfg(not(feature = "halo2"))]
pub fn test_halo2_with_backend_variant(
    _pipeline: Pipeline<Bn254Field>,
    _backend_variant: BackendVariant,
) {
}

#[cfg(feature = "halo2")]
pub fn gen_halo2_proof(pipeline: Pipeline<Bn254Field>, backend: BackendVariant) {
    use powdr_backend::BackendType;
    use powdr_number::buffered_write_file;

    let backend = match backend {
        BackendVariant::Monolithic => BackendType::Halo2,
        BackendVariant::Composite => BackendType::Halo2Composite,
    };

    let mut pipeline = pipeline.clone().with_backend(backend, None);

    // Generate a proof with the setup and verification key generated on the fly
    pipeline.clone().compute_proof().unwrap();

    // Repeat the proof generation, but with an externally generated setup and verification key
    let pil = pipeline.compute_optimized_pil().unwrap();

    // Setup
    let max_degree = pil
        .degree_ranges()
        .into_iter()
        .map(|range| range.max)
        .max()
        .unwrap();
    let output_dir = pipeline.output_dir().clone().unwrap();
    let setup_file_path = output_dir.join("params.bin");
    buffered_write_file(&setup_file_path, |writer| {
        powdr_backend::BackendType::Halo2
            .factory::<Bn254Field>()
            .generate_setup(max_degree, writer)
            .unwrap()
    })
    .unwrap();
    let mut pipeline = pipeline.with_setup_file(Some(setup_file_path));

    // Verification Key
    let vkey_file_path = output_dir.join("verification_key.bin");
    buffered_write_file(&vkey_file_path, |writer| {
        pipeline.export_verification_key(writer).unwrap()
    })
    .unwrap();

    // Create the proof before adding the setup and vkey to the backend,
    // so that they're generated during the proof
    let proof: Vec<u8> = pipeline.compute_proof().unwrap().clone();

    let mut pipeline = pipeline.with_vkey_file(Some(vkey_file_path));

    let publics: Vec<Bn254Field> = pipeline
        .publics()
        .iter()
        .map(|(_name, v)| v.expect("all publics should be known since we created a proof"))
        .collect();

    pipeline.verify(&proof, &[publics]).unwrap();
}

#[cfg(not(feature = "halo2"))]
pub fn gen_halo2_proof(_pipeline: Pipeline<Bn254Field>, _backend: BackendVariant) {}

#[cfg(feature = "plonky3")]
pub fn test_plonky3_with_backend_variant<T: FieldElement>(
    file_name: &str,
    inputs: Vec<T>,
    backend: BackendVariant,
) {
    use powdr_backend::BackendType;
    use powdr_number::buffered_write_file;

    let backend = match backend {
        BackendVariant::Monolithic => BackendType::Plonky3,
        BackendVariant::Composite => BackendType::Plonky3Composite,
    };
    let mut pipeline = Pipeline::default()
        .with_tmp_output()
        .from_file(resolve_test_file(file_name))
        .with_prover_inputs(inputs)
        .with_backend(backend, None);

    // Generate a proof
    let proof = pipeline.compute_proof().cloned().unwrap();

    let publics: Vec<T> = pipeline
        .publics()
        .iter()
        .map(|(_name, v)| v.expect("all publics should be known since we created a proof"))
        .collect();

    pipeline.verify(&proof, &[publics.clone()]).unwrap();

    if pipeline.backend_tuned_pil().unwrap().constant_count() > 0 {
        // Export verification Key
        let output_dir = pipeline.output_dir().as_ref().unwrap();
        let vkey_file_path = output_dir.join("verification_key.bin");
        buffered_write_file(&vkey_file_path, |writer| {
            pipeline.export_verification_key(writer).unwrap()
        })
        .unwrap();

        let mut pipeline = pipeline.with_vkey_file(Some(vkey_file_path));

        // Verify the proof again
        pipeline.verify(&proof, &[publics]).unwrap();
    }
}

pub fn test_mock_backend<T: FieldElement>(pipeline: Pipeline<T>) {
    pipeline
        .with_backend(powdr_backend::BackendType::Mock, None)
        .compute_proof()
        .cloned()
        .unwrap();
}

#[cfg(feature = "plonky3")]
pub fn test_plonky3_pipeline<T: FieldElement>(pipeline: Pipeline<T>) {
    use powdr_number::buffered_write_file;

    let mut pipeline = pipeline.with_backend(powdr_backend::BackendType::Plonky3, None);

    pipeline.compute_witness().unwrap();

    if !should_generate_proofs() {
        return;
    }

    // Generate a proof
    let proof = pipeline.compute_proof().cloned().unwrap();

    let publics: Vec<T> = pipeline
        .publics()
        .iter()
        .map(|(_name, v)| v.expect("all publics should be known since we created a proof"))
        .collect();

    pipeline.verify(&proof, &[publics.clone()]).unwrap();

    if pipeline.backend_tuned_pil().unwrap().constant_count() > 0 {
        // Export verification Key
        let output_dir = pipeline.output_dir().as_ref().unwrap();
        let vkey_file_path = output_dir.join("verification_key.bin");
        buffered_write_file(&vkey_file_path, |writer| {
            pipeline.export_verification_key(writer).unwrap()
        })
        .unwrap();

        let mut pipeline = pipeline.with_vkey_file(Some(vkey_file_path));

        // Verify the proof again
        pipeline.verify(&proof, &[publics]).unwrap();
    }
}

#[cfg(not(feature = "plonky3"))]
pub fn test_plonky3_with_backend_variant<T: FieldElement>(_: &str, _: Vec<T>, _: BackendVariant) {}

#[cfg(not(feature = "plonky3"))]
pub fn test_plonky3_pipeline<T: FieldElement>(_: Pipeline<T>) {}

#[cfg(not(feature = "plonky3"))]
pub fn gen_plonky3_proof<T: FieldElement>(_: &str, _: Vec<T>) {}

/// Returns the analyzed PIL containing only the std library.
pub fn std_analyzed<T: FieldElement>() -> Analyzed<T> {
    let mut pipeline = Pipeline::default().from_asm_string(String::new(), None);
    pipeline.compute_analyzed_pil().unwrap().clone()
}

/// Evaluates a function call.
pub fn evaluate_function<'a, T: FieldElement>(
    analyzed: &'a Analyzed<T>,
    function: &'a str,
    arguments: Vec<Arc<evaluator::Value<'a, T>>>,
) -> evaluator::Value<'a, T> {
    let mut symbols = evaluator::Definitions {
        definitions: &analyzed.definitions,
        solved_impls: &analyzed.solved_impls,
    };
    let function = symbols.lookup(function, &None).unwrap();
    evaluator::evaluate_function_call(function, arguments, &mut symbols)
        .unwrap()
        .as_ref()
        .clone()
}

/// Evaluates a function call assuming inputs and outputs are integers.
pub fn evaluate_integer_function<T: FieldElement>(
    analyzed: &Analyzed<T>,
    function: &str,
    arguments: Vec<BigInt>,
) -> BigInt {
    let arguments = arguments
        .into_iter()
        .map(|x| Arc::new(evaluator::Value::Integer(x)))
        .collect();
    if let evaluator::Value::Integer(x) = evaluate_function(analyzed, function, arguments) {
        x
    } else {
        panic!("Expected integer.");
    }
}

fn convert_witness<T: FieldElement>(witness: &[(String, Vec<u64>)]) -> Vec<(String, Vec<T>)> {
    witness
        .iter()
        .map(|(k, v)| (k.clone(), v.iter().cloned().map(T::from).collect()))
        .collect()
}

pub fn assert_proofs_fail_for_invalid_witnesses_mock(
    file_name: &str,
    witness: &[(String, Vec<u64>)],
) {
    assert!(Pipeline::<GoldilocksField>::default()
        .with_tmp_output()
        .from_file(resolve_test_file(file_name))
        .with_backend(powdr_backend::BackendType::Mock, None)
        .set_witness(convert_witness(witness))
        .compute_proof()
        .is_err());
}

<<<<<<< HEAD
#[cfg(feature = "estark-starky")]
pub fn assert_proofs_fail_for_invalid_witnesses_pilcom(
    file_name: &str,
    witness: &[(String, Vec<u64>)],
) {
    let pipeline = Pipeline::<GoldilocksField>::default()
        .with_tmp_output()
        .from_file(resolve_test_file(file_name));

    assert!(run_pilcom_with_backend_variant(
        pipeline
            .clone()
            .with_backend_factory(powdr_backend::BackendType::EStarkDump)
            .set_witness(convert_witness(witness)),
        BackendVariant::Monolithic
    )
    .is_err());
    assert!(run_pilcom_with_backend_variant(
        pipeline
            .with_backend_factory(powdr_backend::BackendType::EStarkDumpComposite)
            .set_witness(convert_witness(witness)),
        BackendVariant::Composite
    )
    .is_err());
}

#[cfg(not(feature = "estark-starky"))]
pub fn assert_proofs_fail_for_invalid_witnesses_pilcom(
    _file_name: &str,
    _witness: &[(String, Vec<u64>)],
) {
}

=======
>>>>>>> 4dc747ae
#[cfg(not(feature = "estark-starky"))]
pub fn assert_proofs_fail_for_invalid_witnesses_estark(
    _file_name: &str,
    _witness: &[(String, Vec<u64>)],
) {
}

#[cfg(feature = "estark-starky")]
pub fn assert_proofs_fail_for_invalid_witnesses_estark(
    file_name: &str,
    witness: &[(String, Vec<u64>)],
) {
    let pipeline = Pipeline::<GoldilocksField>::default().from_file(resolve_test_file(file_name));

    assert!(pipeline
        .with_backend(powdr_backend::BackendType::EStarkStarky, None)
        .set_witness(convert_witness(witness))
        .compute_proof()
        .is_err());
}

#[cfg(feature = "halo2")]
pub fn assert_proofs_fail_for_invalid_witnesses_halo2(
    file_name: &str,
    witness: &[(String, Vec<u64>)],
) {
    let pipeline = Pipeline::<Bn254Field>::default()
        .from_file(resolve_test_file(file_name))
        .set_witness(convert_witness(witness));

    assert!(pipeline
        .clone()
        .with_backend(powdr_backend::BackendType::Halo2Mock, None)
        .compute_proof()
        .is_err());

    assert!(pipeline
        .clone()
        .with_backend(powdr_backend::BackendType::Halo2, None)
        .compute_proof()
        .is_err());
}

#[cfg(not(feature = "halo2"))]
pub fn assert_proofs_fail_for_invalid_witnesses_halo2(
    _file_name: &str,
    _witness: &[(String, Vec<u64>)],
) {
}

pub fn assert_proofs_fail_for_invalid_witnesses(file_name: &str, witness: &[(String, Vec<u64>)]) {
    assert_proofs_fail_for_invalid_witnesses_mock(file_name, witness);
    assert_proofs_fail_for_invalid_witnesses_estark(file_name, witness);
    #[cfg(feature = "halo2")]
    assert_proofs_fail_for_invalid_witnesses_halo2(file_name, witness);
    #[cfg(feature = "stwo")]
    assert_proofs_fail_for_invalid_witnesses_stwo(file_name, witness);
}

pub fn run_reparse_test(file: &str) {
    run_reparse_test_with_blacklist(file, &[]);
}

pub fn run_reparse_test_with_blacklist(file: &str, blacklist: &[&str]) {
    if blacklist.contains(&file) {
        return;
    }

    // Load file
    let pipeline = Pipeline::<GoldilocksField>::default();
    let mut pipeline = if file.ends_with(".asm") {
        pipeline.from_asm_file(resolve_test_file(file))
    } else {
        pipeline.from_pil_file(resolve_test_file(file))
    };

    // Compute the optimized PIL
    let optimized_pil = pipeline.compute_optimized_pil().unwrap();

    // Run the pipeline using the string serialization of the optimized PIL.
    // This panics if the re-parsing fails.
    Pipeline::<GoldilocksField>::default()
        .from_pil_string(optimized_pil.to_string())
        .compute_optimized_pil()
        .unwrap();
}

#[cfg(feature = "stwo")]
pub fn test_stwo(file_name: &str, inputs: Vec<Mersenne31Field>) {
    let backend = powdr_backend::BackendType::Stwo;

    let mut pipeline = Pipeline::default()
        .with_tmp_output()
        .from_file(resolve_test_file(file_name))
        .with_prover_inputs(inputs)
        .with_backend(backend, None);

    let proof = pipeline.compute_proof().cloned().unwrap();
    let publics: Vec<Mersenne31Field> = pipeline
        .publics()
        .clone()
        .values()
        .map(|v| v.expect("all publics should be known since we created a proof"))
        .collect();
    pipeline.verify(&proof, &[publics]).unwrap();
}
#[cfg(feature = "stwo")]
pub fn assert_proofs_fail_for_invalid_witnesses_stwo(
    file_name: &str,
    witness: &[(String, Vec<u64>)],
) {
    let pipeline = Pipeline::<Mersenne31Field>::default()
        .from_file(resolve_test_file(file_name))
        .set_witness(convert_witness(witness));

    assert!(pipeline
        .clone()
        .with_backend(powdr_backend::BackendType::Stwo, None)
        .compute_proof()
        .is_err());
}

#[cfg(feature = "stwo")]
pub fn test_stwo_pipeline(pipeline: Pipeline<Mersenne31Field>) {
    let mut pipeline = pipeline.with_backend(powdr_backend::BackendType::Stwo, None);

    let proof = pipeline.compute_proof().cloned().unwrap();
    let publics: Vec<Mersenne31Field> = pipeline
        .publics()
        .clone()
        .values()
        .map(|v| v.expect("all publics should be known since we created a proof"))
        .collect();
    pipeline.verify(&proof, &[publics]).unwrap();
}

#[cfg(feature = "stwo")]
pub fn test_stwo_stage1_public(
    file_name: &str,
    inputs: Vec<Mersenne31Field>,
    publics: Vec<Mersenne31Field>,
    _valid: bool,
) {
    let backend = powdr_backend::BackendType::Stwo;

    let mut pipeline = Pipeline::default()
        .with_tmp_output()
        .from_file(resolve_test_file(file_name))
        .with_prover_inputs(inputs)
        .with_backend(backend, None);

    let proof = pipeline.compute_proof().cloned().unwrap();
    pipeline.verify(&proof, &[publics]).unwrap();
}

#[cfg(not(feature = "stwo"))]
pub fn assert_proofs_fail_for_invalid_witnesses_stwo(
    _file_name: &str,
    _witness: &[(String, Vec<u64>)],
) {
}

#[cfg(not(feature = "stwo"))]
pub fn test_stwo(_file_name: &str, _inputs: Vec<u32>) {}

#[cfg(not(feature = "stwo"))]
pub fn test_stwo_stage1_public(
    _file_name: &str,
    _inputs: Vec<u32>,
    _publics: Vec<Mersenne31Field>,
    valid: bool,
) {
    assert!(valid);
}

#[cfg(not(feature = "stwo"))]
pub fn test_stwo_pipeline(_pipeline: Pipeline<Mersenne31Field>) {}<|MERGE_RESOLUTION|>--- conflicted
+++ resolved
@@ -442,42 +442,6 @@
         .is_err());
 }
 
-<<<<<<< HEAD
-#[cfg(feature = "estark-starky")]
-pub fn assert_proofs_fail_for_invalid_witnesses_pilcom(
-    file_name: &str,
-    witness: &[(String, Vec<u64>)],
-) {
-    let pipeline = Pipeline::<GoldilocksField>::default()
-        .with_tmp_output()
-        .from_file(resolve_test_file(file_name));
-
-    assert!(run_pilcom_with_backend_variant(
-        pipeline
-            .clone()
-            .with_backend_factory(powdr_backend::BackendType::EStarkDump)
-            .set_witness(convert_witness(witness)),
-        BackendVariant::Monolithic
-    )
-    .is_err());
-    assert!(run_pilcom_with_backend_variant(
-        pipeline
-            .with_backend_factory(powdr_backend::BackendType::EStarkDumpComposite)
-            .set_witness(convert_witness(witness)),
-        BackendVariant::Composite
-    )
-    .is_err());
-}
-
-#[cfg(not(feature = "estark-starky"))]
-pub fn assert_proofs_fail_for_invalid_witnesses_pilcom(
-    _file_name: &str,
-    _witness: &[(String, Vec<u64>)],
-) {
-}
-
-=======
->>>>>>> 4dc747ae
 #[cfg(not(feature = "estark-starky"))]
 pub fn assert_proofs_fail_for_invalid_witnesses_estark(
     _file_name: &str,
