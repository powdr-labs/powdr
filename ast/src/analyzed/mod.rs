mod display;
pub mod visitor;

use std::cmp::max;
use std::collections::{BTreeMap, BTreeSet, HashMap, HashSet};
use std::fmt::Display;
use std::hash::{Hash, Hasher};
use std::iter::{self, empty};
use std::ops::{self, ControlFlow};
use std::sync::Arc;

use itertools::Itertools;
use powdr_number::{DegreeType, FieldElement};
use powdr_parser_util::SourceRef;
use schemars::JsonSchema;
use serde::{Deserialize, Serialize};

use crate::parsed::types::{ArrayType, Type, TypeBounds, TypeScheme};
use crate::parsed::visitor::{Children, ExpressionVisitable};
pub use crate::parsed::BinaryOperator;
pub use crate::parsed::UnaryOperator;
use crate::parsed::{
<<<<<<< HEAD
    self, ArrayLiteral, EnumDeclaration, EnumVariant, StructDeclaration, TraitDeclaration,
=======
    self, ArrayExpression, ArrayLiteral, EnumDeclaration, EnumVariant, TraitDeclaration,
>>>>>>> 6cd2ba16
    TraitFunction,
};

#[derive(Debug, Clone, Serialize, Deserialize, JsonSchema, PartialEq, Eq)]
pub enum StatementIdentifier {
    /// Either an intermediate column or a definition.
    Definition(String),
    PublicDeclaration(String),
    /// Index into the vector of identities.
    Identity(usize),
}

#[derive(Debug, Clone, Default, Serialize, Deserialize, JsonSchema)]
pub struct Analyzed<T> {
    pub definitions: HashMap<String, (Symbol, Option<FunctionValueDefinition>)>,
    pub public_declarations: HashMap<String, PublicDeclaration>,
    pub intermediate_columns: HashMap<String, (Symbol, Vec<AlgebraicExpression<T>>)>,
    pub identities: Vec<Identity<SelectedExpressions<AlgebraicExpression<T>>>>,
    /// The order in which definitions and identities
    /// appear in the source.
    pub source_order: Vec<StatementIdentifier>,
    /// Symbols from the core that were added automatically but will not be printed.
    pub auto_added_symbols: HashSet<String>,
}

impl<T> Analyzed<T> {
    /// Returns the degree common among all symbols that have an explicit degree.
    ///
    /// # Panics
    ///
    /// Panics if there is no common degree or if there are no symbols
    pub fn degree(&self) -> DegreeType {
        self.definitions
            .values()
            .filter_map(|(symbol, _)| symbol.degree)
            .unique()
            .exactly_one()
            .unwrap()
    }

    /// Returns the set of all explicit degrees in this [`Analyzed<T>`].
    pub fn degrees(&self) -> HashSet<DegreeType> {
        self.definitions
            .values()
            .filter_map(|(symbol, _)| symbol.degree)
            .collect::<HashSet<_>>()
    }

    /// @returns the number of committed polynomials (with multiplicities for arrays)
    pub fn commitment_count(&self) -> usize {
        self.declaration_type_count(PolynomialType::Committed)
    }
    /// @returns the number of intermediate polynomials (with multiplicities for arrays)
    pub fn intermediate_count(&self) -> usize {
        self.intermediate_columns
            .iter()
            .map(|(_, (sym, _))| sym.length.unwrap_or(1) as usize)
            .sum()
    }
    /// @returns the number of constant polynomials (with multiplicities for arrays)
    pub fn constant_count(&self) -> usize {
        self.declaration_type_count(PolynomialType::Constant)
    }
    /// @returns the number of public inputs
    pub fn publics_count(&self) -> usize {
        self.public_declarations.len()
    }

    pub fn constant_polys_in_source_order(
        &self,
    ) -> Vec<&(Symbol, Option<FunctionValueDefinition>)> {
        self.definitions_in_source_order(PolynomialType::Constant)
    }

    pub fn committed_polys_in_source_order(
        &self,
    ) -> Vec<&(Symbol, Option<FunctionValueDefinition>)> {
        self.definitions_in_source_order(PolynomialType::Committed)
    }

    pub fn intermediate_polys_in_source_order(
        &self,
    ) -> Vec<&(Symbol, Vec<AlgebraicExpression<T>>)> {
        self.source_order
            .iter()
            .filter_map(move |statement| {
                if let StatementIdentifier::Definition(name) = statement {
                    if let Some(definition) = self.intermediate_columns.get(name) {
                        return Some(definition);
                    }
                }
                None
            })
            .collect()
    }

    pub fn definitions_in_source_order(
        &self,
        poly_type: PolynomialType,
    ) -> Vec<&(Symbol, Option<FunctionValueDefinition>)> {
        assert!(
            poly_type != PolynomialType::Intermediate,
            "Use intermediate_polys_in_source_order to get intermediate polys."
        );
        self.source_order
            .iter()
            .filter_map(move |statement| {
                if let StatementIdentifier::Definition(name) = statement {
                    if let Some(definition) = self.definitions.get(name) {
                        match definition.0.kind {
                            SymbolKind::Poly(ptype) if ptype == poly_type => {
                                return Some(definition);
                            }
                            _ => {}
                        }
                    }
                }
                None
            })
            .collect()
    }

    pub fn public_declarations_in_source_order(&self) -> Vec<(&String, &PublicDeclaration)> {
        self.source_order
            .iter()
            .filter_map(move |statement| {
                if let StatementIdentifier::PublicDeclaration(name) = statement {
                    if let Some(public_declaration) = self.public_declarations.get(name) {
                        return Some((name, public_declaration));
                    }
                }
                None
            })
            .collect()
    }

    fn declaration_type_count(&self, poly_type: PolynomialType) -> usize {
        self.definitions
            .iter()
            .filter_map(move |(_name, (symbol, _))| match symbol.kind {
                SymbolKind::Poly(ptype) if ptype == poly_type => {
                    Some(symbol.length.unwrap_or(1) as usize)
                }
                _ => None,
            })
            .sum()
    }

    /// Returns the type (scheme) of a symbol with the given name.
    pub fn type_of_symbol(&self, name: &str) -> TypeScheme {
        let (sym, value) = &self.definitions[name];
        type_from_definition(sym, value).unwrap()
    }

    /// Adds a polynomial identity and returns the ID.
    pub fn append_polynomial_identity(
        &mut self,
        identity: AlgebraicExpression<T>,
        source: SourceRef,
    ) -> u64 {
        let id = self
            .identities
            .iter()
            .map(|identity| identity.id)
            .max()
            .unwrap_or_default()
            + 1;
        self.identities.push(
            Identity::<SelectedExpressions<AlgebraicExpression<T>>>::from_polynomial_identity(
                id, source, identity,
            ),
        );
        self.source_order
            .push(StatementIdentifier::Identity(self.identities.len() - 1));
        id
    }

    /// Remove some identities by their index (not their ID).
    /// Does not re-allocate IDs.
    pub fn remove_identities(&mut self, to_remove: &BTreeSet<usize>) {
        let mut shift = 0;
        self.source_order.retain_mut(|s| {
            if let StatementIdentifier::Identity(index) = s {
                if to_remove.contains(index) {
                    shift += 1;
                    return false;
                }
                *index -= shift;
            }
            true
        });
        let mut index = 0;
        self.identities.retain(|_| {
            let retain = !to_remove.contains(&index);
            index += 1;
            retain
        })
    }

    /// Removes the given definitions and intermediate columns by name. Those must not be referenced
    /// by any remaining definitions, identities or public declarations.
    pub fn remove_definitions(&mut self, to_remove: &BTreeSet<String>) {
        self.definitions.retain(|name, _| !to_remove.contains(name));
        self.intermediate_columns
            .retain(|name, _| !to_remove.contains(name));
        self.source_order.retain_mut(|s| {
            if let StatementIdentifier::Definition(name) = s {
                !to_remove.contains(name)
            } else {
                true
            }
        });

        // Now re-assign the IDs to be contiguous and in source order again.
        let mut replacements: BTreeMap<PolyID, PolyID> = Default::default();

        let mut handle_symbol = |new_id: u64, symbol: &Symbol| -> u64 {
            let length = symbol.length.unwrap_or(1);
            // Empty arrays still need ID replacement
            for i in 0..max(length, 1) {
                let old_poly_id = PolyID {
                    id: symbol.id + i,
                    ..PolyID::from(symbol)
                };
                let new_poly_id = PolyID {
                    id: new_id + i,
                    ..PolyID::from(symbol)
                };
                replacements.insert(old_poly_id, new_poly_id);
            }
            new_id + length
        };

        // Create and update the replacement map for all polys.
        self.committed_polys_in_source_order()
            .iter()
            .fold(0, |new_id, (poly, _def)| handle_symbol(new_id, poly));
        self.constant_polys_in_source_order()
            .iter()
            .fold(0, |new_id, (poly, _def)| handle_symbol(new_id, poly));
        self.intermediate_polys_in_source_order()
            .iter()
            .fold(0, |new_id, (poly, _def)| handle_symbol(new_id, poly));

        self.definitions.values_mut().for_each(|(poly, _def)| {
            if matches!(poly.kind, SymbolKind::Poly(_)) {
                let poly_id = PolyID::from(poly as &Symbol);
                poly.id = replacements[&poly_id].id;
            }
        });
        self.intermediate_columns
            .values_mut()
            .for_each(|(poly, _def)| {
                let poly_id = PolyID::from(poly as &Symbol);
                poly.id = replacements[&poly_id].id;
            });
        let visitor = &mut |expr: &mut Expression| {
            if let Expression::Reference(_, Reference::Poly(poly)) = expr {
                poly.poly_id = poly.poly_id.map(|poly_id| replacements[&poly_id]);
            }
        };
        self.post_visit_expressions_in_definitions_mut(visitor);
        let algebraic_visitor = &mut |expr: &mut AlgebraicExpression<_>| {
            if let AlgebraicExpression::Reference(poly) = expr {
                poly.poly_id = replacements[&poly.poly_id];
            }
        };
        self.post_visit_expressions_in_identities_mut(algebraic_visitor);
        self.public_declarations
            .values_mut()
            .for_each(|public_decl| {
                let poly_id = public_decl.polynomial.poly_id.unwrap();
                public_decl.polynomial.poly_id = Some(replacements[&poly_id]);
            });
    }

    pub fn post_visit_expressions_in_identities_mut<F>(&mut self, f: &mut F)
    where
        F: FnMut(&mut AlgebraicExpression<T>),
    {
        self.identities
            .iter_mut()
            .for_each(|i| i.post_visit_expressions_mut(f));
        self.intermediate_columns
            .values_mut()
            .for_each(|(_sym, value)| {
                value
                    .iter_mut()
                    .for_each(|v| v.post_visit_expressions_mut(f))
            });
    }

    pub fn post_visit_expressions_in_definitions_mut<F>(&mut self, f: &mut F)
    where
        F: FnMut(&mut Expression),
    {
        // TODO add public inputs if we change them to expressions at some point.
        self.definitions
            .values_mut()
            .filter_map(|(_poly, definition)| definition.as_mut())
            .for_each(|definition| definition.post_visit_expressions_mut(f))
    }

    /// Retrieves (col_name, col_idx, offset) of each public witness in the trace.
    pub fn get_publics(&self) -> Vec<(String, usize, usize)> {
        let mut publics = self
            .public_declarations
            .values()
            .map(|public_declaration| {
                let column_name = public_declaration.referenced_poly_name();
                let column_idx = {
                    let base = public_declaration.polynomial.poly_id.unwrap().id as usize;
                    match public_declaration.array_index {
                        Some(array_idx) => base + array_idx,
                        None => base,
                    }
                };
                let row_offset = public_declaration.index as usize;
                (column_name, column_idx, row_offset)
            })
            .collect::<Vec<_>>();

        // Sort, so that the order is deterministic
        publics.sort();
        publics
    }
}

impl<T: FieldElement> Analyzed<T> {
    /// @returns all identities with intermediate polynomials inlined.
    pub fn identities_with_inlined_intermediate_polynomials(
        &self,
    ) -> Vec<Identity<SelectedExpressions<AlgebraicExpression<T>>>> {
        let intermediates = &self
            .intermediate_polys_in_source_order()
            .iter()
            .flat_map(|(symbol, def)| {
                symbol
                    .array_elements()
                    .zip(def)
                    .map(|((_, poly_id), def)| (poly_id, def))
            })
            .collect();

        substitute_intermediate(self.identities.clone(), intermediates)
    }

    pub fn get_struct_schema() -> schemars::schema::RootSchema {
        schemars::schema_for!(Self)
    }

    pub fn serialize(&self) -> Result<Vec<u8>, String> {
        serde_cbor::to_vec(self).map_err(|e| format!("Failed to serialize analyzed: {e}"))
    }

    pub fn deserialize(bytes: &[u8]) -> Result<Self, String> {
        serde_cbor::from_slice(bytes).map_err(|e| format!("Failed to deserialize analyzed: {e}"))
    }
}

/// Takes identities as values and inlines intermediate polynomials everywhere, returning a vector of the updated identities
/// TODO: this could return an iterator
fn substitute_intermediate<T: Copy + Display>(
    identities: impl IntoIterator<Item = Identity<SelectedExpressions<AlgebraicExpression<T>>>>,
    intermediate_polynomials: &HashMap<PolyID, &AlgebraicExpression<T>>,
) -> Vec<Identity<SelectedExpressions<AlgebraicExpression<T>>>> {
    identities
        .into_iter()
        .scan(HashMap::default(), |cache, mut identity| {
            identity.post_visit_expressions_mut(&mut |e| {
                if let AlgebraicExpression::Reference(poly) = e {
                    match poly.poly_id.ptype {
                        PolynomialType::Committed => {}
                        PolynomialType::Constant => {}
                        PolynomialType::Intermediate => {
                            // recursively inline intermediate polynomials, updating the cache
                            *e = inlined_expression_from_intermediate_poly_id(
                                poly.clone(),
                                intermediate_polynomials,
                                cache,
                            );
                        }
                    }
                }
            });
            Some(identity)
        })
        .collect()
}

/// Recursively inlines intermediate polynomials inside an expression and returns the new expression
/// This uses a cache to avoid resolving an intermediate polynomial twice
///
/// poly_to_replace can be a "next" reference, but then its value cannot contain any next references.
fn inlined_expression_from_intermediate_poly_id<T: Copy + Display>(
    poly_to_replace: AlgebraicReference,
    intermediate_polynomials: &HashMap<PolyID, &AlgebraicExpression<T>>,
    cache: &mut HashMap<AlgebraicReference, AlgebraicExpression<T>>,
) -> AlgebraicExpression<T> {
    assert_eq!(poly_to_replace.poly_id.ptype, PolynomialType::Intermediate);
    if let Some(e) = cache.get(&poly_to_replace) {
        return e.clone();
    }
    let mut expr = intermediate_polynomials[&poly_to_replace.poly_id].clone();
    expr.post_visit_expressions_mut(&mut |e| {
        let AlgebraicExpression::Reference(r) = e else { return; };
        // "forward" the next operator from the polynomial to be replaced.
        if poly_to_replace.next && r.next {
            let value = intermediate_polynomials[&poly_to_replace.poly_id];
            panic!(
                "Error inlining intermediate polynomial {poly_to_replace} = ({value})':\nNext operator already applied to {} and then again to {} - cannot apply it twice!",
                r.name,
                poly_to_replace.name
            );
        }
        r.next = r.next || poly_to_replace.next;
        match r.poly_id.ptype {
            PolynomialType::Committed | PolynomialType::Constant => {}
            PolynomialType::Intermediate => {
                *e = inlined_expression_from_intermediate_poly_id(
                    r.clone(),
                    intermediate_polynomials,
                    cache,
                );
            }
        }
    });
    cache.insert(poly_to_replace, expr.clone());
    expr
}

/// Extracts the declared (or implicit) type from a definition.
pub fn type_from_definition(
    symbol: &Symbol,
    value: &Option<FunctionValueDefinition>,
) -> Option<TypeScheme> {
    if let Some(value) = value {
        match value {
            FunctionValueDefinition::Array(_) => Some(Type::Col.into()),
            FunctionValueDefinition::Expression(TypedExpression { e: _, type_scheme }) => {
                type_scheme.clone()
            }
            FunctionValueDefinition::TypeDeclaration(_) => {
                panic!("Requested type of type declaration.")
            }
            FunctionValueDefinition::TypeConstructor(TypeConstructor::Enum(enum_decl, variant)) => {
                Some(variant.constructor_type(enum_decl))
            }
            FunctionValueDefinition::TypeConstructor(TypeConstructor::Struct(
                struct_decl,
                field,
            )) => {
                //let name = SymbolPath::from_identifier(struct_decl.name.clone());
                let vars = struct_decl.type_vars.clone();

                //let named_type = Type::NamedType(name, None);

                Some(TypeScheme {
                    vars,
                    ty: field.1.clone(),
                })
            }
            FunctionValueDefinition::TraitDeclaration(_) => {
                panic!("Requested type of trait declaration.")
            }
            FunctionValueDefinition::TraitFunction(trait_decl, trait_func) => {
                let vars = trait_decl
                    .type_vars
                    .iter()
                    .map(|var| {
                        let bounds = BTreeSet::new();
                        (var.clone(), bounds)
                    })
                    .collect::<Vec<_>>();

                Some(TypeScheme {
                    vars: TypeBounds::new(vars.into_iter()),
                    ty: trait_func.ty.clone(),
                })
            }
        }
    } else {
        assert!(
            symbol.kind == SymbolKind::Poly(PolynomialType::Committed)
                || symbol.kind == SymbolKind::Poly(PolynomialType::Constant)
        );
        if symbol.length.is_some() {
            Some(
                Type::Array(ArrayType {
                    base: Box::new(Type::Col),
                    length: None,
                })
                .into(),
            )
        } else {
            Some(Type::Col.into())
        }
    }
}

#[derive(Debug, Clone, Serialize, Deserialize, JsonSchema)]
pub struct Symbol {
    pub id: u64,
    pub source: SourceRef,
    pub absolute_name: String,
    pub stage: Option<u32>,
    pub kind: SymbolKind,
    pub length: Option<DegreeType>,
    pub degree: Option<DegreeType>,
}

impl Symbol {
    pub fn is_array(&self) -> bool {
        self.length.is_some()
    }
    /// Returns an iterator producing either just the symbol (if it is not an array),
    /// or all the elements of the array with their names in the form `array[index]`.
    pub fn array_elements(&self) -> impl Iterator<Item = (String, PolyID)> + '_ {
        let SymbolKind::Poly(ptype) = self.kind else {
            panic!("Expected polynomial.");
        };
        let length = self.length.unwrap_or(1);
        (0..length).map(move |i| {
            (
                self.array_element_name(i),
                PolyID {
                    id: self.id + i,
                    ptype,
                },
            )
        })
    }

    /// Returns "name[index]" if this is an array or just "name" otherwise.
    /// In the second case, requires index to be zero and otherwise
    /// requires index to be less than length.
    pub fn array_element_name(&self, index: u64) -> String {
        match self.length {
            Some(length) => {
                assert!(index < length);
                format!("{}[{index}]", self.absolute_name)
            }
            None => self.absolute_name.to_string(),
        }
    }

    /// Returns "name[length]" if this is an array or just "name" otherwise.
    pub fn array_name(&self) -> String {
        match self.length {
            Some(length) => {
                format!("{}[{length}]", self.absolute_name)
            }
            None => self.absolute_name.to_string(),
        }
    }
}

/// The "kind" of a symbol. In the future, this will be mostly
/// replaced by its type.
#[derive(
    Debug, Clone, Copy, PartialEq, Eq, PartialOrd, Ord, Serialize, Deserialize, JsonSchema,
)]
pub enum SymbolKind {
    /// Fixed, witness or intermediate polynomial
    Poly(PolynomialType),
    /// Other symbol, depends on the type.
    /// Examples include functions not of the type "int -> fe".
    Other(),
}

#[derive(Debug, Clone, Serialize, Deserialize, JsonSchema)]
pub enum FunctionValueDefinition {
    Array(ArrayExpression<Reference>),
    Expression(TypedExpression),
    TypeDeclaration(TypeDeclaration),
    TypeConstructor(TypeConstructor),
    TraitDeclaration(TraitDeclaration),
    TraitFunction(Arc<TraitDeclaration>, TraitFunction),
}

#[derive(Debug, Clone, Serialize, Deserialize, JsonSchema)]
pub enum TypeDeclaration {
    Enum(EnumDeclaration),
    Struct(StructDeclaration),
}

impl Children<Expression> for TypeDeclaration {
    fn children(&self) -> Box<dyn Iterator<Item = &Expression> + '_> {
        match self {
            TypeDeclaration::Enum(enum_decl) => enum_decl.children(),
            TypeDeclaration::Struct(struct_decl) => struct_decl.children(),
        }
    }

    fn children_mut(&mut self) -> Box<dyn Iterator<Item = &mut Expression> + '_> {
        match self {
            TypeDeclaration::Enum(enum_decl) => enum_decl.children_mut(),
            TypeDeclaration::Struct(struct_decl) => struct_decl.children_mut(),
        }
    }
}

#[derive(Debug, Clone, Serialize, Deserialize, JsonSchema)]
pub enum TypeConstructor {
    Enum(Arc<EnumDeclaration>, EnumVariant),
    Struct(Arc<StructDeclaration>, (String, Type)),
}

impl Children<Expression> for TypeConstructor {
    fn children(&self) -> Box<dyn Iterator<Item = &Expression> + '_> {
        match self {
            TypeConstructor::Enum(_, variant) => variant.children(),
            TypeConstructor::Struct(_, _) => Box::new(empty()),
        }
    }

    fn children_mut(&mut self) -> Box<dyn Iterator<Item = &mut Expression> + '_> {
        match self {
            TypeConstructor::Enum(_, variant) => variant.children_mut(),
            TypeConstructor::Struct(_, _) => Box::new(empty()),
        }
    }
}

impl Children<Expression> for FunctionValueDefinition {
    fn children(&self) -> Box<dyn Iterator<Item = &Expression> + '_> {
        match self {
            FunctionValueDefinition::Expression(TypedExpression { e, type_scheme: _ }) => {
                Box::new(iter::once(e))
            }
<<<<<<< HEAD
            FunctionValueDefinition::Array(array) => {
                Box::new(array.iter().flat_map(|i| i.children()))
            }
            FunctionValueDefinition::TypeDeclaration(type_declaration) => {
                type_declaration.children()
            }
            FunctionValueDefinition::TypeConstructor(type_constructor) => {
                type_constructor.children()
=======
            FunctionValueDefinition::Array(e) => e.children(),
            FunctionValueDefinition::TypeDeclaration(enum_declaration) => {
                enum_declaration.children()
>>>>>>> 6cd2ba16
            }
            FunctionValueDefinition::TraitDeclaration(trait_decl) => trait_decl.children(),
            FunctionValueDefinition::TraitFunction(_, trait_func) => trait_func.children(),
        }
    }

    fn children_mut(&mut self) -> Box<dyn Iterator<Item = &mut Expression> + '_> {
        match self {
            FunctionValueDefinition::Expression(TypedExpression { e, type_scheme: _ }) => {
                Box::new(iter::once(e))
            }
<<<<<<< HEAD
            FunctionValueDefinition::Array(array) => {
                Box::new(array.iter_mut().flat_map(|i| i.children_mut()))
            }
            FunctionValueDefinition::TypeDeclaration(type_declaration) => {
                type_declaration.children_mut()
            }
            FunctionValueDefinition::TypeConstructor(type_constructor) => {
                type_constructor.children_mut()
=======
            FunctionValueDefinition::Array(e) => e.children_mut(),
            FunctionValueDefinition::TypeDeclaration(enum_declaration) => {
                enum_declaration.children_mut()
>>>>>>> 6cd2ba16
            }
            FunctionValueDefinition::TraitDeclaration(trait_decl) => trait_decl.children_mut(),
            FunctionValueDefinition::TraitFunction(_, trait_func) => trait_func.children_mut(),
        }
    }
}

impl Children<Expression> for TraitDeclaration {
    fn children(&self) -> Box<dyn Iterator<Item = &Expression> + '_> {
        Box::new(empty())
    }
    fn children_mut(&mut self) -> Box<dyn Iterator<Item = &mut Expression> + '_> {
        Box::new(empty())
    }
}

impl Children<Expression> for TraitFunction {
    fn children(&self) -> Box<dyn Iterator<Item = &Expression> + '_> {
        Box::new(empty())
    }
    fn children_mut(&mut self) -> Box<dyn Iterator<Item = &mut Expression> + '_> {
        Box::new(empty())
    }
}

#[derive(Debug, Clone, Serialize, Deserialize, JsonSchema)]
pub struct PublicDeclaration {
    pub id: u64,
    pub source: SourceRef,
    pub name: String,
    pub polynomial: PolynomialReference,
    pub array_index: Option<usize>,
    /// The evaluation point of the polynomial, not the array index.
    pub index: DegreeType,
}

impl PublicDeclaration {
    pub fn referenced_poly_name(&self) -> String {
        match self.array_index {
            Some(index) => format!("{}[{}]", self.polynomial.name, index),
            None => self.polynomial.name.clone(),
        }
    }
}

#[derive(Debug, PartialEq, Eq, PartialOrd, Ord, Clone, Serialize, Deserialize, JsonSchema)]
pub struct SelectedExpressions<Expr> {
    pub selector: Option<Expr>,
    pub expressions: Vec<Expr>,
}

impl<Expr> Default for SelectedExpressions<Expr> {
    fn default() -> Self {
        Self {
            selector: Default::default(),
            expressions: vec![],
        }
    }
}

impl<Expr> Children<Expr> for SelectedExpressions<Expr> {
    /// Returns an iterator over all (top-level) expressions in this SelectedExpressions.
    fn children(&self) -> Box<dyn Iterator<Item = &Expr> + '_> {
        Box::new(self.selector.iter().chain(self.expressions.iter()))
    }
    /// Returns an iterator over all (top-level) expressions in this SelectedExpressions.
    fn children_mut(&mut self) -> Box<dyn Iterator<Item = &mut Expr> + '_> {
        Box::new(self.selector.iter_mut().chain(self.expressions.iter_mut()))
    }
}

#[derive(Debug, PartialEq, Eq, Clone, Serialize, Deserialize, JsonSchema)]
pub struct Identity<SelectedExpressions> {
    /// The ID is globally unique among identities.
    pub id: u64,
    pub kind: IdentityKind,
    pub source: SourceRef,
    /// For a simple polynomial identity, the selector contains
    /// the actual expression (see expression_for_poly_id).
    pub left: SelectedExpressions,
    pub right: SelectedExpressions,
}

impl<T> Identity<SelectedExpressions<AlgebraicExpression<T>>> {
    /// Constructs an Identity from a polynomial identity (expression assumed to be identical zero).
    pub fn from_polynomial_identity(
        id: u64,
        source: SourceRef,
        identity: AlgebraicExpression<T>,
    ) -> Self {
        Identity {
            id,
            kind: IdentityKind::Polynomial,
            source,
            left: SelectedExpressions {
                selector: Some(identity),
                expressions: vec![],
            },
            right: SelectedExpressions {
                selector: Default::default(),
                expressions: vec![],
            },
        }
    }
    /// Returns the expression in case this is a polynomial identity.
    pub fn expression_for_poly_id(&self) -> &AlgebraicExpression<T> {
        assert_eq!(self.kind, IdentityKind::Polynomial);
        self.left.selector.as_ref().unwrap()
    }

    /// Returns the expression in case this is a polynomial identity.
    pub fn expression_for_poly_id_mut(&mut self) -> &mut AlgebraicExpression<T> {
        assert_eq!(self.kind, IdentityKind::Polynomial);
        self.left.selector.as_mut().unwrap()
    }

    pub fn contains_next_ref(&self) -> bool {
        self.left.contains_next_ref() || self.right.contains_next_ref()
    }

    /// Either returns (a, Some(b)) if this is a - b or (a, None)
    /// if it is a polynomial identity of a different structure.
    /// Panics if it is a different kind of constraint.
    pub fn as_polynomial_identity(
        &self,
    ) -> (&AlgebraicExpression<T>, Option<&AlgebraicExpression<T>>) {
        assert_eq!(self.kind, IdentityKind::Polynomial);
        match self.expression_for_poly_id() {
            AlgebraicExpression::BinaryOperation(AlgebraicBinaryOperation {
                left: a,
                op: AlgebraicBinaryOperator::Sub,
                right: b,
            }) => (a.as_ref(), Some(b.as_ref())),
            a => (a, None),
        }
    }

    pub fn degree(&self) -> usize {
        self.children().map(|e| e.degree()).max().unwrap_or(0)
    }
}

impl<R> Identity<parsed::SelectedExpressions<parsed::Expression<R>>> {
    /// Constructs an Identity from a polynomial identity (expression assumed to be identical zero).
    pub fn from_polynomial_identity(
        id: u64,
        source: SourceRef,
        identity: parsed::Expression<R>,
    ) -> Self {
        Identity {
            id,
            kind: IdentityKind::Polynomial,
            source,
            left: parsed::SelectedExpressions {
                selector: Some(identity),
                expressions: Box::new(ArrayLiteral { items: vec![] }.into()),
            },
            right: Default::default(),
        }
    }
    /// Returns the expression in case this is a polynomial identity.
    pub fn expression_for_poly_id(&self) -> &parsed::Expression<R> {
        assert_eq!(self.kind, IdentityKind::Polynomial);
        self.left.selector.as_ref().unwrap()
    }

    /// Returns the expression in case this is a polynomial identity.
    pub fn expression_for_poly_id_mut(&mut self) -> &mut parsed::Expression<R> {
        assert_eq!(self.kind, IdentityKind::Polynomial);
        self.left.selector.as_mut().unwrap()
    }
    /// Either returns (a, Some(b)) if this is a - b or (a, None)
    /// if it is a polynomial identity of a different structure.
    /// Panics if it is a different kind of constraint.
    pub fn as_polynomial_identity(
        &self,
    ) -> (&parsed::Expression<R>, Option<&parsed::Expression<R>>) {
        assert_eq!(self.kind, IdentityKind::Polynomial);
        match self.expression_for_poly_id() {
            parsed::Expression::BinaryOperation(
                _,
                parsed::BinaryOperation {
                    left,
                    op: BinaryOperator::Sub,
                    right,
                },
            ) => (left.as_ref(), Some(right.as_ref())),
            a => (a, None),
        }
    }
}

impl<T> Children<AlgebraicExpression<T>> for Identity<SelectedExpressions<AlgebraicExpression<T>>> {
    fn children_mut(&mut self) -> Box<dyn Iterator<Item = &mut AlgebraicExpression<T>> + '_> {
        Box::new(self.left.children_mut().chain(self.right.children_mut()))
    }

    fn children(&self) -> Box<dyn Iterator<Item = &AlgebraicExpression<T>> + '_> {
        Box::new(self.left.children().chain(self.right.children()))
    }
}

impl<R> Children<parsed::Expression<R>>
    for Identity<parsed::SelectedExpressions<parsed::Expression<R>>>
{
    fn children_mut(&mut self) -> Box<dyn Iterator<Item = &mut parsed::Expression<R>> + '_> {
        Box::new(self.left.children_mut().chain(self.right.children_mut()))
    }

    fn children(&self) -> Box<dyn Iterator<Item = &parsed::Expression<R>> + '_> {
        Box::new(self.left.children().chain(self.right.children()))
    }
}

#[derive(
    Debug, PartialEq, Eq, PartialOrd, Ord, Clone, Copy, Hash, Serialize, Deserialize, JsonSchema,
)]
pub enum IdentityKind {
    Polynomial,
    Plookup,
    Permutation,
    Connect,
}

impl<T> SelectedExpressions<AlgebraicExpression<T>> {
    /// @returns true if the expression contains a reference to a next value of a
    /// (witness or fixed) column
    pub fn contains_next_ref(&self) -> bool {
        self.selector
            .iter()
            .chain(self.expressions.iter())
            .any(|e| e.contains_next_ref())
    }
}

pub type Expression = parsed::Expression<Reference>;
pub type TypedExpression = crate::parsed::TypedExpression<Reference, u64>;

#[derive(Debug, Clone, Serialize, Deserialize, JsonSchema)]
pub enum Reference {
    LocalVar(u64, String),
    Poly(PolynomialReference),
}

#[derive(Debug, Clone, Eq, Serialize, Deserialize, JsonSchema)]
pub struct AlgebraicReference {
    /// Name of the polynomial - just for informational purposes.
    /// Comparisons are based on polynomial ID.
    /// In case of an array element, this ends in `[i]`.
    pub name: String,
    /// Identifier for a polynomial reference, already contains
    /// the element offset in case of an array element.
    pub poly_id: PolyID,
    pub next: bool,
}

impl AlgebraicReference {
    #[inline]
    pub fn is_witness(&self) -> bool {
        self.poly_id.ptype == PolynomialType::Committed
    }
    #[inline]
    pub fn is_fixed(&self) -> bool {
        self.poly_id.ptype == PolynomialType::Constant
    }
}

impl PartialOrd for AlgebraicReference {
    fn partial_cmp(&self, other: &Self) -> Option<std::cmp::Ordering> {
        Some(self.cmp(other))
    }
}

impl Ord for AlgebraicReference {
    fn cmp(&self, other: &Self) -> std::cmp::Ordering {
        (&self.poly_id, &self.next).cmp(&(&other.poly_id, &other.next))
    }
}

impl PartialEq for AlgebraicReference {
    fn eq(&self, other: &Self) -> bool {
        self.poly_id == other.poly_id && self.next == other.next
    }
}

impl Hash for AlgebraicReference {
    fn hash<H: std::hash::Hasher>(&self, state: &mut H) {
        self.poly_id.hash(state);
        self.next.hash(state);
    }
}

#[derive(Debug, PartialEq, Eq, PartialOrd, Ord, Clone, Serialize, Deserialize, JsonSchema)]
pub enum AlgebraicExpression<T> {
    Reference(AlgebraicReference),
    PublicReference(String),
    Challenge(Challenge),
    Number(T),
    BinaryOperation(AlgebraicBinaryOperation<T>),
    UnaryOperation(AlgebraicUnaryOperation<T>),
}

#[derive(Debug, PartialEq, Eq, PartialOrd, Ord, Clone, Serialize, Deserialize, JsonSchema)]
pub struct AlgebraicBinaryOperation<T> {
    pub left: Box<AlgebraicExpression<T>>,
    pub op: AlgebraicBinaryOperator,
    pub right: Box<AlgebraicExpression<T>>,
}
impl<T> AlgebraicBinaryOperation<T> {
    fn new(
        left: AlgebraicExpression<T>,
        op: AlgebraicBinaryOperator,
        right: AlgebraicExpression<T>,
    ) -> Self {
        Self {
            left: Box::new(left),
            op,
            right: Box::new(right),
        }
    }
}

impl<T> From<AlgebraicBinaryOperation<T>> for AlgebraicExpression<T> {
    fn from(value: AlgebraicBinaryOperation<T>) -> Self {
        Self::BinaryOperation(value)
    }
}

#[derive(Debug, PartialEq, Eq, PartialOrd, Ord, Clone, Serialize, Deserialize, JsonSchema)]
pub struct AlgebraicUnaryOperation<T> {
    pub op: AlgebraicUnaryOperator,
    pub expr: Box<AlgebraicExpression<T>>,
}
impl<T> AlgebraicUnaryOperation<T> {
    fn new(op: AlgebraicUnaryOperator, expr: AlgebraicExpression<T>) -> Self {
        Self {
            op,
            expr: Box::new(expr),
        }
    }
}

impl<T> From<AlgebraicUnaryOperation<T>> for AlgebraicExpression<T> {
    fn from(value: AlgebraicUnaryOperation<T>) -> Self {
        Self::UnaryOperation(value)
    }
}

pub type ExpressionPrecedence = u64;
trait Precedence {
    fn precedence(&self) -> Option<ExpressionPrecedence>;
}

impl Precedence for AlgebraicUnaryOperator {
    fn precedence(&self) -> Option<ExpressionPrecedence> {
        use AlgebraicUnaryOperator::*;
        let precedence = match self {
            // NOTE: Any modification must be done with care to not overlap with BinaryOperator's precedence
            Minus => 1,
        };

        Some(precedence)
    }
}

impl Precedence for AlgebraicBinaryOperator {
    fn precedence(&self) -> Option<ExpressionPrecedence> {
        use AlgebraicBinaryOperator::*;
        let precedence = match self {
            // NOTE: Any modification must be done with care to not overlap with LambdaExpression's precedence
            // Unary Oprators
            // **
            Pow => 2,
            // * / %
            Mul => 3,
            // + -
            Add | Sub => 4,
        };

        Some(precedence)
    }
}

impl<E> Precedence for AlgebraicExpression<E> {
    fn precedence(&self) -> Option<ExpressionPrecedence> {
        match self {
            AlgebraicExpression::UnaryOperation(operation) => operation.op.precedence(),
            AlgebraicExpression::BinaryOperation(operation) => operation.op.precedence(),
            _ => None,
        }
    }
}

#[derive(Debug, PartialEq, Eq)]
pub enum AlgebraicBinaryOperatorAssociativity {
    Left,
    Right,
    RequireParentheses,
}

impl AlgebraicBinaryOperator {
    pub fn associativity(&self) -> AlgebraicBinaryOperatorAssociativity {
        use AlgebraicBinaryOperator::*;
        use AlgebraicBinaryOperatorAssociativity::*;
        match self {
            Pow => Right,

            // .. ..= => RequireParentheses,
            _ => Left,
        }
    }
}

impl<T> AlgebraicExpression<T> {
    /// Returns an iterator over all (top-level) expressions in this expression.
    /// This specifically does not implement Children because otherwise it would
    /// have a wrong implementation of ExpressionVisitable (which is implemented
    /// generically for all types that implement Children<Expr>).
    fn children(&self) -> Box<dyn Iterator<Item = &AlgebraicExpression<T>> + '_> {
        match self {
            AlgebraicExpression::Reference(_)
            | AlgebraicExpression::PublicReference(_)
            | AlgebraicExpression::Challenge(_)
            | AlgebraicExpression::Number(_) => Box::new(iter::empty()),
            AlgebraicExpression::BinaryOperation(AlgebraicBinaryOperation {
                left, right, ..
            }) => Box::new([left.as_ref(), right.as_ref()].into_iter()),
            AlgebraicExpression::UnaryOperation(AlgebraicUnaryOperation { expr: e, .. }) => {
                Box::new([e.as_ref()].into_iter())
            }
        }
    }
    /// Returns an iterator over all (top-level) expressions in this expression.
    /// This specifically does not implement Children because otherwise it would
    /// have a wrong implementation of ExpressionVisitable (which is implemented
    /// generically for all types that implement Children<Expr>).
    fn children_mut(&mut self) -> Box<dyn Iterator<Item = &mut AlgebraicExpression<T>> + '_> {
        match self {
            AlgebraicExpression::Reference(_)
            | AlgebraicExpression::PublicReference(_)
            | AlgebraicExpression::Challenge(_)
            | AlgebraicExpression::Number(_) => Box::new(iter::empty()),
            AlgebraicExpression::BinaryOperation(AlgebraicBinaryOperation {
                left, right, ..
            }) => Box::new([left.as_mut(), right.as_mut()].into_iter()),
            AlgebraicExpression::UnaryOperation(AlgebraicUnaryOperation { expr: e, .. }) => {
                Box::new([e.as_mut()].into_iter())
            }
        }
    }

    /// Apply `'` to the expression, returning a new expression
    /// For example, `x + 1` becomes `x' + 1`
    ///
    /// # Errors
    ///
    /// If the `next` flag is already active on an `AlgebraicReference`, it is returned as an error
    pub fn next(self) -> Result<Self, AlgebraicReference> {
        use AlgebraicExpression::*;

        match self {
            Reference(r) => {
                if r.next {
                    Err(r)
                } else {
                    Ok(Self::Reference(AlgebraicReference { next: true, ..r }))
                }
            }
            e @ PublicReference(..) | e @ Challenge(..) | e @ Number(..) => Ok(e),
            BinaryOperation(AlgebraicBinaryOperation { left, op, right }) => {
                Ok(Self::new_binary(left.next()?, op, right.next()?))
            }
            UnaryOperation(AlgebraicUnaryOperation { op, expr }) => {
                Ok(Self::new_unary(op, expr.next()?))
            }
        }
    }

    /// Returns the degree of the expressions
    pub fn degree(&self) -> usize {
        match self {
            // One for each column
            AlgebraicExpression::Reference(_) => 1,
            // Multiplying two expressions adds their degrees
            AlgebraicExpression::BinaryOperation(AlgebraicBinaryOperation {
                op: AlgebraicBinaryOperator::Mul,
                left,
                right,
            }) => left.degree() + right.degree(),
            // In all other cases, we take the maximum of the degrees of the children
            _ => self.children().map(|e| e.degree()).max().unwrap_or(0),
        }
    }
}

#[derive(Debug, PartialEq, Eq, PartialOrd, Ord, Clone, Serialize, Deserialize, JsonSchema)]
pub struct Challenge {
    /// Challenge ID
    pub id: u64,
    pub stage: u32,
}

#[derive(
    Debug, PartialEq, Eq, PartialOrd, Ord, Clone, Copy, Serialize, Deserialize, JsonSchema,
)]
pub enum AlgebraicBinaryOperator {
    Add,
    Sub,
    Mul,
    /// Exponentiation, but only by constants.
    Pow,
}

impl From<AlgebraicBinaryOperator> for BinaryOperator {
    fn from(op: AlgebraicBinaryOperator) -> BinaryOperator {
        match op {
            AlgebraicBinaryOperator::Add => BinaryOperator::Add,
            AlgebraicBinaryOperator::Sub => BinaryOperator::Sub,
            AlgebraicBinaryOperator::Mul => BinaryOperator::Mul,
            AlgebraicBinaryOperator::Pow => BinaryOperator::Pow,
        }
    }
}

impl TryFrom<BinaryOperator> for AlgebraicBinaryOperator {
    type Error = String;

    fn try_from(op: BinaryOperator) -> Result<Self, Self::Error> {
        match op {
            BinaryOperator::Add => Ok(AlgebraicBinaryOperator::Add),
            BinaryOperator::Sub => Ok(AlgebraicBinaryOperator::Sub),
            BinaryOperator::Mul => Ok(AlgebraicBinaryOperator::Mul),
            BinaryOperator::Pow => Ok(AlgebraicBinaryOperator::Pow),
            _ => Err(format!(
                "Binary operator {op} not allowed in algebraic expression."
            )),
        }
    }
}

#[derive(
    Debug, PartialEq, Eq, PartialOrd, Ord, Clone, Copy, Serialize, Deserialize, JsonSchema,
)]
pub enum AlgebraicUnaryOperator {
    Minus,
}

impl AlgebraicUnaryOperator {
    /// Returns true if the operator is a prefix-operator and false if it is a postfix operator.
    pub fn is_prefix(&self) -> bool {
        match self {
            AlgebraicUnaryOperator::Minus => true,
        }
    }
}

impl From<AlgebraicUnaryOperator> for UnaryOperator {
    fn from(op: AlgebraicUnaryOperator) -> UnaryOperator {
        match op {
            AlgebraicUnaryOperator::Minus => UnaryOperator::Minus,
        }
    }
}

impl TryFrom<UnaryOperator> for AlgebraicUnaryOperator {
    type Error = String;

    fn try_from(op: UnaryOperator) -> Result<Self, Self::Error> {
        match op {
            UnaryOperator::Minus => Ok(AlgebraicUnaryOperator::Minus),
            _ => Err(format!(
                "Unary operator {op} not allowed in algebraic expression."
            )),
        }
    }
}

impl<T> AlgebraicExpression<T> {
    pub fn new_binary(left: Self, op: AlgebraicBinaryOperator, right: Self) -> Self {
        AlgebraicBinaryOperation::new(left, op, right).into()
    }

    pub fn new_unary(op: AlgebraicUnaryOperator, expr: Self) -> Self {
        AlgebraicUnaryOperation::new(op, expr).into()
    }

    /// @returns true if the expression contains a reference to a next value of a
    /// (witness or fixed) column
    pub fn contains_next_ref(&self) -> bool {
        self.expr_any(|e| match e {
            AlgebraicExpression::Reference(poly) => poly.next,
            _ => false,
        })
    }

    /// @returns true if the expression contains a reference to a next value of a witness column.
    pub fn contains_next_witness_ref(&self) -> bool {
        self.expr_any(|e| match e {
            AlgebraicExpression::Reference(poly) => poly.next && poly.is_witness(),
            _ => false,
        })
    }

    /// @returns true if the expression contains a reference to a witness column.
    pub fn contains_witness_ref(&self) -> bool {
        self.expr_any(|e| match e {
            AlgebraicExpression::Reference(poly) => poly.is_witness(),
            _ => false,
        })
    }
}

impl<T> ops::Add for AlgebraicExpression<T> {
    type Output = Self;

    fn add(self, rhs: Self) -> Self::Output {
        Self::new_binary(self, AlgebraicBinaryOperator::Add, rhs)
    }
}

impl<T> ops::Sub for AlgebraicExpression<T> {
    type Output = Self;

    fn sub(self, rhs: Self) -> Self::Output {
        Self::new_binary(self, AlgebraicBinaryOperator::Sub, rhs)
    }
}

impl<T> ops::Mul for AlgebraicExpression<T> {
    type Output = Self;

    fn mul(self, rhs: Self) -> Self::Output {
        Self::new_binary(self, AlgebraicBinaryOperator::Mul, rhs)
    }
}

impl<T> From<T> for AlgebraicExpression<T> {
    fn from(value: T) -> Self {
        AlgebraicExpression::Number(value)
    }
}

#[derive(Debug, Clone, Serialize, Deserialize, JsonSchema)]
pub struct PolynomialReference {
    /// Name of the polynomial - just for informational purposes.
    /// Comparisons are based on polynomial ID.
    pub name: String,
    /// Identifier for a polynomial reference.
    /// Optional because it is filled in in a second stage of analysis.
    /// TODO make this non-optional
    pub poly_id: Option<PolyID>,
    /// The type arguments if the symbol is generic.
    /// Guaranteed to be Some(_) after type checking is completed.
    pub type_args: Option<Vec<Type>>,
}

#[derive(
    Debug, Copy, Clone, PartialOrd, Ord, PartialEq, Eq, Serialize, Deserialize, JsonSchema,
)]
pub struct PolyID {
    pub id: u64,
    pub ptype: PolynomialType,
}

impl From<&Symbol> for PolyID {
    fn from(symbol: &Symbol) -> Self {
        let SymbolKind::Poly(ptype) = symbol.kind else {
            panic!()
        };
        PolyID {
            id: symbol.id,
            ptype,
        }
    }
}

impl Hash for PolyID {
    fn hash<H: Hasher>(&self, state: &mut H) {
        // single call to hash is faster
        ((self.id << 2) + self.ptype as u64).hash(state);
    }
}

#[derive(
    Debug, Copy, Clone, PartialEq, Eq, PartialOrd, Ord, Hash, Serialize, Deserialize, JsonSchema,
)]
pub enum PolynomialType {
    Committed = 0,
    Constant,
    Intermediate,
}

impl Display for PolynomialType {
    fn fmt(&self, f: &mut std::fmt::Formatter<'_>) -> std::fmt::Result {
        write!(
            f,
            "{}",
            match self {
                PolynomialType::Committed => "witness",
                PolynomialType::Constant => "fixed",
                PolynomialType::Intermediate => "intermediate",
            }
        )
    }
}

#[cfg(test)]
mod tests {
    use powdr_parser_util::SourceRef;

    use crate::analyzed::{AlgebraicReference, PolyID, PolynomialType};

    use super::{AlgebraicExpression, Analyzed};

    #[test]
    fn insert_remove_identities() {
        let mut pil = Analyzed::default();
        pil.append_polynomial_identity(AlgebraicExpression::Number(0), SourceRef::unknown());
        pil.append_polynomial_identity(AlgebraicExpression::Number(1), SourceRef::unknown());
        pil.append_polynomial_identity(AlgebraicExpression::Number(2), SourceRef::unknown());
        pil.append_polynomial_identity(AlgebraicExpression::Number(3), SourceRef::unknown());
        assert_eq!(pil.identities.len(), 4);
        assert_eq!(pil.source_order.len(), 4);

        let to_remove = [4].into_iter().collect();
        pil.remove_identities(&to_remove);
        assert_eq!(pil.identities.len(), 4);
        assert_eq!(pil.source_order.len(), 4);

        let to_remove = [1, 2].into_iter().collect();
        pil.remove_identities(&to_remove);
        assert_eq!(pil.identities.len(), 2);
        assert_eq!(pil.source_order.len(), 2);

        pil.append_polynomial_identity(AlgebraicExpression::Number(4), SourceRef::unknown());
        pil.append_polynomial_identity(AlgebraicExpression::Number(5), SourceRef::unknown());
        assert_eq!(pil.identities.len(), 4);
        assert_eq!(pil.source_order.len(), 4);

        let to_remove = [1, 2].into_iter().collect();
        pil.remove_identities(&to_remove);
        assert_eq!(pil.identities.len(), 2);
        assert_eq!(pil.source_order.len(), 2);

        let mut pil_result = Analyzed::default();
        pil_result.append_polynomial_identity(AlgebraicExpression::Number(0), SourceRef::unknown());
        pil_result.append_polynomial_identity(AlgebraicExpression::Number(5), SourceRef::unknown());
        pil_result.identities[1].id = 6;
        assert_eq!(pil.identities, pil_result.identities);
        assert_eq!(pil.source_order, pil_result.source_order);
    }

    #[test]
    fn test_degree() {
        let column = AlgebraicExpression::<i32>::Reference(AlgebraicReference {
            name: "column".to_string(),
            poly_id: PolyID {
                id: 0,
                ptype: PolynomialType::Committed,
            },
            next: false,
        });
        let one = AlgebraicExpression::Number(1);

        let expr = one.clone() + one.clone() * one.clone();
        assert_eq!(expr.degree(), 0);

        let expr = column.clone() + one.clone() * one.clone();
        assert_eq!(expr.degree(), 1);

        let expr = column.clone() + one.clone() * column.clone();
        assert_eq!(expr.degree(), 1);

        let expr = column.clone() + column.clone() * column.clone();
        assert_eq!(expr.degree(), 2);

        let expr = column.clone() + column.clone() * (column.clone() + one.clone());
        assert_eq!(expr.degree(), 2);

        let expr = column.clone() * column.clone() * column.clone();
        assert_eq!(expr.degree(), 3);
    }
}<|MERGE_RESOLUTION|>--- conflicted
+++ resolved
@@ -20,12 +20,8 @@
 pub use crate::parsed::BinaryOperator;
 pub use crate::parsed::UnaryOperator;
 use crate::parsed::{
-<<<<<<< HEAD
-    self, ArrayLiteral, EnumDeclaration, EnumVariant, StructDeclaration, TraitDeclaration,
-=======
-    self, ArrayExpression, ArrayLiteral, EnumDeclaration, EnumVariant, TraitDeclaration,
->>>>>>> 6cd2ba16
-    TraitFunction,
+    self, ArrayExpression, ArrayLiteral, EnumDeclaration, EnumVariant, StructDeclaration,
+    TraitDeclaration, TraitFunction,
 };
 
 #[derive(Debug, Clone, Serialize, Deserialize, JsonSchema, PartialEq, Eq)]
@@ -655,20 +651,12 @@
             FunctionValueDefinition::Expression(TypedExpression { e, type_scheme: _ }) => {
                 Box::new(iter::once(e))
             }
-<<<<<<< HEAD
-            FunctionValueDefinition::Array(array) => {
-                Box::new(array.iter().flat_map(|i| i.children()))
-            }
-            FunctionValueDefinition::TypeDeclaration(type_declaration) => {
-                type_declaration.children()
-            }
-            FunctionValueDefinition::TypeConstructor(type_constructor) => {
-                type_constructor.children()
-=======
             FunctionValueDefinition::Array(e) => e.children(),
             FunctionValueDefinition::TypeDeclaration(enum_declaration) => {
                 enum_declaration.children()
->>>>>>> 6cd2ba16
+            }
+            FunctionValueDefinition::TypeConstructor(type_constructor) => {
+                type_constructor.children()
             }
             FunctionValueDefinition::TraitDeclaration(trait_decl) => trait_decl.children(),
             FunctionValueDefinition::TraitFunction(_, trait_func) => trait_func.children(),
@@ -680,20 +668,12 @@
             FunctionValueDefinition::Expression(TypedExpression { e, type_scheme: _ }) => {
                 Box::new(iter::once(e))
             }
-<<<<<<< HEAD
-            FunctionValueDefinition::Array(array) => {
-                Box::new(array.iter_mut().flat_map(|i| i.children_mut()))
-            }
-            FunctionValueDefinition::TypeDeclaration(type_declaration) => {
-                type_declaration.children_mut()
-            }
-            FunctionValueDefinition::TypeConstructor(type_constructor) => {
-                type_constructor.children_mut()
-=======
             FunctionValueDefinition::Array(e) => e.children_mut(),
             FunctionValueDefinition::TypeDeclaration(enum_declaration) => {
                 enum_declaration.children_mut()
->>>>>>> 6cd2ba16
+            }
+            FunctionValueDefinition::TypeConstructor(type_constructor) => {
+                type_constructor.children_mut()
             }
             FunctionValueDefinition::TraitDeclaration(trait_decl) => trait_decl.children_mut(),
             FunctionValueDefinition::TraitFunction(_, trait_func) => trait_func.children_mut(),
