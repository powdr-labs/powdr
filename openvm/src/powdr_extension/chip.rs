// Mostly taken from [this openvm extension](https://github.com/openvm-org/openvm/blob/1b76fd5a900a7d69850ee9173969f70ef79c4c76/extensions/rv32im/circuit/src/auipc/core.rs#L1)

use std::{
    collections::BTreeMap,
    sync::{Arc, Mutex},
};

use crate::utils::algebraic_to_symbolic;

use super::{executor::PowdrExecutor, opcode::PowdrOpcode, PowdrPrecompile};
use itertools::Itertools;
use openvm_circuit::system::memory::MemoryController;
use openvm_circuit::{
    arch::{ExecutionState, InstructionExecutor, Result as ExecutionResult},
    system::memory::OfflineMemory,
};
use openvm_circuit_primitives::{
    bitwise_op_lookup::SharedBitwiseOperationLookupChip, range_tuple::SharedRangeTupleCheckerChip,
    var_range::SharedVariableRangeCheckerChip,
};
use openvm_instructions::{instruction::Instruction, LocalOpcode};
use openvm_sdk::config::SdkVmConfig;
use openvm_stark_backend::{
    air_builders::symbolic::{
        symbolic_expression::{SymbolicEvaluator, SymbolicExpression},
        symbolic_variable::{Entry, SymbolicVariable},
    },
    interaction::BusIndex,
    p3_air::{Air, BaseAir},
    rap::ColumnsAir,
};

use openvm_stark_backend::{
    config::{StarkGenericConfig, Val},
    interaction::InteractionBuilder,
    p3_field::{Field, PrimeField32},
    p3_matrix::Matrix,
    prover::types::AirProofInput,
    rap::{AnyRap, BaseAirWithPublicValues, PartitionedBaseAir},
    Chip, ChipUsageGetter,
};
use powdr_ast::analyzed::AlgebraicExpression;
use powdr_autoprecompiles::powdr::{Column, UniqueColumns};
use serde::{Deserialize, Serialize};

pub struct PowdrChip<F: PrimeField32> {
    pub name: String,
    pub opcode: PowdrOpcode,
    /// An "executor" for this chip, based on the original instructions in the basic block
    pub executor: PowdrExecutor<F>,
    pub air: Arc<PowdrAir<F>>,
}

/// The shared chips which can be used by the PowdrChip.
pub struct SharedChips {
    bitwise_lookup_8: SharedBitwiseOperationLookupChip<8>,
    pub range_checker: SharedVariableRangeCheckerChip,
    tuple_range_checker: Option<SharedRangeTupleCheckerChip<2>>,
}

impl SharedChips {
    pub fn new(
        bitwise_lookup_8: SharedBitwiseOperationLookupChip<8>,
        range_checker: SharedVariableRangeCheckerChip,
        tuple_range_checker: Option<SharedRangeTupleCheckerChip<2>>,
    ) -> Self {
        Self {
            bitwise_lookup_8,
            range_checker,
            tuple_range_checker,
        }
    }
}

impl SharedChips {
    /// Sends concrete values to the shared chips using a given bus id.
    /// Panics if the bus id doesn't match any of the chips' bus ids.
    pub fn apply(&self, bus_id: u16, mult: u32, mut args: impl Iterator<Item = u32>) {
        match bus_id {
            id if id == self.bitwise_lookup_8.bus().inner.index => {
                // bitwise operation lookup
                // interpret the arguments, see `Air<AB> for BitwiseOperationLookupAir<NUM_BITS>`
                let [x, y, x_xor_y, selector] = [
                    args.next().unwrap(),
                    args.next().unwrap(),
                    args.next().unwrap(),
                    args.next().unwrap(),
                ];

                for _ in 0..mult {
                    match selector {
                        0 => {
                            self.bitwise_lookup_8.request_range(x, y);
                        }
                        1 => {
                            let res = self.bitwise_lookup_8.request_xor(x, y);
                            debug_assert_eq!(res, x_xor_y);
                        }
                        _ => {
                            unreachable!("Invalid selector");
                        }
                    }
                }
            }
            id if id == self.range_checker.bus().index() => {
                // interpret the arguments, see `Air<AB> for VariableRangeCheckerAir`
                let [value, max_bits] = [args.next().unwrap(), args.next().unwrap()];

                for _ in 0..mult {
                    self.range_checker.add_count(value, max_bits as usize);
                }
            }
            id if Some(id)
                == self
                    .tuple_range_checker
                    .as_ref()
                    .map(|c| c.bus().inner.index) =>
            {
                // tuple range checker
                // We pass a slice. It is checked inside `add_count`.
                let args = args.collect_vec();
                for _ in 0..mult {
                    self.tuple_range_checker.as_ref().unwrap().add_count(&args);
                }
            }
            0..=2 => {
                // execution bridge, memory, pc lookup
                // do nothing
            }
            _ => {
                unreachable!("Bus interaction {} not implemented", bus_id);
            }
        }
    }
}

impl<F: PrimeField32> PowdrChip<F> {
    pub(crate) fn new(
        precompile: PowdrPrecompile<F>,
        memory: Arc<Mutex<OfflineMemory<F>>>,
        base_config: SdkVmConfig,
        periphery: SharedChips,
    ) -> Self {
<<<<<<< HEAD
        let air: PowdrAir<F> = PowdrAir::new(precompile.machine.clone());
        let name = precompile.name.clone();
        let opcode = precompile.opcode.clone();
        let executor = PowdrExecutor::new(precompile, memory, base_config, periphery);
=======
        let air: PowdrAir<F> = PowdrAir::new(precompile.machine);
        let executor = PowdrExecutor::new(
            precompile.original_instructions,
            precompile.original_airs,
            precompile.is_valid_column,
            memory,
            base_config,
            periphery,
        );
        let name = precompile.name;
        let opcode = precompile.opcode;
>>>>>>> 8911044f

        Self {
            name,
            opcode,
            air: Arc::new(air),
            executor,
        }
    }
}

impl<F: PrimeField32> InstructionExecutor<F> for PowdrChip<F> {
    fn execute(
        &mut self,
        memory: &mut MemoryController<F>,
        instruction: &Instruction<F>,
        from_state: ExecutionState<u32>,
    ) -> ExecutionResult<ExecutionState<u32>> {
        let &Instruction { opcode, .. } = instruction;
        assert_eq!(opcode.as_usize(), self.opcode.global_opcode().as_usize());

        let execution_state = self.executor.execute(memory, from_state)?;

        Ok(execution_state)
    }

    fn get_opcode_name(&self, _: usize) -> String {
        self.name.clone()
    }
}

impl<F: PrimeField32> ChipUsageGetter for PowdrChip<F> {
    fn air_name(&self) -> String {
        format!("powdr_air_for_opcode_{}", self.opcode.global_opcode()).to_string()
    }
    fn current_trace_height(&self) -> usize {
        self.executor.number_of_calls()
    }

    fn trace_width(&self) -> usize {
        self.air.width()
    }
}

impl<SC: StarkGenericConfig> Chip<SC> for PowdrChip<Val<SC>>
where
    Val<SC>: PrimeField32,
{
    fn air(&self) -> Arc<dyn AnyRap<SC>> {
        self.air.clone()
    }

    fn generate_air_proof_input(self) -> AirProofInput<SC> {
        tracing::trace!("Generating air proof input for PowdrChip {}", self.name);

        let trace = self.executor.generate_witness::<SC>(
            &self.air.column_index_by_poly_id,
            &self.air.machine.bus_interactions,
        );

        assert_eq!(trace.width(), self.air.width());

        AirProofInput::simple(trace, vec![])
    }
}

pub struct PowdrAir<F> {
    /// The columns in arbitrary order
    columns: Vec<Column>,
    /// The mapping from poly_id id to the index in the list of columns.
    /// The values are always unique and contiguous
    column_index_by_poly_id: BTreeMap<u64, usize>,
    machine: powdr_autoprecompiles::SymbolicMachine<F>,
}

impl<F: PrimeField32> ColumnsAir<F> for PowdrAir<F> {
    fn columns(&self) -> Option<Vec<String>> {
        Some(self.columns.iter().map(|c| c.name.clone()).collect())
    }
}

pub struct RowEvaluator<'a, F: PrimeField32> {
    pub row: &'a [F],
    pub witness_id_to_index: Option<&'a BTreeMap<u64, usize>>,
}

impl<'a, F: PrimeField32> RowEvaluator<'a, F> {
    pub fn new(row: &'a [F], witness_id_to_index: Option<&'a BTreeMap<u64, usize>>) -> Self {
        Self {
            row,
            witness_id_to_index,
        }
    }
}

impl<F: PrimeField32> SymbolicEvaluator<F, F> for RowEvaluator<'_, F> {
    fn eval_const(&self, c: F) -> F {
        c
    }

    fn eval_var(&self, symbolic_var: SymbolicVariable<F>) -> F {
        match symbolic_var.entry {
            Entry::Main {
                part_index: 0,
                offset: 0,
            } => {
                let index = if let Some(witness_id_to_index) = self.witness_id_to_index {
                    witness_id_to_index[&(symbolic_var.index as u64)]
                } else {
                    symbolic_var.index
                };
                self.row[index]
            }
            // currently only the current rotation of the main is supported
            // next rotation is not supported because this is a single row evaluator
            _ => unreachable!(),
        }
    }
    fn eval_is_first_row(&self) -> F {
        unreachable!()
    }
    fn eval_is_last_row(&self) -> F {
        unreachable!()
    }
    fn eval_is_transition(&self) -> F {
        unreachable!()
    }
}

#[derive(Clone, Debug, Serialize, Deserialize)]
#[serde(bound = "F: Field")]
pub struct SymbolicMachine<F> {
    columns: Vec<Column>,
    constraints: Vec<SymbolicConstraint<F>>,
    pub bus_interactions: Vec<SymbolicBusInteraction<F>>,
}

impl<F: PrimeField32> From<powdr_autoprecompiles::SymbolicMachine<F>> for SymbolicMachine<F> {
    fn from(machine: powdr_autoprecompiles::SymbolicMachine<F>) -> Self {
        let columns = machine.unique_columns().collect();

        let powdr_autoprecompiles::SymbolicMachine {
            constraints,
            bus_interactions,
        } = machine;
        Self {
            columns,
            constraints: constraints
                .into_iter()
                .map(SymbolicConstraint::from)
                .collect(),
            bus_interactions: bus_interactions
                .into_iter()
                .map(SymbolicBusInteraction::from)
                .collect(),
        }
    }
}

#[derive(Clone, Debug, Serialize, Deserialize)]
#[serde(bound = "F: Field")]
struct SymbolicConstraint<F> {
    expr: SymbolicExpression<F>,
}

impl<F: PrimeField32> From<powdr_autoprecompiles::SymbolicConstraint<F>> for SymbolicConstraint<F> {
    fn from(constraint: powdr_autoprecompiles::SymbolicConstraint<F>) -> Self {
        let powdr_autoprecompiles::SymbolicConstraint { expr } = constraint;
        Self {
            expr: algebraic_to_symbolic(&expr),
        }
    }
}

#[derive(Clone, Debug, Serialize, Deserialize)]
#[serde(bound = "F: Field")]
pub struct SymbolicBusInteraction<F> {
    pub id: BusIndex,
    pub mult: SymbolicExpression<F>,
    pub args: Vec<SymbolicExpression<F>>,
    pub count_weight: u32,
}

impl<F: PrimeField32> From<powdr_autoprecompiles::SymbolicBusInteraction<F>>
    for SymbolicBusInteraction<F>
{
    fn from(bus_interaction: powdr_autoprecompiles::SymbolicBusInteraction<F>) -> Self {
        let powdr_autoprecompiles::SymbolicBusInteraction { id, mult, args, .. } = bus_interaction;
        let mult = algebraic_to_symbolic(&mult);
        let args = args.iter().map(algebraic_to_symbolic).collect();
        Self {
            id: id as BusIndex,
            mult,
            args,
            // TODO: Is this correct?
            count_weight: 1,
        }
    }
}

pub struct RangeCheckerSend<F> {
    pub mult: SymbolicExpression<F>,
    pub value: SymbolicExpression<F>,
    pub max_bits: SymbolicExpression<F>,
}

impl<F: PrimeField32> TryFrom<&powdr_autoprecompiles::SymbolicBusInteraction<F>>
    for RangeCheckerSend<F>
{
    type Error = ();

    fn try_from(i: &powdr_autoprecompiles::SymbolicBusInteraction<F>) -> Result<Self, Self::Error> {
        if i.id == 3 {
            assert_eq!(i.args.len(), 2);
            let value = &i.args[0];
            let max_bits = &i.args[1];
            Ok(Self {
                mult: algebraic_to_symbolic(&i.mult),
                value: algebraic_to_symbolic(value),
                max_bits: algebraic_to_symbolic(max_bits),
            })
        } else {
            Err(())
        }
    }
}

impl<F: PrimeField32> PowdrAir<F> {
    pub fn new(machine: powdr_autoprecompiles::SymbolicMachine<F>) -> Self {
        let (column_index_by_poly_id, columns): (BTreeMap<_, _>, Vec<_>) = machine
            .unique_columns()
            .enumerate()
            .map(|(index, c)| ((c.id.id, index), c.clone()))
            .unzip();

        Self {
            columns,
            column_index_by_poly_id,
            machine,
        }
    }
}

impl<F: PrimeField32> BaseAir<F> for PowdrAir<F> {
    fn width(&self) -> usize {
        let res = self.columns.len();
        assert!(res > 0);
        res
    }
}

// No public values, but the trait is implemented
impl<F: PrimeField32> BaseAirWithPublicValues<F> for PowdrAir<F> {}

impl<AB: InteractionBuilder> Air<AB> for PowdrAir<AB::F>
where
    AB::F: PrimeField32,
{
    fn eval(&self, builder: &mut AB) {
        let main = builder.main();
        let witnesses = main.row_slice(0);
        // TODO: cache?
        let witness_values: BTreeMap<u64, AB::Var> = self
            .columns
            .iter()
            .map(|c| c.id.id)
            .zip_eq(witnesses.iter().cloned())
            .collect();

        let witness_evaluator = WitnessEvaluator::<AB>::new(&witness_values);

        let eval_expr = |expr: &AlgebraicExpression<_>| {
            let symbolic_expr = algebraic_to_symbolic(expr);
            witness_evaluator.eval_expr(&symbolic_expr)
        };

        for constraint in &self.machine.constraints {
            let e = eval_expr(&constraint.expr);
            builder.assert_zero(e);
        }

        for interaction in &self.machine.bus_interactions {
            let powdr_autoprecompiles::SymbolicBusInteraction { id, mult, args, .. } = interaction;

            let mult = eval_expr(mult);
            let args = args.iter().map(&eval_expr).collect_vec();
            // TODO: is this correct?
            let count_weight = 1;

            builder.push_interaction(*id as u16, args, mult, count_weight);
        }
    }
}

pub struct WitnessEvaluator<'a, AB: InteractionBuilder> {
    pub witness: &'a BTreeMap<u64, AB::Var>,
}

impl<'a, AB: InteractionBuilder> WitnessEvaluator<'a, AB> {
    pub fn new(witness: &'a BTreeMap<u64, AB::Var>) -> Self {
        Self { witness }
    }
}

impl<AB: InteractionBuilder> SymbolicEvaluator<AB::F, AB::Expr> for WitnessEvaluator<'_, AB> {
    fn eval_const(&self, c: AB::F) -> AB::Expr {
        c.into()
    }

    fn eval_var(&self, symbolic_var: SymbolicVariable<AB::F>) -> AB::Expr {
        match symbolic_var.entry {
            Entry::Main { part_index, offset } => {
                assert_eq!(part_index, 0);
                assert_eq!(offset, 0);
                (*self.witness.get(&(symbolic_var.index as u64)).unwrap()).into()
            }
            Entry::Public => unreachable!("Public variables are not supported"),
            Entry::Challenge => unreachable!("Challenges are not supported"),
            Entry::Exposed => unreachable!("Exposed values are not supported"),
            Entry::Preprocessed { .. } => {
                unimplemented!("Preprocessed values are not supported yet")
            }
            Entry::Permutation { .. } => unreachable!("Permutation values are not supported"),
        }
    }

    fn eval_is_first_row(&self) -> AB::Expr {
        unimplemented!()
    }

    fn eval_is_last_row(&self) -> AB::Expr {
        unimplemented!()
    }

    fn eval_is_transition(&self) -> AB::Expr {
        unimplemented!()
    }
}

impl<F: PrimeField32> PartitionedBaseAir<F> for PowdrAir<F> {}<|MERGE_RESOLUTION|>--- conflicted
+++ resolved
@@ -141,24 +141,10 @@
         base_config: SdkVmConfig,
         periphery: SharedChips,
     ) -> Self {
-<<<<<<< HEAD
         let air: PowdrAir<F> = PowdrAir::new(precompile.machine.clone());
         let name = precompile.name.clone();
         let opcode = precompile.opcode.clone();
         let executor = PowdrExecutor::new(precompile, memory, base_config, periphery);
-=======
-        let air: PowdrAir<F> = PowdrAir::new(precompile.machine);
-        let executor = PowdrExecutor::new(
-            precompile.original_instructions,
-            precompile.original_airs,
-            precompile.is_valid_column,
-            memory,
-            base_config,
-            periphery,
-        );
-        let name = precompile.name;
-        let opcode = precompile.opcode;
->>>>>>> 8911044f
 
         Self {
             name,
