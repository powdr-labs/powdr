--- conflicted
+++ resolved
@@ -5,11 +5,7 @@
 edition = "2021"
 
 [dependencies]
-<<<<<<< HEAD
-openvm = { git = "https://github.com/powdr-labs/openvm.git", rev = "4e380d9" }
-=======
 openvm = { git = "https://github.com/powdr-labs/openvm.git", rev = "2d03a6a" }
->>>>>>> 465663ee
 sha2 = { version = "0.10", default-features = false }
 digest = { version = "0.10", default-features = false }
 
