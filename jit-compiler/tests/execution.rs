--- conflicted
+++ resolved
@@ -52,7 +52,13 @@
 }
 
 #[test]
-<<<<<<< HEAD
+fn gigantic_number() {
+    let f = compile("let c: int -> int = |i| (i * 0x1000000000000000000000000000000000000000000000000000000000000000000000000000000000) >> (81 * 4);", "c");
+
+    assert_eq!(f.call(10), 10);
+}
+
+#[test]
 fn assigned_functions() {
     let input = r#"
         namespace std::array;
@@ -92,10 +98,4 @@
     assert_eq!(f.call(1), 2);
     assert_eq!(f.call(2), 3);
     assert_eq!(f.call(3), 1);
-=======
-fn gigantic_number() {
-    let f = compile("let c: int -> int = |i| (i * 0x1000000000000000000000000000000000000000000000000000000000000000000000000000000000) >> (81 * 4);", "c");
-
-    assert_eq!(f.call(10), 10);
->>>>>>> d1ee4bd9
 }