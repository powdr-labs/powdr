--- conflicted
+++ resolved
@@ -7,14 +7,9 @@
         display::format_type_scheme_around_name,
         types::{ArrayType, FunctionType, TupleType, Type, TypeBounds, TypeScheme},
         visitor::ExpressionVisitable,
-<<<<<<< HEAD
         ArrayLiteral, BinaryOperation, BlockExpression, FunctionCall, IndexAccess,
         LambdaExpression, LetStatementInsideBlock, MatchArm, MatchExpression, Number, Pattern,
         StatementInsideBlock, UnaryOperation,
-=======
-        ArrayLiteral, FunctionCall, IndexAccess, LambdaExpression, LetStatementInsideBlock,
-        MatchArm, Number, Pattern, StatementInsideBlock,
->>>>>>> 7617be2b
     },
 };
 
@@ -357,7 +352,6 @@
         type_var_mapping: &HashMap<String, Type>,
     ) -> Result<(), String> {
         match e {
-<<<<<<< HEAD
             Expression::Number(
                 _,
                 Number {
@@ -365,12 +359,6 @@
                     type_: annotated_type,
                 },
             ) => match annotated_type {
-=======
-            Expression::Number(Number {
-                value: n,
-                type_: annotated_type,
-            }) => match annotated_type {
->>>>>>> 7617be2b
                 Some(Type::Int) | Some(Type::Fe) | Some(Type::Expr) => {}
                 Some(Type::TypeVar(tv)) => {
                     let mut ty = Type::TypeVar(tv.clone());
@@ -508,22 +496,14 @@
                 *type_args = Some(args);
                 type_for_reference(&ty)
             }
-<<<<<<< HEAD
             Expression::PublicReference(_, _) => Type::Expr,
             Expression::Number(
                 _,
                 Number {
-                    value: _,
                     type_: annotated_type,
+                    ..
                 },
             ) => {
-=======
-            Expression::PublicReference(_) => Type::Expr,
-            Expression::Number(Number {
-                type_: annotated_type,
-                ..
-            }) => {
->>>>>>> 7617be2b
                 let ty = match annotated_type {
                     Some(Type::Int) => Type::Int,
                     Some(Type::Fe) => Type::Fe,
@@ -719,20 +699,13 @@
     fn expect_type(&mut self, expected_type: &Type, expr: &mut Expression) -> Result<(), String> {
         // For literals, we try to store the type here already.
         // This avoids creating tons of type variables for large arrays.
-<<<<<<< HEAD
         if let Expression::Number(
             _,
             Number {
-                value: _,
                 type_: annotated_type @ None,
+                ..
             },
         ) = expr
-=======
-        if let Expression::Number(Number {
-            type_: annotated_type @ None,
-            ..
-        }) = expr
->>>>>>> 7617be2b
         {
             match expected_type {
                 Type::Int => *annotated_type = Some(Type::Int),
