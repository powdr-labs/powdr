use crate::traits::OpenVmField;
use eyre::Result;
use itertools::{multiunzip, Itertools};
use openvm_build::{build_guest_package, find_unique_executable, get_package, TargetFilter};
use openvm_circuit::arch::{
    instructions::exe::VmExe, InstructionExecutor, Streams, SystemConfig, VirtualMachine,
    VmChipComplex, VmConfig, VmInventoryError,
};
use openvm_stark_backend::{
    air_builders::symbolic::SymbolicConstraints, engine::StarkEngine, rap::AnyRap,
};
use openvm_stark_sdk::{
    config::fri_params::SecurityParameters, engine::StarkFriEngine, p3_baby_bear,
};
use powdr_autoprecompiles::SymbolicMachine;
use powdr_number::{BabyBearField, FieldElement, LargeInt};
use std::{
    collections::HashMap,
    path::{Path, PathBuf},
    sync::{Arc, Mutex},
};
use utils::get_pil;

use crate::customize_exe::openvm_bus_interaction_to_powdr;
use crate::utils::symbolic_to_algebraic;
use openvm_circuit_primitives_derive::ChipUsageGetter;
use openvm_sdk::{
    config::{AggStarkConfig, AppConfig, SdkVmConfig, SdkVmConfigExecutor, SdkVmConfigPeriphery},
    keygen::AggStarkProvingKey,
    prover::AggStarkProver,
    Sdk, StdIn,
};
use openvm_stark_backend::{config::StarkGenericConfig, Chip};
use openvm_stark_sdk::config::{
    baby_bear_poseidon2::{config_from_perm, default_perm, BabyBearPoseidon2Engine},
    FriParameters,
};
use openvm_stark_sdk::{
    config::baby_bear_poseidon2::BabyBearPoseidon2Config,
    openvm_stark_backend::{
        config::Val,
        p3_field::{Field, PrimeField32},
    },
};
use powdr_extension::{PowdrExecutor, PowdrExtension, PowdrPeriphery};
use serde::{Deserialize, Serialize};
use std::collections::BTreeMap;

mod air_builder;
use air_builder::AirKeygenBuilder;
use derive_more::From;
use openvm_circuit::{circuit_derive::Chip, derive::AnyEnum};
mod utils;

use tracing::dispatcher::Dispatch;
use tracing::field::Field as TracingField;
use tracing::{Event, Subscriber};
use tracing_subscriber::{
    layer::Context,
    prelude::*,
    registry::{LookupSpan, Registry},
    Layer,
};

type BabyBearSC = BabyBearPoseidon2Config;
type PowdrBB = powdr_number::BabyBearField;

pub use traits::IntoOpenVm;

impl IntoOpenVm for PowdrBB {
    type Field = openvm_stark_sdk::p3_baby_bear::BabyBear;

    fn into_openvm_field(self) -> Self::Field {
        use openvm_stark_backend::p3_field::FieldAlgebra;
        openvm_stark_sdk::p3_baby_bear::BabyBear::from_canonical_u32(
            self.to_integer().try_into_u32().unwrap(),
        )
    }

    fn from_openvm_field(field: Self::Field) -> Self {
        BabyBearField::from(
            <Self::Field as openvm_stark_backend::p3_field::PrimeField32>::as_canonical_u32(&field),
        )
    }
}

pub use bus_interaction_handler::{BusMap, BusType};
pub use openvm_build::GuestOptions;

/// We do not use the transpiler, instead we customize an already transpiled program
mod customize_exe;

pub use customize_exe::customize;

// A module for our extension
mod powdr_extension;

pub mod bus_interaction_handler;
mod instruction_formatter;
mod traits;

mod plonk;

/// Three modes for profiler guided optimization with different cost functions to sort the basic blocks by descending cost and select the most costly ones to accelerate.
/// The inner HashMap contains number of time a pc is executed.
#[derive(Default)]
pub enum PgoConfig {
    /// cost = cells saved per apc * times executed
    Cell(HashMap<u32, u32>),
    /// cost = instruction per apc * times executed
    Instruction(HashMap<u32, u32>),
    /// disable PGO
    #[default]
    None,
}

/// A custom VmConfig that wraps the SdkVmConfig, adding our custom extension.
#[derive(Serialize, Deserialize, Clone)]
#[serde(bound = "P::Field: Field")]
pub struct SpecializedConfig<P: IntoOpenVm> {
    sdk_config: SdkVmConfig,
    powdr: PowdrExtension<P>,
}

#[allow(clippy::large_enum_variant)]
#[derive(ChipUsageGetter, From, AnyEnum)]
pub enum SpecializedExecutor<P: IntoOpenVm> {
    #[any_enum]
    SdkExecutor(SdkVmConfigExecutor<OpenVmField<P>>),
    #[any_enum]
    PowdrExecutor(PowdrExecutor<P>),
}

// These implementations could normally be derived by the `InstructionExecutorDerive` and `Chip` macros,
// but they don't work with the field types above.
impl<SC: StarkGenericConfig, P: IntoOpenVm<Field = Val<SC>>> Chip<SC> for SpecializedExecutor<P>
where
    Val<SC>: PrimeField32,
{
    fn generate_air_proof_input(self) -> openvm_stark_backend::prover::types::AirProofInput<SC> {
        match self {
            SpecializedExecutor::SdkExecutor(executor) => executor.generate_air_proof_input(),
            SpecializedExecutor::PowdrExecutor(executor) => executor.generate_air_proof_input(),
        }
    }

    fn air(&self) -> std::sync::Arc<dyn AnyRap<SC>> {
        match self {
            SpecializedExecutor::SdkExecutor(executor) => executor.air(),
            SpecializedExecutor::PowdrExecutor(executor) => executor.air(),
        }
    }
}

impl<P: IntoOpenVm> InstructionExecutor<OpenVmField<P>> for SpecializedExecutor<P> {
    fn execute(
        &mut self,
        memory: &mut openvm_circuit::system::memory::MemoryController<OpenVmField<P>>,
        instruction: &openvm_instructions::instruction::Instruction<OpenVmField<P>>,
        from_state: openvm_circuit::arch::ExecutionState<u32>,
    ) -> openvm_circuit::arch::Result<openvm_circuit::arch::ExecutionState<u32>> {
        match self {
            SpecializedExecutor::SdkExecutor(executor) => {
                executor.execute(memory, instruction, from_state)
            }
            SpecializedExecutor::PowdrExecutor(executor) => {
                executor.execute(memory, instruction, from_state)
            }
        }
    }

    fn get_opcode_name(&self, opcode: usize) -> String {
        match self {
            SpecializedExecutor::SdkExecutor(executor) => executor.get_opcode_name(opcode),
            SpecializedExecutor::PowdrExecutor(executor) => executor.get_opcode_name(opcode),
        }
    }
}

#[derive(From, ChipUsageGetter, Chip, AnyEnum)]
pub enum MyPeriphery<F: PrimeField32> {
    #[any_enum]
    SdkPeriphery(SdkVmConfigPeriphery<F>),
    #[any_enum]
    PowdrPeriphery(PowdrPeriphery<F>),
}

impl<P: IntoOpenVm> VmConfig<OpenVmField<P>> for SpecializedConfig<P> {
    type Executor = SpecializedExecutor<P>;
    type Periphery = MyPeriphery<OpenVmField<P>>;

    fn system(&self) -> &SystemConfig {
        VmConfig::<OpenVmField<P>>::system(&self.sdk_config)
    }

    fn system_mut(&mut self) -> &mut SystemConfig {
        VmConfig::<OpenVmField<P>>::system_mut(&mut self.sdk_config)
    }

    fn create_chip_complex(
        &self,
    ) -> Result<VmChipComplex<OpenVmField<P>, Self::Executor, Self::Periphery>, VmInventoryError>
    {
        let chip = self.sdk_config.create_chip_complex()?;
        let chip = chip.extend(&self.powdr)?;

        Ok(chip)
    }
}

impl<P: IntoOpenVm> SpecializedConfig<P> {
    pub fn from_base_and_extension(sdk_config: SdkVmConfig, powdr: PowdrExtension<P>) -> Self {
        Self { sdk_config, powdr }
    }
}

pub fn build_elf_path<P: AsRef<Path>>(
    guest_opts: GuestOptions,
    pkg_dir: P,
    target_filter: &Option<TargetFilter>,
) -> Result<PathBuf> {
    let pkg = get_package(pkg_dir.as_ref());
    let target_dir = match build_guest_package(&pkg, &guest_opts, None, target_filter) {
        Ok(target_dir) => target_dir,
        Err(Some(code)) => {
            return Err(eyre::eyre!("Failed to build guest: code = {}", code));
        }
        Err(None) => {
            return Err(eyre::eyre!(
                "Failed to build guest (OPENVM_SKIP_BUILD is set)"
            ));
        }
    };

    find_unique_executable(pkg_dir, target_dir, target_filter)
}

// compile the original openvm program without powdr extension
pub fn compile_openvm(
    guest: &str,
    guest_opts: GuestOptions,
) -> Result<OriginalCompiledProgram<BabyBearField>, Box<dyn std::error::Error>> {
    // wrap the sdk config (with the standard extensions) in our custom config (with our custom extension)
    let sdk_vm_config = SdkVmConfig::builder()
        .system(Default::default())
        .rv32i(Default::default())
        .rv32m(Default::default())
        .io(Default::default())
        .keccak(Default::default())
        .build();

    let sdk = Sdk::default();

    // Build the ELF with guest options and a target filter.
    // We need these extra Rust flags to get the labels.
    let guest_opts = guest_opts.with_rustc_flags(vec!["-C", "link-arg=--emit-relocs"]);

    // Point to our local guest
    use std::path::PathBuf;
    let mut path = PathBuf::from(env!("CARGO_MANIFEST_DIR")).to_path_buf();
    path.push(guest);
    let target_path = path.to_str().unwrap();

    let elf = sdk.build(guest_opts, target_path, &Default::default())?;

    // Transpile the ELF into a VmExe. Note that this happens using the sdk transpiler only, our extension does not use a transpiler.
    let exe = sdk.transpile(elf, sdk_vm_config.transpiler())?;

    Ok(OriginalCompiledProgram { exe, sdk_vm_config })
}

/// Determines how the precompile (a circuit with algebraic gates and bus interactions)
/// is implemented as a RAP.
#[derive(Default, Clone, Deserialize, Serialize)]
pub enum PrecompileImplementation {
    /// Allocate a column for each variable and process a call in a single row.
    #[default]
    SingleRowChip,
    /// Compile the circuit to a PlonK circuit.
    PlonkChip,
}

#[derive(Clone)]
pub struct PowdrConfig {
    /// Number of autoprecompiles to generate.
    pub autoprecompiles: u64,
    /// Number of basic blocks to skip for autoprecompiles.
    /// This is either the largest N if no PGO, or the costliest N with PGO.
    pub skip_autoprecompiles: u64,
    /// Map from bus id to bus type such as Execution, Memory, etc.
    pub bus_map: BusMap,
    /// The max degree of constraints.
    pub degree_bound: usize,
    /// Implementation of the precompile, i.e., how to compile it to a RAP.
    pub implementation: PrecompileImplementation,
}

impl PowdrConfig {
    pub fn new(autoprecompiles: u64, skip_autoprecompiles: u64) -> Self {
        Self {
            autoprecompiles,
            skip_autoprecompiles,
            bus_map: BusMap::openvm_base(),
            degree_bound: customize_exe::OPENVM_DEGREE_BOUND,
            implementation: PrecompileImplementation::default(),
        }
    }

    pub fn with_autoprecompiles(self, autoprecompiles: u64) -> Self {
        Self {
            autoprecompiles,
            ..self
        }
    }

    pub fn with_bus_map(self, bus_map: BusMap) -> Self {
        Self { bus_map, ..self }
    }

    pub fn with_degree_bound(self, degree_bound: usize) -> Self {
        Self {
            degree_bound,
            ..self
        }
    }

    pub fn with_precompile_implementation(
        self,
        precompile_implementation: PrecompileImplementation,
    ) -> Self {
        Self {
            implementation: precompile_implementation,
            ..self
        }
    }
}

pub fn compile_guest(
    guest: &str,
    guest_opts: GuestOptions,
    config: PowdrConfig,
    pgo_config: PgoConfig,
) -> Result<CompiledProgram<BabyBearField>, Box<dyn std::error::Error>> {
    let OriginalCompiledProgram { exe, sdk_vm_config } = compile_openvm(guest, guest_opts.clone())?;
    compile_exe(guest, guest_opts, exe, sdk_vm_config, config, pgo_config)
}

pub fn compile_exe(
    guest: &str,
    guest_opts: GuestOptions,
    exe: VmExe<p3_baby_bear::BabyBear>,
    sdk_vm_config: SdkVmConfig,
    config: PowdrConfig,
    pgo_config: PgoConfig,
) -> Result<CompiledProgram<BabyBearField>, Box<dyn std::error::Error>> {
    // Build the ELF with guest options and a target filter.
    // We need these extra Rust flags to get the labels.
    let guest_opts = guest_opts.with_rustc_flags(vec!["-C", "link-arg=--emit-relocs"]);

    // Point to our local guest
    use std::path::PathBuf;
    let mut path = PathBuf::from(env!("CARGO_MANIFEST_DIR")).to_path_buf();
    path.push(guest);
    let target_path = path.to_str().unwrap();

    let elf_binary = build_elf_path(guest_opts.clone(), target_path, &Default::default())?;
    let elf_powdr = powdr_riscv_elf::load_elf(&elf_binary);

    let airs = instructions_to_airs(exe.clone(), sdk_vm_config.clone());

    let (exe, extension) = customize_exe::customize(
        exe,
        sdk_vm_config.clone(),
        &elf_powdr.text_labels,
        &airs,
        config.clone(),
        pgo_config,
    );
    // Generate the custom config based on the generated instructions
    let vm_config = SpecializedConfig::from_base_and_extension(sdk_vm_config, extension);
    export_pil(vm_config.clone(), "debug.pil", 1000, &config.bus_map);

    Ok(CompiledProgram { exe, vm_config })
}

#[derive(Serialize, Deserialize, Clone)]
#[serde(bound = "P::Field: Field")]
pub struct CompiledProgram<P: IntoOpenVm> {
    pub exe: VmExe<OpenVmField<P>>,
    pub vm_config: SpecializedConfig<P>,
}

// the original openvm program and config without powdr extension
pub struct OriginalCompiledProgram<P: IntoOpenVm> {
    pub exe: VmExe<OpenVmField<P>>,
    pub sdk_vm_config: SdkVmConfig,
}

pub struct AirMetrics {
    pub name: String,
    pub width: usize,
    pub constraints: usize,
    pub bus_interactions: usize,
}

impl CompiledProgram<PowdrBB> {
    pub fn powdr_airs_metrics(&self) -> Vec<AirMetrics> {
        let chip_complex: VmChipComplex<_, _, _> = self.vm_config.create_chip_complex().unwrap();

        chip_complex
            .inventory
            .executors()
            .iter()
            .filter_map(|executor| {
                let air = executor.air();
                let width = air.width();
                let name = air.name();

                // We actually give name "powdr_air_for_opcode_<opcode>" to the AIRs,
                // but OpenVM uses the actual Rust type (PowdrAir) as the name in this method.
                // TODO this is hacky but not sure how to do it better rn.
                if name.starts_with("PowdrAir") || name.starts_with("PlonkAir") {
                    let constraints = get_constraints(air);
                    Some(AirMetrics {
                        name: name.to_string(),
                        width,
                        constraints: constraints.constraints.len(),
                        bus_interactions: constraints.interactions.len(),
                    })
                } else {
                    None
                }
            })
            .collect()
    }
}

pub fn execute(
    program: CompiledProgram<PowdrBB>,
    inputs: StdIn,
) -> Result<(), Box<dyn std::error::Error>> {
    let CompiledProgram { exe, vm_config } = program;

    let sdk = Sdk::default();

    let output = sdk.execute(exe.clone(), vm_config.clone(), inputs)?;
    tracing::info!("Public values output: {:?}", output);

    Ok(())
}

pub fn pgo(
    program: OriginalCompiledProgram<BabyBearField>,
    inputs: StdIn,
) -> Result<HashMap<u32, u32>, Box<dyn std::error::Error>> {
    // in memory collector storage
    let collected = Arc::new(Mutex::new(Vec::new()));
    let collector_layer = PgoCollector {
        pc: collected.clone(),
    };

    // build subscriber
    let subscriber = Registry::default().with(collector_layer);

    // prepare for execute
    let OriginalCompiledProgram { exe, sdk_vm_config } = program;
    let sdk = Sdk::default();

    // dispatch constructs a local subscriber at trace level that is invoked during pgo but doesn't override the global one at info level
    let dispatch = Dispatch::new(subscriber);
    tracing::dispatcher::with_default(&dispatch, || {
        sdk.execute(exe.clone(), sdk_vm_config.clone(), inputs)
            .unwrap();
    });

    // collect the pc's during execution
    let pc = collected.lock().unwrap().clone();

    // create pc_index map to times executed, where pc_index = (pc - pc_base) / step
    let pc_base = exe.program.pc_base;
    let step = exe.program.step;
    let pc_index_count = pc
        .iter()
        .fold(std::collections::HashMap::new(), |mut acc, pc| {
            let pc_index = (*pc as u32 - pc_base) / step;
            *acc.entry(pc_index).or_insert(0u32) += 1;
            acc
        });

    // the smallest pc is the same as the base_pc if there's no stdin
    let pc_min = pc.iter().min().unwrap();
    tracing::info!("pc_min: {}; pc_base: {}", pc_min, pc_base);

    // print the total and by pc counts at the warn level (default level in powdr-openvm)
    tracing::warn!("Pgo captured {} pc's", pc.len());

    // print pc_index map in descending order of pc_index count
    let mut pc_index_count_sorted: Vec<_> = pc_index_count.iter().collect();
    pc_index_count_sorted.sort_by(|a, b| b.1.cmp(a.1));
    pc_index_count_sorted.iter().for_each(|(pc, count)| {
        tracing::warn!("pc_index {}: {}", pc, count);
    });

    Ok(pc_index_count)
}

pub fn prove(
    program: &CompiledProgram<PowdrBB>,
    mock: bool,
    recursion: bool,
    inputs: StdIn,
) -> Result<(), Box<dyn std::error::Error>> {
    let CompiledProgram { exe, vm_config } = program;

    let sdk = Sdk::default();

    // Set app configuration
    let app_log_blowup = 2;
    let app_fri_params = FriParameters::standard_with_100_bits_conjectured_security(app_log_blowup);
    let app_config = AppConfig::new(app_fri_params, vm_config.clone());

    // Commit the exe
    let app_committed_exe = sdk.commit_app_exe(app_fri_params, exe.clone())?;

    // Generate an AppProvingKey
    let app_pk = Arc::new(sdk.app_keygen(app_config)?);

    if mock {
        tracing::info!("Checking constraints and witness in Mock prover...");
        let engine = BabyBearPoseidon2Engine::new(
            FriParameters::standard_with_100_bits_conjectured_security(app_log_blowup),
        );
        let vm = VirtualMachine::new(engine, vm_config.clone());
        let pk = vm.keygen();
        let streams = Streams::from(inputs);
        let mut result = vm.execute_and_generate(exe.clone(), streams).unwrap();
        let _final_memory = Option::take(&mut result.final_memory);
        let global_airs = vm.config().create_chip_complex().unwrap().airs();
        for proof_input in &result.per_segment {
            let (airs, pks, air_proof_inputs): (Vec<_>, Vec<_>, Vec<_>) =
                multiunzip(proof_input.per_air.iter().map(|(air_id, air_proof_input)| {
                    (
                        global_airs[*air_id].clone(),
                        pk.per_air[*air_id].clone(),
                        air_proof_input.clone(),
                    )
                }));
            vm.engine.debug(&airs, &pks, &air_proof_inputs);
        }
    } else {
        // Generate a proof
        tracing::info!("Generating app proof...");
        let start = std::time::Instant::now();
        let app_proof =
            sdk.generate_app_proof(app_pk.clone(), app_committed_exe.clone(), inputs.clone())?;
        tracing::info!("App proof took {:?}", start.elapsed());

        tracing::info!(
            "Public values: {:?}",
            app_proof.user_public_values.public_values
        );

        // Verify
        let app_vk = app_pk.get_app_vk();
        sdk.verify_app_proof(&app_vk, &app_proof)?;
        tracing::info!("App proof verification done.");

        if recursion {
            // Generate the aggregation proving key
            tracing::info!("Generating aggregation proving key...");
            let (agg_stark_pk, _) =
                AggStarkProvingKey::dummy_proof_and_keygen(AggStarkConfig::default());

            tracing::info!("Generating aggregation proof...");

            let agg_prover = AggStarkProver::<BabyBearPoseidon2Engine>::new(
                agg_stark_pk,
                app_pk.leaf_committed_exe.clone(),
                *sdk.agg_tree_config(),
            );
            // Note that this proof is not verified. We assume that any valid app proof
            // (verified above) also leads to a valid aggregation proof.
            // If this was not the case, it would be a completeness bug in OpenVM.
            let start = std::time::Instant::now();
            let _proof_with_publics = agg_prover.generate_root_verifier_input(app_proof);
            tracing::info!("Agg proof (inner recursion) took {:?}", start.elapsed());
        }

        tracing::info!("All done.");
    }

    Ok(())
}

pub fn get_pc_idx_count(guest: &str, guest_opts: GuestOptions, inputs: StdIn) -> HashMap<u32, u32> {
    let program = compile_openvm(guest, guest_opts).unwrap();
    // times executed by program index, where index = (pc - base_pc) / step
    // help determine the basic blocks to create autoprecompile for
    pgo(program, inputs).unwrap()
}

pub fn instructions_to_airs<P: IntoOpenVm, VC: VmConfig<OpenVmField<P>>>(
    exe: VmExe<OpenVmField<P>>,
    vm_config: VC,
) -> BTreeMap<usize, SymbolicMachine<P>>
where
    VC::Executor: Chip<BabyBearSC>,
    VC::Periphery: Chip<BabyBearSC>,
{
    let mut chip_complex: VmChipComplex<_, _, _> = vm_config.create_chip_complex().unwrap();
    exe.program
        .instructions_and_debug_infos
        .iter()
        .map(|instr| instr.as_ref().unwrap().0.opcode)
        .unique()
        .filter_map(|op| {
            chip_complex
                .inventory
                .get_mut_executor(&op)
                .map(|executor| {
                    let air = executor.air();

                    let columns = get_columns(air.clone());

                    let constraints = get_constraints(air);

                    let powdr_exprs = constraints
                        .constraints
                        .iter()
                        .map(|expr| symbolic_to_algebraic(expr, &columns).into())
                        .collect::<Vec<_>>();

                    let powdr_bus_interactions = constraints
                        .interactions
                        .iter()
                        .map(|expr| openvm_bus_interaction_to_powdr(expr, &columns))
                        .collect();

                    let symb_machine = SymbolicMachine {
                        constraints: powdr_exprs,
                        bus_interactions: powdr_bus_interactions,
                    };

                    (op.as_usize(), symb_machine)
                })
        })
        .collect()
}

pub fn export_pil<VC: VmConfig<p3_baby_bear::BabyBear>>(
    vm_config: VC,
    path: &str,
    max_width: usize,
    bus_map: &BusMap,
) where
    VC::Executor: Chip<BabyBearSC>,
    VC::Periphery: Chip<BabyBearSC>,
{
    let chip_complex: VmChipComplex<_, _, _> = vm_config.create_chip_complex().unwrap();

    let pil = chip_complex
        .inventory
        .executors()
        .iter()
        .filter_map(|executor| {
            let air = executor.air();
            let width = air.width();
            let name = air.name();

            if width > max_width {
                log::warn!("Skipping {name} (width: {width})");
                return None;
            }

            let columns = get_columns(air.clone());

            let constraints = get_constraints(air);

            Some(get_pil(&name, &constraints, &columns, vec![], bus_map))
        })
        .join("\n\n\n");

    println!("Writing PIL...");
    std::fs::write(path, pil).unwrap();
    println!("Exported PIL to {path}");
}

fn get_columns(air: Arc<dyn AnyRap<BabyBearSC>>) -> Vec<String> {
    let width = air.width();
    air.columns()
        .inspect(|columns| {
            assert_eq!(columns.len(), width);
        })
        .unwrap_or_else(|| (0..width).map(|i| format!("unknown_{i}")).collect())
}

fn get_constraints(
    air: Arc<dyn AnyRap<BabyBearSC>>,
) -> SymbolicConstraints<p3_baby_bear::BabyBear> {
    let perm = default_perm();
    let security_params = SecurityParameters::standard_fast();
    let config = config_from_perm(&perm, security_params);
    let air_keygen_builder = AirKeygenBuilder::new(config.pcs(), air);
    let builder = air_keygen_builder.get_symbolic_builder(None);
    builder.constraints()
}

// holds basic type fields of execution objects captured in trace by subscriber
#[derive(Default)]
struct PgoData {
    pc: Option<usize>,
}

impl tracing::field::Visit for PgoData {
    // when we receive a u64 field, they are parsed into fields of the pgo data
    fn record_u64(&mut self, field: &tracing::field::Field, value: u64) {
        if field.name() == "pc" {
            self.pc = Some(value as usize);
        }
    }

    // required for implementation, but in practice we will only receive u64 fields
    // the fields we receive are determined by the instruction trace print out of our openvm fork during execution
    fn record_debug(&mut self, _: &TracingField, _: &dyn std::fmt::Debug) {}
}

// A Layer that collects data we are interested in using for the pgo from the trace fields.
#[derive(Clone)]
struct PgoCollector {
    pc: Arc<Mutex<Vec<usize>>>,
}

impl<S> Layer<S> for PgoCollector
where
    S: Subscriber + for<'a> LookupSpan<'a>,
{
    fn on_event(&self, event: &Event<'_>, _ctx: Context<'_, S>) {
        // build a visitor to parse and hold trace fields we are interested in
        let mut visitor = PgoData::default();
        event.record(&mut visitor);

        // because our subscriber is at the trace level, for trace print outs that don't match PgoData,
        // the visitor can't parse them, and these cases are filtered out automatically
        if let Some(pc) = visitor.pc {
            self.pc.lock().unwrap().push(pc);
        }
    }
}

#[cfg(test)]
mod tests {
    use super::*;
    use test_log::test;

    fn compile_and_prove(
        guest: &str,
        config: PowdrConfig,
        mock: bool,
        recursion: bool,
        stdin: StdIn,
        pgo_config: PgoConfig,
    ) -> Result<(), Box<dyn std::error::Error>> {
        let program = compile_guest(guest, GuestOptions::default(), config, pgo_config).unwrap();
        prove(&program, mock, recursion, stdin)
    }

    fn prove_simple(guest: &str, config: PowdrConfig, stdin: StdIn, pgo_config: PgoConfig) {
        let result = compile_and_prove(guest, config, false, false, stdin, pgo_config);
        assert!(result.is_ok());
    }

    fn prove_mock(guest: &str, config: PowdrConfig, stdin: StdIn, pgo_config: PgoConfig) {
        let result = compile_and_prove(guest, config, true, false, stdin, pgo_config);
        assert!(result.is_ok());
    }

    fn _prove_recursion(guest: &str, config: PowdrConfig, stdin: StdIn, pgo_config: PgoConfig) {
        let result = compile_and_prove(guest, config, false, true, stdin, pgo_config);
        assert!(result.is_ok());
    }

    const GUEST: &str = "guest";
    const GUEST_ITER: u32 = 1 << 10;
    const GUEST_APC: u64 = 1;
    const GUEST_SKIP: u64 = 56;
    const GUEST_SKIP_PGO: u64 = 0;

    const GUEST_KECCAK: &str = "guest-keccak";
    const GUEST_KECCAK_ITER: u32 = 1000;
    const GUEST_KECCAK_ITER_SMALL: u32 = 10;
    const GUEST_KECCAK_APC: u64 = 1;
    const GUEST_KECCAK_APC_PGO: u64 = 2;
    const GUEST_KECCAK_SKIP: u64 = 0;

    #[test]
    fn guest_prove_simple() {
        let mut stdin = StdIn::default();
        stdin.write(&GUEST_ITER);
        let config = PowdrConfig::new(GUEST_APC, GUEST_SKIP);
        prove_simple(GUEST, config, stdin, PgoConfig::None);
    }

    #[test]
    fn guest_prove_mock() {
        let mut stdin = StdIn::default();
        stdin.write(&GUEST_ITER);
        let config = PowdrConfig::new(GUEST_APC, GUEST_SKIP);
        prove_mock(GUEST, config, stdin, PgoConfig::None);
    }

    // All gate constraints should be satisfied, but bus interactions are not implemented yet.
    #[test]
    #[should_panic = "LogUp multiset equality check failed."]
    fn guest_plonk_prove_mock() {
        let mut stdin = StdIn::default();
        stdin.write(&GUEST_ITER);
        let config = PowdrConfig::new(GUEST_APC, GUEST_SKIP)
            .with_precompile_implementation(PrecompileImplementation::PlonkChip);
        prove_mock(GUEST, config, stdin, PgoConfig::None);
    }

    // #[test]
    // #[ignore = "Too much RAM"]
    // // TODO: This test currently panics because the kzg params are not set up correctly. Fix this.
    // #[should_panic = "No such file or directory"]
    // fn guest_prove_recursion() {
    //     let mut stdin = StdIn::default();
    //     stdin.write(&GUEST_ITER);
    //     prove_recursion(GUEST, GUEST_APC, GUEST_SKIP, stdin);
    // }

    #[test]
    fn keccak_small_prove_simple() {
        let mut stdin = StdIn::default();
        stdin.write(&GUEST_KECCAK_ITER_SMALL);
        let config = PowdrConfig::new(GUEST_KECCAK_APC, GUEST_KECCAK_SKIP);
        prove_simple(GUEST_KECCAK, config, stdin, PgoConfig::None);
    }

    #[test]
    #[ignore = "Too long"]
    fn keccak_prove_simple() {
        let mut stdin = StdIn::default();
        stdin.write(&GUEST_KECCAK_ITER);
        let config = PowdrConfig::new(GUEST_KECCAK_APC, GUEST_KECCAK_SKIP);
        prove_simple(GUEST_KECCAK, config, stdin, PgoConfig::None);
    }

    #[test]
    fn keccak_small_prove_mock() {
        let mut stdin = StdIn::default();
        stdin.write(&GUEST_KECCAK_ITER_SMALL);

        let config = PowdrConfig::new(GUEST_KECCAK_APC, GUEST_KECCAK_SKIP);
        prove_mock(GUEST_KECCAK, config, stdin, PgoConfig::None);
    }

    // All gate constraints should be satisfied, but bus interactions are not implemented yet.
    #[test]
    #[should_panic = "LogUp multiset equality check failed."]
    fn keccak_plonk_small_prove_mock() {
        let mut stdin = StdIn::default();
        stdin.write(&GUEST_KECCAK_ITER_SMALL);
        let config = PowdrConfig::new(GUEST_KECCAK_APC, GUEST_KECCAK_SKIP)
            .with_precompile_implementation(PrecompileImplementation::PlonkChip);
        prove_mock(GUEST_KECCAK, config, stdin, PgoConfig::None);
    }

    #[test]
    #[ignore = "Too long"]
    fn keccak_prove_mock() {
        let mut stdin = StdIn::default();
        stdin.write(&GUEST_KECCAK_ITER);
        let config = PowdrConfig::new(GUEST_KECCAK_APC, GUEST_KECCAK_SKIP);
        prove_mock(GUEST_KECCAK, config, stdin, PgoConfig::None);
    }

    // Create multiple APC for 10 Keccak iterations to test different PGO modes
    #[test]
    fn keccak_prove_multiple_pgo_modes() {
        use std::time::Instant;
        // Config
        let mut stdin = StdIn::default();
        stdin.write(&GUEST_KECCAK_ITER_SMALL);
        let config = PowdrConfig::new(GUEST_KECCAK_APC_PGO, GUEST_KECCAK_SKIP);

        // Pgo data
        let pgo_data = get_pc_idx_count(GUEST_KECCAK, GuestOptions::default(), stdin.clone());

        // Pgo Cell mode
        let start = Instant::now();
        prove_simple(
            GUEST_KECCAK,
            config.clone(),
            stdin.clone(),
            PgoConfig::Cell(pgo_data.clone()),
        );
        let elapsed = start.elapsed();
        tracing::info!("Proving with PgoConfig::Instruction took {:?}", elapsed);

        // Pgo Instruction mode
        let start = Instant::now();
        prove_simple(
            GUEST_KECCAK,
            config.clone(),
            stdin.clone(),
            PgoConfig::Instruction(pgo_data),
        );
        let elapsed = start.elapsed();
        tracing::info!("Proving with PgoConfig::Cell took {:?}", elapsed);
    }

    // #[test]
    // #[ignore = "Too much RAM"]
    // // TODO: This test currently panics because the kzg params are not set up correctly. Fix this.
    // #[should_panic = "No such file or directory"]
    // fn keccak_prove_recursion() {
    //     let mut stdin = StdIn::default();
    //     stdin.write(&GUEST_KECCAK_ITER);
    //     prove_recursion(GUEST_KECCAK, GUEST_KECCAK_APC, GUEST_KECCAK_SKIP, stdin);
    // }

    // The following are compilation tests only
    fn test_guest_machine(pgo_config: PgoConfig) {
        let config = PowdrConfig::new(GUEST_APC, GUEST_SKIP_PGO);
        let machines = compile_guest(GUEST, GuestOptions::default(), config, pgo_config)
            .unwrap()
            .powdr_airs_metrics();
        assert_eq!(machines.len(), 1);
        let m = &machines[0];
        assert_eq!(m.width, 53);
        assert_eq!(m.constraints, 22);
        assert_eq!(m.bus_interactions, 39);
    }

    fn test_keccak_machine(pgo_config: PgoConfig) {
        let config = PowdrConfig::new(GUEST_KECCAK_APC, GUEST_KECCAK_SKIP);
        let machines = compile_guest(GUEST_KECCAK, GuestOptions::default(), config, pgo_config)
            .unwrap()
            .powdr_airs_metrics();
        assert_eq!(machines.len(), 1);
        let m = &machines[0];
        assert_eq!(m.width, 3017);
        assert_eq!(m.constraints, 161);
        assert_eq!(m.bus_interactions, 2487);
    }

    #[test]
    fn guest_machine_pgo() {
        let mut stdin = StdIn::default();
        stdin.write(&GUEST_ITER);
        let pgo_data = get_pc_idx_count(GUEST, GuestOptions::default(), stdin);
<<<<<<< HEAD
        let machines = compile_guest(GUEST, GuestOptions::default(), config, Some(pgo_data))
            .unwrap()
            .powdr_airs_metrics();
        assert_eq!(machines.len(), 1);
        let m = &machines[0];
        assert_eq!(m.width, 53);
        assert_eq!(m.constraints, 22);
        assert_eq!(m.bus_interactions, 31);
=======
        test_guest_machine(PgoConfig::Instruction(pgo_data.clone()));
        test_guest_machine(PgoConfig::Cell(pgo_data));
>>>>>>> 75ab5126
    }

    #[test]
    fn guest_machine_plonk() {
        let config = PowdrConfig::new(GUEST_APC, GUEST_SKIP)
            .with_precompile_implementation(PrecompileImplementation::PlonkChip);
        let machines = compile_guest(GUEST, GuestOptions::default(), config, PgoConfig::None)
            .unwrap()
            .powdr_airs_metrics();
        assert_eq!(machines.len(), 1);
        let m = &machines[0];
        assert_eq!(m.width, 8);
        assert_eq!(m.constraints, 1);
        assert_eq!(m.bus_interactions, 0);
    }

    #[test]
    fn keccak_machine() {
        test_keccak_machine(PgoConfig::None);
    }

    #[test]
    fn keccak_machine_pgo() {
        let mut stdin = StdIn::default();
        stdin.write(&GUEST_KECCAK_ITER_SMALL);
        let pgo_data = get_pc_idx_count(GUEST_KECCAK, GuestOptions::default(), stdin);
        test_keccak_machine(PgoConfig::Instruction(pgo_data.clone()));
        test_keccak_machine(PgoConfig::Cell(pgo_data));
    }
}<|MERGE_RESOLUTION|>--- conflicted
+++ resolved
@@ -950,19 +950,8 @@
         let mut stdin = StdIn::default();
         stdin.write(&GUEST_ITER);
         let pgo_data = get_pc_idx_count(GUEST, GuestOptions::default(), stdin);
-<<<<<<< HEAD
-        let machines = compile_guest(GUEST, GuestOptions::default(), config, Some(pgo_data))
-            .unwrap()
-            .powdr_airs_metrics();
-        assert_eq!(machines.len(), 1);
-        let m = &machines[0];
-        assert_eq!(m.width, 53);
-        assert_eq!(m.constraints, 22);
-        assert_eq!(m.bus_interactions, 31);
-=======
         test_guest_machine(PgoConfig::Instruction(pgo_data.clone()));
         test_guest_machine(PgoConfig::Cell(pgo_data));
->>>>>>> 75ab5126
     }
 
     #[test]
