use std::{
    collections::BTreeMap,
    fmt::{self, Display},
};

use itertools::Itertools;
use powdr_ast::analyzed::{
    algebraic_expression_conversion, AlgebraicExpression, AlgebraicReference, Challenge,
};
use powdr_constraint_solver::{
    boolean_extractor,
    constraint_system::{BusInteraction, BusInteractionHandler, ConstraintSystem},
    quadratic_symbolic_expression::{
        NoRangeConstraints, QuadraticSymbolicExpression, RangeConstraintProvider,
    },
    range_constraint::RangeConstraint,
    symbolic_expression::SymbolicExpression,
};
use powdr_number::FieldElement;
use powdr_pilopt::{qse_opt::quadratic_symbolic_expression_to_algebraic, simplify_expression};

use crate::{
    constraint_optimizer::{optimize_constraints, IsBusStateful},
    memory_optimizer::{check_register_operation_consistency, optimize_memory},
    powdr::{self},
    stats_logger::{IsWitnessColumn, StatsLogger},
    SymbolicBusInteraction, SymbolicConstraint, SymbolicMachine, EXECUTION_BUS_ID,
    PC_LOOKUP_BUS_ID,
};

pub fn optimize<T: FieldElement>(
    machine: SymbolicMachine<T>,
    bus_interaction_handler: impl BusInteractionHandler<T> + IsBusStateful<T> + Clone,
    opcode: Option<u32>,
    degree_bound: usize,
) -> Result<SymbolicMachine<T>, crate::constraint_optimizer::Error> {
    let mut stats_logger = StatsLogger::start(&machine);
    let machine = if let Some(opcode) = opcode {
        let machine = optimize_pc_lookup(machine, opcode);
        stats_logger.log("PC lookup optimization", &machine);
        machine
    } else {
        machine
    };
    let machine = optimize_exec_bus(machine);
    stats_logger.log("exec bus optimization", &machine);

    let mut constraint_system = symbolic_machine_to_constraint_system(machine);

    loop {
        let size = system_size(&constraint_system);
        constraint_system = optimization_loop_iteration(
            constraint_system,
            bus_interaction_handler.clone(),
            degree_bound,
            &mut stats_logger,
        )?;
        if system_size(&constraint_system) == size {
            return Ok(constraint_system_to_symbolic_machine(constraint_system));
        }
    }
}

fn optimization_loop_iteration<T: FieldElement>(
    constraint_system: ConstraintSystem<T, Variable>,
    bus_interaction_handler: impl BusInteractionHandler<T> + IsBusStateful<T> + Clone,
    degree_bound: usize,
    stats_logger: &mut StatsLogger,
) -> Result<ConstraintSystem<T, Variable>, crate::constraint_optimizer::Error> {
    let constraint_system = optimize_constraints(
        constraint_system,
        bus_interaction_handler.clone(),
        degree_bound,
        stats_logger,
    )?;
<<<<<<< HEAD
    // TODO call boolean extractor.
    let machine = optimize_memory(constraint_system, NoRangeConstraints);
    assert!(check_register_operation_consistency(&machine));
    stats_logger.log("memory optimization", &machine);

    // TODO avoid these conversions.
    let machine = optimize_bitwise_lookup(constraint_system_to_symbolic_machine(machine));
    stats_logger.log("optimizing bitwise lookup", &machine);

=======
    // TODO avoid these this conversion..
    let machine = constraint_system_to_symbolic_machine(constraint_system);
    let machine = optimize_memory(machine);
    assert!(check_register_operation_consistency(&machine));
    stats_logger.log("memory optimization", &machine);

>>>>>>> 31caa1dc
    Ok(symbolic_machine_to_constraint_system(machine))
}

fn system_size<T: FieldElement>(constraint_system: &ConstraintSystem<T, Variable>) -> [usize; 3] {
    [
        constraint_system.algebraic_constraints.len(),
        constraint_system.bus_interactions.len(),
        constraint_system
            .expressions()
            .flat_map(|expr| expr.referenced_variables())
            .unique()
            .count(),
    ]
}

pub fn optimize_pc_lookup<T: FieldElement>(
    mut machine: SymbolicMachine<T>,
    opcode: u32,
) -> SymbolicMachine<T> {
    let mut first_pc = None;
    machine.bus_interactions.retain(|bus_int| {
        if bus_int.id == PC_LOOKUP_BUS_ID {
            if first_pc.is_none() {
                first_pc = Some(bus_int.clone());
            }
            return false;
        }
        true
    });
    let mut first_pc = first_pc.unwrap();
    assert_eq!(first_pc.args.len(), 9);
    first_pc.args[1] = AlgebraicExpression::Number(T::from(opcode));
    first_pc.args[2] = AlgebraicExpression::Number(T::from(0u32));
    first_pc.args[3] = AlgebraicExpression::Number(T::from(0u32));
    first_pc.args[4] = AlgebraicExpression::Number(T::from(0u32));
    first_pc.args[5] = AlgebraicExpression::Number(T::from(0u32));
    first_pc.args[6] = AlgebraicExpression::Number(T::from(0u32));
    first_pc.args[7] = AlgebraicExpression::Number(T::from(0u32));
    first_pc.args[8] = AlgebraicExpression::Number(T::from(0u32));

    machine.bus_interactions.push(first_pc);

    machine
}

pub fn optimize_exec_bus<T: FieldElement>(mut machine: SymbolicMachine<T>) -> SymbolicMachine<T> {
    let mut first_seen = false;
    let mut receive = true;
    let mut latest_send = None;
    let mut subs_pc: BTreeMap<AlgebraicExpression<T>, AlgebraicExpression<T>> = Default::default();
    let mut subs_ts: BTreeMap<AlgebraicExpression<T>, AlgebraicExpression<T>> = Default::default();
    machine.bus_interactions.retain(|bus_int| {
        if bus_int.id != EXECUTION_BUS_ID {
            return true;
        }

        if receive {
            // TODO assert that mult matches -expr
        }

        // Keep the first receive
        let keep = if !first_seen {
            first_seen = true;
            true
        } else if !receive {
            // Save the latest send and remove the bus interaction
            let mut pc_expr = bus_int.args[0].clone();
            powdr::substitute_algebraic_algebraic(&mut pc_expr, &subs_pc);
            pc_expr = simplify_expression(pc_expr);

            let mut ts_expr = bus_int.args[1].clone();
            powdr::substitute_algebraic_algebraic(&mut ts_expr, &subs_ts);
            ts_expr = simplify_expression(ts_expr);

            let mut send = bus_int.clone();
            send.args[0] = pc_expr;
            send.args[1] = ts_expr;

            latest_send = Some(send);
            false
        } else {
            // Equate the latest send to the new receive and remove the bus interaction
            subs_pc.insert(
                bus_int.args[0].clone(),
                latest_send.clone().unwrap().args[0].clone(),
            );
            subs_ts.insert(
                bus_int.args[1].clone(),
                latest_send.clone().unwrap().args[1].clone(),
            );
            false
        };

        receive = !receive;

        keep
    });

    // Re-add the last send
    machine.bus_interactions.push(latest_send.unwrap());

    for c in &mut machine.constraints {
        powdr::substitute_algebraic_algebraic(&mut c.expr, &subs_pc);
        powdr::substitute_algebraic_algebraic(&mut c.expr, &subs_ts);
        c.expr = simplify_expression(c.expr.clone());
    }
    for b in &mut machine.bus_interactions {
        powdr::substitute_algebraic_algebraic(&mut b.mult, &subs_pc);
        powdr::substitute_algebraic_algebraic(&mut b.mult, &subs_ts);
        b.mult = simplify_expression(b.mult.clone());
        for a in &mut b.args {
            powdr::substitute_algebraic_algebraic(a, &subs_pc);
            powdr::substitute_algebraic_algebraic(a, &subs_ts);
            *a = simplify_expression(a.clone());
        }
    }

    machine
}

fn symbolic_machine_to_constraint_system<P: FieldElement>(
    symbolic_machine: SymbolicMachine<P>,
) -> ConstraintSystem<P, Variable> {
    ConstraintSystem {
        algebraic_constraints: symbolic_machine
            .constraints
            .iter()
            .map(|constraint| algebraic_to_quadratic_symbolic_expression(&constraint.expr))
            .collect(),
        bus_interactions: symbolic_machine
            .bus_interactions
            .iter()
            .map(symbolic_bus_interaction_to_bus_interaction)
            .collect(),
    }
}

/// Converts from a SymbolicMachine to a ConstraintSystem and
/// simplifies some quadratic constraints by introducing boolean variables.
fn symbolic_machine_to_simplified_constraint_systems<T: FieldElement>(
    machine: &SymbolicMachine<T>,
) -> ConstraintSystem<T, Variable> {
    let mut counter = 0..;
    let mut var_dispenser = || Variable::Boolean(counter.next().unwrap());

    let algebraic_constraints = machine
        .constraints
        .iter()
        .map(|constr| {
            let constr = algebraic_to_quadratic_symbolic_expression(&constr.expr);
            boolean_extractor::extract_boolean(&constr, &mut var_dispenser).unwrap_or(constr)
        })
        .collect_vec();
    let bus_interactions = machine
        .bus_interactions
        .iter()
        .map(symbolic_bus_interaction_to_bus_interaction)
        .collect_vec();
    ConstraintSystem {
        algebraic_constraints,
        bus_interactions,
    }
}

/// Turns an algebraic expression into a quadratic symbolic expression,
/// assuming all [`AlgebraicReference`]s, public references and challenges
/// are unknown variables.
fn algebraic_to_quadratic_symbolic_expression<T: FieldElement>(
    expr: &AlgebraicExpression<T>,
) -> QuadraticSymbolicExpression<T, Variable> {
    type Qse<T> = QuadraticSymbolicExpression<T, Variable>;

    struct TerminalConverter;

    impl<T: FieldElement> algebraic_expression_conversion::TerminalConverter<Qse<T>>
        for TerminalConverter
    {
        fn convert_reference(&mut self, reference: &AlgebraicReference) -> Qse<T> {
            Qse::from_unknown_variable(Variable::Reference(reference.clone()))
        }
        fn convert_public_reference(&mut self, reference: &str) -> Qse<T> {
            Qse::from_unknown_variable(Variable::PublicReference(reference.to_string()))
        }
        fn convert_challenge(&mut self, challenge: &Challenge) -> Qse<T> {
            Qse::from_unknown_variable(Variable::Challenge(*challenge))
        }
    }

    algebraic_expression_conversion::convert(expr, &mut TerminalConverter)
}

// TODO Maybe use an inner generic type?
#[derive(Clone, PartialOrd, Ord, PartialEq, Eq, Hash, Debug)]
enum Variable {
    Reference(AlgebraicReference),
    PublicReference(String),
    Challenge(Challenge),
    Boolean(usize),
}

impl Display for Variable {
    fn fmt(&self, f: &mut fmt::Formatter<'_>) -> fmt::Result {
        match self {
            Variable::Reference(r) => write!(f, "{r}"),
            Variable::PublicReference(r) => write!(f, "{r}"),
            Variable::Challenge(c) => write!(f, "{c}"),
            Variable::Boolean(id) => write!(f, "boolean_{id}"),
        }
    }
}

impl IsWitnessColumn for Variable {
    fn is_witness_column(&self) -> bool {
        match self {
            Variable::Reference(poly) => poly.is_witness(),
            Variable::PublicReference(_) | Variable::Challenge(_) | Variable::Boolean(_) => false,
        }
    }
}

#[derive(Default)]
struct RangeConstraintsForBooleans;

impl<T: FieldElement> RangeConstraintProvider<T, Variable> for RangeConstraintsForBooleans {
    fn get(&self, variable: &Variable) -> RangeConstraint<T> {
        match variable {
            Variable::Boolean(_) => RangeConstraint::from_mask(1),
            _ => Default::default(),
        }
    }
}

fn constraint_system_to_symbolic_machine<P: FieldElement>(
    constraint_system: ConstraintSystem<P, Variable>,
) -> SymbolicMachine<P> {
    SymbolicMachine {
        constraints: constraint_system
            .algebraic_constraints
            .iter()
            .map(|constraint| SymbolicConstraint {
                expr: simplify_expression(quadratic_symbolic_expression_to_algebraic(constraint)),
            })
            .collect(),
        bus_interactions: constraint_system
            .bus_interactions
            .into_iter()
            .map(bus_interaction_to_symbolic_bus_interaction)
            .collect(),
    }
}

fn symbolic_bus_interaction_to_bus_interaction<P: FieldElement>(
    bus_interaction: &SymbolicBusInteraction<P>,
) -> BusInteraction<QuadraticSymbolicExpression<P, Variable>> {
    BusInteraction {
        bus_id: SymbolicExpression::Concrete(P::from(bus_interaction.id)).into(),
        payload: bus_interaction
            .args
            .iter()
            .map(|arg| algebraic_to_quadratic_symbolic_expression(arg))
            .collect(),
        multiplicity: algebraic_to_quadratic_symbolic_expression(&bus_interaction.mult),
    }
}

fn bus_interaction_to_symbolic_bus_interaction<P: FieldElement>(
    bus_interaction: BusInteraction<QuadraticSymbolicExpression<P, Variable>>,
) -> SymbolicBusInteraction<P> {
    // We set the bus_id to a constant in `bus_interaction_to_symbolic_bus_interaction`,
    // so this should always succeed.
    let id = bus_interaction
        .bus_id
        .try_to_number()
        .unwrap()
        .to_arbitrary_integer()
        .try_into()
        .unwrap();
    SymbolicBusInteraction {
        id,
        args: bus_interaction
            .payload
            .into_iter()
            .map(|arg| simplify_expression(quadratic_symbolic_expression_to_algebraic(&arg)))
            .collect(),
        mult: simplify_expression(quadratic_symbolic_expression_to_algebraic(
            &bus_interaction.multiplicity,
        )),
    }
}

/// Converts from SymbolicConstraint to QuadraticSymbolicExpression and
/// simplifies constraints by introducing boolean variables.
fn symbolic_to_simplified_constraints<T: FieldElement>(
    constraints: &[SymbolicConstraint<T>],
) -> Vec<QuadraticSymbolicExpression<T, Variable>> {
    let mut counter = 0..;
    let mut var_dispenser = || Variable::Boolean(counter.next().unwrap());

    constraints
        .iter()
        .map(|constr| {
            let constr = algebraic_to_quadratic_symbolic_expression(&constr.expr);
            boolean_extractor::extract_boolean(&constr, &mut var_dispenser).unwrap_or(constr)
        })
        .collect_vec()
}<|MERGE_RESOLUTION|>--- conflicted
+++ resolved
@@ -73,24 +73,11 @@
         degree_bound,
         stats_logger,
     )?;
-<<<<<<< HEAD
     // TODO call boolean extractor.
     let machine = optimize_memory(constraint_system, NoRangeConstraints);
     assert!(check_register_operation_consistency(&machine));
     stats_logger.log("memory optimization", &machine);
 
-    // TODO avoid these conversions.
-    let machine = optimize_bitwise_lookup(constraint_system_to_symbolic_machine(machine));
-    stats_logger.log("optimizing bitwise lookup", &machine);
-
-=======
-    // TODO avoid these this conversion..
-    let machine = constraint_system_to_symbolic_machine(constraint_system);
-    let machine = optimize_memory(machine);
-    assert!(check_register_operation_consistency(&machine));
-    stats_logger.log("memory optimization", &machine);
-
->>>>>>> 31caa1dc
     Ok(symbolic_machine_to_constraint_system(machine))
 }
 
