//! Compilation from powdr assembly to PIL

use std::collections::{BTreeMap, BTreeSet, HashMap};

use powdr_ast::{
    asm_analysis::{
        AssignmentStatement, Batch, DebugDirective, FunctionStatement,
        InstructionDefinitionStatement, InstructionStatement, LabelStatement,
        LinkDefinitionStatement, Machine, RegisterDeclarationStatement, RegisterTy, Rom,
    },
    parsed::{
        asm::{CallableRef, InstructionBody, InstructionParams},
        build::{self, absolute_reference, direct_reference, next_reference},
        visitor::ExpressionVisitable,
        ArrayExpression, BinaryOperator, Expression, FunctionCall, FunctionDefinition,
<<<<<<< HEAD
        FunctionKind, LambdaExpression, MatchArm, Pattern, PilStatement, PolynomialName,
        SelectedExpressions, UnaryOperation, UnaryOperator,
=======
        FunctionKind, LambdaExpression, MatchArm, Number, Pattern, PilStatement, PolynomialName,
        SelectedExpressions, UnaryOperator,
>>>>>>> 0e0ebe74
    },
    SourceRef,
};
use powdr_number::{BigUint, FieldElement, LargeInt};

use crate::common::{instruction_flag, return_instruction, RETURN_NAME};

pub fn convert_machine<T: FieldElement>(machine: Machine, rom: Option<Rom>) -> Machine {
    let output_count = machine
        .operations()
        .map(|f| f.params.outputs.len())
        .max()
        .unwrap_or_default();
    VMConverter::<T>::with_output_count(output_count).convert_machine(machine, rom)
}

pub enum Input {
    Register(String),
    Literal(String, LiteralKind),
}

pub enum LiteralKind {
    Label,
    SignedConstant,
    UnsignedConstant,
}

/// Component that turns a virtual machine into a constrained machine.
/// TODO check if the conversion really depends on the finite field.
#[derive(Default)]
struct VMConverter<T> {
    pil: Vec<PilStatement>,
    pc_name: Option<String>,
    assignment_register_names: Vec<String>,
    registers: BTreeMap<String, Register>,
    instructions: BTreeMap<String, Instruction>,
    code_lines: Vec<CodeLine<T>>,
    /// Pairs of columns that are used in the connecting plookup
    line_lookup: Vec<(String, String)>,
    /// Names of fixed columns that contain the rom.
    rom_constant_names: Vec<String>,
    /// the maximum number of inputs in all functions
    output_count: usize,
    _phantom: std::marker::PhantomData<T>,
}

impl<T: FieldElement> VMConverter<T> {
    fn with_output_count(output_count: usize) -> Self {
        Self {
            output_count,
            ..Default::default()
        }
    }

    fn convert_machine(mut self, mut input: Machine, rom: Option<Rom>) -> Machine {
        if !input.has_pc() {
            assert!(rom.is_none());
            return input;
        }

        // store the names of all assignment registers: we need them to generate assignment columns for other registers.
        assert!(self.assignment_register_names.is_empty());
        self.assignment_register_names = input
            .assignment_register_names()
            .map(|s| s.to_string())
            .collect();

        // turn registers into columns and constraints
        for reg in input.registers.drain(..) {
            self.handle_register_declaration(reg);
        }

        // turn internal instructions into constraints and external ones into links
        for instr in std::mem::take(&mut input.instructions) {
            self.handle_instruction_def(&mut input, instr);
        }

        // introduce `return` instruction
        self.handle_instruction_def(
            &mut input,
            InstructionDefinitionStatement {
                source: SourceRef::unknown(),
                name: RETURN_NAME.into(),
                instruction: self.return_instruction(),
            },
        );

        let assignment_registers = self
            .assignment_register_names()
            .cloned()
            .collect::<Vec<_>>();
        for reg in assignment_registers {
            self.create_constraints_for_assignment_reg(reg);
        }

        // introduce `first_step` which is used for register updates
        self.pil.push(PilStatement::PolynomialConstantDefinition(
            SourceRef::unknown(),
            "first_step".to_string(),
            FunctionDefinition::Array(ArrayExpression::value(vec![1u32.into()]).pad_with_zeroes()),
        ));

        self.pil.extend(
            self.registers
                .iter()
                .filter_map(|(name, reg)| {
                    reg.update_expression().map(|rhs| {
                        let lhs = next_reference(name);
                        use RegisterTy::*;
                        match reg.ty {
                            // Force pc to zero on first row.
                            Pc => {
                                // introduce an intermediate witness polynomial to keep the degree of polynomial identities at 2
                                // this may not be optimal for backends which support higher degree constraints
                                let pc_update_name = format!("{name}_update");

                                vec![
                                    PilStatement::PolynomialDefinition(
                                        SourceRef::unknown(),
                                        pc_update_name.to_string(),
                                        rhs,
                                    ),
                                    PilStatement::Expression(
                                        SourceRef::unknown(),
                                        build::identity(
                                            lhs,
                                            (Expression::from(1) - next_reference("first_step"))
                                                * direct_reference(pc_update_name),
                                        ),
                                    ),
                                ]
                            }
                            // Un-constrain read-only registers when calling `_reset`
                            ReadOnly => {
                                let not_reset: Expression =
                                    Expression::from(1) - direct_reference("instr__reset");
                                vec![PilStatement::Expression(
                                    SourceRef::unknown(),
                                    build::identity(not_reset * (lhs - rhs), 0.into()),
                                )]
                            }
                            _ => {
                                vec![PilStatement::Expression(
                                    SourceRef::unknown(),
                                    build::identity(lhs, rhs),
                                )]
                            }
                        }
                    })
                })
                .flatten(),
        );

        for batch in rom.unwrap().statements.into_iter_batches() {
            self.handle_batch(batch);
        }

        input.latch = Some(instruction_flag(RETURN_NAME));

        self.translate_code_lines();

        self.pil.push(PilStatement::PlookupIdentity(
            SourceRef::unknown(),
            SelectedExpressions {
                selector: None,
                expressions: self
                    .line_lookup
                    .iter()
                    .map(|x| direct_reference(&x.0))
                    .collect(),
            },
            SelectedExpressions {
                selector: None,
                expressions: self
                    .line_lookup
                    .iter()
                    .map(|x| direct_reference(&x.1))
                    .collect(),
            },
        ));

        if !self.pil.is_empty() {
            input.pil.extend(self.pil);
        }

        input
    }

    fn handle_batch(&mut self, batch: Batch) {
        let code_line = batch
            .statements
            .into_iter()
            .map(|s| self.handle_statement(s))
            .reduce(|mut acc, e| {
                // we write to the union of the target registers.
                assert!(acc.write_regs.is_empty());
                acc.write_regs.extend(e.write_regs);
                // we write the union of the written values.
                assert!(acc.value.is_empty());
                acc.value.extend(e.value);
                // we use the union of the used instructions.
                assert!(acc.instructions.is_empty());
                acc.instructions.extend(e.instructions);
                // we use the union of the labels
                acc.labels.extend(e.labels);
                // we use the union of debug directives
                acc.debug_directives.extend(e.debug_directives);
                acc
            })
            .expect("unexpected empty batch");

        self.code_lines.push(code_line);
    }

    fn handle_statement(&mut self, statement: FunctionStatement) -> CodeLine<T> {
        match statement {
            FunctionStatement::Assignment(AssignmentStatement {
                source,
                lhs_with_reg,
                rhs,
            }) => {
                let lhs_with_reg = lhs_with_reg
                    .into_iter()
                    // All assignment registers should be inferred at this point.
                    .map(|(lhs, reg)| (lhs, reg.unwrap()))
                    .collect();

                match *rhs {
                    Expression::FunctionCall(c) => {
                        self.handle_functional_instruction(lhs_with_reg, *c.function, c.arguments)
                    }
                    _ => self.handle_non_functional_assignment(source, lhs_with_reg, *rhs),
                }
            }
            FunctionStatement::Instruction(InstructionStatement {
                instruction,
                inputs,
                ..
            }) => self.handle_instruction(instruction, inputs),
            FunctionStatement::Label(LabelStatement { name, .. }) => CodeLine {
                labels: [name].into(),
                ..Default::default()
            },
            FunctionStatement::DebugDirective(d) => CodeLine {
                debug_directives: vec![d],
                ..Default::default()
            },
            FunctionStatement::Return(r) => self.handle_instruction(RETURN_NAME.into(), r.values),
        }
    }

    fn handle_register_declaration(
        &mut self,
        RegisterDeclarationStatement { source, ty, name }: RegisterDeclarationStatement,
    ) {
        let mut conditioned_updates = vec![];
        let mut default_update = None;
        match ty {
            RegisterTy::Pc => {
                assert_eq!(self.pc_name, None);
                self.pc_name = Some(name.to_string());
                self.line_lookup
                    .push((name.to_string(), "p_line".to_string()));
                default_update = Some(direct_reference(&name) + 1.into());
            }
            RegisterTy::Assignment => {
                // no default update as this is transient
            }
            RegisterTy::ReadOnly => {
                // default update to be kept constant
                default_update = Some(direct_reference(&name))
            }
            RegisterTy::Write => {
                let assignment_regs = self
                    .assignment_register_names()
                    .cloned()
                    .collect::<Vec<_>>();
                // TODO do this at the same place where we set up the read flags.
                for reg in assignment_regs {
                    let write_flag = format!("reg_write_{reg}_{name}");
                    self.create_witness_fixed_pair(source.clone(), &write_flag);
                    conditioned_updates
                        .push((direct_reference(&write_flag), direct_reference(&reg)));
                }
                default_update = Some(direct_reference(&name));
            }
        };
        self.registers.insert(
            name.to_string(),
            Register {
                conditioned_updates,
                default_update,
                ty,
            },
        );
        self.pil.push(witness_column(source, name, None));
    }

    fn handle_instruction_def(&mut self, input: &mut Machine, s: InstructionDefinitionStatement) {
        let instruction_name = s.name.clone();
        let instruction_flag = format!("instr_{instruction_name}");
        self.create_witness_fixed_pair(s.source.clone(), &instruction_flag);

        let params = s.instruction.params;

        match s.instruction.body {
            InstructionBody::Local(body) => self.handle_local_instruction_def(
                s.source,
                &instruction_name,
                instruction_flag,
                &params,
                body,
            ),
            InstructionBody::CallablePlookup(callable) => {
                let link = self.handle_external_instruction_def(
                    s.source,
                    instruction_flag,
                    &params,
                    callable,
                );
                input.links.push(link);
            }
            InstructionBody::CallablePermutation(callable) => {
                let mut link = self.handle_external_instruction_def(
                    s.source,
                    instruction_flag,
                    &params,
                    callable,
                );
                link.is_permutation = true;
                input.links.push(link);
            }
        }

        let inputs: Vec<_> = params
            .inputs
            .into_iter()
            .map(|param| match param.ty {
                Some(ty) if ty == "label" => Input::Literal(param.name, LiteralKind::Label),
                Some(ty) if ty == "signed" => {
                    Input::Literal(param.name, LiteralKind::SignedConstant)
                }
                Some(ty) if ty == "unsigned" => {
                    Input::Literal(param.name, LiteralKind::UnsignedConstant)
                }
                None => Input::Register(param.name),
                Some(ty) => panic!("Invalid param type {ty}"),
            })
            .collect();

        let outputs = params.outputs.into_iter().map(|param| param.name).collect();

        let instruction = Instruction { inputs, outputs };
        self.instructions.insert(instruction_name, instruction);
    }

    /// check parameters are valid and extend PIL from the definition
    fn handle_local_instruction_def(
        &mut self,
        source: SourceRef,
        name: &String,
        flag: String,
        params: &InstructionParams,
        mut body: Vec<PilStatement>,
    ) {
        // check inputs are literals or assignment registers
        let mut literal_arg_names = vec![];
        for param in &params.inputs {
            assert!(
                param.index.is_none(),
                "Cannot use array elements for instruction parameters."
            );
            match &param.ty {
                Some(ty) if ty == "label" || ty == "signed" || ty == "unsigned" => {
                    literal_arg_names.push(&param.name)
                }
                None => {
                    if !self
                        .registers
                        .get(&param.name)
                        .is_some_and(|r| r.ty.is_assignment())
                    {
                        panic!(
                            "Register '{}' used for instruction input is not an assignment register.",
                            &param.name
                        );
                    }
                }
                Some(ty) => panic!("Invalid param type '{ty}'"),
            }
        }

        // check outputs are assignment registers
        for param in &params.outputs {
            assert!(
                param.index.is_none(),
                "Cannot use array elements for instruction outputs."
            );
            assert!(
                param.ty.is_none() && self.registers[&param.name].ty.is_assignment(),
                "Register '{}' used for instruction output is not an assignment register.",
                &param.name
            );
        }

        // generate PIL from instruction body

        let substitutions = literal_arg_names
            .into_iter()
            .map(|arg_name| {
                let param_col_name = format!("instr_{name}_param_{arg_name}");
                self.create_witness_fixed_pair(source.clone(), &param_col_name);
                (arg_name.clone(), param_col_name)
            })
            .collect::<HashMap<_, _>>();
        body.iter_mut().for_each(|s| {
            s.post_visit_expressions_mut(&mut |e| {
                if let Expression::Reference(r) = e {
                    if let Some(name) = r.try_to_identifier() {
                        if let Some(sub) = substitutions.get(name) {
                            *r.path.try_last_part_mut().unwrap() = sub.to_string();
                        }
                    }
                }
            });
        });

        for mut statement in body {
            if let PilStatement::Expression(source, expr) = statement {
                match extract_update(expr) {
                    (Some(var), expr) => {
                        let reference = direct_reference(&flag);

                        // reduce the update to linear by introducing intermediate variables
                        let expr = self.linearize(&format!("{flag}_{var}_update"), expr);

                        self.registers
                            .get_mut(&var)
                            .unwrap()
                            .conditioned_updates
                            .push((reference, expr));
                    }
                    (None, expr) => self.pil.push(PilStatement::Expression(
                        source,
                        build::identity(direct_reference(&flag) * expr.clone(), 0.into()),
                    )),
                }
            } else {
                match &mut statement {
                    PilStatement::PermutationIdentity(_, left, _)
                    | PilStatement::PlookupIdentity(_, left, _) => {
                        assert!(
                                    left.selector.is_none(),
                                    "LHS selector not supported, could and-combine with instruction flag later."
                                );
                        left.selector = Some(direct_reference(&flag));
                        self.pil.push(statement)
                    }
                    _ => {
                        panic!("Invalid statement for instruction body: {statement}");
                    }
                }
            }
        }
    }

    /// check parameters on LHS and RHS are valid, and create a link from the definition
    fn handle_external_instruction_def(
        &mut self,
        source: SourceRef,
        flag: String,
        params: &InstructionParams,
        mut callable: CallableRef,
    ) -> LinkDefinitionStatement {
        let lhs = params;
        let rhs = &mut callable.params;

        // lhs params must all be assignment registers when mapping instruction to operation
        lhs.inputs_and_outputs().for_each(|p| {
            assert!(
                p.index.is_none(),
                "Cannot use array elements for lhs params"
            );

            let is_assignment_register = self
                .registers
                .get(&p.name)
                .is_some_and(|r| r.ty.is_assignment());

            assert!(
                p.ty.is_none() && is_assignment_register,
                "All lhs params must be assignment registers"
            );
        });

        if rhs.is_empty() {
            // we allow declarations with an empty RHS as syntactic sugar for when RHS = LHS.
            rhs.inputs = lhs
                .inputs
                .iter()
                .map(|p| direct_reference(p.name.clone()))
                .collect();
            rhs.outputs = lhs
                .outputs
                .iter()
                .map(|p| direct_reference(p.name.clone()))
                .collect();
        } else {
            let mut rhs_assignment_registers = BTreeSet::new();
            let mut rhs_next_write_registers = BTreeSet::new();

            // collect assignment registers and next references to write registers used on rhs
            for expr in rhs.inputs_and_outputs() {
                expr.pre_visit_expressions(&mut |e| match e {
                    Expression::Reference(poly) => {
                        poly.try_to_identifier()
                            .and_then(|name| self.registers.get(name).map(|reg| (name, reg)))
                            .filter(|(_, reg)| reg.ty == RegisterTy::Assignment)
                            .map(|(name, _)| rhs_assignment_registers.insert(name.clone()));
                    }
                    Expression::UnaryOperation(UnaryOperation {
                        op: UnaryOperator::Next,
                        expr,
                    }) => {
                        if let Expression::Reference(poly) = expr.as_ref() {
                            poly.try_to_identifier()
                                .and_then(|name| self.registers.get(name).map(|reg| (name, reg)))
                                .filter(|(_, reg)| {
                                    [RegisterTy::Write, RegisterTy::Pc].contains(&reg.ty)
                                })
                                .map(|(name, _)| rhs_next_write_registers.insert(name.clone()));
                        }
                    }
                    _ => {}
                })
            }

            // any assignment register present on the rhs (input or output) must be present on the lhs
            for name in &rhs_assignment_registers {
                assert!(
                    lhs.inputs_and_outputs().any(|p_lhs| p_lhs.name == *name),
                    "Assignment register '{name}' used on rhs must be present on lhs params"
                );
            }

            // all lhs assignment registers must be used on rhs
            lhs.inputs_and_outputs().for_each(|p| {
                assert!(
                    rhs_assignment_registers.contains(&p.name),
                    "'{}' is declared on lhs but not used on the rhs",
                    p.name
                )
            });

            // if a write register next reference (R') is used in the instruction mapping,
            // we must induce a tautology in the update clause (R' = R') when the
            // instruction is active, to allow the operation plookup to match.
            for name in rhs_next_write_registers {
                let reg = self.registers.get_mut(&name).unwrap();
                let value = next_reference(name);
                reg.conditioned_updates
                    .push((direct_reference(&flag), value));
            }
        }

        LinkDefinitionStatement {
            source,
            flag: direct_reference(flag),
            to: callable,
            is_permutation: false,
        }
    }

    fn handle_non_functional_assignment(
        &mut self,
        _source: SourceRef,
        lhs_with_reg: Vec<(String, String)>,
        value: Expression,
    ) -> CodeLine<T> {
        assert!(
            lhs_with_reg.len() == 1,
            "Multi assignments are only implemented for function calls."
        );
        let (write_regs, assign_reg) = lhs_with_reg.into_iter().next().unwrap();
        let value = self.process_assignment_value(value);
        CodeLine {
            write_regs: [(assign_reg.clone(), vec![write_regs])]
                .into_iter()
                .collect(),
            value: [(assign_reg, value)].into(),
            ..Default::default()
        }
    }

    fn handle_functional_instruction(
        &mut self,
        lhs_with_regs: Vec<(String, String)>,
        function: Expression,
        mut args: Vec<Expression>,
    ) -> CodeLine<T> {
        let Expression::Reference(reference) = function else {
            panic!("Expected instruction name");
        };
        let instr_name = reference.try_to_identifier().unwrap();
        let instr = &self
            .instructions
            .get(instr_name)
            .unwrap_or_else(|| panic!("Instruction not found: {instr_name}"));
        let output = instr.outputs.clone();

        for (o, (_, r)) in output.iter().zip(lhs_with_regs.iter()) {
            assert!(
                o == r,
                "The instruction {instr_name} uses the output register {o}, but the caller uses {r} to further process the value.",
            );
        }

        args.extend(lhs_with_regs.iter().map(|(lhs, _)| direct_reference(lhs)));
        self.handle_instruction(instr_name.clone(), args)
    }

    fn handle_instruction(&mut self, instr_name: String, args: Vec<Expression>) -> CodeLine<T> {
        let instr = &self
            .instructions
            .get(&instr_name)
            .unwrap_or_else(|| panic!("Instruction not found: {instr_name}"));
        assert_eq!(
            instr.inputs.len() + instr.outputs.len(),
            args.len(),
            "Called instruction {instr_name} with the wrong number of arguments"
        );

        let mut args = args.into_iter();

        let (value, instruction_literal_args): (BTreeMap<_, _>, Vec<_>) =
            instr.inputs.iter().zip(&mut args).fold(
                Default::default(),
                |(mut value, mut instruction_literal_arg), (input, a)| {
                    match input {
                        Input::Register(reg) => {
                            // We read a value into the assignment register "reg".
                            assert!(!value.contains_key(reg));
                            value.insert(reg.clone(), self.process_assignment_value(a));
                        }
                        Input::Literal(_, LiteralKind::Label) => {
                            if let Expression::Reference(r) = a {
                                instruction_literal_arg.push(InstructionLiteralArg::LabelRef(
                                    r.try_to_identifier().unwrap().clone(),
                                ));
                            } else {
                                panic!();
                            }
                        }
                        Input::Literal(_, LiteralKind::UnsignedConstant) => {
                            // TODO evaluate expression
                            if let Expression::Number(Number {value: n, type_: _}) = a {
                                let half_modulus = T::modulus().to_arbitrary_integer() / BigUint::from(2u64);
                                assert!(n < half_modulus, "Number passed to unsigned parameter is negative or too large: {n}");
                                instruction_literal_arg.push(InstructionLiteralArg::Number(
                                    T::from(n),
                                ));
                            } else {
                                panic!("expected unsigned number, received {a}");
                            }
                        }
                        Input::Literal(_, LiteralKind::SignedConstant) => {
                            // TODO evaluate expression
                            if let Expression::Number(Number {value, ..}) = a {
                                instruction_literal_arg.push(InstructionLiteralArg::Number(
                                    T::checked_from(value).unwrap(),
                                ));
                            } else if let Expression::UnaryOperation(UnaryOperation { op: UnaryOperator::Minus, expr }) = a
                            {
                                if let Expression::Number(Number {value, ..}) = *expr {
                                    instruction_literal_arg.push(InstructionLiteralArg::Number(
                                        -T::checked_from(value).unwrap(),
                                    ))
                                } else {
                                    panic!();
                                }
                            } else {
                                panic!();
                            }
                        }
                    };
                    (value, instruction_literal_arg)
                },
            );

        let write_regs: BTreeMap<_, _> = instr
            .outputs
            .iter()
            .zip(&mut args)
            .map(|(reg, a)| {
                // Output a value trough assignment register "reg"
                if let Expression::Reference(r) = a {
                    (reg.clone(), vec![r.try_to_identifier().unwrap().clone()])
                } else {
                    panic!("Expected direct register to assign to in instruction call.");
                }
            })
            .collect();

        assert_eq!(write_regs.len(), instr.outputs.len());

        CodeLine {
            write_regs,
            instructions: vec![(instr_name.to_string(), instruction_literal_args)],
            value,
            ..Default::default()
        }
    }

    fn process_assignment_value(&self, value: Expression) -> Vec<(T, AffineExpressionComponent)> {
        match value {
            Expression::PublicReference(_) => panic!(),
            Expression::IndexAccess(_) => panic!(),
            Expression::FunctionCall(_) => panic!(),
            Expression::Reference(reference) => {
                // TODO check it actually is a register
                let name = reference.try_to_identifier().unwrap();
                vec![(1.into(), AffineExpressionComponent::Register(name.clone()))]
            }
            Expression::Number(Number { value, .. }) => {
                vec![(T::from(value), AffineExpressionComponent::Constant)]
            }
            Expression::String(_) => panic!(),
            Expression::Tuple(_) => panic!(),
            Expression::ArrayLiteral(_) => panic!(),
            Expression::MatchExpression(_, _) => panic!(),
            Expression::IfExpression(_) => panic!(),
            Expression::BlockExpression(_, _) => panic!(),
            Expression::FreeInput(expr) => {
                vec![(1.into(), AffineExpressionComponent::FreeInput(*expr))]
            }
            Expression::LambdaExpression(_) => {
                unreachable!("lambda expressions should have been removed")
            }
            Expression::BinaryOperation(left, op, right) => match op {
                BinaryOperator::Add => self.add_assignment_value(
                    self.process_assignment_value(*left),
                    self.process_assignment_value(*right),
                ),
                BinaryOperator::Sub => self.add_assignment_value(
                    self.process_assignment_value(*left),
                    self.negate_assignment_value(self.process_assignment_value(*right)),
                ),
                BinaryOperator::Mul => {
                    let left = self.process_assignment_value(*left);
                    let right = self.process_assignment_value(*right);
                    if let [(f, AffineExpressionComponent::Constant)] = &left[..] {
                        // TODO overflow?
                        right
                            .into_iter()
                            .map(|(coeff, comp)| (*f * coeff, comp))
                            .collect()
                    } else if let [(f, AffineExpressionComponent::Constant)] = &right[..] {
                        // TODO overflow?
                        left.into_iter()
                            .map(|(coeff, comp)| (*f * coeff, comp))
                            .collect()
                    } else {
                        panic!("Multiplication by non-constant.");
                    }
                }
                BinaryOperator::Pow => {
                    let left = self.process_assignment_value(*left);
                    let right = self.process_assignment_value(*right);
                    if let (
                        [(l, AffineExpressionComponent::Constant)],
                        [(r, AffineExpressionComponent::Constant)],
                    ) = (&left[..], &right[..])
                    {
                        // TODO overflow?
                        if r.to_arbitrary_integer() > (u32::MAX).into() {
                            panic!("Exponent too large");
                        }
                        vec![(l.pow(r.to_integer()), AffineExpressionComponent::Constant)]
                    } else {
                        panic!("Exponentiation of non-constants.");
                    }
                }
                BinaryOperator::Div
                | BinaryOperator::Mod
                | BinaryOperator::BinaryAnd
                | BinaryOperator::BinaryXor
                | BinaryOperator::BinaryOr
                | BinaryOperator::ShiftLeft
                | BinaryOperator::ShiftRight
                | BinaryOperator::LogicalOr
                | BinaryOperator::LogicalAnd
                | BinaryOperator::Less
                | BinaryOperator::LessEqual
                | BinaryOperator::Equal
                | BinaryOperator::Identity
                | BinaryOperator::NotEqual
                | BinaryOperator::GreaterEqual
                | BinaryOperator::Greater => {
                    panic!("Invalid operation in expression {left} {op} {right}")
                }
            },
            Expression::UnaryOperation(UnaryOperation { op, expr }) => {
                assert!(op == UnaryOperator::Minus);
                self.negate_assignment_value(self.process_assignment_value(*expr))
            }
        }
    }

    fn add_assignment_value(
        &self,
        mut left: Vec<(T, AffineExpressionComponent)>,
        right: Vec<(T, AffineExpressionComponent)>,
    ) -> Vec<(T, AffineExpressionComponent)> {
        // TODO combine (or at least check for) same components.
        left.extend(right);
        left
    }

    fn negate_assignment_value(
        &self,
        expr: Vec<(T, AffineExpressionComponent)>,
    ) -> Vec<(T, AffineExpressionComponent)> {
        expr.into_iter().map(|(v, c)| (-v, c)).collect()
    }

    fn create_constraints_for_assignment_reg(&mut self, register: String) {
        let assign_const = format!("{register}_const");
        self.create_witness_fixed_pair(SourceRef::unknown(), &assign_const);
        let read_free = format!("{register}_read_free");
        self.create_witness_fixed_pair(SourceRef::unknown(), &read_free);
        let free_value = format!("{register}_free_value");
        // we can read from write registers, pc and read-only registers
        let read_registers = self
            .write_register_names()
            .chain(self.pc_register_names())
            .chain(self.read_only_register_names())
            .cloned()
            .collect::<Vec<_>>();
        let assign_constraint: Expression = read_registers
            .iter()
            .map(|name| {
                let read_coefficient = format!("read_{register}_{name}");
                self.create_witness_fixed_pair(SourceRef::unknown(), &read_coefficient);
                direct_reference(read_coefficient) * direct_reference(name.clone())
            })
            .chain([
                direct_reference(assign_const),
                direct_reference(read_free) * direct_reference(free_value),
            ])
            .sum();
        self.pil.push(PilStatement::Expression(
            SourceRef::unknown(),
            build::identity(direct_reference(register), assign_constraint),
        ));
    }

    /// Translates the code lines to fixed column but also fills
    /// the query hints for the free inputs.
    fn translate_code_lines(&mut self) {
        self.pil.push(PilStatement::PolynomialConstantDefinition(
            SourceRef::unknown(),
            "p_line".to_string(),
            FunctionDefinition::Array(
                ArrayExpression::Value(
                    (0..self.code_lines.len())
                        .map(|i| BigUint::from(i as u64).into())
                        .collect(),
                )
                .pad_with_last()
                .unwrap_or_else(|| ArrayExpression::RepeatedValue(vec![0.into()])),
            ),
        ));
        // TODO check that all of them are matched against execution trace witnesses.
        let mut rom_constants = self
            .rom_constant_names
            .iter()
            .map(|n| (n, vec![T::from(0); self.code_lines.len()]))
            .collect::<BTreeMap<_, _>>();
        let mut free_value_query_arms = self
            .assignment_register_names()
            .map(|r| (r.clone(), vec![]))
            .collect::<BTreeMap<_, _>>();

        let label_positions = self.compute_label_positions();
        for (i, line) in self.code_lines.iter().enumerate() {
            for (assign_reg, writes) in &line.write_regs {
                for reg in writes {
                    rom_constants
                        .get_mut(&format!("p_reg_write_{assign_reg}_{reg}"))
                        .unwrap()[i] = 1.into();
                }
            }
            for (assign_reg, value) in &line.value {
                for (coeff, item) in value {
                    match item {
                        AffineExpressionComponent::Register(reg) => {
                            rom_constants
                                .get_mut(&format!("p_read_{assign_reg}_{reg}"))
                                .unwrap()[i] += *coeff;
                        }
                        AffineExpressionComponent::Constant => {
                            rom_constants
                                .get_mut(&format!("p_{assign_reg}_const"))
                                .unwrap()[i] += *coeff
                        }
                        AffineExpressionComponent::FreeInput(expr) => {
                            // The rom just stores that we read a free input, the actual value
                            // is part of the execution trace that generates the witness.
                            rom_constants
                                .get_mut(&format!("p_{assign_reg}_read_free"))
                                .unwrap()[i] += *coeff;
                            free_value_query_arms
                                .get_mut(assign_reg)
                                .unwrap()
                                .push(MatchArm {
                                    pattern: Pattern::Number(i.into()),
                                    value: expr.clone(),
                                });
                        }
                    }
                }
            }
            for (instr, literal_args) in &line.instructions {
                for (reg, writes) in &line.write_regs {
                    if !writes.is_empty() {
                        // If an instruction stores a value, assume that the assignment register is
                        // assigned in inline pil. We need to allow for "wiggle room" by setting
                        // the free input to 1.
                        // TODO This is horrible and needs to be fixed by a proper mechanism
                        // that enforces that the assignment register is actually properly constrained.
                        rom_constants
                            .get_mut(&format!("p_{reg}_read_free"))
                            .unwrap()[i] = 1.into();
                    }
                }
                rom_constants.get_mut(&format!("p_instr_{instr}")).unwrap()[i] = 1.into();
                for (arg, param) in literal_args
                    .iter()
                    .zip(self.instructions[instr].literal_arg_names())
                {
                    rom_constants
                        .get_mut(&format!("p_instr_{instr}_param_{}", param.clone()))
                        .unwrap()[i] = match arg {
                        InstructionLiteralArg::LabelRef(name) => (*label_positions
                            .get(name)
                            .unwrap_or_else(|| panic!("{name} not found in labels"))
                            as u64)
                            .into(),
                        InstructionLiteralArg::Number(n) => *n,
                    };
                }
            }
        }
        let pc_name = self.pc_name.clone();
        let free_value_pil = self
            .assignment_register_names()
            .map(|reg| {
                let free_value = format!("{reg}_free_value");
                let prover_query_arms = free_value_query_arms.remove(reg).unwrap();
                let prover_query = (!prover_query_arms.is_empty()).then_some({
                    let mut prover_query_arms = prover_query_arms;
                    prover_query_arms.push(MatchArm {
                        pattern: Pattern::CatchAll,
                        value: absolute_reference("::std::prover::Query::None"),
                    });

                    FunctionDefinition::Expression(Expression::LambdaExpression(LambdaExpression {
                        kind: FunctionKind::Query,
                        params: vec![Pattern::Variable("__i".to_string())],
                        body: Box::new(Expression::MatchExpression(
                            Box::new(Expression::FunctionCall(FunctionCall {
                                function: Box::new(absolute_reference("::std::prover::eval")),
                                arguments: vec![direct_reference(pc_name.as_ref().unwrap())],
                            })),
                            prover_query_arms,
                        )),
                    }))
                });
                witness_column(SourceRef::unknown(), free_value, prover_query)
            })
            .collect::<Vec<_>>();
        self.pil.extend(free_value_pil);
        for (name, values) in rom_constants {
            let array_expression = if values.iter().all(|v| v == &values[0]) {
                // Performance optimization: The block below converts every T to an Expression,
                // which has a 7x larger memory footprint. This is wasteful for constant columns,
                // of which there are a lot because this code has not been optimized yet.
                ArrayExpression::RepeatedValue(vec![values[0].to_arbitrary_integer().into()])
            } else {
                ArrayExpression::value(
                    values
                        .into_iter()
                        .map(|v| v.to_arbitrary_integer().into())
                        .collect(),
                )
                .pad_with_last()
                .unwrap_or_else(|| ArrayExpression::RepeatedValue(vec![0.into()]))
            };
            self.pil.push(PilStatement::PolynomialConstantDefinition(
                SourceRef::unknown(),
                name.clone(),
                FunctionDefinition::Array(array_expression),
            ));
        }
    }

    fn compute_label_positions(&self) -> HashMap<String, usize> {
        self.code_lines
            .iter()
            .enumerate()
            .flat_map(|(i, line)| line.labels.iter().map(|l| (l, i)).collect::<Vec<_>>())
            .fold(HashMap::new(), |mut r, (l, i)| {
                assert!(r.insert(l.clone(), i).is_none(), "Duplicate label: {l}");
                r
            })
    }

    /// Creates a pair of witness and fixed column and matches them in the lookup.
    fn create_witness_fixed_pair(&mut self, source: SourceRef, name: &str) {
        let fixed_name = format!("p_{name}");
        self.pil.push(witness_column(source, name, None));
        self.line_lookup
            .push((name.to_string(), fixed_name.clone()));
        self.rom_constant_names.push(fixed_name);
    }

    fn assignment_register_names(&self) -> impl Iterator<Item = &String> {
        self.assignment_register_names.iter()
    }

    fn write_register_names(&self) -> impl Iterator<Item = &String> {
        self.registers
            .iter()
            .filter_map(|(n, r)| r.ty.is_write().then_some(n))
    }

    fn pc_register_names(&self) -> impl Iterator<Item = &String> {
        self.registers
            .iter()
            .filter_map(|(n, r)| r.ty.is_pc().then_some(n))
    }

    fn read_only_register_names(&self) -> impl Iterator<Item = &String> {
        self.registers
            .iter()
            .filter_map(|(n, r)| r.ty.is_read_only().then_some(n))
    }

    fn return_instruction(&self) -> powdr_ast::asm_analysis::Instruction {
        return_instruction(self.output_count, self.pc_name.as_ref().unwrap())
    }

    /// Return an expression of degree at most 1 whose value matches that of `expr`
    /// Intermediate witness columns can be introduced, with names starting with `prefix` optionally followed by a suffix
    /// Suffixes are defined as follows: "", "_1", "_2", "_3" etc
    fn linearize(&mut self, prefix: &str, expr: Expression) -> Expression {
        self.linearize_rec(prefix, 0, expr).1
    }

    fn linearize_rec(
        &mut self,
        prefix: &str,
        counter: usize,
        expr: Expression,
    ) -> (usize, Expression) {
        match expr {
            Expression::BinaryOperation(left, operator, right) => match operator {
                BinaryOperator::Add => {
                    let (counter, left) = self.linearize_rec(prefix, counter, *left);
                    let (counter, right) = self.linearize_rec(prefix, counter, *right);
                    (counter, left + right)
                }
                BinaryOperator::Sub => {
                    let (counter, left) = self.linearize_rec(prefix, counter, *left);
                    let (counter, right) = self.linearize_rec(prefix, counter, *right);
                    (counter, left - right)
                }
                BinaryOperator::Mul => {
                    // if we have a quadratic term, we linearize each factor and introduce an intermediate variable for the product
                    let (counter, left) = self.linearize_rec(prefix, counter, *left);
                    let (counter, right) = self.linearize_rec(prefix, counter, *right);
                    let intermediate_name = format!(
                        "{prefix}{}",
                        if counter == 0 {
                            "".to_string()
                        } else {
                            format!("_{counter}")
                        }
                    );
                    self.pil.push(PilStatement::PolynomialDefinition(
                        SourceRef::unknown(),
                        intermediate_name.to_string(),
                        left * right,
                    ));
                    (counter + 1, direct_reference(intermediate_name))
                }
                op => unimplemented!("{op} is not supported when linearizing"),
            },
            expr => (counter, expr),
        }
    }
}

struct Register {
    /// Constraints to update this register, first item being the
    /// condition, second item the value.
    /// TODO check that condition is bool
    conditioned_updates: Vec<(Expression, Expression)>,
    default_update: Option<Expression>,
    ty: RegisterTy,
}

impl Register {
    /// Returns the expression assigned to this register in the next row.
    pub fn update_expression(&self) -> Option<Expression> {
        // TODO conditions need to be all boolean
        let updates = self
            .conditioned_updates
            .iter()
            .map(|(cond, value)| cond.clone() * value.clone())
            .sum();

        // TODO for computing the default condition, we need to ensure
        // that the conditions all exclude each other
        match (self.conditioned_updates.len(), &self.default_update) {
            (0, update) => update.clone(),
            (_, None) => Some(updates),
            (_, Some(def)) => {
                let default_condition = Expression::from(1)
                    - self
                        .conditioned_updates
                        .iter()
                        .map(|(cond, _value)| cond.clone())
                        .sum();
                Some(updates + (default_condition * def.clone()))
            }
        }
    }
}

struct Instruction {
    inputs: Vec<Input>,
    outputs: Vec<String>,
}

impl Instruction {
    fn literal_arg_names(&self) -> impl Iterator<Item = &String> {
        self.inputs.iter().filter_map(|input| match input {
            Input::Literal(name, _) => Some(name),
            _ => None,
        })
    }
}

// TODO turn this into an enum, split into
// label, assignment, instruction.
#[derive(Default)]
struct CodeLine<T> {
    /// Which regular registers to assign to, from which assignment register
    /// Maps assignment register to a vector of regular registers.
    write_regs: BTreeMap<String, Vec<String>>,
    /// The value on the right-hand-side, per assignment register
    value: BTreeMap<String, Vec<(T, AffineExpressionComponent)>>,
    labels: BTreeSet<String>,
    instructions: Vec<(String, Vec<InstructionLiteralArg<T>>)>,
    debug_directives: Vec<DebugDirective>,
}

enum AffineExpressionComponent {
    Register(String),
    Constant,
    FreeInput(Expression),
}

enum InstructionLiteralArg<T> {
    LabelRef(String),
    Number(T),
}

fn witness_column<S: Into<String>>(
    source: SourceRef,
    name: S,
    def: Option<FunctionDefinition>,
) -> PilStatement {
    PilStatement::PolynomialCommitDeclaration(
        source,
        None,
        vec![PolynomialName {
            name: name.into(),
            array_size: None,
        }],
        def,
    )
}

fn extract_update(expr: Expression) -> (Option<String>, Expression) {
    let Expression::BinaryOperation(left, BinaryOperator::Identity, right) = expr else {
        panic!("Invalid statement for instruction body, expected constraint: {expr}");
    };
    // TODO check that there are no other "next" references in the expression
    match *left {
        Expression::UnaryOperation(UnaryOperation {
            op: UnaryOperator::Next,
            expr,
        }) => match *expr {
            Expression::Reference(column) => {
                (Some(column.try_to_identifier().unwrap().clone()), *right)
            }
            _ => (
                None,
                Expression::UnaryOperation(UnaryOperation {
                    op: UnaryOperator::Next,
                    expr,
                }) - *right,
            ),
        },
        _ => (None, *left - *right),
    }
}

#[cfg(test)]
mod test {
    use powdr_ast::asm_analysis::AnalysisASMFile;
    use powdr_importer::load_dependencies_and_resolve_str;
    use powdr_number::{FieldElement, GoldilocksField};

    use crate::compile;

    fn parse_analyze_and_compile<T: FieldElement>(input: &str) -> AnalysisASMFile {
        let parsed = load_dependencies_and_resolve_str(input);
        let analyzed = powdr_analysis::analyze(parsed).unwrap();
        compile::<T>(analyzed)
    }

    #[test]
    #[should_panic(expected = "All lhs params must be assignment registers")]
    fn instr_external_lhs_not_assignment_reg() {
        let asm = r"
machine Main {
  reg pc[@pc];
  reg A;

  instr foo A = vm.foo A;

  function main {
    foo;
  }
}
";
        parse_analyze_and_compile::<GoldilocksField>(asm);
    }

    #[test]
    #[should_panic(expected = "'X' is declared on lhs but not used on the rhs")]
    fn instr_external_lhs_register_not_used() {
        let asm = r"
machine Main {
  reg pc[@pc];
  reg X[<=];
  reg Y[<=];
  reg A;

  instr foo X -> Y = vm.foo Y;

  function main {
    foo;
  }
}
";
        parse_analyze_and_compile::<GoldilocksField>(asm);
    }

    #[test]
    #[should_panic(expected = "Assignment register 'Y' used on rhs must be present on lhs params")]
    fn instr_external_rhs_register_not_on_lhs() {
        let asm = r"
machine Main {
  reg pc[@pc];
  reg X[<=];
  reg Y[<=];
  reg A;

  instr foo X = vm.foo X -> Y;

  function main {
    foo;
  }
}
";
        parse_analyze_and_compile::<GoldilocksField>(asm);
    }
}<|MERGE_RESOLUTION|>--- conflicted
+++ resolved
@@ -13,13 +13,8 @@
         build::{self, absolute_reference, direct_reference, next_reference},
         visitor::ExpressionVisitable,
         ArrayExpression, BinaryOperator, Expression, FunctionCall, FunctionDefinition,
-<<<<<<< HEAD
-        FunctionKind, LambdaExpression, MatchArm, Pattern, PilStatement, PolynomialName,
+        FunctionKind, LambdaExpression, MatchArm, Number, Pattern, PilStatement, PolynomialName,
         SelectedExpressions, UnaryOperation, UnaryOperator,
-=======
-        FunctionKind, LambdaExpression, MatchArm, Number, Pattern, PilStatement, PolynomialName,
-        SelectedExpressions, UnaryOperator,
->>>>>>> 0e0ebe74
     },
     SourceRef,
 };
