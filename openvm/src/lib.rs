use derive_more::From;
use eyre::Result;
use itertools::{multiunzip, Itertools};
use openvm_build::{build_guest_package, find_unique_executable, get_package, TargetFilter};
use openvm_circuit::arch::InitFileGenerator;
use openvm_circuit::arch::{
    instructions::exe::VmExe, segment::DefaultSegmentationStrategy, Streams, SystemConfig,
    VirtualMachine, VmChipComplex, VmConfig, VmInventoryError,
};
use openvm_circuit::{circuit_derive::Chip, derive::AnyEnum};
use openvm_circuit_derive::InstructionExecutor;
use openvm_circuit_primitives_derive::ChipUsageGetter;
use openvm_instructions::program::Program;
use openvm_sdk::{
    config::{AggStarkConfig, AppConfig, SdkVmConfig, SdkVmConfigExecutor, SdkVmConfigPeriphery},
    keygen::AggStarkProvingKey,
    prover::AggStarkProver,
    Sdk, StdIn,
};
use openvm_stark_backend::engine::StarkEngine;
use openvm_stark_sdk::config::{
    baby_bear_poseidon2::{BabyBearPoseidon2Config, BabyBearPoseidon2Engine},
    FriParameters,
};
use openvm_stark_sdk::engine::StarkFriEngine;
use openvm_stark_sdk::openvm_stark_backend::p3_field::PrimeField32;
use openvm_stark_sdk::p3_baby_bear::BabyBear;
use powdr_autoprecompiles::{execution_profile::execution_profile, PowdrConfig};
use powdr_extension::{PowdrExecutor, PowdrExtension, PowdrPeriphery};
use serde::{Deserialize, Serialize};
use std::cmp::Reverse;
use std::fs::File;
use std::io::BufWriter;
use std::iter::Sum;
use std::ops::Add;
use std::{
    collections::HashMap,
    path::{Path, PathBuf},
    sync::Arc,
};
use strum::{Display, EnumString};

pub use crate::customize_exe::Prog;
use tracing::Level;

#[cfg(test)]
use crate::extraction_utils::AirWidthsDiff;
use crate::extraction_utils::{export_pil, AirWidths, OriginalVmConfig};
use crate::instruction_formatter::openvm_opcode_formatter;
use crate::powdr_extension::PowdrPrecompile;

mod air_builder;
pub mod bus_map;
pub mod extraction_utils;
pub mod opcode;
pub mod symbolic_instruction_builder;
mod utils;
pub use opcode::instruction_allowlist;
pub use powdr_autoprecompiles::DegreeBound;
pub use powdr_autoprecompiles::PgoConfig;

type BabyBearSC = BabyBearPoseidon2Config;

// TODO: These constants should be related
const APP_LOG_BLOWUP: usize = 2;
pub const OPENVM_DEGREE_BOUND: usize = 5;
const DEFAULT_DEGREE_BOUND: DegreeBound = DegreeBound {
    identities: OPENVM_DEGREE_BOUND,
    bus_interactions: OPENVM_DEGREE_BOUND - 1,
};

pub fn default_powdr_openvm_config(apc: u64, skip: u64) -> PowdrConfig {
    PowdrConfig::new(apc, skip, DEFAULT_DEGREE_BOUND)
}

fn format_fe<F: PrimeField32>(v: F) -> String {
    let v = v.as_canonical_u32();
    if v < F::ORDER_U32 / 2 {
        format!("{v}")
    } else {
        format!("-{}", F::ORDER_U32 - v)
    }
}

pub use openvm_build::GuestOptions;
pub use powdr_autoprecompiles::bus_map::BusType;

/// We do not use the transpiler, instead we customize an already transpiled program
mod customize_exe;

pub use customize_exe::{customize, BabyBearOpenVmApcAdapter, Instr, POWDR_OPCODE};

// A module for our extension
mod powdr_extension;

pub mod bus_interaction_handler;
pub mod instruction_formatter;
pub mod memory_bus_interaction;

mod plonk;

#[derive(Copy, Clone, Debug, EnumString, Display)]
#[strum(serialize_all = "lowercase")]
pub enum PgoType {
    /// cost = cells saved per apc * times executed
    /// max total columns
    Cell(Option<usize>),
    /// cost = instruction per apc * times executed
    Instruction,
    /// cost = instruction per apc
    None,
}

impl Default for PgoType {
    fn default() -> Self {
        PgoType::Cell(None)
    }
}

/// A custom VmConfig that wraps the SdkVmConfig, adding our custom extension.
#[derive(Serialize, Deserialize, Clone)]
pub struct SpecializedConfig {
    pub sdk_config: OriginalVmConfig,
    pub powdr: PowdrExtension<BabyBear>,
}

// For generation of the init file, we delegate to the underlying SdkVmConfig.
impl InitFileGenerator for SpecializedConfig {
    fn generate_init_file_contents(&self) -> Option<String> {
        self.sdk_config.config().generate_init_file_contents()
    }

    fn write_to_init_file(
        &self,
        manifest_dir: &Path,
        init_file_name: Option<&str>,
    ) -> eyre::Result<()> {
        self.sdk_config
            .config()
            .write_to_init_file(manifest_dir, init_file_name)
    }
}

#[allow(clippy::large_enum_variant)]
#[derive(ChipUsageGetter, From, AnyEnum, InstructionExecutor, Chip)]
pub enum SpecializedExecutor<F: PrimeField32> {
    #[any_enum]
    SdkExecutor(SdkVmConfigExecutor<F>),
    #[any_enum]
    PowdrExecutor(PowdrExecutor<F>),
}

#[derive(From, ChipUsageGetter, Chip, AnyEnum)]
pub enum MyPeriphery<F: PrimeField32> {
    #[any_enum]
    SdkPeriphery(SdkVmConfigPeriphery<F>),
    #[any_enum]
    PowdrPeriphery(PowdrPeriphery<F>),
}

impl VmConfig<BabyBear> for SpecializedConfig {
    type Executor = SpecializedExecutor<BabyBear>;
    type Periphery = MyPeriphery<BabyBear>;

    fn system(&self) -> &SystemConfig {
        VmConfig::<BabyBear>::system(self.sdk_config.config())
    }

    fn system_mut(&mut self) -> &mut SystemConfig {
        VmConfig::<BabyBear>::system_mut(self.sdk_config.config_mut())
    }

    fn create_chip_complex(
        &self,
    ) -> Result<VmChipComplex<BabyBear, Self::Executor, Self::Periphery>, VmInventoryError> {
        let chip = self.sdk_config.create_chip_complex()?;
        let chip = chip.extend(&self.powdr)?;

        Ok(chip)
    }
}

impl SpecializedConfig {
    fn new(
        base_config: OriginalVmConfig,
        precompiles: Vec<PowdrPrecompile<BabyBear>>,
        implementation: PrecompileImplementation,
    ) -> Self {
        let airs = base_config.airs().expect("Failed to convert the AIR of an OpenVM instruction, even after filtering by the blacklist!");
        let bus_map = base_config.bus_map();
        let powdr_extension = PowdrExtension::new(
            precompiles,
            base_config.config().clone(),
            implementation,
            bus_map,
            airs,
        );
        Self {
            sdk_config: base_config,
            powdr: powdr_extension,
        }
    }
}

pub fn build_elf_path<P: AsRef<Path>>(
    guest_opts: GuestOptions,
    pkg_dir: P,
    target_filter: &Option<TargetFilter>,
) -> Result<PathBuf> {
    let pkg = get_package(pkg_dir.as_ref());
    let target_dir = match build_guest_package(&pkg, &guest_opts, None, target_filter) {
        Ok(target_dir) => target_dir,
        Err(Some(code)) => {
            return Err(eyre::eyre!("Failed to build guest: code = {}", code));
        }
        Err(None) => {
            return Err(eyre::eyre!(
                "Failed to build guest (OPENVM_SKIP_BUILD is set)"
            ));
        }
    };

    find_unique_executable(pkg_dir, target_dir, target_filter)
}

// compile the original openvm program without powdr extension
pub fn compile_openvm(
    guest: &str,
    guest_opts: GuestOptions,
) -> Result<OriginalCompiledProgram, Box<dyn std::error::Error>> {
    let sdk = Sdk::default();

    // Build the ELF with guest options and a target filter.
    // We need these extra Rust flags to get the labels.
    let guest_opts = guest_opts.with_rustc_flags(vec!["-C", "link-arg=--emit-relocs"]);

    // Point to our local guest
    use std::path::PathBuf;
    let mut path = PathBuf::from(env!("CARGO_MANIFEST_DIR")).to_path_buf();
    path.push(guest);
    let target_path = path.to_str().unwrap();

    // try to load the sdk config from the openvm.toml file, otherwise use the default
    let openvm_toml_path = path.join("openvm.toml");
    let sdk_vm_config = if openvm_toml_path.exists() {
        let toml = std::fs::read_to_string(&openvm_toml_path)?;
        let app_config: AppConfig<_> = toml::from_str(&toml)?;
        app_config.app_vm_config
    } else {
        SdkVmConfig::builder()
            .system(Default::default())
            .rv32i(Default::default())
            .rv32m(Default::default())
            .io(Default::default())
            .build()
    };

    let elf = sdk.build(
        guest_opts,
        &sdk_vm_config,
        target_path,
        &Default::default(),
        Default::default(),
    )?;

    // Transpile the ELF into a VmExe. Note that this happens using the sdk transpiler only, our extension does not use a transpiler.
    let exe = sdk.transpile(elf, sdk_vm_config.transpiler())?;

    Ok(OriginalCompiledProgram { exe, sdk_vm_config })
}

/// Determines how the precompile (a circuit with algebraic gates and bus interactions)
/// is implemented as a RAP.
#[derive(Default, Clone, Deserialize, Serialize)]
pub enum PrecompileImplementation {
    /// Allocate a column for each variable and process a call in a single row.
    #[default]
    SingleRowChip,
    /// Compile the circuit to a PlonK circuit.
    PlonkChip,
}

pub fn compile_guest(
    guest: &str,
    guest_opts: GuestOptions,
    config: PowdrConfig,
    implementation: PrecompileImplementation,
    pgo_config: PgoConfig,
) -> Result<CompiledProgram, Box<dyn std::error::Error>> {
    let original_program = compile_openvm(guest, guest_opts.clone())?;

    // Optional tally of opcode freqency (only enabled for debug level logs)
    if tracing::enabled!(Level::DEBUG) {
        tally_opcode_frequency(&pgo_config, &original_program.exe);
    }

    compile_exe(
        guest,
        guest_opts,
        original_program,
        config,
        implementation,
        pgo_config,
    )
}

fn instruction_index_to_pc(program: &Program<BabyBear>, idx: usize) -> u64 {
    (program.pc_base + (idx as u32 * program.step)) as u64
}

fn tally_opcode_frequency(pgo_config: &PgoConfig, exe: &VmExe<BabyBear>) {
    let pgo_program_pc_count = match pgo_config {
        PgoConfig::Cell(pgo_program_pc_count, _) | PgoConfig::Instruction(pgo_program_pc_count) => {
            // If execution count of each pc is available, we tally the opcode execution frequency
            tracing::debug!("Opcode execution frequency:");
            pgo_program_pc_count
        }
        PgoConfig::None => {
            // If execution count of each pc isn't available, we just count the occurrences of each opcode in the program
            tracing::debug!("Opcode frequency in program:");
            // Create a dummy HashMap that returns 1 for each pc
            &(0..exe.program.instructions_and_debug_infos.len())
                .map(|i| (instruction_index_to_pc(&exe.program, i), 1))
                .collect::<HashMap<_, _>>()
        }
    };

    exe.program
        .instructions_and_debug_infos
        .iter()
        .enumerate()
        .fold(HashMap::new(), |mut acc, (i, instr)| {
            let opcode = instr.as_ref().unwrap().0.opcode;
            if let Some(count) = pgo_program_pc_count.get(&instruction_index_to_pc(&exe.program, i))
            {
                *acc.entry(opcode).or_insert(0) += count;
            }
            acc
        })
        .into_iter()
        .sorted_by_key(|(_, count)| Reverse(*count))
        .for_each(|(opcode, count)| {
            // Log the opcode and its count
            tracing::debug!("   {}: {count}", openvm_opcode_formatter(&opcode));
        });
}

pub fn compile_exe(
    guest: &str,
    guest_opts: GuestOptions,
    original_program: OriginalCompiledProgram,
    config: PowdrConfig,
    implementation: PrecompileImplementation,
    pgo_config: PgoConfig,
) -> Result<CompiledProgram, Box<dyn std::error::Error>> {
    // Build the ELF with guest options and a target filter.
    // We need these extra Rust flags to get the labels.
    let guest_opts = guest_opts.with_rustc_flags(vec!["-C", "link-arg=--emit-relocs"]);

    // Point to our local guest
    use std::path::PathBuf;
    let mut path = PathBuf::from(env!("CARGO_MANIFEST_DIR")).to_path_buf();
    path.push(guest);
    let target_path = path.to_str().unwrap();

    let elf_binary_path = build_elf_path(guest_opts.clone(), target_path, &Default::default())?;

    compile_exe_with_elf(
        original_program,
        &std::fs::read(elf_binary_path)?,
        config,
        implementation,
        pgo_config,
    )
}

pub fn compile_exe_with_elf(
    original_program: OriginalCompiledProgram,
    elf: &[u8],
    config: PowdrConfig,
    implementation: PrecompileImplementation,
    pgo_config: PgoConfig,
) -> Result<CompiledProgram, Box<dyn std::error::Error>> {
    let elf = powdr_riscv_elf::load_elf_from_buffer(elf);
    let compiled = customize(
        original_program,
        elf.text_labels(),
        elf.debug_info(),
        config,
        implementation,
        pgo_config,
    );
    // Export the compiled program to a PIL file for debugging purposes.
    export_pil(
        &mut BufWriter::new(File::create("debug.pil").unwrap()),
        &compiled.vm_config,
    );
    Ok(compiled)
}

#[derive(Serialize, Deserialize, Clone)]
pub struct CompiledProgram {
    pub exe: VmExe<BabyBear>,
    pub vm_config: SpecializedConfig,
}

// the original openvm program and config without powdr extension
#[derive(Clone)]
pub struct OriginalCompiledProgram {
    pub exe: VmExe<BabyBear>,
    pub sdk_vm_config: SdkVmConfig,
}

#[derive(Clone, Serialize, Deserialize, Default, Debug, Eq, PartialEq)]
pub struct AirMetrics {
    pub widths: AirWidths,
    pub constraints: usize,
    pub bus_interactions: usize,
}

impl Add for AirMetrics {
    type Output = AirMetrics;

    fn add(self, rhs: AirMetrics) -> AirMetrics {
        AirMetrics {
            widths: self.widths + rhs.widths,
            constraints: self.constraints + rhs.constraints,
            bus_interactions: self.bus_interactions + rhs.bus_interactions,
        }
    }
}

impl Sum<AirMetrics> for AirMetrics {
    fn sum<I: Iterator<Item = AirMetrics>>(iter: I) -> AirMetrics {
        iter.fold(AirMetrics::default(), Add::add)
    }
}

impl AirMetrics {
    pub fn total_width(&self) -> usize {
        self.widths.total()
    }
}

#[cfg(test)]
impl CompiledProgram {
    // Return a tuple of (powdr AirMetrics, non-powdr AirMetrics)
    fn air_metrics(&self) -> (Vec<(AirMetrics, Option<AirWidthsDiff>)>, Vec<AirMetrics>) {
        use openvm_stark_backend::Chip;

        use crate::extraction_utils::get_air_metrics;

        let inventory = self.vm_config.create_chip_complex().unwrap().inventory;

        // Order of precompile is the same as that of Powdr executors in chip inventory
        let mut apc_stats = self
            .vm_config
            .powdr
            .precompiles
            .iter()
            .map(|precompile| precompile.apc_stats.clone());

        inventory
            .executors()
            .iter()
            .map(|executor| executor.air())
            .chain(
                inventory
                    .periphery()
                    .iter()
                    .map(|periphery| periphery.air()),
            )
            .fold(
                (Vec::new(), Vec::new()),
                |(mut powdr_air_metrics, mut non_powdr_air_metrics), air| {
                    let name = air.name();

                    // We actually give name "powdr_air_for_opcode_<opcode>" to the AIRs,
                    // but OpenVM uses the actual Rust type (PowdrAir) as the name in this method.
                    // TODO this is hacky but not sure how to do it better rn.
                    if name.starts_with("PowdrAir") || name.starts_with("PlonkAir") {
                        powdr_air_metrics.push((
                            get_air_metrics(air),
                            apc_stats.next().unwrap().map(|stats| stats.widths),
                        ));
                    } else {
                        non_powdr_air_metrics.push(get_air_metrics(air));
                    }

                    (powdr_air_metrics, non_powdr_air_metrics)
                },
            )
    }
}

pub fn execute(program: CompiledProgram, inputs: StdIn) -> Result<(), Box<dyn std::error::Error>> {
    let CompiledProgram { exe, vm_config } = program;

    let sdk = Sdk::default();

    let output = sdk.execute(exe.clone(), vm_config.clone(), inputs)?;
    tracing::info!("Public values output: {:?}", output);

    Ok(())
}

pub fn prove(
    program: &CompiledProgram,
    mock: bool,
    recursion: bool,
    inputs: StdIn,
    segment_height: Option<usize>, // uses the default height if None
) -> Result<(), Box<dyn std::error::Error>> {
    let exe = &program.exe;
    let mut vm_config = program.vm_config.clone();

    // DefaultSegmentationStrategy { max_segment_len: 4194204, max_cells_per_chip_in_segment: 503304480 }
    if let Some(segment_height) = segment_height {
        vm_config
            .sdk_config
            .config_mut()
            .system
            .config
            .segmentation_strategy = Arc::new(
            DefaultSegmentationStrategy::new_with_max_segment_len(segment_height),
        );
        tracing::debug!("Setting max segment len to {}", segment_height);
    }

    let sdk = Sdk::default();

    // Set app configuration
    let app_fri_params = FriParameters::standard_with_100_bits_conjectured_security(APP_LOG_BLOWUP);
    let app_config = AppConfig::new(app_fri_params, vm_config.clone());

    // Commit the exe
    let app_committed_exe = sdk.commit_app_exe(app_fri_params, exe.clone())?;

    // Generate an AppProvingKey
    let app_pk = Arc::new(sdk.app_keygen(app_config)?);

    if mock {
        tracing::info!("Checking constraints and witness in Mock prover...");
        let engine = BabyBearPoseidon2Engine::new(
            FriParameters::standard_with_100_bits_conjectured_security(APP_LOG_BLOWUP),
        );
        let vm = VirtualMachine::new(engine, vm_config.clone());
        let pk = vm.keygen();
        let streams = Streams::from(inputs);
        let mut result = vm.execute_and_generate(exe.clone(), streams).unwrap();
        let _final_memory = Option::take(&mut result.final_memory);
        let global_airs = vm.config().create_chip_complex().unwrap().airs();
        for proof_input in &result.per_segment {
            let (airs, pks, air_proof_inputs): (Vec<_>, Vec<_>, Vec<_>) =
                multiunzip(proof_input.per_air.iter().map(|(air_id, air_proof_input)| {
                    (
                        global_airs[*air_id].clone(),
                        pk.per_air[*air_id].clone(),
                        air_proof_input.clone(),
                    )
                }));
            vm.engine.debug(&airs, &pks, &air_proof_inputs);
        }
    } else {
        // Generate a proof
        tracing::info!("Generating app proof...");
        let start = std::time::Instant::now();
        let app_proof =
            sdk.generate_app_proof(app_pk.clone(), app_committed_exe.clone(), inputs.clone())?;
        tracing::info!("App proof took {:?}", start.elapsed());

        tracing::info!(
            "Public values: {:?}",
            app_proof.user_public_values.public_values
        );

        // Verify
        let app_vk = app_pk.get_app_vk();
        sdk.verify_app_proof(&app_vk, &app_proof)?;
        tracing::info!("App proof verification done.");

        if recursion {
            // Generate the aggregation proving key
            tracing::info!("Generating aggregation proving key...");
            let (agg_stark_pk, _) =
                AggStarkProvingKey::dummy_proof_and_keygen(AggStarkConfig::default());

            tracing::info!("Generating aggregation proof...");

            let agg_prover = AggStarkProver::<BabyBearPoseidon2Engine>::new(
                agg_stark_pk,
                app_pk.leaf_committed_exe.clone(),
                *sdk.agg_tree_config(),
            );
            // Note that this proof is not verified. We assume that any valid app proof
            // (verified above) also leads to a valid aggregation proof.
            // If this was not the case, it would be a completeness bug in OpenVM.
            let start = std::time::Instant::now();
            let _proof_with_publics = agg_prover.generate_root_verifier_input(app_proof);
            tracing::info!("Agg proof (inner recursion) took {:?}", start.elapsed());
        }

        tracing::info!("All done.");
    }

    Ok(())
}

// Same as execution_profile below but for guest path inputs.
pub fn execution_profile_from_guest(
    guest: &str,
    guest_opts: GuestOptions,
    inputs: StdIn,
) -> HashMap<u64, u32> {
    let OriginalCompiledProgram { exe, sdk_vm_config } = compile_openvm(guest, guest_opts).unwrap();
    let program = Prog::from(&exe.program);

    // prepare for execute
    let sdk = Sdk::default();

    execution_profile::<BabyBearOpenVmApcAdapter>(&program, || {
        sdk.execute(exe.clone(), sdk_vm_config.clone(), inputs.clone())
            .unwrap();
    })
}

#[cfg(test)]
mod tests {
    use super::*;
    use expect_test::{expect, Expect};
    use pretty_assertions::assert_eq;
    use test_log::test;

    #[allow(clippy::too_many_arguments)]
    fn compile_and_prove(
        guest: &str,
        config: PowdrConfig,
        implementation: PrecompileImplementation,
        mock: bool,
        recursion: bool,
        stdin: StdIn,
        pgo_config: PgoConfig,
        segment_height: Option<usize>,
    ) -> Result<(), Box<dyn std::error::Error>> {
        let program = compile_guest(
            guest,
            GuestOptions::default(),
            config,
            implementation,
            pgo_config,
        )
        .unwrap();
        prove(&program, mock, recursion, stdin, segment_height)
    }

    fn prove_simple(
        guest: &str,
        config: PowdrConfig,
        implementation: PrecompileImplementation,
        stdin: StdIn,
        pgo_config: PgoConfig,
        segment_height: Option<usize>,
    ) {
        let result = compile_and_prove(
            guest,
            config,
            implementation,
            false,
            false,
            stdin,
            pgo_config,
            segment_height,
        );
        assert!(result.is_ok());
    }

    fn prove_mock(
        guest: &str,
        config: PowdrConfig,
        implementation: PrecompileImplementation,
        stdin: StdIn,
        pgo_config: PgoConfig,
        segment_height: Option<usize>,
    ) {
        let result = compile_and_prove(
            guest,
            config,
            implementation,
            true,
            false,
            stdin,
            pgo_config,
            segment_height,
        );
        assert!(result.is_ok());
    }

    fn prove_recursion(
        guest: &str,
        config: PowdrConfig,
        implementation: PrecompileImplementation,
        stdin: StdIn,
        pgo_config: PgoConfig,
        segment_height: Option<usize>,
    ) {
        let result = compile_and_prove(
            guest,
            config,
            implementation,
            false,
            true,
            stdin,
            pgo_config,
            segment_height,
        );
        assert!(result.is_ok());
    }

    const GUEST: &str = "guest";
    const GUEST_ITER: u32 = 1 << 10;
    const GUEST_APC: u64 = 1;
    const GUEST_SKIP: u64 = 56;
    const GUEST_SKIP_PGO: u64 = 0;

    const GUEST_KECCAK: &str = "guest-keccak";
    const GUEST_KECCAK_ITER: u32 = 1_000;
    const GUEST_KECCAK_ITER_SMALL: u32 = 10;
    const GUEST_KECCAK_ITER_LARGE: u32 = 25_000;
    const GUEST_KECCAK_APC: u64 = 1;
    const GUEST_KECCAK_APC_PGO: u64 = 10;
    const GUEST_KECCAK_APC_PGO_LARGE: u64 = 100;
    const GUEST_KECCAK_SKIP: u64 = 0;

    const GUEST_SHA256_ITER: u32 = 1_000;
    const GUEST_SHA256_ITER_SMALL: u32 = 10;
    const GUEST_SHA256_ITER_LARGE: u32 = 25_000;
    const GUEST_SHA256: &str = "guest-sha256";
    const GUEST_SHA256_APC_PGO: u64 = 10;
    const GUEST_SHA256_APC_PGO_LARGE: u64 = 50;
    const GUEST_SHA256_SKIP: u64 = 0;

    #[test]
    fn guest_prove_simple() {
        let mut stdin = StdIn::default();
        stdin.write(&GUEST_ITER);
        let config = default_powdr_openvm_config(GUEST_APC, GUEST_SKIP);
        prove_simple(
            GUEST,
            config,
            PrecompileImplementation::SingleRowChip,
            stdin,
            PgoConfig::None,
            None,
        );
    }

    #[test]
    fn guest_prove_mock() {
        let mut stdin = StdIn::default();
        stdin.write(&GUEST_ITER);
        let config = default_powdr_openvm_config(GUEST_APC, GUEST_SKIP);
        prove_mock(
            GUEST,
            config,
            PrecompileImplementation::SingleRowChip,
            stdin,
            PgoConfig::None,
            None,
        );
    }

    // All gate constraints should be satisfied, but bus interactions are not implemented yet.
    #[test]
    fn guest_plonk_prove_mock() {
        let mut stdin = StdIn::default();
        stdin.write(&GUEST_ITER);
        let config = default_powdr_openvm_config(GUEST_APC, GUEST_SKIP);
        prove_mock(
            GUEST,
            config,
            PrecompileImplementation::PlonkChip,
            stdin,
            PgoConfig::None,
            None,
        );
    }

    #[test]
    #[ignore = "Too much RAM"]
    fn guest_prove_recursion() {
        let mut stdin = StdIn::default();
        stdin.write(&GUEST_ITER);
        let config = default_powdr_openvm_config(GUEST_APC, GUEST_SKIP);
        let pgo_data = execution_profile_from_guest(GUEST, GuestOptions::default(), stdin.clone());
        prove_recursion(
            GUEST,
            config,
            PrecompileImplementation::SingleRowChip,
            stdin,
            PgoConfig::Instruction(pgo_data),
            None,
        );
    }

    #[test]
    #[ignore = "Too long"]
    fn matmul_compile() {
        let guest = "guest-matmul";
        let config = default_powdr_openvm_config(1, 0);
        assert!(compile_guest(
            guest,
            GuestOptions::default(),
            config,
            PrecompileImplementation::SingleRowChip,
            PgoConfig::default()
        )
        .is_ok());
    }

    #[test]
    fn keccak_small_prove_simple() {
        let mut stdin = StdIn::default();
        stdin.write(&GUEST_KECCAK_ITER_SMALL);
        let config = default_powdr_openvm_config(GUEST_KECCAK_APC, GUEST_KECCAK_SKIP);
        prove_simple(
            GUEST_KECCAK,
            config,
            PrecompileImplementation::SingleRowChip,
            stdin,
            PgoConfig::None,
            None,
        );
    }

    #[test]
    fn keccak_small_prove_simple_multi_segment() {
        // Set the default segmentation height to a small value to test multi-segment proving
        let mut stdin = StdIn::default();
        stdin.write(&GUEST_KECCAK_ITER_SMALL);
        let config = default_powdr_openvm_config(GUEST_KECCAK_APC, GUEST_KECCAK_SKIP);
        // should create two segments
        prove_simple(
            GUEST_KECCAK,
            config,
            PrecompileImplementation::SingleRowChip,
            stdin,
            PgoConfig::None,
            Some(4_000),
        );
    }

    #[test]
    #[ignore = "Too long"]
    fn keccak_prove_simple() {
        let mut stdin = StdIn::default();
        stdin.write(&GUEST_KECCAK_ITER);
        let config = default_powdr_openvm_config(GUEST_KECCAK_APC, GUEST_KECCAK_SKIP);
        prove_simple(
            GUEST_KECCAK,
            config,
            PrecompileImplementation::SingleRowChip,
            stdin,
            PgoConfig::None,
            None,
        );
    }

    #[test]
    #[ignore = "Too much RAM"]
    fn keccak_prove_many_apcs() {
        let mut stdin = StdIn::default();
        stdin.write(&GUEST_KECCAK_ITER);
        let pgo_data =
            execution_profile_from_guest(GUEST_KECCAK, GuestOptions::default(), stdin.clone());

        let config = default_powdr_openvm_config(GUEST_KECCAK_APC_PGO_LARGE, GUEST_KECCAK_SKIP);
        prove_recursion(
            GUEST_KECCAK,
            config.clone(),
            PrecompileImplementation::SingleRowChip,
            stdin.clone(),
            PgoConfig::Instruction(pgo_data.clone()),
            None,
        );

        prove_recursion(
            GUEST_KECCAK,
            config.clone(),
            PrecompileImplementation::SingleRowChip,
            stdin,
            PgoConfig::Cell(pgo_data, None),
            None,
        );
    }

    #[test]
    #[ignore = "Too much RAM"]
    fn keccak_prove_large() {
        let mut stdin = StdIn::default();
        stdin.write(&GUEST_KECCAK_ITER_LARGE);
        let pgo_data =
            execution_profile_from_guest(GUEST_KECCAK, GuestOptions::default(), stdin.clone());

        let config = default_powdr_openvm_config(GUEST_KECCAK_APC_PGO, GUEST_KECCAK_SKIP);
        prove_recursion(
            GUEST_KECCAK,
            config,
            PrecompileImplementation::SingleRowChip,
            stdin,
            PgoConfig::Instruction(pgo_data),
            None,
        );
    }

    #[test]
    fn keccak_small_prove_mock() {
        let mut stdin = StdIn::default();
        stdin.write(&GUEST_KECCAK_ITER_SMALL);

        let config = default_powdr_openvm_config(GUEST_KECCAK_APC, GUEST_KECCAK_SKIP);
        prove_mock(
            GUEST_KECCAK,
            config,
            PrecompileImplementation::SingleRowChip,
            stdin,
            PgoConfig::None,
            None,
        );
    }

    // All gate constraints should be satisfied, but bus interactions are not implemented yet.
    #[test]
    fn keccak_plonk_small_prove_mock() {
        let mut stdin = StdIn::default();
        stdin.write(&GUEST_KECCAK_ITER_SMALL);
        let config = default_powdr_openvm_config(GUEST_KECCAK_APC, GUEST_KECCAK_SKIP);
        prove_mock(
            GUEST_KECCAK,
            config,
            PrecompileImplementation::PlonkChip,
            stdin,
            PgoConfig::None,
            None,
        );
    }

    #[test]
    #[ignore = "Too long"]
    fn keccak_prove_mock() {
        let mut stdin = StdIn::default();
        stdin.write(&GUEST_KECCAK_ITER);
        let config = default_powdr_openvm_config(GUEST_KECCAK_APC, GUEST_KECCAK_SKIP);
        prove_mock(
            GUEST_KECCAK,
            config,
            PrecompileImplementation::SingleRowChip,
            stdin,
            PgoConfig::None,
            None,
        );
    }

    // Create multiple APC for 10 Keccak iterations to test different PGO modes
    #[test]
    fn keccak_prove_multiple_pgo_modes() {
        use std::time::Instant;
        // Config
        let mut stdin = StdIn::default();
        stdin.write(&GUEST_KECCAK_ITER_SMALL);
        let config = default_powdr_openvm_config(GUEST_KECCAK_APC_PGO, GUEST_KECCAK_SKIP);

        // Pgo data
        let pgo_data =
            execution_profile_from_guest(GUEST_KECCAK, GuestOptions::default(), stdin.clone());

        // Pgo Cell mode
        let start = Instant::now();
        prove_simple(
            GUEST_KECCAK,
            config.clone(),
            PrecompileImplementation::SingleRowChip,
            stdin.clone(),
            PgoConfig::Cell(pgo_data.clone(), None),
            None,
        );
        let elapsed = start.elapsed();
        tracing::debug!("Proving keccak with PgoConfig::Cell took {:?}", elapsed);

        // Pgo Instruction mode
        let start = Instant::now();
        prove_simple(
            GUEST_KECCAK,
            config.clone(),
            PrecompileImplementation::SingleRowChip,
            stdin.clone(),
            PgoConfig::Instruction(pgo_data),
            None,
        );
        let elapsed = start.elapsed();
        tracing::debug!(
            "Proving keccak with PgoConfig::Instruction took {:?}",
            elapsed
        );
    }

    #[test]
    #[ignore = "Too long"]
    fn sha256_prove_simple() {
        let mut stdin = StdIn::default();
        stdin.write(&GUEST_SHA256_ITER);
        let config = default_powdr_openvm_config(GUEST_SHA256_APC_PGO, GUEST_SHA256_SKIP);

        let pgo_data =
            execution_profile_from_guest(GUEST_SHA256, GuestOptions::default(), stdin.clone());

        prove_simple(
            GUEST_SHA256,
            config,
            PrecompileImplementation::SingleRowChip,
            stdin,
            PgoConfig::Instruction(pgo_data),
            None,
        );
    }

    #[test]
    #[ignore = "Too long"]
    fn sha256_prove_mock() {
        let mut stdin = StdIn::default();
        stdin.write(&GUEST_SHA256_ITER);
        let config = default_powdr_openvm_config(GUEST_SHA256_APC_PGO, GUEST_SHA256_SKIP);

        let pgo_data =
            execution_profile_from_guest(GUEST_SHA256, GuestOptions::default(), stdin.clone());

        prove_mock(
            GUEST_SHA256,
            config,
            PrecompileImplementation::SingleRowChip,
            stdin,
            PgoConfig::Instruction(pgo_data),
            None,
        );
    }

    #[test]
    #[ignore = "Too much RAM"]
    fn sha256_prove_many_apcs() {
        let mut stdin = StdIn::default();
        stdin.write(&GUEST_SHA256_ITER);
        let pgo_data =
            execution_profile_from_guest(GUEST_SHA256, GuestOptions::default(), stdin.clone());

        let config = default_powdr_openvm_config(GUEST_SHA256_APC_PGO_LARGE, GUEST_SHA256_SKIP);
        prove_recursion(
            GUEST_SHA256,
            config.clone(),
            PrecompileImplementation::SingleRowChip,
            stdin.clone(),
            PgoConfig::Instruction(pgo_data.clone()),
            None,
        );

        prove_recursion(
            GUEST_SHA256,
            config.clone(),
            PrecompileImplementation::SingleRowChip,
            stdin,
            PgoConfig::Cell(pgo_data, None),
            None,
        );
    }

    #[test]
    #[ignore = "Too much RAM"]
    fn sha256_prove_large() {
        let mut stdin = StdIn::default();
        stdin.write(&GUEST_SHA256_ITER_LARGE);
        let pgo_data =
            execution_profile_from_guest(GUEST_SHA256, GuestOptions::default(), stdin.clone());

        let config = default_powdr_openvm_config(GUEST_SHA256_APC_PGO, GUEST_SHA256_SKIP);
        prove_recursion(
            GUEST_SHA256,
            config,
            PrecompileImplementation::SingleRowChip,
            stdin,
            PgoConfig::Instruction(pgo_data),
            None,
        );
    }

    #[test]
    fn sha256_small_prove_simple() {
        let mut stdin = StdIn::default();
        stdin.write(&GUEST_SHA256_ITER_SMALL);
        let config = default_powdr_openvm_config(GUEST_SHA256_APC_PGO, GUEST_SHA256_SKIP);

        let pgo_data =
            execution_profile_from_guest(GUEST_SHA256, GuestOptions::default(), stdin.clone());

        prove_simple(
            GUEST_SHA256,
            config,
            PrecompileImplementation::SingleRowChip,
            stdin,
            PgoConfig::Instruction(pgo_data),
            None,
        );
    }

    #[test]
    fn sha256_small_prove_mock() {
        let mut stdin = StdIn::default();
        stdin.write(&GUEST_SHA256_ITER_SMALL);
        let config = default_powdr_openvm_config(GUEST_SHA256_APC_PGO, GUEST_SHA256_SKIP);

        let pgo_data =
            execution_profile_from_guest(GUEST_SHA256, GuestOptions::default(), stdin.clone());

        prove_mock(
            GUEST_SHA256,
            config,
            PrecompileImplementation::SingleRowChip,
            stdin,
            PgoConfig::Instruction(pgo_data),
            None,
        );
    }

    #[test]
    fn sha256_prove_multiple_pgo_modes() {
        use std::time::Instant;

        let mut stdin = StdIn::default();
        stdin.write(&GUEST_SHA256_ITER_SMALL);
        let config = default_powdr_openvm_config(GUEST_SHA256_APC_PGO, GUEST_SHA256_SKIP);

        let pgo_data =
            execution_profile_from_guest(GUEST_SHA256, GuestOptions::default(), stdin.clone());

        let start = Instant::now();
        prove_simple(
            GUEST_SHA256,
            config.clone(),
            PrecompileImplementation::SingleRowChip,
            stdin.clone(),
            PgoConfig::Cell(pgo_data.clone(), None),
            None,
        );
        let elapsed = start.elapsed();
        tracing::debug!("Proving sha256 with PgoConfig::Cell took {:?}", elapsed);

        let start = Instant::now();
        prove_simple(
            GUEST_SHA256,
            config.clone(),
            PrecompileImplementation::SingleRowChip,
            stdin.clone(),
            PgoConfig::Instruction(pgo_data),
            None,
        );
        let elapsed = start.elapsed();
        tracing::debug!(
            "Proving sha256 with PgoConfig::Instruction took {:?}",
            elapsed
        );
    }

    // #[test]
    // #[ignore = "Too much RAM"]
    // // TODO: This test currently panics because the kzg params are not set up correctly. Fix this.
    // #[should_panic = "No such file or directory"]
    // fn keccak_prove_recursion() {
    //     let mut stdin = StdIn::default();
    //     stdin.write(&GUEST_KECCAK_ITER);
    //     prove_recursion(GUEST_KECCAK, GUEST_KECCAK_APC, GUEST_KECCAK_SKIP, stdin);
    // }

    // The following are compilation tests only

    struct GuestTestConfig {
        pgo_config: PgoConfig,
        name: &'static str,
        apc: u64,
        skip: u64,
    }

    struct MachineTestMetrics {
        powdr_expected_sum: Expect,
        powdr_expected_machine_count: Expect,
        non_powdr_expected_sum: AirMetrics,
        non_powdr_expected_machine_count: usize,
    }

    fn test_machine_compilation(
        guest: GuestTestConfig,
        expected_metrics: MachineTestMetrics,
        expected_columns_saved: Option<Expect>,
    ) {
        let apc_candidates_dir = tempfile::tempdir().unwrap();
        let apc_candidates_dir_path = apc_candidates_dir.path();
        let config = default_powdr_openvm_config(guest.apc, guest.skip)
            .with_apc_candidates_dir(apc_candidates_dir_path);
        let is_cell_pgo = matches!(guest.pgo_config, PgoConfig::Cell(_, _));
        let compiled_program = compile_guest(
            guest.name,
            GuestOptions::default(),
            config,
            PrecompileImplementation::SingleRowChip,
            guest.pgo_config,
        )
        .unwrap();

        let (powdr_air_metrics, non_powdr_air_metrics) = compiled_program.air_metrics();

        expected_metrics.powdr_expected_sum.assert_debug_eq(
            &powdr_air_metrics
                .iter()
                .map(|(metrics, _)| metrics.clone())
                .sum::<AirMetrics>(),
        );
        expected_metrics
            .powdr_expected_machine_count
            .assert_debug_eq(&powdr_air_metrics.len());
        assert_eq!(
            non_powdr_air_metrics.len(),
            expected_metrics.non_powdr_expected_machine_count
        );
        assert_eq!(
            non_powdr_air_metrics.into_iter().sum::<AirMetrics>(),
            expected_metrics.non_powdr_expected_sum
        );
        let columns_saved = is_cell_pgo.then(|| {
            // Test cells saved in Pgo::Cell
            powdr_air_metrics
                .into_iter()
                .map(|(_, columns_saved)| columns_saved.unwrap())
                .sum::<AirWidthsDiff>()
        });
        assert_eq!(columns_saved.is_some(), expected_columns_saved.is_some());
        if let Some(expected) = expected_columns_saved {
            expected.assert_debug_eq(&columns_saved.unwrap());
        }

        // In Cell PGO, check that the apc candidates were persisted to disk
        let json_files_count = std::fs::read_dir(apc_candidates_dir_path)
            .unwrap()
            .filter_map(Result::ok)
            .filter(|entry| entry.path().extension().is_some_and(|ext| ext == "json"))
            .count();
        let cbor_files_count = std::fs::read_dir(apc_candidates_dir_path)
            .unwrap()
            .filter_map(Result::ok)
            .filter(|entry| entry.path().extension().is_some_and(|ext| ext == "cbor"))
            .count();
        assert!(cbor_files_count > 0, "No APC candidate files found");
        if is_cell_pgo {
            assert_eq!(
                json_files_count, 1,
                "Expected exactly one APC candidate JSON file"
            );
        } else {
            assert_eq!(
                json_files_count, 0,
                "Unexpected APC candidate JSON files found"
            );
        }
    }

    const NON_POWDR_EXPECTED_MACHINE_COUNT: usize = 18;
    const NON_POWDR_EXPECTED_SUM: AirMetrics = AirMetrics {
        widths: AirWidths {
            preprocessed: 5,
            main: 797,
            log_up: 388,
        },
        constraints: 604,
        bus_interactions: 252,
    };

    #[test]
    fn guest_machine_pgo_modes() {
        let mut stdin = StdIn::default();
        stdin.write(&GUEST_ITER);
        let pgo_data = execution_profile_from_guest(GUEST, GuestOptions::default(), stdin);

        test_machine_compilation(
            GuestTestConfig {
                pgo_config: PgoConfig::Instruction(pgo_data.clone()),
                name: GUEST,
                apc: GUEST_APC,
                skip: GUEST_SKIP_PGO,
            },
            MachineTestMetrics {
                powdr_expected_sum: expect![[r#"
                    AirMetrics {
                        widths: AirWidths {
                            preprocessed: 0,
                            main: 48,
                            log_up: 36,
                        },
                        constraints: 22,
                        bus_interactions: 30,
                    }
                "#]],
                powdr_expected_machine_count: expect![[r#"
                    1
                "#]],
                non_powdr_expected_sum: NON_POWDR_EXPECTED_SUM,
                non_powdr_expected_machine_count: NON_POWDR_EXPECTED_MACHINE_COUNT,
            },
            None,
        );

        test_machine_compilation(
            GuestTestConfig {
                pgo_config: PgoConfig::Cell(pgo_data, None),
                name: GUEST,
                apc: GUEST_APC,
                skip: GUEST_SKIP_PGO,
            },
            MachineTestMetrics {
                powdr_expected_sum: expect![[r#"
                    AirMetrics {
                        widths: AirWidths {
                            preprocessed: 0,
                            main: 48,
                            log_up: 36,
                        },
                        constraints: 22,
                        bus_interactions: 30,
                    }
                "#]],
                powdr_expected_machine_count: expect![[r#"
                    1
                "#]],
                non_powdr_expected_sum: NON_POWDR_EXPECTED_SUM,
                non_powdr_expected_machine_count: NON_POWDR_EXPECTED_MACHINE_COUNT,
            },
            Some(expect![[r#"
                AirWidthsDiff {
                    before: AirWidths {
                        preprocessed: 0,
                        main: 170,
                        log_up: 128,
                    },
                    after: AirWidths {
                        preprocessed: 0,
                        main: 48,
                        log_up: 36,
                    },
                }
            "#]]),
        );
    }

    #[test]
    fn sha256_machine_pgo() {
        let mut stdin = StdIn::default();
        stdin.write(&GUEST_SHA256_ITER_SMALL);
        let pgo_data = execution_profile_from_guest(GUEST_SHA256, GuestOptions::default(), stdin);

        test_machine_compilation(
            GuestTestConfig {
                pgo_config: PgoConfig::Instruction(pgo_data.clone()),
                name: GUEST_SHA256,
                apc: GUEST_SHA256_APC_PGO,
                skip: GUEST_SHA256_SKIP,
            },
            MachineTestMetrics {
                powdr_expected_sum: expect![[r#"
                    AirMetrics {
                        widths: AirWidths {
                            preprocessed: 0,
                            main: 14680,
                            log_up: 11980,
                        },
<<<<<<< HEAD
                        constraints: 4217,
                        bus_interactions: 11644,
=======
                        constraints: 4143,
                        bus_interactions: 11642,
>>>>>>> 5aaa375a
                    }
                "#]],
                powdr_expected_machine_count: expect![[r#"
                    10
                "#]],
                non_powdr_expected_sum: NON_POWDR_EXPECTED_SUM,
                non_powdr_expected_machine_count: NON_POWDR_EXPECTED_MACHINE_COUNT,
            },
            None,
        );

        test_machine_compilation(
            GuestTestConfig {
                pgo_config: PgoConfig::Cell(pgo_data, None),
                name: GUEST_SHA256,
                apc: GUEST_SHA256_APC_PGO,
                skip: GUEST_SHA256_SKIP,
            },
            MachineTestMetrics {
                powdr_expected_sum: expect![[r#"
                    AirMetrics {
                        widths: AirWidths {
                            preprocessed: 0,
                            main: 14660,
                            log_up: 11960,
                        },
<<<<<<< HEAD
                        constraints: 4199,
                        bus_interactions: 11634,
=======
                        constraints: 4127,
                        bus_interactions: 11632,
>>>>>>> 5aaa375a
                    }
                "#]],
                powdr_expected_machine_count: expect![[r#"
                    10
                "#]],
                non_powdr_expected_sum: NON_POWDR_EXPECTED_SUM,
                non_powdr_expected_machine_count: NON_POWDR_EXPECTED_MACHINE_COUNT,
            },
            Some(expect![[r#"
                AirWidthsDiff {
                    before: AirWidths {
                        preprocessed: 0,
                        main: 176212,
                        log_up: 117468,
                    },
                    after: AirWidths {
                        preprocessed: 0,
                        main: 14660,
                        log_up: 11960,
                    },
                }
            "#]]),
        );
    }

    #[test]
    fn guest_machine_plonk() {
        let config = default_powdr_openvm_config(GUEST_APC, GUEST_SKIP);
        let (powdr_metrics, _) = compile_guest(
            GUEST,
            GuestOptions::default(),
            config,
            PrecompileImplementation::PlonkChip,
            PgoConfig::None,
        )
        .unwrap()
        .air_metrics();
        assert_eq!(powdr_metrics.len(), 1);
        let powdr_metrics_sum = powdr_metrics
            .into_iter()
            .map(|(metrics, _)| metrics)
            .sum::<AirMetrics>();
        assert_eq!(
            powdr_metrics_sum,
            AirMetrics {
                widths: AirWidths {
                    preprocessed: 0,
                    main: 26,
                    log_up: 20,
                },
                constraints: 1,
                bus_interactions: 16,
            }
        );
    }

    #[test]
    fn keccak_machine_pgo_modes() {
        let mut stdin = StdIn::default();
        stdin.write(&GUEST_KECCAK_ITER_SMALL);
        let pgo_data = execution_profile_from_guest(GUEST_KECCAK, GuestOptions::default(), stdin);

        test_machine_compilation(
            GuestTestConfig {
                pgo_config: PgoConfig::None,
                name: GUEST_KECCAK,
                apc: GUEST_KECCAK_APC,
                skip: GUEST_KECCAK_SKIP,
            },
            MachineTestMetrics {
                powdr_expected_sum: expect![[r#"
                    AirMetrics {
                        widths: AirWidths {
                            preprocessed: 0,
                            main: 2010,
                            log_up: 1788,
                        },
                        constraints: 166,
                        bus_interactions: 1782,
                    }
                "#]],
                powdr_expected_machine_count: expect![[r#"
                    1
                "#]],
                non_powdr_expected_sum: NON_POWDR_EXPECTED_SUM,
                non_powdr_expected_machine_count: NON_POWDR_EXPECTED_MACHINE_COUNT,
            },
            None,
        );

        test_machine_compilation(
            GuestTestConfig {
                pgo_config: PgoConfig::Instruction(pgo_data.clone()),
                name: GUEST_KECCAK,
                apc: GUEST_KECCAK_APC,
                skip: GUEST_KECCAK_SKIP,
            },
            MachineTestMetrics {
                powdr_expected_sum: expect![[r#"
                    AirMetrics {
                        widths: AirWidths {
                            preprocessed: 0,
                            main: 2010,
                            log_up: 1788,
                        },
                        constraints: 166,
                        bus_interactions: 1782,
                    }
                "#]],
                powdr_expected_machine_count: expect![[r#"
                    1
                "#]],
                non_powdr_expected_sum: NON_POWDR_EXPECTED_SUM,
                non_powdr_expected_machine_count: NON_POWDR_EXPECTED_MACHINE_COUNT,
            },
            None,
        );

        test_machine_compilation(
            GuestTestConfig {
                pgo_config: PgoConfig::Cell(pgo_data, None),
                name: GUEST_KECCAK,
                apc: GUEST_KECCAK_APC,
                skip: GUEST_KECCAK_SKIP,
            },
            MachineTestMetrics {
                powdr_expected_sum: expect![[r#"
                    AirMetrics {
                        widths: AirWidths {
                            preprocessed: 0,
                            main: 2010,
                            log_up: 1788,
                        },
                        constraints: 166,
                        bus_interactions: 1782,
                    }
                "#]],
                powdr_expected_machine_count: expect![[r#"
                    1
                "#]],
                non_powdr_expected_sum: NON_POWDR_EXPECTED_SUM,
                non_powdr_expected_machine_count: NON_POWDR_EXPECTED_MACHINE_COUNT,
            },
            Some(expect![[r#"
                AirWidthsDiff {
                    before: AirWidths {
                        preprocessed: 0,
                        main: 27194,
                        log_up: 18736,
                    },
                    after: AirWidths {
                        preprocessed: 0,
                        main: 2010,
                        log_up: 1788,
                    },
                }
            "#]]),
        );
    }

    #[test]
    fn keccak_machine_cell_pgo_max_columns() {
        const MAX_TOTAL_COLUMNS: usize = 10_000;

        let mut stdin = StdIn::default();
        stdin.write(&GUEST_KECCAK_ITER_SMALL);
        let pgo_data =
            execution_profile_from_guest(GUEST_KECCAK, GuestOptions::default(), stdin.clone());

        test_machine_compilation(
            GuestTestConfig {
                pgo_config: PgoConfig::Cell(pgo_data, Some(MAX_TOTAL_COLUMNS)),
                name: GUEST_KECCAK,
                apc: GUEST_KECCAK_APC_PGO_LARGE,
                skip: GUEST_KECCAK_SKIP,
            },
            MachineTestMetrics {
                powdr_expected_sum: expect![[r#"
                    AirMetrics {
                        widths: AirWidths {
                            preprocessed: 0,
                            main: 4843,
                            log_up: 3952,
                        },
                        constraints: 958,
                        bus_interactions: 3817,
                    }
                "#]],
                powdr_expected_machine_count: expect![[r#"
                    19
                "#]],
                non_powdr_expected_sum: NON_POWDR_EXPECTED_SUM,
                non_powdr_expected_machine_count: NON_POWDR_EXPECTED_MACHINE_COUNT,
            },
            Some(expect![[r#"
                AirWidthsDiff {
                    before: AirWidths {
                        preprocessed: 0,
                        main: 38986,
                        log_up: 26936,
                    },
                    after: AirWidths {
                        preprocessed: 0,
                        main: 4843,
                        log_up: 3952,
                    },
                }
            "#]]),
        );

        // TODO

        // // Assert that total columns don't exceed the initial limit set
        // let total_columns = (powdr_metrics_sum + NON_POWDR_EXPECTED_SUM).widths.total();
        // assert!(
        //     total_columns <= MAX_TOTAL_COLUMNS,
        //     "Total columns exceeded the limit: {total_columns} > {MAX_TOTAL_COLUMNS}"
        // );
    }
}<|MERGE_RESOLUTION|>--- conflicted
+++ resolved
@@ -1376,13 +1376,8 @@
                             main: 14680,
                             log_up: 11980,
                         },
-<<<<<<< HEAD
-                        constraints: 4217,
-                        bus_interactions: 11644,
-=======
                         constraints: 4143,
                         bus_interactions: 11642,
->>>>>>> 5aaa375a
                     }
                 "#]],
                 powdr_expected_machine_count: expect![[r#"
@@ -1409,13 +1404,8 @@
                             main: 14660,
                             log_up: 11960,
                         },
-<<<<<<< HEAD
-                        constraints: 4199,
-                        bus_interactions: 11634,
-=======
                         constraints: 4127,
                         bus_interactions: 11632,
->>>>>>> 5aaa375a
                     }
                 "#]],
                 powdr_expected_machine_count: expect![[r#"
