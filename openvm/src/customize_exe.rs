--- conflicted
+++ resolved
@@ -512,11 +512,6 @@
         bus_map: &BusMap,
         degree_bound: DegreeBound,
         pgo_program_idx_count: &HashMap<u32, u32>,
-<<<<<<< HEAD
-        apc_candidates_dir_path: Option<&Path>,
-        apc_candidates: Arc<Mutex<Vec<ApcCandidateJsonExport>>>,
-=======
->>>>>>> 53e4ae8a
     ) -> Option<Self> {
         let apc = generate_autoprecompile(&block, airs, opcode, bus_map, degree_bound).ok()?;
 
@@ -545,14 +540,6 @@
             width_after,
         };
 
-<<<<<<< HEAD
-        // save candidate to disk
-        if let Some(path) = apc_candidates_dir_path {
-            candidate.save_to_disk(path, apc_candidates);
-        }
-
-=======
->>>>>>> 53e4ae8a
         Some(candidate)
     }
 
@@ -667,17 +654,11 @@
                 bus_map,
                 config.degree_bound,
                 &pgo_program_idx_count,
-<<<<<<< HEAD
-                config.apc_candidates_folder.as_deref(),
-                apc_candidates.clone()
-            )
-=======
             ).inspect(|candidate| {
                 if let Some(apc_candidates_dir_path) = &config.apc_candidates_dir_path {
-                    candidate.save_to_disk(apc_candidates_dir_path);
+                    candidate.save_to_disk(apc_candidates_dir_path, apc_candidates.clone());
                 }
             })
->>>>>>> 53e4ae8a
         }),
         max_cache,
         max_total_apc_columns,
@@ -697,7 +678,7 @@
     .collect();
 
     // Write the APC candidates JSON to disk if the directory is specified.
-    if let Some(apc_candidates_dir_path) = &config.apc_candidates_folder {
+    if let Some(apc_candidates_dir_path) = &config.apc_candidates_dir_path {
         let apc_candidates_json_file = apc_candidates.lock().unwrap();
         let json_path = apc_candidates_dir_path.join("apc_candidates.json");
         let file = std::fs::File::create(&json_path)
