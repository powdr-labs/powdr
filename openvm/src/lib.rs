--- conflicted
+++ resolved
@@ -1571,13 +1571,8 @@
                     AirMetrics {
                         widths: AirWidths {
                             preprocessed: 0,
-<<<<<<< HEAD
-                            main: 45,
-                            log_up: 36,
-=======
                             main: 49,
                             log_up: 64,
->>>>>>> cfc7cf31
                         },
                         constraints: 23,
                         bus_interactions: 30,
@@ -1604,13 +1599,8 @@
                     AirMetrics {
                         widths: AirWidths {
                             preprocessed: 0,
-<<<<<<< HEAD
-                            main: 45,
-                            log_up: 36,
-=======
                             main: 49,
                             log_up: 64,
->>>>>>> cfc7cf31
                         },
                         constraints: 23,
                         bus_interactions: 30,
@@ -1631,13 +1621,8 @@
                     },
                     after: AirWidths {
                         preprocessed: 0,
-<<<<<<< HEAD
-                        main: 45,
-                        log_up: 36,
-=======
                         main: 49,
                         log_up: 64,
->>>>>>> cfc7cf31
                     },
                 }
             "#]]),
