use std::{
    borrow::{Borrow, BorrowMut},
    cell::RefCell,
    collections::HashMap,
    rc::Rc,
    sync::Arc,
};

use crate::{
    extraction_utils::{
        record_arena_dimension_by_air_name_per_apc_call, OriginalAirs, OriginalVmConfig,
    },
    Instr,
};

<<<<<<< HEAD
use openvm_circuit::arch::{
    execution_mode::{ExecutionCtx, MeteredCtx},
    E2PreCompute, PreflightExecutor,
=======
use powdr_autoprecompiles::{
    expression::{AlgebraicEvaluator, ConcreteBusInteraction, MappingRowEvaluator, RowEvaluator},
    trace_handler::{generate_trace, TraceData, TraceTrait},
    Apc,
>>>>>>> 3523ac68
};
use openvm_circuit_derive::create_tco_handler;
use openvm_circuit_primitives::AlignedBytesBorrow;
use openvm_instructions::{instruction::Instruction, program::DEFAULT_PC_STEP};
use openvm_sdk::config::SdkVmConfigExecutor;
use openvm_stark_backend::{
    p3_field::{Field, PrimeField32},
    p3_maybe_rayon::prelude::{IndexedParallelIterator, IntoParallelRefIterator, ParallelIterator},
};
use openvm_stark_sdk::p3_baby_bear::BabyBear;
use powdr_autoprecompiles::Apc;

use openvm_circuit::arch::{Arena, MatrixRecordArena};
use openvm_circuit::{
    arch::{
        ExecuteFunc, ExecutionCtxTrait, ExecutionError, Executor, ExecutorInventory,
        MeteredExecutionCtxTrait, MeteredExecutor, StaticProgramError, VmExecState, VmStateMut,
    },
    system::memory::online::{GuestMemory, TracingMemory},
};
use powdr_autoprecompiles::InstructionHandler;
/// A struct which holds the state of the execution based on the original instructions in this block and a dummy inventory.
pub struct PowdrExecutor {
    pub air_by_opcode_id: OriginalAirs<BabyBear>,
    pub executor_inventory: ExecutorInventory<SdkVmConfigExecutor<BabyBear>>,
    pub apc: Arc<Apc<BabyBear, Instr<BabyBear>>>,
    pub original_arenas: Rc<RefCell<OriginalArenas>>,
    pub height_change: u32,
}

/// A shared mutable reference to the arenas used to store the traces of the original instructions, accessed during preflight execution and trace generation.
/// The same reference is reused for all segments, under the assumption that segments are executed sequentially: preflight_0, tracegen_0, preflight_1, tracegen_1, ...
/// It goes through the following cycle for each segment:
/// - initialized at the beginning of preflight execution with the correct sizes for this segment
/// - written to during preflight execution
/// - read from during trace generation
/// - reset to uninitialized after trace generation
#[derive(Default)]
pub enum OriginalArenas {
    #[default]
    Uninitialized,
    Initialized(InitializedOriginalArenas),
}

impl OriginalArenas {
    /// Given an estimate of how many times the APC is called in this segment, and the original airs and apc,
    /// initializes the arenas iff not already initialized.
    fn ensure_initialized(
        &mut self,
        apc_call_count_estimate: usize,
        original_airs: &OriginalAirs<BabyBear>,
        apc: &Arc<Apc<BabyBear, Instr<BabyBear>>>,
    ) {
        match self {
            OriginalArenas::Uninitialized => {
                *self = OriginalArenas::Initialized(InitializedOriginalArenas::new(
                    apc_call_count_estimate,
                    original_airs,
                    apc,
                ));
            }
            OriginalArenas::Initialized(_) => {}
        }
    }

<<<<<<< HEAD
    /// Returns a mutable reference to the arenas.
    /// - Panics if the arenas are not initialized.
    pub fn arenas_mut(&mut self) -> &mut HashMap<String, MatrixRecordArena<BabyBear>> {
        match self {
            OriginalArenas::Uninitialized => panic!("original arenas are uninitialized"),
            OriginalArenas::Initialized(initialized) => &mut initialized.arenas,
        }
    }
=======
/// A wrapper around a DenseMatrix to implement `TraceTrait` which is required for `generate_trace`.
pub struct CpuTrace<F> {
    matrix: DenseMatrix<F>,
}

impl<F: Send + Sync> TraceTrait<F> for CpuTrace<F> {
    type Values = Vec<F>;

    fn width(&self) -> usize {
        self.matrix.width
    }

    fn values(&self) -> &Self::Values {
        &self.matrix.values
    }
}

impl<F> From<DenseMatrix<F>> for CpuTrace<F> {
    fn from(matrix: DenseMatrix<F>) -> Self {
        Self { matrix }
    }
}

/// A struct which holds the state of the execution based on the original instructions in this block and a dummy inventory.
pub struct PowdrExecutor<F: PrimeField32> {
    air_by_opcode_id: OriginalAirs<F>,
    inventory: DummyInventory<F>,
    number_of_calls: usize,
    periphery: SharedPeripheryChips,
    apc: Arc<Apc<F, Instr<F>>>,
}
>>>>>>> 3523ac68

    /// Returns a reference to the arenas.
    /// - Panics if the arenas are not initialized.
    pub fn arenas(&self) -> &HashMap<String, MatrixRecordArena<BabyBear>> {
        match self {
            OriginalArenas::Uninitialized => panic!("original arenas are uninitialized"),
            OriginalArenas::Initialized(initialized) => &initialized.arenas,
        }
    }

    /// Returns a mutable reference to the number of calls.
    /// - Panics if the arenas are not initialized.
    pub fn number_of_calls_mut(&mut self) -> &mut usize {
        match self {
            OriginalArenas::Uninitialized => panic!("original arenas are uninitialized"),
            OriginalArenas::Initialized(initialized) => &mut initialized.number_of_calls,
        }
    }

    /// Returns the number of calls. If not initialized, `Preflight::execute` is never called, and thus return 0.
    pub fn number_of_calls(&self) -> usize {
        match self {
            OriginalArenas::Uninitialized => 0,
            OriginalArenas::Initialized(initialized) => initialized.number_of_calls,
        }
    }
}

/// A collection of arenas used to store the records of the original instructions, one per air name.
/// Each arena is initialized with a capacity based on an estimate of how many times the APC is called in this segment
/// and how many calls to each air are made per APC call.
#[derive(Default)]
pub struct InitializedOriginalArenas {
    pub arenas: HashMap<String, MatrixRecordArena<BabyBear>>,
    pub number_of_calls: usize,
}

impl InitializedOriginalArenas {
    /// Creates a new instance of `InitializedOriginalArenas`.
    pub fn new(
        apc_call_count_estimate: usize,
        original_airs: &OriginalAirs<BabyBear>,
        apc: &Arc<Apc<BabyBear, Instr<BabyBear>>>,
    ) -> Self {
        let record_arena_dimensions =
            record_arena_dimension_by_air_name_per_apc_call(apc, original_airs);
        Self {
            arenas: record_arena_dimensions
                .iter()
                .map(
                    |(
                        air_name,
                        RecordArenaDimension {
                            height: num_calls,
                            width: air_width,
                        },
                    )| {
                        (
                            air_name.clone(),
                            MatrixRecordArena::with_capacity(
                                *num_calls * apc_call_count_estimate,
                                *air_width,
                            ),
                        )
                    },
                )
                .collect(),
            // This is the actual number of calls, which we don't know yet. It will be updated during preflight execution.
            number_of_calls: 0,
        }
    }
}

/// The dimensions of a record arena for a given air name, used to initialize the arenas.
pub struct RecordArenaDimension {
    pub height: usize,
    pub width: usize,
}

/// A struct to interpret the pre-compute data as for PowdrExecutor.
#[derive(AlignedBytesBorrow, Clone)]
#[repr(C)]
struct PowdrPreCompute<F, Ctx> {
    height_change: u32,
    original_instructions: Vec<(ExecuteFunc<F, Ctx>, Vec<u8>)>,
}

impl Executor<BabyBear> for PowdrExecutor {
    fn pre_compute_size(&self) -> usize {
        // TODO: do we know `ExecutionCtx` is correct? It's only one implementation of `ExecutionCtxTrait`.
        // A clean fix would be to add `Ctx` as a generic parameter to this method in the `Executor` trait, but that would be a breaking change.
        size_of::<PowdrPreCompute<BabyBear, ExecutionCtx>>()
    }

    fn pre_compute<Ctx>(
        &self,
        pc: u32,
        inst: &Instruction<BabyBear>,
        data: &mut [u8],
    ) -> Result<ExecuteFunc<BabyBear, Ctx>, StaticProgramError>
    where
        Ctx: ExecutionCtxTrait,
    {
<<<<<<< HEAD
        let pre_compute: &mut PowdrPreCompute<BabyBear, Ctx> = data.borrow_mut();

        self.pre_compute_impl::<Ctx>(pc, inst, pre_compute)?;
=======
        let dummy_trace_by_air_name: HashMap<_, _> = self
            .inventory
            .executors
            .into_iter()
            .map(|executor| {
                let air_name = get_name::<SC>(executor.air());
                let matrix = tracing::debug_span!("dummy trace", air_name = air_name.clone())
                    .in_scope(|| {
                        Chip::<SC>::generate_air_proof_input(executor)
                            .raw
                            .common_main
                            .unwrap()
                    });
                (air_name.clone(), CpuTrace::from(matrix))
            })
            .collect();

        let TraceData {
            dummy_values,
            dummy_trace_index_to_apc_index_by_instruction,
            apc_poly_id_to_index,
            columns_to_compute,
        } = generate_trace(
            &dummy_trace_by_air_name,
            &self.air_by_opcode_id,
            self.number_of_calls,
            &self.apc,
        );

        // precompute the symbolic bus sends to the range checker for each original instruction
        let range_checker_sends_per_original_instruction = self
            .apc
            .instructions()
            .iter()
            .map(|instruction| {
                self.air_by_opcode_id
                    .get_instruction_air_and_id(instruction)
                    .1
                    .bus_interactions
                    .iter()
                    .filter(|interaction| interaction.id == DEFAULT_VARIABLE_RANGE_CHECKER)
                    .collect_vec()
            })
            .collect_vec();

        // allocate for apc trace
        let width = apc_poly_id_to_index.len();
        let height = next_power_of_two_or_zero(self.number_of_calls);
        let mut values = <F as FieldAlgebra>::zero_vec(height * width);

        // go through the final table and fill in the values
        values
            // a record is `width` values
            .par_chunks_mut(width)
            .zip(dummy_values)
            .for_each(|(row_slice, dummy_values)| {
                // map the dummy rows to the autoprecompile row
                for ((dummy_row, range_checker_sends), dummy_trace_index_to_apc_index) in
                    dummy_values
                        .iter()
                        .map(|r| &r.data[r.start..r.start + r.length])
                        .zip_eq(&range_checker_sends_per_original_instruction)
                        .zip_eq(&dummy_trace_index_to_apc_index_by_instruction)
                {
                    let evaluator = RowEvaluator::new(dummy_row);

                    range_checker_sends.iter().for_each(|interaction| {
                        let ConcreteBusInteraction { mult, mut args, .. } =
                            evaluator.eval_bus_interaction(interaction);
                        for _ in 0..mult.as_canonical_u32() {
                            self.periphery.range_checker.remove_count(
                                args.next().unwrap().as_canonical_u32(),
                                args.next().unwrap().as_canonical_u32() as usize,
                            );
                        }
                    });

                    for (dummy_trace_index, apc_index) in dummy_trace_index_to_apc_index {
                        row_slice[*apc_index] = dummy_row[*dummy_trace_index];
                    }
                }

                // Fill in the columns we have to compute from other columns
                // (these are either new columns or for example the "is_valid" column).
                for (column, computation_method) in columns_to_compute {
                    let col_index = apc_poly_id_to_index[&column.id];
                    row_slice[col_index] = match computation_method {
                        ComputationMethod::Constant(c) => *c,
                        ComputationMethod::InverseOrZero(expr) => {
                            let expr_val = expr.to_expression(&|n| *n, &|column_ref| {
                                row_slice[apc_poly_id_to_index[&column_ref.id]]
                            });
                            if expr_val.is_zero() {
                                F::ZERO
                            } else {
                                expr_val.inverse()
                            }
                        }
                    };
                }

                let evaluator = MappingRowEvaluator::new(row_slice, &apc_poly_id_to_index);
                // replay the side effects of this row on the main periphery
                self.apc
                    .machine()
                    .bus_interactions
                    .iter()
                    .for_each(|interaction| {
                        let ConcreteBusInteraction { id, mult, args } =
                            evaluator.eval_bus_interaction(interaction);
                        self.periphery.apply(
                            id as u16,
                            mult.as_canonical_u32(),
                            args.map(|arg| arg.as_canonical_u32()),
                        );
                    });
            });
>>>>>>> 3523ac68

        Ok(execute_e1_impl::<BabyBear, Ctx>)
    }

    #[cfg(feature = "tco")]
    fn handler<Ctx>(
        &self,
        pc: u32,
        inst: &Instruction<BabyBear>,
        data: &mut [u8],
    ) -> Result<openvm_circuit::arch::Handler<BabyBear, Ctx>, StaticProgramError>
    where
        Ctx: ExecutionCtxTrait,
    {
        let pre_compute: &mut PowdrPreCompute<BabyBear, Ctx> = data.borrow_mut();
        self.pre_compute_impl::<Ctx>(pc, inst, pre_compute)?;
        Ok(execute_e1_tco_handler::<BabyBear, Ctx>)
    }
}

impl MeteredExecutor<BabyBear> for PowdrExecutor {
    fn metered_pre_compute_size(&self) -> usize {
        // TODO: do we know `MeteredCtx` is correct? It's only one implementation of `MeteredExecutionCtxTrait`.
        // A clean fix would be to add `Ctx` as a generic parameter to this method in the `MeteredExecutor` trait, but that would be a breaking change.
        size_of::<E2PreCompute<PowdrPreCompute<BabyBear, MeteredCtx>>>()
    }

    fn metered_pre_compute<Ctx>(
        &self,
        chip_idx: usize,
        pc: u32,
        inst: &Instruction<BabyBear>,
        data: &mut [u8],
    ) -> Result<ExecuteFunc<BabyBear, Ctx>, StaticProgramError>
    where
        Ctx: MeteredExecutionCtxTrait,
    {
        let pre_compute: &mut E2PreCompute<PowdrPreCompute<BabyBear, Ctx>> = data.borrow_mut();
        pre_compute.chip_idx = chip_idx as u32;

        self.pre_compute_impl::<Ctx>(pc, inst, &mut pre_compute.data)?;

        Ok(execute_e2_impl::<BabyBear, Ctx>)
    }

    #[cfg(feature = "tco")]
    fn metered_handler<Ctx>(
        &self,
        chip_idx: usize,
        pc: u32,
        inst: &Instruction<BabyBear>,
        data: &mut [u8],
    ) -> Result<openvm_circuit::arch::Handler<BabyBear, Ctx>, StaticProgramError>
    where
        Ctx: MeteredExecutionCtxTrait,
    {
        let pre_compute: &mut E2PreCompute<PowdrPreCompute<BabyBear, Ctx>> = data.borrow_mut();
        pre_compute.chip_idx = chip_idx as u32;

        self.pre_compute_impl::<Ctx>(pc, inst, &mut pre_compute.data)?;

        Ok(execute_e2_tco_handler::<BabyBear, Ctx>)
    }
}

impl PowdrExecutor {
    /// The implementation of pre_compute, shared between Executor and MeteredExecutor.
    #[inline]
    fn pre_compute_impl<Ctx>(
        &self,
        pc: u32,
        inst: &Instruction<BabyBear>,
        data: &mut PowdrPreCompute<BabyBear, Ctx>,
    ) -> Result<(), StaticProgramError>
    where
        Ctx: ExecutionCtxTrait,
    {
        let &Instruction {
            a,
            b,
            c,
            d,
            e,
            f,
            g,
            ..
        } = inst;

        // TODO: debug_assert that the opcode is the one we expect

        if !a.is_zero()
            || !b.is_zero()
            || !c.is_zero()
            || !d.is_zero()
            || !e.is_zero()
            || !f.is_zero()
            || !g.is_zero()
        {
            return Err(StaticProgramError::InvalidInstruction(pc));
        }

        let executor_inventory = &self.executor_inventory;
        // Set the data using the original instructions
        *data = PowdrPreCompute {
            height_change: self.height_change,
            original_instructions: self
                .apc
                .block
                .statements
                .par_iter()
                .enumerate()
                .map(|(idx, instruction)| {
                    let executor = executor_inventory
                        .get_executor(instruction.0.opcode)
                        .ok_or(StaticProgramError::ExecutorNotFound {
                            opcode: instruction.0.opcode,
                        })?;
                    let pre_compute_size = executor.pre_compute_size();
                    let mut pre_compute_data = vec![0u8; pre_compute_size];
                    let execute_func = executor.pre_compute::<Ctx>(
                        pc + idx as u32 * DEFAULT_PC_STEP,
                        &instruction.0,
                        &mut pre_compute_data,
                    )?;
                    Ok((execute_func, pre_compute_data.to_vec()))
                })
                .collect::<Result<Vec<_>, StaticProgramError>>()?,
        };

        Ok(())
    }
}

/// The implementation of the execute function, shared between Executor and MeteredExecutor.
#[inline(always)]
unsafe fn execute_e12_impl<F, CTX: ExecutionCtxTrait>(
    pre_compute: &PowdrPreCompute<F, CTX>,
    vm_state: &mut VmExecState<F, GuestMemory, CTX>,
) {
    // Save the current instret, as we will overwrite it during execution of original instructions
    let instret = vm_state.vm_state.instret;
    let vm_state =
        pre_compute
            .original_instructions
            .iter()
            .fold(vm_state, |vm_state, (executor, data)| {
                executor(data, vm_state);
                vm_state
            });
    // Restore the instret and increment it by one, since we executed a single apc instruction
    vm_state.vm_state.instret = instret + 1;
}

#[create_tco_handler]
unsafe fn execute_e1_impl<F: PrimeField32, CTX: ExecutionCtxTrait>(
    pre_compute: &[u8],
    vm_state: &mut VmExecState<F, GuestMemory, CTX>,
) {
    let pre_compute: &PowdrPreCompute<F, CTX> = pre_compute.borrow();
    execute_e12_impl::<F, CTX>(pre_compute, vm_state);
}

#[create_tco_handler]
unsafe fn execute_e2_impl<F: PrimeField32, CTX: MeteredExecutionCtxTrait>(
    pre_compute: &[u8],
    vm_state: &mut VmExecState<F, GuestMemory, CTX>,
) {
    let pre_compute: &E2PreCompute<PowdrPreCompute<F, CTX>> = pre_compute.borrow();
    vm_state.ctx.on_height_change(
        pre_compute.chip_idx as usize,
        pre_compute.data.height_change,
    );
    execute_e12_impl::<F, CTX>(&pre_compute.data, vm_state);
}

impl PreflightExecutor<BabyBear> for PowdrExecutor {
    fn execute(
        &self,
        state: VmStateMut<BabyBear, TracingMemory, MatrixRecordArena<BabyBear>>,
        _: &Instruction<BabyBear>,
    ) -> Result<(), ExecutionError> {
        // Extract the state components, since `execute` consumes the state but we need to pass it to each instruction execution
        let VmStateMut {
            pc,
            memory,
            streams,
            rng,
            custom_pvs,
            ctx,
            #[cfg(feature = "metrics")]
            metrics,
        } = state;

        // Initialize the original arenas if not already initialized
        let mut original_arenas = self.original_arenas.as_ref().borrow_mut();

        original_arenas.ensure_initialized(
            // Recover an estimate of how many times the APC is called in this segment based on the current ctx height and width
            ctx.trace_buffer.len() / ctx.width,
            &self.air_by_opcode_id,
            &self.apc,
        );

        let arenas = original_arenas.arenas_mut();

        // execute the original instructions one by one
        for instruction in self.apc.instructions() {
            let executor = self
                .executor_inventory
                .get_executor(instruction.0.opcode)
                .unwrap();

            let air_name = self
                .air_by_opcode_id
                .get_instruction_air_and_id(instruction)
                .0;

            let state = VmStateMut {
                pc,
                memory,
                streams,
                rng,
                custom_pvs,
                // We execute in the context of the relevant original table
                ctx: arenas.get_mut(&air_name).unwrap(),
                // TODO: should we pass around the same metrics object, or snapshot it at the beginning of this method and apply a single update at the end?
                #[cfg(feature = "metrics")]
                metrics,
            };

            executor.execute(state, &instruction.0)?;
        }

        // Update the real number of calls to the APC
        *original_arenas.number_of_calls_mut() += 1;

        Ok(())
    }

    fn get_opcode_name(&self, opcode: usize) -> String {
        format!("APC_{opcode}")
    }
}

use openvm_circuit::arch::VmExecutionConfig;

impl PowdrExecutor {
    pub fn new(
        air_by_opcode_id: OriginalAirs<BabyBear>,
        base_config: OriginalVmConfig,
        apc: Arc<Apc<BabyBear, Instr<BabyBear>>>,
        record_arena_by_air_name: Rc<RefCell<OriginalArenas>>,
        height_change: u32,
    ) -> Self {
        Self {
            air_by_opcode_id,
            executor_inventory: base_config.sdk_config.sdk.create_executors().unwrap(),
            apc,
            original_arenas: record_arena_by_air_name,
            height_change,
        }
    }
}<|MERGE_RESOLUTION|>--- conflicted
+++ resolved
@@ -13,16 +13,9 @@
     Instr,
 };
 
-<<<<<<< HEAD
 use openvm_circuit::arch::{
     execution_mode::{ExecutionCtx, MeteredCtx},
     E2PreCompute, PreflightExecutor,
-=======
-use powdr_autoprecompiles::{
-    expression::{AlgebraicEvaluator, ConcreteBusInteraction, MappingRowEvaluator, RowEvaluator},
-    trace_handler::{generate_trace, TraceData, TraceTrait},
-    Apc,
->>>>>>> 3523ac68
 };
 use openvm_circuit_derive::create_tco_handler;
 use openvm_circuit_primitives::AlignedBytesBorrow;
@@ -44,6 +37,7 @@
     system::memory::online::{GuestMemory, TracingMemory},
 };
 use powdr_autoprecompiles::InstructionHandler;
+
 /// A struct which holds the state of the execution based on the original instructions in this block and a dummy inventory.
 pub struct PowdrExecutor {
     pub air_by_opcode_id: OriginalAirs<BabyBear>,
@@ -88,7 +82,6 @@
         }
     }
 
-<<<<<<< HEAD
     /// Returns a mutable reference to the arenas.
     /// - Panics if the arenas are not initialized.
     pub fn arenas_mut(&mut self) -> &mut HashMap<String, MatrixRecordArena<BabyBear>> {
@@ -97,39 +90,6 @@
             OriginalArenas::Initialized(initialized) => &mut initialized.arenas,
         }
     }
-=======
-/// A wrapper around a DenseMatrix to implement `TraceTrait` which is required for `generate_trace`.
-pub struct CpuTrace<F> {
-    matrix: DenseMatrix<F>,
-}
-
-impl<F: Send + Sync> TraceTrait<F> for CpuTrace<F> {
-    type Values = Vec<F>;
-
-    fn width(&self) -> usize {
-        self.matrix.width
-    }
-
-    fn values(&self) -> &Self::Values {
-        &self.matrix.values
-    }
-}
-
-impl<F> From<DenseMatrix<F>> for CpuTrace<F> {
-    fn from(matrix: DenseMatrix<F>) -> Self {
-        Self { matrix }
-    }
-}
-
-/// A struct which holds the state of the execution based on the original instructions in this block and a dummy inventory.
-pub struct PowdrExecutor<F: PrimeField32> {
-    air_by_opcode_id: OriginalAirs<F>,
-    inventory: DummyInventory<F>,
-    number_of_calls: usize,
-    periphery: SharedPeripheryChips,
-    apc: Arc<Apc<F, Instr<F>>>,
-}
->>>>>>> 3523ac68
 
     /// Returns a reference to the arenas.
     /// - Panics if the arenas are not initialized.
@@ -233,129 +193,9 @@
     where
         Ctx: ExecutionCtxTrait,
     {
-<<<<<<< HEAD
         let pre_compute: &mut PowdrPreCompute<BabyBear, Ctx> = data.borrow_mut();
 
         self.pre_compute_impl::<Ctx>(pc, inst, pre_compute)?;
-=======
-        let dummy_trace_by_air_name: HashMap<_, _> = self
-            .inventory
-            .executors
-            .into_iter()
-            .map(|executor| {
-                let air_name = get_name::<SC>(executor.air());
-                let matrix = tracing::debug_span!("dummy trace", air_name = air_name.clone())
-                    .in_scope(|| {
-                        Chip::<SC>::generate_air_proof_input(executor)
-                            .raw
-                            .common_main
-                            .unwrap()
-                    });
-                (air_name.clone(), CpuTrace::from(matrix))
-            })
-            .collect();
-
-        let TraceData {
-            dummy_values,
-            dummy_trace_index_to_apc_index_by_instruction,
-            apc_poly_id_to_index,
-            columns_to_compute,
-        } = generate_trace(
-            &dummy_trace_by_air_name,
-            &self.air_by_opcode_id,
-            self.number_of_calls,
-            &self.apc,
-        );
-
-        // precompute the symbolic bus sends to the range checker for each original instruction
-        let range_checker_sends_per_original_instruction = self
-            .apc
-            .instructions()
-            .iter()
-            .map(|instruction| {
-                self.air_by_opcode_id
-                    .get_instruction_air_and_id(instruction)
-                    .1
-                    .bus_interactions
-                    .iter()
-                    .filter(|interaction| interaction.id == DEFAULT_VARIABLE_RANGE_CHECKER)
-                    .collect_vec()
-            })
-            .collect_vec();
-
-        // allocate for apc trace
-        let width = apc_poly_id_to_index.len();
-        let height = next_power_of_two_or_zero(self.number_of_calls);
-        let mut values = <F as FieldAlgebra>::zero_vec(height * width);
-
-        // go through the final table and fill in the values
-        values
-            // a record is `width` values
-            .par_chunks_mut(width)
-            .zip(dummy_values)
-            .for_each(|(row_slice, dummy_values)| {
-                // map the dummy rows to the autoprecompile row
-                for ((dummy_row, range_checker_sends), dummy_trace_index_to_apc_index) in
-                    dummy_values
-                        .iter()
-                        .map(|r| &r.data[r.start..r.start + r.length])
-                        .zip_eq(&range_checker_sends_per_original_instruction)
-                        .zip_eq(&dummy_trace_index_to_apc_index_by_instruction)
-                {
-                    let evaluator = RowEvaluator::new(dummy_row);
-
-                    range_checker_sends.iter().for_each(|interaction| {
-                        let ConcreteBusInteraction { mult, mut args, .. } =
-                            evaluator.eval_bus_interaction(interaction);
-                        for _ in 0..mult.as_canonical_u32() {
-                            self.periphery.range_checker.remove_count(
-                                args.next().unwrap().as_canonical_u32(),
-                                args.next().unwrap().as_canonical_u32() as usize,
-                            );
-                        }
-                    });
-
-                    for (dummy_trace_index, apc_index) in dummy_trace_index_to_apc_index {
-                        row_slice[*apc_index] = dummy_row[*dummy_trace_index];
-                    }
-                }
-
-                // Fill in the columns we have to compute from other columns
-                // (these are either new columns or for example the "is_valid" column).
-                for (column, computation_method) in columns_to_compute {
-                    let col_index = apc_poly_id_to_index[&column.id];
-                    row_slice[col_index] = match computation_method {
-                        ComputationMethod::Constant(c) => *c,
-                        ComputationMethod::InverseOrZero(expr) => {
-                            let expr_val = expr.to_expression(&|n| *n, &|column_ref| {
-                                row_slice[apc_poly_id_to_index[&column_ref.id]]
-                            });
-                            if expr_val.is_zero() {
-                                F::ZERO
-                            } else {
-                                expr_val.inverse()
-                            }
-                        }
-                    };
-                }
-
-                let evaluator = MappingRowEvaluator::new(row_slice, &apc_poly_id_to_index);
-                // replay the side effects of this row on the main periphery
-                self.apc
-                    .machine()
-                    .bus_interactions
-                    .iter()
-                    .for_each(|interaction| {
-                        let ConcreteBusInteraction { id, mult, args } =
-                            evaluator.eval_bus_interaction(interaction);
-                        self.periphery.apply(
-                            id as u16,
-                            mult.as_canonical_u32(),
-                            args.map(|arg| arg.as_canonical_u32()),
-                        );
-                    });
-            });
->>>>>>> 3523ac68
 
         Ok(execute_e1_impl::<BabyBear, Ctx>)
     }
