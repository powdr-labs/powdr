--- conflicted
+++ resolved
@@ -6,7 +6,7 @@
 //! everywhere save for at row j is constructed to constrain s * (pub - x) on
 //! every row.
 
-use std::{any::TypeId, collections::BTreeMap, cmp::max};
+use std::{any::TypeId, cmp::max, collections::BTreeMap};
 
 use p3_air::{
     Air, AirBuilder, AirBuilderWithPublicValues, BaseAir, ExtensionBuilder, PairBuilder,
@@ -175,6 +175,7 @@
 
         challenges.values().collect::<Vec<Vec<u64>>>()
     }
+}
 
 impl<'a, T: FieldElement> PowdrCircuit<'a, T> {
     #[cfg(debug_assertions)]
@@ -192,14 +193,10 @@
         e: &AlgebraicExpression<T>,
         main: &AB::M,
         fixed: &AB::M,
-<<<<<<< HEAD
-        publics: &Vec<<AB as AirBuilderWithPublicValues>::PublicVar>,
+        publics: &BTreeMap<&String, <AB as AirBuilderWithPublicValues>::PublicVar>,
         stage: u32,
         multi_stage: fn(u32) -> Vec<&AB::M>, // returns a reference to the stage _ matrix
         challenges: fn(u32) -> Vec<&Vec<<AB as AirBuilderWithPublicValues>::PublicVar>>,
-=======
-        publics: &BTreeMap<&String, <AB as AirBuilderWithPublicValues>::PublicVar>,
->>>>>>> e42b2f74
     ) -> AB::Expr {
         let res = match e {
             AlgebraicExpression::Reference(r) => {
@@ -284,12 +281,14 @@
                 }
             }
             AlgebraicExpression::Challenge(challenge) => {
-                let challenge_ids = self.get_challenges()[challenge.stage as usize]; 
-                match challenges[challenge.stage].iter().enumerate().find(
-                    |&(idx, _)| challenge.id == challenge_ids[idx]
-                ) {
+                let challenge_ids = self.get_challenges()[challenge.stage as usize];
+                match challenges[challenge.stage]
+                    .iter()
+                    .enumerate()
+                    .find(|&(idx, _)| challenge.id == challenge_ids[idx])
+                {
                     Some((_, &elt)) => elt.into(),
-                    None => panic!("Referenced challenge does not exist in this stage.")
+                    None => panic!("Referenced challenge does not exist in this stage."),
                 }
             }
         };
@@ -305,7 +304,7 @@
         e: &AlgebraicExpression<T>,
         main: &AB::M,
         fixed: &AB::M,
-        publics: &Vec<<AB as AirBuilderWithPublicValues>::PublicVar>,
+        publics: &BTreeMap<&String, <AB as AirBuilderWithPublicValues>::PublicVar>,
     ) -> AB::Expr {
         let res = match e {
             AlgebraicExpression::Reference(r) => {
@@ -313,6 +312,7 @@
 
                 match poly_id.ptype {
                     PolynomialType::Committed => {
+                        //TODO: our changes should come from here
                         assert!(
                             r.poly_id.id < self.analyzed.commitment_count() as u64,
                             "Plonky3 expects `poly_id` to be contiguous"
@@ -336,31 +336,16 @@
                 }
             }
             AlgebraicExpression::PublicReference(id) => {
-                let pub_ids = self.analyzed.get_publics();
-                match publics
-                    .iter()
-                    .enumerate()
-                    .find(|&(idx, _)| id == &pub_ids[idx].0)
-                {
-                    Some((_, &elt)) => return elt.into(),
-                    _ => panic!("Referenced public value does not exist"),
-                }
-            }
-
+                assert!(
+                    publics.contains_key(id),
+                    "Referenced public value does not exist"
+                );
+                publics[id].into()
+            }
             AlgebraicExpression::Number(n) => AB::Expr::from(cast_to_goldilocks(*n)),
             AlgebraicExpression::BinaryOperation(AlgebraicBinaryOperation { left, op, right }) => {
-                let left = self.to_plonky3_expr_vanilla::<AB>(
-                    left,
-                    main,
-                    fixed,
-                    publics,
-                );
-                let right = self.to_plonky3_expr_vanilla::<AB>(
-                    right,
-                    main,
-                    fixed,
-                    publics,
-                );
+                let left = self.to_plonky3_expr_vanilla::<AB>(left, main, fixed, publics);
+                let right = self.to_plonky3_expr_vanilla::<AB>(right, main, fixed, publics);
 
                 match op {
                     AlgebraicBinaryOperator::Add => left + right,
@@ -392,19 +377,20 @@
         };
         res
     }
-    
+
     fn to_plonky3_expr_multi_stage<AB: AirBuilder<F = Val> + AirBuilderWithPublicValues>(
         &self,
         e: &AlgebraicExpression<T>,
         main: &AB::M,
         fixed: &AB::M,
-        publics: &Vec<<AB as AirBuilderWithPublicValues>::PublicVar>,
+        publics: &BTreeMap<&String, <AB as AirBuilderWithPublicValues>::PublicVar>,
         stage: u32,
         multi_stage: fn(u32) -> Vec<&AB::M>, // returns a reference to the stage _ matrix
         challenges: fn(u32) -> Vec<&Vec<<AB as AirBuilderWithPublicValues>::PublicVar>>,
     ) -> AB::Expr {
         unimplemented!()
     }
+}
 
 impl<'a, T: FieldElement> BaseAir<Val> for PowdrCircuit<'a, T> {
     fn width(&self) -> usize {
@@ -432,7 +418,7 @@
 {
     fn multi_stage(&self, stage: u32) -> Self::M;
 
-    /// Challenges from each stage, as public elements. 
+    /// Challenges from each stage, as public elements.
     fn challenges(&self, stage: u32) -> &Vec<Self::PublicVar>;
 
     fn preprocessed(&self) -> Self::M;
@@ -503,14 +489,7 @@
                         identity.left.selector.as_ref().unwrap(),
                         &main,
                         &fixed,
-<<<<<<< HEAD
-                        &pi_deref,
-                        stage,
-                        multi_stage,
-                        challenges,
-=======
                         &public_vals_by_id,
->>>>>>> e42b2f74
                     );
 
                     builder.assert_zero(left);
