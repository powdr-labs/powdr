use std::collections::HashSet;

use bit_vec::BitVec;
use itertools::Itertools;
use powdr_ast::analyzed::{ContainsNextRef, PolyID, PolynomialType};
use powdr_number::FieldElement;

use crate::witgen::{
    jit::{
        processor::Processor, prover_function_heuristics::decode_prover_functions,
        witgen_inference::Assignment,
    },
    machines::MachineParts,
    FixedData,
};

use super::{
    processor::ProcessorResult,
    prover_function_heuristics::ProverFunction,
    variable::{Cell, Variable},
    witgen_inference::{CanProcessCall, FixedEvaluator, WitgenInference},
};

/// This is a tuning value. It is the maximum nesting depth of branches in the JIT code.
const BLOCK_MACHINE_MAX_BRANCH_DEPTH: usize = 6;

/// A processor for generating JIT code for a block machine.
pub struct BlockMachineProcessor<'a, T: FieldElement> {
    fixed_data: &'a FixedData<'a, T>,
    machine_parts: MachineParts<'a, T>,
    block_size: usize,
    latch_row: usize,
}

impl<'a, T: FieldElement> BlockMachineProcessor<'a, T> {
    pub fn new(
        fixed_data: &'a FixedData<'a, T>,
        machine_parts: MachineParts<'a, T>,
        block_size: usize,
        latch_row: usize,
    ) -> Self {
        BlockMachineProcessor {
            fixed_data,
            machine_parts,
            block_size,
            latch_row,
        }
    }

    /// Generates the JIT code for a given combination of connection and known arguments.
    /// Fails if it cannot solve for the outputs, or if any sub-machine calls cannot be completed.
    pub fn generate_code(
        &self,
        can_process: impl CanProcessCall<T>,
        identity_id: u64,
        known_args: &BitVec,
<<<<<<< HEAD
        known_concrete: Option<(usize, T)>,
    ) -> Result<ProcessorResult<T>, String> {
=======
    ) -> Result<(ProcessorResult<T>, Vec<ProverFunction<'a, T>>), String> {
>>>>>>> 7d09c9d0
        let connection = self.machine_parts.connections[&identity_id];
        assert_eq!(connection.right.expressions.len(), known_args.len());

        // Set up WitgenInference with known arguments.
        let known_variables = known_args
            .iter()
            .enumerate()
            .filter_map(|(i, is_input)| is_input.then_some(Variable::Param(i)))
            .collect::<HashSet<_>>();
        let witgen = WitgenInference::new(self.fixed_data, self, known_variables, []);

        let prover_functions = decode_prover_functions(&self.machine_parts, self.fixed_data)?;

        // In the latch row, set the RHS selector to 1.
        let mut assignments = vec![];
        let selector = &connection.right.selector;
        assignments.push(Assignment::assign_constant(
            selector,
            self.latch_row as i32,
            T::one(),
        ));

        if let Some((index, value)) = known_concrete {
            // Set the known argument to the concrete value.
            witgen.assign_constant(
                &connection.right.expressions[index],
                self.latch_row as i32,
                value,
            );
        }

        // Set all other selectors to 0 in the latch row.
        for other_connection in self.machine_parts.connections.values() {
            let other_selector = &other_connection.right.selector;
            if other_selector != selector {
                assignments.push(Assignment::assign_constant(
                    other_selector,
                    self.latch_row as i32,
                    T::zero(),
                ));
            }
        }

        // For each argument, connect the expression on the RHS with the formal parameter.
        for (index, expr) in connection.right.expressions.iter().enumerate() {
            assignments.push(Assignment::assign_variable(
                expr,
                self.latch_row as i32,
                Variable::Param(index),
            ));
        }

        let intermediate_definitions = self.fixed_data.analyzed.intermediate_definitions();

        // Compute the identity-row-pairs we consider.
        let have_next_ref = self
            .machine_parts
            .identities
            .iter()
            .any(|id| id.contains_next_ref(&intermediate_definitions));
        let start_row = if !have_next_ref {
            // No identity contains a next reference - we do not need to consider row -1,
            // and the block has to be rectangular-shaped.
            0
        } else {
            // A machine that might have a non-rectangular shape.
            // We iterate over all rows of the block +/- one row.
            -1
        };
        let identities = (start_row..self.block_size as i32).flat_map(|row| {
            self.machine_parts
                .identities
                .iter()
                .filter_map(|id| {
                    // Filter out identities with next references on the last row.
                    if row as usize == self.block_size - 1
                        && id.contains_next_ref(&intermediate_definitions)
                    {
                        None
                    } else {
                        Some((*id, row))
                    }
                })
                .collect_vec()
        });

        let requested_known = known_args
            .iter()
            .enumerate()
            .filter_map(|(i, is_input)| (!is_input).then_some(Variable::Param(i)));
        let result = Processor::new(
            self.fixed_data,
            self,
            identities,
            assignments,
            requested_known,
            BLOCK_MACHINE_MAX_BRANCH_DEPTH,
        )
        .with_block_shape_check()
        .with_block_size(self.block_size)
        .with_requested_range_constraints((0..known_args.len()).map(Variable::Param))
        .with_prover_functions(
            prover_functions
                .iter()
                .flat_map(|f| (0..self.block_size).map(move |row| (f.clone(), row as i32)))
                .collect_vec()
        )
        .generate_code(can_process, witgen)
        .map_err(|e| {
            let err_str = e.to_string_with_variable_formatter(|var| match var {
                Variable::Param(i) => format!("{} (connection param)", &connection.right.expressions[*i]),
                _ => var.to_string(),
            });
            log::trace!("\nCode generation failed for connection:\n  {connection}");
            let known_args_str = known_args
                .iter()
                .enumerate()
                .filter_map(|(i, b)| b.then_some(connection.right.expressions[i].to_string()))
                .join("\n  ");
            log::trace!("Known arguments:\n  {known_args_str}");
            log::trace!("Error:\n  {err_str}");
            let shortened_error = err_str
                .lines()
                .take(10)
                .format("\n  ");
            format!("Code generation failed: {shortened_error}\nRun with RUST_LOG=trace to see the code generated so far.")
        })?;
        Ok((result, prover_functions))
    }
}

impl<T: FieldElement> FixedEvaluator<T> for &BlockMachineProcessor<'_, T> {
    fn evaluate(&self, fixed_cell: &Cell) -> Option<T> {
        let poly_id = PolyID {
            id: fixed_cell.id,
            ptype: PolynomialType::Constant,
        };
        let values = self.fixed_data.fixed_cols[&poly_id].values_max_size();

        // By assumption of the block machine, all fixed columns are cyclic with a period of <block_size>.
        // An exception might be the first and last row.
        assert!(fixed_cell.row_offset >= -1);
        assert!(self.block_size >= 1);
        // The row is guaranteed to be at least 1.
        let row = (2 * self.block_size as i32 + fixed_cell.row_offset) as usize;

        assert!(values.len() >= self.block_size * 4);

        // Fixed columns are assumed to be cyclic, except in the first and last row.
        // The code above should ensure that we never access the first or last row.
        assert!(row > 0);
        assert!(row < values.len() - 1);

        Some(values[row])
    }
}

#[cfg(test)]
mod test {
    use std::fs::read_to_string;

    use pretty_assertions::assert_eq;
    use test_log::test;

    use powdr_number::GoldilocksField;

    use crate::witgen::{
        data_structures::mutable_state::MutableState,
        global_constraints,
        jit::{effect::format_code, test_util::read_pil},
        machines::{machine_extractor::MachineExtractor, KnownMachine, Machine},
        range_constraints::RangeConstraint,
        FixedData,
    };

    use super::*;

    fn generate_for_block_machine(
        input_pil: &str,
        machine_name: &str,
        num_inputs: usize,
        num_outputs: usize,
    ) -> Result<ProcessorResult<GoldilocksField>, String> {
        let (analyzed, fixed_col_vals) = read_pil(input_pil);

        let fixed_data = FixedData::new(&analyzed, &fixed_col_vals, &[], Default::default(), 0);
        let fixed_data = global_constraints::set_global_constraints(fixed_data);
        let machines = MachineExtractor::new(&fixed_data).split_out_machines();
        let [KnownMachine::BlockMachine(machine)] = machines
            .iter()
            .filter(|m| m.name().contains(machine_name))
            .collect_vec()
            .as_slice()
        else {
            panic!("Expected exactly one matching block machine")
        };
        let (machine_parts, block_size, latch_row) = machine.machine_info();
        assert_eq!(machine_parts.connections.len(), 1);
        let connection_id = *machine_parts.connections.keys().next().unwrap();
        let processor = BlockMachineProcessor {
            fixed_data: &fixed_data,
            machine_parts: machine_parts.clone(),
            block_size,
            latch_row,
        };

        let mutable_state = MutableState::new(machines.into_iter(), &|_| {
            Err("Query not implemented".to_string())
        });

        let known_values = BitVec::from_iter(
            (0..num_inputs)
                .map(|_| true)
                .chain((0..num_outputs).map(|_| false)),
        );

<<<<<<< HEAD
        processor.generate_code(&mutable_state, connection_id, &known_values, None)
=======
        processor
            .generate_code(&mutable_state, connection_id, &known_values)
            .map(|(result, _)| result)
>>>>>>> 7d09c9d0
    }

    #[test]
    fn add() {
        let input = "
        namespace Main(256);
            col witness a, b, c;
            [a, b, c] is Add.sel $ [Add.a, Add.b, Add.c]; 
        namespace Add(256);
            col witness sel, a, b, c;
            c = a + b;
        ";
        let code = generate_for_block_machine(input, "Add", 2, 1).unwrap().code;
        assert_eq!(
            format_code(&code),
            "Add::sel[0] = 1;
Add::a[0] = params[0];
Add::b[0] = params[1];
Add::c[0] = (Add::a[0] + Add::b[0]);
params[2] = Add::c[0];"
        );
    }

    #[test]
    fn unconstrained_output() {
        let input = "
        namespace Main(256);
            col witness a, b, c;
            [a, b, c] is Unconstrained.sel $ [Unconstrained.a, Unconstrained.b, Unconstrained.c]; 
        namespace Unconstrained(256);
            col witness sel, a, b, c;
            a + b = 0;
        ";
        let err_str = generate_for_block_machine(input, "Unconstrained", 2, 1)
            .err()
            .unwrap();
        assert!(err_str
            .contains("The following variables or values are still missing: Unconstrained::c"));
    }

    #[test]
    #[should_panic = "Column NotStackable::a is not stackable in a 1-row block"]
    fn not_stackable() {
        let input = "
        namespace Main(256);
            col witness a, b, c;
            [a] is NotStackable.sel $ [NotStackable.a]; 
        namespace NotStackable(256);
            col witness sel, a;
            a = a';
        ";
        generate_for_block_machine(input, "NotStackable", 1, 0).unwrap();
    }

    #[test]
    fn binary() {
        let input = read_to_string("../test_data/pil/binary.pil").unwrap();
        let result = generate_for_block_machine(&input, "main_binary", 3, 1).unwrap();
        let [op_rc, a_rc, b_rc, c_rc] = &result.range_constraints.try_into().unwrap();
        assert_eq!(op_rc, &RangeConstraint::from_range(0.into(), 2.into()));
        assert_eq!(a_rc, &RangeConstraint::from_mask(0xffffffffu64));
        assert_eq!(b_rc, &RangeConstraint::from_mask(0xffffffffu64));
        assert_eq!(c_rc, &RangeConstraint::from_mask(0xffffffffu64));
        assert_eq!(
            format_code(&result.code),
            "main_binary::operation_id[3] = params[0];
main_binary::A[3] = params[1];
main_binary::B[3] = params[2];
main_binary::sel[0][3] = 1;
main_binary::operation_id[2] = main_binary::operation_id[3];
main_binary::operation_id[1] = main_binary::operation_id[2];
main_binary::operation_id[0] = main_binary::operation_id[1];
main_binary::operation_id_next[-1] = main_binary::operation_id[0];
call_var(9, -1, 0) = main_binary::operation_id_next[-1];
main_binary::operation_id_next[0] = main_binary::operation_id[1];
call_var(9, 0, 0) = main_binary::operation_id_next[0];
main_binary::operation_id_next[1] = main_binary::operation_id[2];
call_var(9, 1, 0) = main_binary::operation_id_next[1];
main_binary::A_byte[2] = ((main_binary::A[3] & 0xff000000) // 16777216);
main_binary::A[2] = (main_binary::A[3] & 0xffffff);
assert (main_binary::A[3] & 0xffffffff00000000) == 0;
call_var(9, 2, 1) = main_binary::A_byte[2];
main_binary::A_byte[1] = ((main_binary::A[2] & 0xff0000) // 65536);
main_binary::A[1] = (main_binary::A[2] & 0xffff);
assert (main_binary::A[2] & 0xffffffffff000000) == 0;
call_var(9, 1, 1) = main_binary::A_byte[1];
main_binary::A_byte[0] = ((main_binary::A[1] & 0xff00) // 256);
main_binary::A[0] = (main_binary::A[1] & 0xff);
assert (main_binary::A[1] & 0xffffffffffff0000) == 0;
call_var(9, 0, 1) = main_binary::A_byte[0];
main_binary::A_byte[-1] = main_binary::A[0];
call_var(9, -1, 1) = main_binary::A_byte[-1];
main_binary::B_byte[2] = ((main_binary::B[3] & 0xff000000) // 16777216);
main_binary::B[2] = (main_binary::B[3] & 0xffffff);
assert (main_binary::B[3] & 0xffffffff00000000) == 0;
call_var(9, 2, 2) = main_binary::B_byte[2];
main_binary::B_byte[1] = ((main_binary::B[2] & 0xff0000) // 65536);
main_binary::B[1] = (main_binary::B[2] & 0xffff);
assert (main_binary::B[2] & 0xffffffffff000000) == 0;
call_var(9, 1, 2) = main_binary::B_byte[1];
main_binary::B_byte[0] = ((main_binary::B[1] & 0xff00) // 256);
main_binary::B[0] = (main_binary::B[1] & 0xff);
assert (main_binary::B[1] & 0xffffffffffff0000) == 0;
call_var(9, 0, 2) = main_binary::B_byte[0];
main_binary::B_byte[-1] = main_binary::B[0];
call_var(9, -1, 2) = main_binary::B_byte[-1];
machine_call(9, [Known(call_var(9, -1, 0)), Known(call_var(9, -1, 1)), Known(call_var(9, -1, 2)), Unknown(call_var(9, -1, 3))]);
main_binary::C_byte[-1] = call_var(9, -1, 3);
main_binary::C[0] = main_binary::C_byte[-1];
machine_call(9, [Known(call_var(9, 0, 0)), Known(call_var(9, 0, 1)), Known(call_var(9, 0, 2)), Unknown(call_var(9, 0, 3))]);
main_binary::C_byte[0] = call_var(9, 0, 3);
main_binary::C[1] = (main_binary::C[0] + (main_binary::C_byte[0] * 256));
machine_call(9, [Known(call_var(9, 1, 0)), Known(call_var(9, 1, 1)), Known(call_var(9, 1, 2)), Unknown(call_var(9, 1, 3))]);
main_binary::C_byte[1] = call_var(9, 1, 3);
main_binary::C[2] = (main_binary::C[1] + (main_binary::C_byte[1] * 65536));
main_binary::operation_id_next[2] = main_binary::operation_id[3];
call_var(9, 2, 0) = main_binary::operation_id_next[2];
machine_call(9, [Known(call_var(9, 2, 0)), Known(call_var(9, 2, 1)), Known(call_var(9, 2, 2)), Unknown(call_var(9, 2, 3))]);
main_binary::C_byte[2] = call_var(9, 2, 3);
main_binary::C[3] = (main_binary::C[2] + (main_binary::C_byte[2] * 16777216));
params[3] = main_binary::C[3];"
        )
    }

    #[test]
    fn poseidon() {
        let input = read_to_string("../test_data/pil/poseidon_gl.pil").unwrap();
        generate_for_block_machine(&input, "main_poseidon", 12, 4).unwrap();
    }

    #[test]
    fn simple_prover_function() {
        let input = "
        namespace std::prover;
            let compute_from: expr, int, expr[], (fe[] -> fe) -> () = query |dest_col, row, input_cols, f| {};
        namespace Main(256);
            col witness a, b;
            [a, b] is [Sub.a, Sub.b]; 
        namespace Sub(256);
            col witness a, b;
            (a - 20) * (b + 3) = 1;
            query |i| std::prover::compute_from(b, i, [a], |values| 20);
        ";
        let code = generate_for_block_machine(input, "Sub", 1, 1).unwrap().code;
        assert_eq!(
            format_code(&code),
            "Sub::a[0] = params[0];
[Sub::b[0]] = prover_function_0(0, [Sub::a[0]]);
params[1] = Sub::b[0];"
        );
    }
}<|MERGE_RESOLUTION|>--- conflicted
+++ resolved
@@ -54,12 +54,8 @@
         can_process: impl CanProcessCall<T>,
         identity_id: u64,
         known_args: &BitVec,
-<<<<<<< HEAD
         known_concrete: Option<(usize, T)>,
-    ) -> Result<ProcessorResult<T>, String> {
-=======
     ) -> Result<(ProcessorResult<T>, Vec<ProverFunction<'a, T>>), String> {
->>>>>>> 7d09c9d0
         let connection = self.machine_parts.connections[&identity_id];
         assert_eq!(connection.right.expressions.len(), known_args.len());
 
@@ -84,11 +80,11 @@
 
         if let Some((index, value)) = known_concrete {
             // Set the known argument to the concrete value.
-            witgen.assign_constant(
+            assignments.push(Assignment::assign_constant(
                 &connection.right.expressions[index],
                 self.latch_row as i32,
                 value,
-            );
+            ));
         }
 
         // Set all other selectors to 0 in the latch row.
@@ -276,13 +272,9 @@
                 .chain((0..num_outputs).map(|_| false)),
         );
 
-<<<<<<< HEAD
-        processor.generate_code(&mutable_state, connection_id, &known_values, None)
-=======
         processor
-            .generate_code(&mutable_state, connection_id, &known_values)
+            .generate_code(&mutable_state, connection_id, &known_values, None)
             .map(|(result, _)| result)
->>>>>>> 7d09c9d0
     }
 
     #[test]
