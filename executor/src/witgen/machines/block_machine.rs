use std::collections::{BTreeMap, HashMap};
use std::fmt::Display;
use std::iter::{self};

use super::{
    compute_size_and_log, ConnectionKind, EvalResult, FixedData, LookupCell, MachineParts,
};

use crate::witgen::affine_expression::AlgebraicVariable;
use crate::witgen::analysis::detect_connection_type_and_block_size;
use crate::witgen::block_processor::BlockProcessor;
use crate::witgen::data_structures::caller_data::CallerData;
use crate::witgen::data_structures::finalizable_data::FinalizableData;
use crate::witgen::data_structures::mutable_state::MutableState;
use crate::witgen::global_constraints::RangeConstraintSet;
use crate::witgen::jit::function_cache::FunctionCache;
use crate::witgen::jit::witgen_inference::CanProcessCall;
use crate::witgen::processor::{OuterQuery, Processor, SolverState};
use crate::witgen::range_constraints::RangeConstraint;
use crate::witgen::rows::{Row, RowIndex};
use crate::witgen::sequence_iterator::{
    DefaultSequenceIterator, ProcessingSequenceCache, ProcessingSequenceIterator,
};
use crate::witgen::util::try_to_simple_poly;
use crate::witgen::AffineExpression;
use crate::witgen::{machines::Machine, EvalError, EvalValue, IncompleteCause, QueryCallback};
use bit_vec::BitVec;
use powdr_ast::analyzed::{DegreeRange, PolyID, PolynomialType};
use powdr_number::{DegreeType, FieldElement};

enum ProcessResult<'a, T: FieldElement> {
    Success(SolverState<'a, T>, EvalValue<AlgebraicVariable<'a>, T>),
    Incomplete(EvalValue<AlgebraicVariable<'a>, T>),
}

impl<'a, T: FieldElement> ProcessResult<'a, T> {
    fn new(data: SolverState<'a, T>, updates: EvalValue<AlgebraicVariable<'a>, T>) -> Self {
        match updates.is_complete() {
            true => ProcessResult::Success(data, updates),
            false => ProcessResult::Incomplete(updates),
        }
    }
}

impl<T: FieldElement> Display for BlockMachine<'_, T> {
    fn fmt(&self, f: &mut std::fmt::Formatter<'_>) -> std::fmt::Result {
        write!(
            f,
            "{} (block_size: {}, latch_row: {})",
            self.name, self.block_size, self.latch_row
        )
    }
}

/// A machine that produces multiple rows (one block) per query.
/// TODO we do not actually "detect" the machine yet, we just check if
/// the lookup has a binary selector that is 1 every k rows for some k
pub struct BlockMachine<'a, T: FieldElement> {
    /// The degree range of all columns in this machine
    degree_range: DegreeRange,
    /// The current degree of all columns in this machine
    degree: DegreeType,
    /// Block size, the period of the selector.
    block_size: usize,
    /// The row index (within the block) of the latch row
    latch_row: usize,
    fixed_data: &'a FixedData<'a, T>,
    /// The parts of the machine (identities, witness columns, etc.)
    parts: MachineParts<'a, T>,
    /// The type of constraint used to connect this machine to its caller.
    connection_type: ConnectionKind,
    /// The data of the machine.
    data: FinalizableData<'a, T>,
    publics: BTreeMap<&'a str, T>,
    /// Cache that states the order in which to evaluate identities
    /// to make progress most quickly.
    processing_sequence_cache: ProcessingSequenceCache,
    /// If this block machine can be JITed, we store the witgen functions here.
    function_cache: FunctionCache<'a, T>,
    name: String,
    /// Counts the number of blocks created using the JIT.
    block_count_jit: usize,
    /// Counts the number of blocks created using the runtime solver.
    block_count_runtime: usize,
}

impl<'a, T: FieldElement> BlockMachine<'a, T> {
    pub fn try_new(
        name: String,
        fixed_data: &'a FixedData<'a, T>,
        parts: &MachineParts<'a, T>,
    ) -> Option<Self> {
        let degree_range = parts.common_degree_range();

        // start from the max degree
        let degree = degree_range.max;

        let (is_permutation, block_size, latch_row) =
            detect_connection_type_and_block_size(fixed_data, &parts.connections)?;

        for id in parts.connections.values() {
            for r in id.right.expressions.iter() {
                if let Some(poly) = try_to_simple_poly(r) {
                    if poly.poly_id.ptype == PolynomialType::Constant {
                        // It does not really make sense to have constant polynomials on the RHS
                        // of a block machine lookup, as all constant polynomials are periodic, so
                        // it would always return the same value.
                        return None;
                    }
                }
            }
        }

        assert!(block_size <= degree as usize);
        // Because block shapes are not always rectangular, we add the last block to the data at the
        // beginning. It starts out with unknown values. Should the first block decide to write to
        // rows < 0, they will be written to this block.
        // In `take_witness_col_values()`, this block will be removed and its values will be used to
        // construct the "default" block used to fill up unused rows.
        let start_index = RowIndex::from_i64(-(block_size as i64), degree);
        let data = FinalizableData::with_initial_rows_in_progress(
            &parts.witnesses,
            (0..block_size).map(|i| Row::fresh(fixed_data, start_index + i)),
            fixed_data,
        );
        let layout = data.layout();
        let function_cache = FunctionCache::new(
            fixed_data,
            parts.clone(),
            block_size,
            latch_row,
            layout,
            name.clone(),
        );
        Some(BlockMachine {
            name,
            degree_range,
            degree,
            block_size,
            latch_row,
            fixed_data,
            parts: parts.clone(),
            connection_type: is_permutation,
            data,
            publics: Default::default(),
            processing_sequence_cache: ProcessingSequenceCache::new(
                block_size,
                latch_row,
                parts.identities.len(),
            ),
            function_cache,
            block_count_jit: 0,
            block_count_runtime: 0,
        })
    }

    #[cfg(test)]
    pub fn machine_info(&self) -> (MachineParts<'a, T>, usize, usize) {
        (self.parts.clone(), self.block_size, self.latch_row)
    }
}

impl<'a, T: FieldElement> Machine<'a, T> for BlockMachine<'a, T> {
    fn identity_ids(&self) -> Vec<u64> {
        self.parts.connections.keys().copied().collect()
    }

    fn can_process_call_fully(
        &mut self,
        can_process: impl CanProcessCall<T>,
        identity_id: u64,
        known_arguments: &BitVec,
        range_constraints: &[RangeConstraint<T>],
    ) -> Option<Vec<RangeConstraint<T>>> {
        // We use the input range constraints to see if there is a column
        // containing the substring "operation_id" which is constrained to a
        // single value and use that value as part of the cache key.
        let operation_id = self.find_operation_id(identity_id).and_then(|index| {
            let v = range_constraints[index].try_to_single_value()?;
            Some((index, v))
        });
        self.function_cache
            .compile_cached(can_process, identity_id, known_arguments, operation_id)
            .map(|r| r.range_constraints.clone())
    }

    fn process_lookup_direct<'b, 'c, Q: QueryCallback<T>>(
        &mut self,
        mutable_state: &'b MutableState<'a, T, Q>,
        identity_id: u64,
        values: &mut [LookupCell<'c, T>],
    ) -> Result<bool, EvalError<T>> {
        if self.rows() + self.block_size as DegreeType > self.degree {
            return Err(EvalError::RowsExhausted(self.name.clone()));
        }

        let operation_id =
            self.find_operation_id(identity_id)
                .and_then(|index| match &values[index] {
                    LookupCell::Input(v) => Some((index, **v)),
                    LookupCell::Output(_) => None,
                });

        self.data.finalize_all();
        let data = self.data.append_new_finalized_rows(self.block_size);

        let success = self.function_cache.process_lookup_direct(
            mutable_state,
            identity_id,
            values,
            data,
            operation_id,
        )?;
        assert!(success);
        self.block_count_jit += 1;
        Ok(true)
    }

    fn process_plookup<'b, Q: QueryCallback<T>>(
        &mut self,
        mutable_state: &'b MutableState<'a, T, Q>,
        identity_id: u64,
        arguments: &[AffineExpression<AlgebraicVariable<'a>, T>],
        range_constraints: &dyn RangeConstraintSet<AlgebraicVariable<'a>, T>,
    ) -> EvalResult<'a, T> {
        let previous_len = self.data.len();
        let result =
            self.process_plookup_internal(mutable_state, identity_id, arguments, range_constraints);
        if let Ok(assignments) = &result {
            if !assignments.is_complete() {
                // rollback the changes.
                self.data.truncate(previous_len);
            }
        }
        result
    }

    fn name(&self) -> &str {
        &self.name
    }

    fn take_witness_col_values<'b, Q: QueryCallback<T>>(
        &mut self,
        mutable_state: &'b MutableState<'a, T, Q>,
    ) -> HashMap<String, Vec<T>> {
        if self.data.len() < 2 * self.block_size {
            if self.fixed_data.is_monolithic() {
                log::warn!(
                    "Filling empty blocks with zeros, because the block machine is never used. \
                 This might violate some internal constraints."
                );
            } else {
                log::info!(
                    "Machine {} is never used at runtime, so we remove it.",
                    self.name
                );
                // Return empty columns for all witnesses.
                return self
                    .parts
                    .witnesses
                    .iter()
                    .map(|id| (*id, Vec::new()))
                    .map(|(id, values)| (self.fixed_data.column_name(&id).to_string(), values))
                    .collect();
            }
        } else {
            let total_block_count = self.block_count_jit + self.block_count_runtime;
            log::debug!(
                "{}: {} / {total_block_count} blocks computed via JIT.",
                self.name,
                self.block_count_jit
            );
        }
        self.degree = compute_size_and_log(
            &self.name,
            // At this point, the data still contains the dummy block, which will be removed below.
            // Therefore, we subtract the block size here.
            self.data.len() - self.block_size,
            self.degree_range,
        );

        if matches!(self.connection_type, ConnectionKind::Permutation) {
            // We have to make sure that *all* selectors are 0 in the dummy block,
            // because otherwise this block won't have a matching block on the LHS.

            // Collect dummy block with rows before and after
            let dummy_block = FinalizableData::with_initial_rows_in_progress(
                &self.parts.witnesses,
                iter::once(self.block_size - 1)
                    .chain(0..self.block_size)
                    .chain(iter::once(0))
                    .map(|i| self.data.get_in_progress_row(i)),
                self.fixed_data,
            );

            // Instantiate a processor
            let row_offset = RowIndex::from_i64(-1, self.degree);
            let mut processor = Processor::new(
                row_offset,
                SolverState::new(dummy_block, self.publics.clone()),
                mutable_state,
                self.fixed_data,
                &self.parts,
                self.degree,
            );

            // Set all selectors to 0
            for id in self.parts.connections.values() {
                processor
                    .set_value(self.latch_row + 1, &id.right.selector, T::zero(), || {
                        "Zero selectors".to_string()
                    })
                    .unwrap();
            }

            // Run BlockProcessor (to potentially propagate selector values)
            let mut processor = BlockProcessor::from_processor(processor, &self.parts.identities);
            let mut sequence_iterator = ProcessingSequenceIterator::Default(
                DefaultSequenceIterator::new(self.block_size, self.parts.identities.len(), None),
            );
            processor.solve(&mut sequence_iterator).unwrap();
            let mut dummy_block = processor.finish().block;

            // Replace the dummy block, discarding first and last row
            dummy_block.pop().unwrap();
            for i in (0..self.block_size).rev() {
                self.data.set(i, dummy_block.pop().unwrap());
            }
        }

        let mut data = self
            .data
            .take_transposed()
            .map(|(id, (values, known_cells))| {
                // Materialize column as Vec<Option<T>>
                let mut values = values
                    .into_iter()
                    .zip(known_cells)
                    .map(|(v, known)| known.then_some(v))
                    .collect::<Vec<_>>();

                // Remove the "last" block added to the beginning of self.data.
                // It contains the values the first block wrote to it and otherwise unknown values.
                let dummy_block = values.drain(0..self.block_size).collect::<Vec<_>>();

                // For all constraints to be satisfied, unused cells have to be filled with valid values.
                // We do this, we construct a default block, by repeating the first input to the block machine.
                values.resize(self.degree as usize, None);

                // Use the block as the default block. However, it needs to be merged with the dummy block,
                // to handle blocks of non-rectangular shape.
                // For example, let's say, the situation might look like this (block size = 3 in this example):
                //  Row  Latch   C1  C2  C3
                //  -3     0
                //  -2     0
                //  -1     1             X  <- This value belongs to the first block
                //   0     0     X   X   X
                //   1     0     X   X   X
                //   2     1     X   X   X  <- This value belongs to the second block
                //
                // The following code constructs the default block as follows:
                // - All values will come from rows 0-2, EXCEPT
                // - In the last row, the value of C3 is whatever value was written to the dummy block
                //
                // Constructed like this, we can repeat the default block forever.
                //
                // TODO: Determine the row-extend per column
                let first_block_values = values.iter().take(self.block_size);
                let default_block = dummy_block
                    .into_iter()
                    .zip(first_block_values)
                    .map(|(dummy_block, first_block)| {
                        dummy_block.or(*first_block).unwrap_or_default()
                    })
                    .collect::<Vec<_>>();

                let values = values
                    .into_iter()
                    .enumerate()
                    .map(|(i, v)| v.unwrap_or(default_block[i % self.block_size]))
                    .collect::<Vec<_>>();

                (id, values)
            })
            .collect();
        self.handle_last_row(&mut data);
        data.into_iter()
            .map(|(id, values)| (self.fixed_data.column_name(&id).to_string(), values))
            .collect()
    }
}

impl<'a, T: FieldElement> BlockMachine<'a, T> {
    /// The characteristic of a block machine is that all fixed columns are
    /// periodic. However, there are exceptions to handle wrapping.
    /// This becomes a problem when a witness polynomial depends on a fixed column
    /// that is not periodic, because values of committed polynomials are copy-pasted
    /// from the default block.
    /// This is the case for the _operation_id_no_change column, generated when
    /// compiling a block machine from Powdr ASM and constrained as:
    /// _operation_id_no_change = ((1 - _block_enforcer_last_step) * (1 - <Latch>));
    /// This function fixes this exception by setting _operation_id_no_change to 0.
    fn handle_last_row(&self, data: &mut HashMap<PolyID, Vec<T>>) {
        #[allow(clippy::iter_over_hash_type)]
        // This is deterministic because there is no shared state.
        for (poly_id, col) in data.iter_mut() {
            if self
                .parts
                .fixed_data
                .column_name(poly_id)
                .ends_with("_operation_id_no_change")
            {
                log::trace!("Setting _operation_id_no_change to 0.");
                col[self.degree as usize - 1] = T::zero();
            }
        }
    }

    /// Returns the current number of rows *not counting the dummy block* inserted at the beginning
    /// (with row numbers (-block_size..0)).
    fn rows(&self) -> DegreeType {
        (self.data.len() - self.block_size) as DegreeType
    }

    fn last_row_index(&self) -> RowIndex {
        RowIndex::from_i64(self.rows() as i64 - 1, self.degree)
    }

    fn process_plookup_internal<Q: QueryCallback<T>>(
        &mut self,
        mutable_state: &MutableState<'a, T, Q>,
        identity_id: u64,
        arguments: &[AffineExpression<AlgebraicVariable<'a>, T>],
        range_constraints: &dyn RangeConstraintSet<AlgebraicVariable<'a>, T>,
    ) -> EvalResult<'a, T> {
        let outer_query = match OuterQuery::try_new(
            arguments,
            range_constraints,
            self.parts.connections[&identity_id],
        ) {
            Ok(outer_query) => outer_query,
            Err(incomplete_cause) => return Ok(EvalValue::incomplete(incomplete_cause)),
        };

        log::trace!("Start processing block machine '{}'", self.name());
        log::trace!("Left values of lookup:");
        if log::log_enabled!(log::Level::Trace) {
            for l in &outer_query.arguments {
                log::trace!("  {}", l);
            }
        }

        if self.rows() + self.block_size as DegreeType > self.degree {
            return Err(EvalError::RowsExhausted(self.name.clone()));
        }

<<<<<<< HEAD
        let known_inputs = outer_query.left.iter().map(|e| e.is_constant()).collect();
        let operation_id = self.find_operation_id(identity_id).and_then(|index| {
            let v = outer_query.left[index].constant_value()?;
            Some((index, v))
        });
=======
        let known_inputs = outer_query
            .arguments
            .iter()
            .map(|e| e.is_constant())
            .collect();
>>>>>>> 7d09c9d0
        if self
            .function_cache
            .compile_cached(mutable_state, identity_id, &known_inputs, operation_id)
            .is_some()
        {
            let updates = self.process_lookup_via_jit(mutable_state, identity_id, outer_query)?;
            assert!(updates.is_complete());
            self.block_count_jit += 1;
            return Ok(updates);
        }

        // TODO this assumes we are always using the same lookup for this machine.
        let mut sequence_iterator = self
            .processing_sequence_cache
            .get_processing_sequence(&outer_query.arguments);

        if !sequence_iterator.has_steps() {
            // Shortcut, no need to do anything.
            log::trace!(
                "Abort processing block machine '{}' (inputs incomplete according to cache)",
                self.name()
            );
            return Ok(EvalValue::incomplete(
                IncompleteCause::BlockMachineLookupIncomplete,
            ));
        }

        let process_result =
            self.process(mutable_state, &mut sequence_iterator, outer_query.clone())?;

        match process_result {
            ProcessResult::Success(updated_data, updates) => {
                assert!(updates.is_complete());
                self.block_count_runtime += 1;

                log::trace!(
                    "End processing block machine '{}' (successfully)",
                    self.name()
                );
                self.append_block(updated_data.block)?;
                self.publics.extend(updated_data.publics);

                let updates = updates.report_side_effect();

                // We solved the query, so report it to the cache.
                self.processing_sequence_cache
                    .report_processing_sequence(&outer_query.arguments, sequence_iterator);
                Ok(updates)
            }
            ProcessResult::Incomplete(updates) => {
                log::trace!(
                    "End processing block machine '{}' (incomplete)",
                    self.name()
                );
                self.processing_sequence_cache
                    .report_incomplete(&outer_query.arguments);
                Ok(updates)
            }
        }
    }

    fn process_lookup_via_jit<'b, Q: QueryCallback<T>>(
        &mut self,
        mutable_state: &MutableState<'a, T, Q>,
        identity_id: u64,
        outer_query: OuterQuery<'a, 'b, T>,
    ) -> EvalResult<'a, T> {
        assert!(
            (self.rows() + self.block_size as DegreeType) <= self.degree,
            "Block machine is full (this should have been checked before)"
        );
        self.data.finalize_all();

        let mut values = CallerData::from(&outer_query);
        let mut lookup_cells = values.as_lookup_cells();
        let operation_id =
            self.find_operation_id(identity_id)
                .and_then(|index| match &lookup_cells[index] {
                    LookupCell::Input(v) => Some((index, **v)),
                    LookupCell::Output(_) => None,
                });
        let data = self.data.append_new_finalized_rows(self.block_size);

        let success = self.function_cache.process_lookup_direct(
            mutable_state,
            identity_id,
            &mut lookup_cells,
            data,
            operation_id,
        )?;
        assert!(success);

        values.into()
    }

    fn find_operation_id(&self, identity_id: u64) -> Option<usize> {
        let right = &self.parts.connections[&identity_id].right.expressions;
        right.iter().position(|r| {
            try_to_simple_poly(r).map_or(false, |poly| poly.name.contains("operation_id"))
        })
    }

    fn process<'b, Q: QueryCallback<T>>(
        &self,
        mutable_state: &MutableState<'a, T, Q>,
        sequence_iterator: &mut ProcessingSequenceIterator,
        outer_query: OuterQuery<'a, 'b, T>,
    ) -> Result<ProcessResult<'a, T>, EvalError<T>> {
        // We start at the last row of the previous block.
        let row_offset = self.last_row_index();
        // Make the block two rows larger than the block size, it includes the last row of the previous block
        // and the first row of the next block.
        let block = FinalizableData::with_initial_rows_in_progress(
            &self.parts.witnesses,
            (0..(self.block_size + 2)).map(|i| Row::fresh(self.fixed_data, row_offset + i)),
            self.fixed_data,
        );
        let mut processor = BlockProcessor::new(
            row_offset,
            SolverState::new(block, self.publics.clone()),
            mutable_state,
            self.fixed_data,
            &self.parts,
            self.degree,
        )
        .with_outer_query(outer_query);

        let outer_assignments = processor.solve(sequence_iterator)?;
        let updated_data = processor.finish();

        Ok(ProcessResult::new(updated_data, outer_assignments))
    }

    /// Takes a block of rows, which contains the last row of its previous block
    /// and the first row of its next block. The first row of its next block is ignored,
    /// the last row of its previous block is merged with the one we have already.
    /// This is necessary to handle non-rectangular block machines, which already use
    /// unused cells in the previous block.
    fn append_block(&mut self, mut new_block: FinalizableData<'a, T>) -> Result<(), EvalError<T>> {
        assert!(
            (self.rows() + self.block_size as DegreeType) <= self.degree,
            "Block machine is full (this should have been checked before)"
        );

        assert_eq!(new_block.len(), self.block_size + 2);

        // 1. Ignore the first row of the next block:
        new_block.pop().unwrap();

        // 2. Merge the last row of the previous block
        new_block
            .get_mut(0)
            .unwrap()
            .merge_with_values(self.data.known_values_in_row(self.data.len() - 1))
            .map_err(|_| {
                EvalError::Generic(
                    "Block machine overwrites existing value with different value!".to_string(),
                )
            })?;

        // 3. Remove the last row of the previous block from data
        self.data.truncate(self.data.len() - 1);

        // 4. Finalize everything so far
        self.data.finalize_all();

        // 5. Append the new block (including the merged last row of the previous block)
        self.data.extend(new_block);

        Ok(())
    }
}<|MERGE_RESOLUTION|>--- conflicted
+++ resolved
@@ -454,19 +454,15 @@
             return Err(EvalError::RowsExhausted(self.name.clone()));
         }
 
-<<<<<<< HEAD
-        let known_inputs = outer_query.left.iter().map(|e| e.is_constant()).collect();
-        let operation_id = self.find_operation_id(identity_id).and_then(|index| {
-            let v = outer_query.left[index].constant_value()?;
-            Some((index, v))
-        });
-=======
         let known_inputs = outer_query
             .arguments
             .iter()
             .map(|e| e.is_constant())
             .collect();
->>>>>>> 7d09c9d0
+        let operation_id = self.find_operation_id(identity_id).and_then(|index| {
+            let v = arguments[index].constant_value()?;
+            Some((index, v))
+        });
         if self
             .function_cache
             .compile_cached(mutable_state, identity_id, &known_inputs, operation_id)
@@ -565,7 +561,7 @@
     fn find_operation_id(&self, identity_id: u64) -> Option<usize> {
         let right = &self.parts.connections[&identity_id].right.expressions;
         right.iter().position(|r| {
-            try_to_simple_poly(r).map_or(false, |poly| poly.name.contains("operation_id"))
+            try_to_simple_poly(r).is_some_and(|poly| poly.name.contains("operation_id"))
         })
     }
 
