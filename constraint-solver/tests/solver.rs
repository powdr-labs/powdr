use std::collections::BTreeMap;

use itertools::Itertools;
use num_traits::identities::{One, Zero};
use powdr_number::{FieldElement, GoldilocksField, LargeInt};
use pretty_assertions::assert_eq;
use test_log::test;

use powdr_constraint_solver::{
    constraint_system::{BusInteraction, BusInteractionHandler, ConstraintSystem},
    quadratic_symbolic_expression::QuadraticSymbolicExpression,
    range_constraint::RangeConstraint,
    solver::Solver,
    test_utils::{constant, var},
};

use pretty_assertions::assert_eq;

pub type Var = &'static str;

pub fn assert_solve_result(
    solver: Solver<GoldilocksField, Var>,
    expected_assignments: Vec<(Var, GoldilocksField)>,
) {
    let final_state = solver.solve().unwrap();
    let expected_final_state = expected_assignments
        .into_iter()
        .map(|(v, val)| (v, QuadraticSymbolicExpression::from(val)))
        .collect::<BTreeMap<_, QuadraticSymbolicExpression<_, _>>>();
    assert_expected_state(final_state.assignments, expected_final_state);
}

pub fn solve_to_string(solver: Solver<GoldilocksField, Var>) -> String {
    solver
        .solve()
        .unwrap()
        .simplified_constraint_system
        .algebraic_constraints
        .iter()
        .format("\n")
        .to_string()
}

fn assert_expected_state<T: FieldElement>(
    final_state: BTreeMap<Var, QuadraticSymbolicExpression<T, &str>>,
    expected_final_state: BTreeMap<Var, QuadraticSymbolicExpression<T, &str>>,
) {
    assert_eq!(
        final_state.keys().collect::<Vec<_>>(),
        expected_final_state.keys().collect::<Vec<_>>(),
        "Different set of variables"
    );

    let mut error = false;
    for (variable, value) in expected_final_state {
        // Compare string representation, so that range constraints are ignored.
        if final_state[variable].to_string() != value.to_string() {
            log::error!("Mismatch for variable {variable}:");
            log::error!("  Expected: {value}");
            log::error!("  Actual:   {}", final_state[variable]);
            error = true;
        }
    }
    assert!(!error, "Final state does not match expected state");
}

#[test]
fn single_variable() {
    assert_solve_result(
        Solver::new(ConstraintSystem {
            algebraic_constraints: vec![var("x") - constant(5)],
            bus_interactions: vec![],
        }),
        vec![("x", 5.into())],
    );
}

#[test]
fn concretely_solvable() {
    let constraint_system = ConstraintSystem {
        algebraic_constraints: vec![
            var("a") - constant(2),
            var("b") - constant(3),
            // c = a * b = 6
            var("c") - var("a") * var("b"),
            // d = c * 4 - a = 22
            var("d") - (var("c") * constant(4) - var("a")),
        ],
        bus_interactions: vec![],
    };
    assert_solve_result(
        Solver::new(constraint_system),
        vec![
            ("a", 2.into()),
            ("b", 3.into()),
            ("c", 6.into()),
            ("d", 22.into()),
        ],
    );
}

#[test]
fn bit_decomposition() {
    let constraint_system = ConstraintSystem {
        algebraic_constraints: vec![
            // 4 bit-constrained variables:
            var("b0") * (var("b0") - constant(1)),
            var("b1") * (var("b1") - constant(1)),
            var("b2") * (var("b2") - constant(1)),
            var("b3") * (var("b3") - constant(1)),
            // Bit-decomposition of a concrete value:
            var("b0") + var("b1") * constant(2) + var("b2") * constant(4) + var("b3") * constant(8)
                - constant(0b1110),
        ],
        bus_interactions: vec![],
    };

    assert_solve_result(
        Solver::new(constraint_system),
        vec![
            ("b0", 0.into()),
            ("b1", 1.into()),
            ("b2", 1.into()),
            ("b3", 1.into()),
        ],
    );
}

const BYTE_BUS_ID: u64 = 42;
const XOR_BUS_ID: u64 = 43;

struct TestBusInteractionHandler {}
impl BusInteractionHandler<GoldilocksField> for TestBusInteractionHandler {
    fn handle_bus_interaction(
        &self,
        bus_interaction: BusInteraction<RangeConstraint<GoldilocksField>>,
    ) -> BusInteraction<RangeConstraint<GoldilocksField>> {
        let (Some(bus_id), Some(multiplicity)) = (
            bus_interaction.bus_id.try_to_single_value(),
            bus_interaction.multiplicity.try_to_single_value(),
        ) else {
            return bus_interaction;
        };

        if multiplicity.is_zero() {
            return bus_interaction;
        }

        assert!(multiplicity.is_one(), "Only expected send interactions");
        let byte_constraint = RangeConstraint::from_mask(0xffu32);
        let payload_constraints = match bus_id.to_integer().try_into_u64().unwrap() {
            BYTE_BUS_ID => {
                assert_eq!(bus_interaction.payload.len(), 1);
                vec![byte_constraint]
            }
            XOR_BUS_ID => {
                assert_eq!(bus_interaction.payload.len(), 3);
                if let (Some(a), Some(b)) = (
                    bus_interaction.payload[0].try_to_single_value(),
                    bus_interaction.payload[1].try_to_single_value(),
                ) {
                    // Both inputs are known, can compute result concretely
                    let result = GoldilocksField::from(
                        a.to_integer().try_into_u64().unwrap()
                            ^ b.to_integer().try_into_u64().unwrap(),
                    );
                    vec![
                        bus_interaction.payload[0].clone(),
                        bus_interaction.payload[1].clone(),
                        RangeConstraint::from_value(result),
                    ]
                } else {
                    vec![byte_constraint; 3]
                }
            }
            _ => {
                panic!("Unexpected bus ID: {bus_id}");
            }
        };
        BusInteraction {
            payload: payload_constraints,
            ..bus_interaction
        }
    }
}

fn send(
    bus_id: u64,
    payload: Vec<QuadraticSymbolicExpression<GoldilocksField, Var>>,
) -> BusInteraction<QuadraticSymbolicExpression<GoldilocksField, Var>> {
    BusInteraction {
        multiplicity: constant(1),
        bus_id: constant(bus_id),
        payload,
    }
}

#[test]
fn byte_decomposition() {
    let constraint_system = ConstraintSystem {
        algebraic_constraints: vec![
            // Byte-decomposition of a concrete value:
            var("b0")
                + var("b1") * constant(1 << 8)
                + var("b2") * constant(1 << 16)
                + var("b3") * constant(1 << 24)
                - constant(0xabcdef12),
        ],
        // Byte range constraints on b0..3
        bus_interactions: (0..4)
            .map(|i| send(BYTE_BUS_ID, vec![var(format!("b{i}").leak())]))
            .collect(),
    };

    let solver = Solver::new(constraint_system)
        .with_bus_interaction_handler(Box::new(TestBusInteractionHandler {}));

    assert_solve_result(
        solver,
        vec![
            ("b0", 0x12.into()),
            ("b1", 0xef.into()),
            ("b2", 0xcd.into()),
            ("b3", 0xab.into()),
        ],
    );
}

#[test]
fn xor() {
    let constraint_system = ConstraintSystem {
        algebraic_constraints: vec![
            // a and b are the byte decomposition of 0xa00b
            // Note that solving this requires range constraints on a and b
            constant(1 << 8) * var("a") + var("b") - constant(0xa00b),
        ],
        // Send (a, b, c) to the XOR table.
        // Initially, this should return the required range constraints for a and b.
        // Once a and b are known concretely, c can be computed concretely as well.
        bus_interactions: vec![send(XOR_BUS_ID, vec![var("a"), var("b"), var("c")])],
    };

    let solver = Solver::new(constraint_system)
        .with_bus_interaction_handler(Box::new(TestBusInteractionHandler {}));

    assert_solve_result(
        solver,
        vec![("a", 0xa0.into()), ("b", 0x0b.into()), ("c", 0xab.into())],
    );
}

#[test]
<<<<<<< HEAD
fn substitute_affine() {
    let constraint_system = ConstraintSystem {
        algebraic_constraints: vec![
            constant(1 << 8) * var("a") + var("b") - constant(0xa00b),
            var("a") * var("b") - constant(450),
        ],
        bus_interactions: vec![],
=======
fn add_with_carry() {
    // This tests a case of equivalent constraints that appear in the
    // way "add with carry" is performed in openvm.
    // X and Y end up being equivalent because they are both either
    // A or A - 256, depending on whether the value of A is between
    // 0 and 255 or not.
    // A is the result of an addition with carry.
    let constraint_system = ConstraintSystem {
        algebraic_constraints: vec![
            (var("X") - var("A") + constant(256)) * (var("X") - var("A")),
            (var("Y") - var("A") + constant(256)) * (var("Y") - var("A")),
        ],
        // Byte range constraints on X and Y
        bus_interactions: vec![
            send(BYTE_BUS_ID, vec![var("X")]),
            send(BYTE_BUS_ID, vec![var("Y")]),
        ],
>>>>>>> 06270eaf
    };

    let solver = Solver::new(constraint_system)
        .with_bus_interaction_handler(Box::new(TestBusInteractionHandler {}));
<<<<<<< HEAD

    let solved = solve_to_string(solver);
    assert_eq!(
        solved,
        "0
(a) * (-256 * a + 40971) + -450"
=======
    let final_state = solver.solve().unwrap();
    let final_state = final_state
        .simplified_constraint_system
        .algebraic_constraints
        .iter()
        .format("\n")
        .to_string();
    assert_eq!(
        final_state,
        "(-A + X + 256) * (-A + X)
(-A + X + 256) * (-A + X)"
>>>>>>> 06270eaf
    );
}<|MERGE_RESOLUTION|>--- conflicted
+++ resolved
@@ -13,8 +13,6 @@
     solver::Solver,
     test_utils::{constant, var},
 };
-
-use pretty_assertions::assert_eq;
 
 pub type Var = &'static str;
 
@@ -250,15 +248,6 @@
 }
 
 #[test]
-<<<<<<< HEAD
-fn substitute_affine() {
-    let constraint_system = ConstraintSystem {
-        algebraic_constraints: vec![
-            constant(1 << 8) * var("a") + var("b") - constant(0xa00b),
-            var("a") * var("b") - constant(450),
-        ],
-        bus_interactions: vec![],
-=======
 fn add_with_carry() {
     // This tests a case of equivalent constraints that appear in the
     // way "add with carry" is performed in openvm.
@@ -276,19 +265,10 @@
             send(BYTE_BUS_ID, vec![var("X")]),
             send(BYTE_BUS_ID, vec![var("Y")]),
         ],
->>>>>>> 06270eaf
     };
 
     let solver = Solver::new(constraint_system)
         .with_bus_interaction_handler(Box::new(TestBusInteractionHandler {}));
-<<<<<<< HEAD
-
-    let solved = solve_to_string(solver);
-    assert_eq!(
-        solved,
-        "0
-(a) * (-256 * a + 40971) + -450"
-=======
     let final_state = solver.solve().unwrap();
     let final_state = final_state
         .simplified_constraint_system
@@ -300,6 +280,26 @@
         final_state,
         "(-A + X + 256) * (-A + X)
 (-A + X + 256) * (-A + X)"
->>>>>>> 06270eaf
+    );
+}
+
+#[test]
+fn substitute_affine() {
+    let constraint_system = ConstraintSystem {
+        algebraic_constraints: vec![
+            constant(1 << 8) * var("a") + var("b") - constant(0xa00b),
+            var("a") * var("b") - constant(450),
+        ],
+        bus_interactions: vec![],
+    };
+
+    let solver = Solver::new(constraint_system)
+        .with_bus_interaction_handler(Box::new(TestBusInteractionHandler {}));
+
+    let solved = solve_to_string(solver);
+    assert_eq!(
+        solved,
+        "0
+(a) * (-256 * a + 40971) + -450"
     );
 }