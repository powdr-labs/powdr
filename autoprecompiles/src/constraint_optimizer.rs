--- conflicted
+++ resolved
@@ -131,11 +131,7 @@
 
 /// Tries to find a number that is equivalent to the expression and returns it
 /// as a GroupedExpression.
-<<<<<<< HEAD
-/// Returns None if the expression already is a number.
-=======
 /// Returns None if it was unsuccessful or if the expression already is a number.
->>>>>>> 669de385
 fn try_replace_by_number<T: FieldElement, V: Clone + Ord + Hash + Display>(
     expr: &GroupedExpression<T, V>,
     solver: &impl Solver<T, V>,
