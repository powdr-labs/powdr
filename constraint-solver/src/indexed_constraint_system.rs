<<<<<<< HEAD
use std::{
    cmp,
    collections::{BTreeMap, HashMap, VecDeque},
    fmt::Display,
    hash::Hash,
};
=======
use std::{collections::HashMap, fmt::Display, hash::Hash};
>>>>>>> 5aaa375a

use bitvec::vec::BitVec;
use itertools::Itertools;

use crate::{
    constraint_system::{BusInteraction, ConstraintRef, ConstraintSystem},
    grouped_expression::GroupedExpression,
    runtime_constant::{RuntimeConstant, Substitutable},
};

/// Applies multiple substitutions to a ConstraintSystem in an efficient manner.
pub fn apply_substitutions<T: RuntimeConstant + Substitutable<V>, V: Hash + Eq + Clone + Ord>(
    constraint_system: ConstraintSystem<T, V>,
    substitutions: impl IntoIterator<Item = (V, GroupedExpression<T, V>)>,
) -> ConstraintSystem<T, V> {
    let mut indexed_constraint_system = IndexedConstraintSystem::from(constraint_system);
    for (variable, substitution) in substitutions {
        indexed_constraint_system.substitute_by_unknown(&variable, &substitution);
    }
    indexed_constraint_system.into()
}

/// Structure on top of a [`ConstraintSystem`] that stores indices
/// to more efficiently update the constraints.
#[derive(Clone, Default)]
pub struct IndexedConstraintSystem<T, V> {
    /// The constraint system.
    constraint_system: ConstraintSystem<T, V>,
    /// Stores where each unknown variable appears.
    variable_occurrences: HashMap<V, Vec<ConstraintSystemItem>>,
}

/// Structure on top of [`IndexedConstraintSystem`] that
/// tracks changes to variables and how they may affect constraints.
///
/// In particular, the assumption is that items in the constraint system
/// need to be "handled". Initially, all items need to be "handled"
/// and are put in a queue. Handling an item can cause an update to a variable,
/// which causes all constraints referencing that variable to be put back into the
/// queue.
///
/// Note that this structure specifically does not allow
/// removing items from the system, because that would destroy the queue.
/// In order to remove items, convert it to `IndexedConstraintSystem`,
/// remove the items and convert it back.
///
/// Adding new constraints to the system is allowed, though.
#[derive(Clone, Default)]
pub struct IndexedConstraintSystemWithQueue<T, V> {
    constraint_system: IndexedConstraintSystem<T, V>,
    queue: ConstraintSystemQueue,
}

/// A reference to an item in the constraint system.
#[derive(Debug, Clone, Copy, PartialEq, Eq, Ord, PartialOrd, Hash)]
enum ConstraintSystemItem {
    AlgebraicConstraint(usize),
    BusInteraction(usize),
}

impl ConstraintSystemItem {
    /// Returns an index that is unique across both algebraic constraints and bus interactions.
    fn flat_id(&self) -> usize {
        match self {
            ConstraintSystemItem::AlgebraicConstraint(i) => 2 * i,
            ConstraintSystemItem::BusInteraction(i) => 2 * i + 1,
        }
    }

    /// Turns this indexed-based item into a reference to the actual constraint.
    fn to_constraint_ref<'a, T, V>(
        self,
        constraint_system: &'a ConstraintSystem<T, V>,
    ) -> ConstraintRef<'a, T, V> {
        match self {
            ConstraintSystemItem::AlgebraicConstraint(i) => {
                ConstraintRef::AlgebraicConstraint(&constraint_system.algebraic_constraints[i])
            }
            ConstraintSystemItem::BusInteraction(i) => {
                ConstraintRef::BusInteraction(&constraint_system.bus_interactions[i])
            }
        }
    }
}

impl<T: RuntimeConstant, V: Hash + Eq + Clone + Ord> From<ConstraintSystem<T, V>>
    for IndexedConstraintSystem<T, V>
{
    fn from(constraint_system: ConstraintSystem<T, V>) -> Self {
        let variable_occurrences = variable_occurrences(&constraint_system);
        IndexedConstraintSystem {
            constraint_system,
            variable_occurrences,
        }
    }
}

impl<T: RuntimeConstant, V: Clone + Eq> From<IndexedConstraintSystem<T, V>>
    for ConstraintSystem<T, V>
{
    fn from(indexed_constraint_system: IndexedConstraintSystem<T, V>) -> Self {
        indexed_constraint_system.constraint_system
    }
}

impl<T: RuntimeConstant, V: Clone + Eq> IndexedConstraintSystem<T, V> {
    pub fn system(&self) -> &ConstraintSystem<T, V> {
        &self.constraint_system
    }

    pub fn algebraic_constraints(&self) -> &[GroupedExpression<T, V>] {
        &self.constraint_system.algebraic_constraints
    }

    pub fn bus_interactions(&self) -> &[BusInteraction<GroupedExpression<T, V>>] {
        &self.constraint_system.bus_interactions
    }

    /// Returns all expressions that appear in the constraint system, i.e. all algebraic
    /// constraints and all expressions in bus interactions.
    pub fn expressions(&self) -> impl Iterator<Item = &GroupedExpression<T, V>> {
        self.constraint_system.expressions()
    }

    /// Removes all constraints that do not fulfill the predicate.
    pub fn retain_algebraic_constraints(
        &mut self,
        mut f: impl FnMut(&GroupedExpression<T, V>) -> bool,
    ) {
        retain(
            &mut self.constraint_system.algebraic_constraints,
            &mut self.variable_occurrences,
            &mut f,
            ConstraintSystemItem::AlgebraicConstraint,
        );
    }

    /// Removes all bus interactions that do not fulfill the predicate.
    pub fn retain_bus_interactions(
        &mut self,
        mut f: impl FnMut(&BusInteraction<GroupedExpression<T, V>>) -> bool,
    ) {
        retain(
            &mut self.constraint_system.bus_interactions,
            &mut self.variable_occurrences,
            &mut f,
            ConstraintSystemItem::BusInteraction,
        );
    }
}

/// Behaves like `list.retain(f)` but also updates the variable occurrences
/// in `occurrences`. Note that `constraint_kind_constructor` is used to
/// create the `ConstraintSystemItem` for the occurrences, so it should
/// match the type of the items in `list`.
fn retain<V, Item>(
    list: &mut Vec<Item>,
    occurrences: &mut HashMap<V, Vec<ConstraintSystemItem>>,
    mut f: impl FnMut(&Item) -> bool,
    constraint_kind_constructor: impl Fn(usize) -> ConstraintSystemItem + Copy,
) {
    let mut counter = 0usize;
    let mut replacement_map = vec![];
    list.retain(|c| {
        let retain = f(c);
        if retain {
            replacement_map.push(Some(counter));
            counter += 1;
        } else {
            replacement_map.push(None);
        }
        retain
    });
    assert_eq!(counter, list.len());
    // We call it once on zero just to find out which type it returns
    // so we know which one to use in the match below.
    let is_algebraic_constraint = matches!(
        constraint_kind_constructor(0),
        ConstraintSystemItem::AlgebraicConstraint(_)
    );
    occurrences.values_mut().for_each(|occurrences| {
        *occurrences = occurrences
            .iter_mut()
            .filter_map(|item| match item {
                ConstraintSystemItem::AlgebraicConstraint(i) if is_algebraic_constraint => {
                    replacement_map[*i].map(constraint_kind_constructor)
                }
                ConstraintSystemItem::BusInteraction(i) if !is_algebraic_constraint => {
                    replacement_map[*i].map(constraint_kind_constructor)
                }
                ConstraintSystemItem::AlgebraicConstraint(_)
                | ConstraintSystemItem::BusInteraction(_) => Some(*item),
            })
            .collect();
    });
}

impl<T: RuntimeConstant, V: Clone + Ord + Hash> IndexedConstraintSystem<T, V> {
    /// Adds new algebraic constraints to the system.
    pub fn add_algebraic_constraints(
        &mut self,
        constraints: impl IntoIterator<Item = GroupedExpression<T, V>>,
    ) {
        self.extend(ConstraintSystem {
            algebraic_constraints: constraints.into_iter().collect(),
            bus_interactions: Vec::new(),
        });
    }

    /// Adds new bus interactions to the system.
    pub fn add_bus_interactions(
        &mut self,
        bus_interactions: impl IntoIterator<Item = BusInteraction<GroupedExpression<T, V>>>,
    ) {
        self.extend(ConstraintSystem {
            algebraic_constraints: Vec::new(),
            bus_interactions: bus_interactions.into_iter().collect(),
        });
    }

    /// Extends the constraint system by the constraints of another system.
    pub fn extend(&mut self, system: ConstraintSystem<T, V>) {
        let algebraic_constraint_count = self.constraint_system.algebraic_constraints.len();
        let bus_interactions_count = self.constraint_system.bus_interactions.len();
        // Compute the occurrences of the variables in the new constraints,
        // but update their indices.
        // Iterating over hash map here is fine because we are just extending another hash map.
        #[allow(clippy::iter_over_hash_type)]
        for (variable, occurrences) in variable_occurrences(&system) {
            let occurrences = occurrences.into_iter().map(|item| match item {
                ConstraintSystemItem::AlgebraicConstraint(i) => {
                    ConstraintSystemItem::AlgebraicConstraint(i + algebraic_constraint_count)
                }
                ConstraintSystemItem::BusInteraction(i) => {
                    ConstraintSystemItem::BusInteraction(i + bus_interactions_count)
                }
            });
            self.variable_occurrences
                .entry(variable)
                .or_default()
                .extend(occurrences);
        }
        self.constraint_system.extend(system)
    }
}

impl<T: RuntimeConstant, V: Clone + Hash + Ord + Eq> IndexedConstraintSystem<T, V> {
    /// Returns a list of all constraints that contain at least one of the given variables.
    pub fn constraints_referencing_variables<'a>(
        &'a self,
        variables: impl Iterator<Item = V> + 'a,
    ) -> impl Iterator<Item = ConstraintRef<'a, T, V>> + 'a {
        variables
            .filter_map(|v| self.variable_occurrences.get(&v))
            .flatten()
            .unique()
            .map(|&item| item.to_constraint_ref(&self.constraint_system))
    }
}

impl<T: RuntimeConstant + Substitutable<V>, V: Clone + Hash + Ord + Eq>
    IndexedConstraintSystem<T, V>
{
    /// Substitutes a variable with a symbolic expression in the whole system
    pub fn substitute_by_known(&mut self, variable: &V, substitution: &T) {
        // Since we substitute by a known value, we do not need to update variable_occurrences.
        for item in self
            .variable_occurrences
            .get(variable)
            .unwrap_or(&Vec::new())
        {
            substitute_by_known_in_item(&mut self.constraint_system, *item, variable, substitution);
        }
    }

    pub fn apply_bus_field_assignment(
        &mut self,
        interaction_index: usize,
        field_index: usize,
        value: T::FieldType,
    ) {
        let bus_interaction = &mut self.constraint_system.bus_interactions[interaction_index];
        let field = bus_interaction.fields_mut().nth(field_index).unwrap();
        *field = GroupedExpression::from_number(value);
    }

    /// Substitute an unknown variable by a GroupedExpression in the whole system.
    ///
    /// Note this does NOT work properly if the variable is used inside a
    /// known SymbolicExpression.
    pub fn substitute_by_unknown(&mut self, variable: &V, substitution: &GroupedExpression<T, V>) {
        let items = self
            .variable_occurrences
            .get(variable)
            .cloned()
            .unwrap_or(Vec::new());
        for item in &items {
            substitute_by_unknown_in_item(
                &mut self.constraint_system,
                *item,
                variable,
                substitution,
            );
        }

        // We just add all variables in the substitution to the items.
        // It might be that cancellations occur, but we assume it is not worth the overhead.
        for var in substitution.referenced_unknown_variables().unique() {
            self.variable_occurrences
                .entry(var.clone())
                .or_default()
                .extend(items.iter().cloned());
        }
    }
}

/// Returns a hash map mapping all unknown variables in the constraint system
/// to the items they occur in.
fn variable_occurrences<T: RuntimeConstant, V: Hash + Eq + Clone>(
    constraint_system: &ConstraintSystem<T, V>,
) -> HashMap<V, Vec<ConstraintSystemItem>> {
    let occurrences_in_algebraic_constraints = constraint_system
        .algebraic_constraints
        .iter()
        .enumerate()
        .flat_map(|(i, constraint)| {
            constraint
                .referenced_unknown_variables()
                .unique()
                .map(move |v| (v.clone(), ConstraintSystemItem::AlgebraicConstraint(i)))
        });
    let occurrences_in_bus_interactions = constraint_system
        .bus_interactions
        .iter()
        .enumerate()
        .flat_map(|(i, bus_interaction)| {
            bus_interaction
                .fields()
                .flat_map(|c| c.referenced_unknown_variables())
                .unique()
                .map(move |v| (v.clone(), ConstraintSystemItem::BusInteraction(i)))
        });
    occurrences_in_algebraic_constraints
        .chain(occurrences_in_bus_interactions)
        .into_group_map()
}

fn substitute_by_known_in_item<T: RuntimeConstant + Substitutable<V>, V: Ord + Clone + Eq>(
    constraint_system: &mut ConstraintSystem<T, V>,
    item: ConstraintSystemItem,
    variable: &V,
    substitution: &T,
) {
    match item {
        ConstraintSystemItem::AlgebraicConstraint(i) => {
            constraint_system.algebraic_constraints[i].substitute_by_known(variable, substitution);
        }
        ConstraintSystemItem::BusInteraction(i) => {
            constraint_system.bus_interactions[i]
                .fields_mut()
                .for_each(|expr| expr.substitute_by_known(variable, substitution));
        }
    }
}

fn substitute_by_unknown_in_item<T: RuntimeConstant + Substitutable<V>, V: Ord + Clone + Eq>(
    constraint_system: &mut ConstraintSystem<T, V>,
    item: ConstraintSystemItem,
    variable: &V,
    substitution: &GroupedExpression<T, V>,
) {
    match item {
        ConstraintSystemItem::AlgebraicConstraint(i) => {
            constraint_system.algebraic_constraints[i]
                .substitute_by_unknown(variable, substitution);
        }
        ConstraintSystemItem::BusInteraction(i) => {
            constraint_system.bus_interactions[i]
                .fields_mut()
                .for_each(|expr| expr.substitute_by_unknown(variable, substitution));
        }
    }
}

impl<T: RuntimeConstant + Display, V: Clone + Ord + Display + Hash> Display
    for IndexedConstraintSystem<T, V>
{
    fn fmt(&self, f: &mut std::fmt::Formatter<'_>) -> std::fmt::Result {
        write!(f, "{}", self.constraint_system)
    }
}

impl<T: RuntimeConstant, V: Hash + Eq + Clone + Ord, C: Into<IndexedConstraintSystem<T, V>>> From<C>
    for IndexedConstraintSystemWithQueue<T, V>
{
    fn from(constraint_system: C) -> Self {
        let constraint_system = constraint_system.into();
        let queue = ConstraintSystemQueue::new(constraint_system.system());
        Self {
            constraint_system,
            queue,
        }
    }
}

impl<T, V> IndexedConstraintSystemWithQueue<T, V>
where
    T: RuntimeConstant + Substitutable<V>,
    V: Clone + Ord + Hash,
{
    /// Returns a reference to the underlying indexed constraint system.
    pub fn system(&self) -> &IndexedConstraintSystem<T, V> {
        &self.constraint_system
    }

    /// Removes the next item from the queue and returns it.
    pub fn pop_front<'a>(&'a mut self) -> Option<ConstraintRef<'a, T, V>> {
        self.queue
            .pop_front()
            .map(|item| item.to_constraint_ref(&self.constraint_system.constraint_system))
    }

    /// Notifies the system that a variable has been updated and causes all constraints
    /// referencing that variable to be put back into the queue.
    ///
    /// Note that this function does not have to be called if the system is modified directly.
    pub fn variable_updated(&mut self, variable: &V) {
        if let Some(items) = self.constraint_system.variable_occurrences.get(variable) {
            for item in items {
                self.queue.push(*item);
            }
        }
    }

    /// Substitutes a variable with a known value in the whole system.
    /// This function also updates the queue accordingly.
    pub fn substitute_by_unknown(&mut self, variable: &V, substitution: &GroupedExpression<T, V>) {
        self.constraint_system
            .substitute_by_unknown(variable, substitution);
        self.variable_updated(variable);
    }
}

impl<T: RuntimeConstant + Display, V: Clone + Ord + Display + Hash> Display
    for IndexedConstraintSystemWithQueue<T, V>
{
    fn fmt(&self, f: &mut std::fmt::Formatter<'_>) -> std::fmt::Result {
        write!(f, "{}", self.constraint_system)
    }
}

/// The actual queue used in `IndexedConstraintSystemWithQueue`.
///
/// It keeps track that there are no duplicates in the queue by maintaining
/// a flat bitvector of items in the queue.
#[derive(Default, Clone)]
struct ConstraintSystemQueue {
    queue: VecDeque<ConstraintSystemItem>,
    in_queue: BitVec,
}

impl ConstraintSystemQueue {
    fn new<T, V>(constraint_system: &ConstraintSystem<T, V>) -> Self {
        let num_algebraic = constraint_system.algebraic_constraints.len();
        let num_bus = constraint_system.bus_interactions.len();
        let queue = (0..num_algebraic)
            .map(ConstraintSystemItem::AlgebraicConstraint)
            .chain((0..num_bus).map(ConstraintSystemItem::BusInteraction))
            .collect::<Vec<_>>()
            .into();
        // The maximum value of `item.flat_id()` is `2 * max(num_algebraic, num_bus) + 1`
        let mut in_queue = BitVec::repeat(false, 2 * cmp::max(num_algebraic, num_bus) + 2);
        for item in &queue {
            // TODO try to remove this.
            let item: &ConstraintSystemItem = item;
            in_queue.set(item.flat_id(), true);
        }
        Self { queue, in_queue }
    }

    fn push(&mut self, item: ConstraintSystemItem) {
        // TODO we need to extend the queue if we add new items to the system.
        if !self.in_queue[item.flat_id()] {
            self.queue.push_back(item);
            self.in_queue.set(item.flat_id(), true);
        }
    }

    fn pop_front(&mut self) -> Option<ConstraintSystemItem> {
        let item = self.queue.pop_front();
        if let Some(item) = &item {
            self.in_queue.set(item.flat_id(), false);
        }
        item
    }
}

#[cfg(test)]
mod tests {
    use powdr_number::GoldilocksField;

    use super::*;

    fn format_system(s: &IndexedConstraintSystem<GoldilocksField, &'static str>) -> String {
        format!(
            "{}  |  {}",
            s.algebraic_constraints().iter().format("  |  "),
            s.bus_interactions()
                .iter()
                .map(
                    |BusInteraction {
                         bus_id,
                         payload,
                         multiplicity,
                     }| format!(
                        "{bus_id}: {multiplicity} * [{}]",
                        payload.iter().format(", ")
                    )
                )
                .format("  |  ")
        )
    }

    #[test]
    fn substitute_by_unknown() {
        type Ge = GroupedExpression<GoldilocksField, &'static str>;
        let x = Ge::from_unknown_variable("x");
        let y = Ge::from_unknown_variable("y");
        let z = Ge::from_unknown_variable("z");
        let mut s: IndexedConstraintSystem<_, _> = ConstraintSystem {
            algebraic_constraints: vec![
                x.clone() + y.clone(),
                x.clone() - z.clone(),
                y.clone() - z.clone(),
            ],
            bus_interactions: vec![BusInteraction {
                bus_id: x,
                payload: vec![y.clone(), z],
                multiplicity: y,
            }],
        }
        .into();

        s.substitute_by_unknown(&"x", &Ge::from_unknown_variable("z"));

        assert_eq!(format_system(&s), "y + z  |  0  |  y - z  |  z: y * [y, z]");

        s.substitute_by_unknown(
            &"z",
            &(Ge::from_unknown_variable("x") + Ge::from_number(GoldilocksField::from(7))),
        );

        assert_eq!(
            format_system(&s),
            "x + y + 7  |  0  |  -(x - y + 7)  |  x + 7: y * [y, x + 7]"
        );
    }

    #[test]
    fn retain_update_index() {
        type Ge = GroupedExpression<GoldilocksField, &'static str>;
        let x = Ge::from_unknown_variable("x");
        let y = Ge::from_unknown_variable("y");
        let z = Ge::from_unknown_variable("z");
        let mut s: IndexedConstraintSystem<_, _> = ConstraintSystem {
            algebraic_constraints: vec![
                x.clone() + y.clone(),
                x.clone() - z.clone(),
                y.clone() - z.clone(),
            ],
            bus_interactions: vec![
                BusInteraction {
                    bus_id: x.clone(),
                    payload: vec![y.clone(), z],
                    multiplicity: y,
                },
                BusInteraction {
                    bus_id: x.clone(),
                    payload: vec![x.clone(), x.clone()],
                    multiplicity: x,
                },
            ],
        }
        .into();

        s.retain_algebraic_constraints(|c| !c.referenced_unknown_variables().any(|v| *v == "y"));
        s.retain_bus_interactions(|b| {
            !b.fields()
                .any(|e| e.referenced_unknown_variables().any(|v| *v == "y"))
        });

        assert_eq!(
            s.constraints_referencing_variables(["y"].into_iter())
                .count(),
            0
        );
        let items_with_x = s
            .constraints_referencing_variables(["x"].into_iter())
            .map(|c| match c {
                ConstraintRef::AlgebraicConstraint(expr) => expr.to_string(),
                ConstraintRef::BusInteraction(bus_interaction) => {
                    format!(
                        "{}: {} * [{}]",
                        bus_interaction.bus_id,
                        bus_interaction.multiplicity,
                        bus_interaction.payload.iter().format(", ")
                    )
                }
            })
            .format(", ")
            .to_string();
        assert_eq!(items_with_x, "x - z, x: x * [x, x]");

        let items_with_z = s
            .constraints_referencing_variables(["z"].into_iter())
            .map(|c| match c {
                ConstraintRef::AlgebraicConstraint(expr) => expr.to_string(),
                ConstraintRef::BusInteraction(bus_interaction) => {
                    format!(
                        "{}: {} * [{}]",
                        bus_interaction.bus_id,
                        bus_interaction.multiplicity,
                        bus_interaction.payload.iter().format(", ")
                    )
                }
            })
            .format(", ")
            .to_string();
        assert_eq!(items_with_z, "x - z");
    }
}<|MERGE_RESOLUTION|>--- conflicted
+++ resolved
@@ -1,13 +1,9 @@
-<<<<<<< HEAD
 use std::{
     cmp,
-    collections::{BTreeMap, HashMap, VecDeque},
+    collections::{HashMap, VecDeque},
     fmt::Display,
     hash::Hash,
 };
-=======
-use std::{collections::HashMap, fmt::Display, hash::Hash};
->>>>>>> 5aaa375a
 
 use bitvec::vec::BitVec;
 use itertools::Itertools;
