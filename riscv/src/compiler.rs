--- conflicted
+++ resolved
@@ -930,30 +930,23 @@
 
 fn rro(args: &[Argument]) -> (Register, Register, u32) {
     match args {
-<<<<<<< HEAD
-        [Argument::Register(r1), Argument::RegOffset(r2, off)] => (
-=======
         [Argument::Register(r1), Argument::RegOffset(off, r2)] => (
->>>>>>> 1a140edb
             *r1,
             *r2,
             expression_to_number(off.as_ref().unwrap_or(&Expression::Number(0))),
         ),
-<<<<<<< HEAD
         _ => panic!(),
     }
 }
 
 fn rrro(args: &[Argument]) -> (Register, Register, Register, u32) {
     match args {
-        [Argument::Register(r1), Argument::Register(r2), Argument::RegOffset(r3, off)] => (
+        [Argument::Register(r1), Argument::Register(r2), Argument::RegOffset(off, r3)] => (
             *r1,
             *r2,
             *r3,
             expression_to_number(off.as_ref().unwrap_or(&Expression::Number(0))),
         ),
-=======
->>>>>>> 1a140edb
         _ => panic!(),
     }
 }
