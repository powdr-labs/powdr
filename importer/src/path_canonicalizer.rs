/// Replace all relative paths in the program with absolute paths to the canonical symbol they point to, and remove all import statements in the program
use std::{
    collections::{BTreeMap, BTreeSet, HashSet},
    convert::Infallible,
    iter::{empty, once},
};

use powdr_ast::parsed::{
    asm::{
        parse_absolute_path, ASMModule, ASMProgram, AbsoluteSymbolPath, Import, Machine,
        MachineStatement, Module, ModuleRef, ModuleStatement, SymbolDefinition, SymbolPath,
        SymbolValue, SymbolValueRef, TypeDeclaration,
    },
    folder::Folder,
    types::{Type, TypeScheme},
    visitor::{Children, ExpressionVisitable},
    ArrayLiteral, BinaryOperation, BlockExpression, EnumDeclaration, EnumVariant, Expression,
    FunctionCall, IndexAccess, LambdaExpression, LetStatementInsideBlock, MatchArm,
<<<<<<< HEAD
    MatchExpression, NamedExpression, Pattern, PilStatement, StatementInsideBlock,
    StructDeclaration, StructExpression, TraitDeclaration, TraitFunction, TypedExpression,
    UnaryOperation,
=======
    MatchExpression, NamedType, Pattern, PilStatement, StatementInsideBlock, TraitDeclaration,
    TypedExpression, UnaryOperation,
>>>>>>> a1b1447a
};
use powdr_parser_util::{Error, SourceRef};

/// Changes all symbol references (symbol paths) from relative paths
/// to absolute paths, and removes all import statements.
pub fn canonicalize_paths(program: ASMProgram) -> Result<ASMProgram, Error> {
    let paths = &generate_path_map(&program)?;

    let mut canonicalizer = Canonicalizer {
        path: Default::default(),
        paths,
    };

    Ok(match canonicalizer.fold_program(program) {
        Ok(p) => p,
        Err(_) => unreachable!(),
    })
}

/// For each imported absolute path, the absolute path to the canonical symbol
pub type PathMap = BTreeMap<AbsoluteSymbolPath, AbsoluteSymbolPath>;

struct Canonicalizer<'a> {
    path: AbsoluteSymbolPath,
    paths: &'a PathMap,
}

impl<'a> Folder for Canonicalizer<'a> {
    // once the paths are resolved, canonicalization cannot fail
    type Error = Infallible;

    /// replace references to symbols with absolute paths. This removes the import statements.
    /// This always succeeds if the symbol table was generated correctly.
    fn fold_module_value(&mut self, module: ASMModule) -> Result<ASMModule, Self::Error> {
        Ok(ASMModule {
            statements: module
                .statements
                .into_iter()
                .filter_map(|statement| match statement {
                    ModuleStatement::SymbolDefinition(SymbolDefinition { name, value }) => {
                        match value {
                            SymbolValue::Machine(m) => {
                                // canonicalize the machine based on the same path, so we can reuse the same instance
                                self.fold_machine(m).map(From::from).map(Some).transpose()
                            }
                            SymbolValue::Import(_) => None,
                            SymbolValue::Module(m) => match m {
                                Module::External(_) => {
                                    unreachable!("external modules should have been removed")
                                }
                                // Continue canonicalizing inside the module with a new instance pointed at the module path
                                Module::Local(module) => Canonicalizer {
                                    path: self.path.with_part(&name),
                                    paths: self.paths,
                                }
                                .fold_module_value(module)
                                .map(Module::Local)
                                .map(SymbolValue::from)
                                .map(Some)
                                .transpose(),
                            },
                            SymbolValue::Expression(mut exp) => {
                                if let Some(type_scheme) = &mut exp.type_scheme {
                                    canonicalize_inside_type_scheme(
                                        type_scheme,
                                        &self.path,
                                        self.paths,
                                    );
                                }
                                canonicalize_inside_expression(&mut exp.e, &self.path, self.paths);
                                Some(Ok(SymbolValue::Expression(exp)))
                            }
                            SymbolValue::TypeDeclaration(TypeDeclaration::Enum(mut enum_decl)) => {
                                let type_vars = enum_decl.type_vars.vars().collect();
                                for variant in &mut enum_decl.variants {
                                    if let Some(fields) = &mut variant.fields {
                                        for field in fields {
                                            canonicalize_inside_type(
                                                field, &type_vars, &self.path, self.paths,
                                            );
                                        }
                                    }
                                }
                                Some(Ok(SymbolValue::TypeDeclaration(TypeDeclaration::Enum(
                                    enum_decl,
                                ))))
                            }
                            SymbolValue::TypeDeclaration(TypeDeclaration::Struct(
                                mut struct_decl,
                            )) => {
                                let type_vars = struct_decl.type_vars.vars().collect();
                                for (_, ty) in struct_decl.fields.iter_mut() {
                                    canonicalize_inside_type(
                                        ty, &type_vars, &self.path, self.paths,
                                    );
                                }
                                Some(Ok(SymbolValue::TypeDeclaration(TypeDeclaration::Struct(
                                    struct_decl,
                                ))))
                            }
                            SymbolValue::TraitDeclaration(mut trait_decl) => {
                                let type_vars = trait_decl.type_vars.iter().collect();
                                for f in &mut trait_decl.functions {
                                    canonicalize_inside_type(
                                        &mut f.ty, &type_vars, &self.path, self.paths,
                                    );
                                }
                                Some(Ok(SymbolValue::TraitDeclaration(trait_decl)))
                            }
                        }
                        .map(|value| value.map(|value| SymbolDefinition { name, value }.into()))
                    }
                    ModuleStatement::TraitImplementation(mut trait_impl) => {
                        for f in trait_impl.children_mut() {
                            canonicalize_inside_expression(f, &self.path, self.paths)
                        }
                        Some(Ok(ModuleStatement::TraitImplementation(trait_impl)))
                    }
                })
                .collect::<Result<_, _>>()?,
        })
    }

    fn fold_machine(&mut self, mut machine: Machine) -> Result<Machine, Self::Error> {
        for s in &mut machine.statements {
            match s {
                MachineStatement::Submachine(_, path, _, args) => {
                    let p = self.path.clone().join(path.clone());
                    *path = self.paths.get(&p).cloned().unwrap().into();
                    for expr in args {
                        canonicalize_inside_expression(expr, &self.path, self.paths);
                    }
                }
                MachineStatement::Pil(_start, statement) => {
                    if let PilStatement::LetStatement(_, _, Some(type_scheme), expr) = statement {
                        canonicalize_inside_type_scheme(type_scheme, &self.path, self.paths);
                        if let Some(expr) = expr {
                            canonicalize_inside_expression(expr, &self.path, self.paths);
                        }
                    } else {
                        for e in statement.children_mut() {
                            canonicalize_inside_expression(e, &self.path, self.paths);
                        }
                    }
                }
                MachineStatement::FunctionDeclaration(_, _, _, statements) => {
                    // Only check free inputs inside statements for now.
                    for e in statements
                        .iter_mut()
                        .flat_map(|s| s.children_mut())
                        .flat_map(free_inputs_in_expression_mut)
                    {
                        canonicalize_inside_expression(e, &self.path, self.paths);
                    }
                }
                MachineStatement::InstructionDeclaration(_, _, i) => {
                    for e in i.children_mut() {
                        canonicalize_inside_expression(e, &self.path, self.paths);
                    }
                }
                MachineStatement::LinkDeclaration(_, d) => {
                    for e in d.children_mut() {
                        canonicalize_inside_expression(e, &self.path, self.paths);
                    }
                }
                MachineStatement::RegisterDeclaration(_, _, _) => {}
                MachineStatement::OperationDeclaration(_, _, _, _) => {}
            }
        }
        // canonicalize machine parameter types
        for param in &mut machine.params.0 {
            let p = self.path.clone().join(param.ty.clone().unwrap());
            param.ty = Some(self.paths.get(&p).cloned().unwrap().into());
        }
        // canonicalize machine degree
        if let Some(degree) = machine.properties.degree.as_mut() {
            canonicalize_inside_expression(degree, &self.path, self.paths);
        }

        Ok(machine)
    }
}

/// Takes an expression and returns an iterator over the (non-nested) free inputs contained in those.
fn free_inputs_in_expression<'a>(
    expr: &'a Expression,
) -> Box<dyn Iterator<Item = &'a Expression> + 'a> {
    match expr {
        Expression::FreeInput(_, e) => Box::new(once(e.as_ref())),
        Expression::Reference(_, _)
        | Expression::PublicReference(_, _)
        | Expression::Number(_, _)
        | Expression::String(_, _) => Box::new(None.into_iter()),
        Expression::BinaryOperation(_, BinaryOperation { left, right, .. }) => {
            Box::new(free_inputs_in_expression(left).chain(free_inputs_in_expression(right)))
        }
        Expression::UnaryOperation(_, UnaryOperation { expr, .. }) => {
            free_inputs_in_expression(expr)
        }
        Expression::FunctionCall(
            _,
            FunctionCall {
                function,
                arguments,
            },
        ) => Box::new(
            free_inputs_in_expression(function)
                .chain(arguments.iter().flat_map(|e| free_inputs_in_expression(e))),
        ),
        // These should really not appear in assembly statements.
        Expression::Tuple(_, _) => todo!(),
        Expression::LambdaExpression(_, _) => todo!(),
        Expression::ArrayLiteral(_, _) => todo!(),
        Expression::IndexAccess(_, _) => todo!(),
        Expression::MatchExpression(_, _) => todo!(),
        Expression::IfExpression(_, _) => todo!(),
        Expression::BlockExpression(_, _) => todo!(),
        Expression::StructExpression(_, _) => todo!(),
    }
}

/// Takes an expression and returns an iterator over the (non-nested) free inputs contained in those.
fn free_inputs_in_expression_mut<'a>(
    expr: &'a mut Expression,
) -> Box<dyn Iterator<Item = &'a mut Expression> + 'a> {
    match expr {
        Expression::FreeInput(_, e) => Box::new(once(e.as_mut())),
        Expression::Reference(_, _)
        | Expression::PublicReference(_, _)
        | Expression::Number(_, _)
        | Expression::String(_, _) => Box::new(None.into_iter()),
        Expression::BinaryOperation(_, BinaryOperation { left, right, .. }) => Box::new(
            free_inputs_in_expression_mut(left).chain(free_inputs_in_expression_mut(right)),
        ),
        Expression::UnaryOperation(_, UnaryOperation { expr, .. }) => {
            free_inputs_in_expression_mut(expr)
        }
        Expression::FunctionCall(
            _,
            FunctionCall {
                function,
                arguments,
            },
        ) => Box::new(
            free_inputs_in_expression_mut(function).chain(
                arguments
                    .iter_mut()
                    .flat_map(|e| free_inputs_in_expression_mut(e)),
            ),
        ),
        // These should really not appear in assembly statements.
        Expression::Tuple(_, _) => todo!(),
        Expression::LambdaExpression(_, _) => todo!(),
        Expression::ArrayLiteral(_, _) => todo!(),
        Expression::IndexAccess(_, _) => todo!(),
        Expression::MatchExpression(_, _) => todo!(),
        Expression::IfExpression(_, _) => todo!(),
        Expression::BlockExpression(_, _) => todo!(),
        Expression::StructExpression(_, _) => todo!(),
    }
}

fn canonicalize_inside_expression(
    e: &mut Expression,
    path: &AbsoluteSymbolPath,
    paths: &'_ PathMap,
) {
    e.pre_visit_expressions_mut(&mut |e| {
        match e {
            Expression::Reference(_, reference) => {
                // If resolving the reference fails, we assume it is a local variable that has been checked below.
                if let Some(n) = paths.get(&path.clone().join(reference.path.clone())) {
                    reference.path = n.relative_to(&Default::default());
                } else {
                    assert!(reference.path.try_to_identifier().is_some());
                }
            }
            Expression::BlockExpression(_, BlockExpression { statements, .. }) => {
                for statement in statements {
                    if let StatementInsideBlock::LetStatement(let_statement) = statement {
                        canonicalize_inside_pattern(&mut let_statement.pattern, path, paths);
                    }
                }
            }
            Expression::LambdaExpression(_, lambda) => {
                lambda.params.iter_mut().for_each(|p| {
                    canonicalize_inside_pattern(p, path, paths);
                });
            }
            Expression::MatchExpression(_, MatchExpression { arms, .. }) => {
                arms.iter_mut().for_each(|MatchArm { pattern, .. }| {
                    canonicalize_inside_pattern(pattern, path, paths);
                })
            }
            _ => {}
        }
    });
}

fn canonicalize_inside_pattern(
    pattern: &mut Pattern,
    path: &AbsoluteSymbolPath,
    paths: &'_ PathMap,
) {
    match pattern {
        Pattern::Enum(source_ref, name, None) => {
            // TODO Currently, we treat any identifier as a variable pattern.
            // If done properly, single identifiers that resolve to enum values
            // (like a single None) should not be treated as variables.
            // This is planned to be fixed with the refactoring of path_canonicalizer,
            // where we remove the two-step approach.
            if let Some(name) = name.try_to_identifier() {
                *pattern = Pattern::Variable(source_ref.clone(), name.clone())
            } else {
                let abs = paths.get(&path.clone().join(name.clone())).unwrap();
                *name = abs.relative_to(&Default::default()).clone();
            }
        }
        Pattern::Enum(_, name, _fields) => {
            let abs = paths.get(&path.clone().join(name.clone())).unwrap();
            *name = abs.relative_to(&Default::default()).clone();
        }
        _ => {}
    }
    for p in pattern.children_mut() {
        canonicalize_inside_pattern(p, path, paths)
    }
}

fn canonicalize_inside_type_scheme(
    type_scheme: &mut TypeScheme<Expression>,
    path: &AbsoluteSymbolPath,
    paths: &'_ PathMap,
) {
    canonicalize_inside_type(
        &mut type_scheme.ty,
        &type_scheme.vars.vars().collect(),
        path,
        paths,
    );
}

fn canonicalize_inside_type(
    ty: &mut Type<Expression>,
    type_vars: &HashSet<&String>,
    path: &AbsoluteSymbolPath,
    paths: &'_ PathMap,
) {
    ty.map_to_type_vars(type_vars);
    for p in ty.contained_named_types_mut() {
        let abs = paths.get(&path.clone().join(p.clone())).unwrap();
        *p = abs.relative_to(&Default::default()).clone();
    }

    for tne in ty.children_mut() {
        canonicalize_inside_expression(tne, path, paths);
    }
}

/// The state of the checking process. We visit the module tree collecting each relative path and pointing it to the absolute path it resolves to in the state.
#[derive(PartialEq, Debug)]
pub struct State<'a> {
    /// The root module of this program, so that we can visit any import encountered: if we are at absolute path `a` and see relative import `r`, we want to go to `a.join(r)` starting from `root`. It does not change as we visit the tree.
    root: &'a ASMModule,
    /// For each relative path at an absolute path, the absolute path of the canonical symbol it points to. It gets populated as we visit the tree.
    pub paths: PathMap,
}

#[derive(Default)]
struct PathDependencyChain {
    paths: Vec<AbsoluteSymbolPath>,
}

impl PathDependencyChain {
    fn push(&mut self, path: AbsoluteSymbolPath) -> Result<(), String> {
        match self.paths.iter().position(|p| p == &path) {
            Some(index) => {
                self.paths.push(path);
                Err(format!(
                    "Cycle detected in `use` statements: {}",
                    self.paths[index..]
                        .iter()
                        .map(|p| format!("`{p}`"))
                        .collect::<Vec<_>>()
                        .join(" -> ")
                ))
            }
            None => {
                self.paths.push(path);
                Ok(())
            }
        }
    }
}

/// Tries to resolve a symbol at a given absolute location. If it does not resolve,
/// tries to resolve it relative to std::prelude.
fn check_path_try_prelude(
    location: AbsoluteSymbolPath,
    symbol: SymbolPath,
    state: &mut State<'_>,
) -> Result<(), String> {
    let path_to_check = location.join(symbol.clone());
    match check_path(path_to_check.clone(), state) {
        Ok(()) => Ok(()),
        Err(error) => {
            match check_path_internal(
                parse_absolute_path("::std::prelude").join(symbol),
                state,
                Default::default(),
            ) {
                Ok((canonical_path, _, _)) => {
                    state.paths.insert(path_to_check, canonical_path);
                    Ok(())
                }
                Err(_) => Err(error),
            }
        }
    }
}

/// Checks a relative path in the context of an absolute path, if successful returning an updated state containing the absolute path
///
/// # Panics
///
/// Panics if we encounter an external module which wasn't turned into a local one
///
/// # Errors
///
/// This function will return an error if the relative path does not resolve to anything
fn check_path(
    // the path to check
    path: AbsoluteSymbolPath,
    // the current state
    state: &mut State<'_>,
) -> Result<(), String> {
    check_path_internal(path, state, Default::default())?;
    Ok(())
}

fn check_path_internal<'a>(
    // the path to check
    path: AbsoluteSymbolPath,
    // the current state
    state: &mut State<'a>,
    // the locations visited so far
    mut chain: PathDependencyChain,
) -> Result<(AbsoluteSymbolPath, SymbolValueRef<'a>, PathDependencyChain), String> {
    let root = state.root;

    chain.push(path.clone())?;

    // walk down the tree of modules
    path.parts()
        .try_fold(
            (
                AbsoluteSymbolPath::default(),
                SymbolValueRef::Module(ModuleRef::Local(root)),
                chain,
            ),
            |(mut location, value, chain), member| {
                match value {
                    // machines, expressions and enum variants do not expose symbols
                    SymbolValueRef::Machine(_)
                    | SymbolValueRef::Expression(_)
                    | SymbolValueRef::TypeConstructor(_)
                    | SymbolValueRef::TraitDeclaration(_) => {
                        Err(format!("symbol not found in `{location}`: `{member}`"))
                    }
                    // modules expose symbols
                    SymbolValueRef::Module(ModuleRef::Local(module)) => module
                        .symbol_definitions()
                        .find_map(|SymbolDefinition { name, value }| {
                            (name == member).then_some(value)
                        })
                        .ok_or_else(|| format!("symbol not found in `{location}`: `{member}`"))
                        .and_then(|symbol| {
                            match symbol {
                                SymbolValue::Import(p) => {
                                    // if we found an import, check it and continue from there
                                    check_path_internal(location.join(p.path.clone()), state, chain)
                                }
                                symbol => {
                                    // if we found any other symbol, continue from there
                                    Ok((location.with_part(member), symbol.as_ref(), chain))
                                }
                            }
                        }),
                    // external modules must have been turned into local ones before
                    SymbolValueRef::Module(ModuleRef::External(_)) => unreachable!(),
                    SymbolValueRef::Import(p) => {
                        location.pop().unwrap();

                        // redirect to `p`
                        check_path_internal(
                            location.join(p.path.clone()).with_part(member),
                            state,
                            chain,
                        )
                    }
                    // enums expose symbols
                    SymbolValueRef::TypeDeclaration(TypeDeclaration::Enum(enum_decl)) => enum_decl
                        .variants
                        .iter()
                        .find(|variant| variant.name == member)
                        .ok_or_else(|| format!("symbol not found in `{location}`: `{member}`"))
                        .map(|variant| {
                            (
                                location.with_part(member),
                                SymbolValueRef::TypeConstructor(variant),
                                chain,
                            )
                        }),
                    SymbolValueRef::TypeDeclaration(TypeDeclaration::Struct(_)) => {
                        Ok((location.with_part(member), value, chain))
                    }
                }
            },
        )
        .map(|(canonical_path, symbol, chain)| {
            state.paths.insert(path.clone(), canonical_path.clone());
            (canonical_path, symbol, chain)
        })
}

/// Checks an import
///
/// # Errors
///
/// This function will return an error if the imported path does not resolve to anything
fn check_import(
    // the location at which the import is made
    location: AbsoluteSymbolPath,
    // the imported path, relative to the location
    imported: Import,
    // the current state
    state: &mut State<'_>,
) -> Result<(), String> {
    check_path(location.join(imported.path), state)
}

fn generate_path_map(program: &ASMProgram) -> Result<PathMap, Error> {
    // an empty state starting from this module
    let mut state = State {
        root: &program.main,
        paths: Default::default(),
    };
    check_module(
        // the location of the main module
        AbsoluteSymbolPath::default(),
        &program.main,
        &mut state,
    )?;
    Ok(state.paths)
}

/// Checks a module
///
/// # Errors
///
/// This function will return an error if a name is not unique, or if any path in this module does not resolve to anything
fn check_module(
    location: AbsoluteSymbolPath,
    module: &ASMModule,
    state: &mut State<'_>,
) -> Result<(), Error> {
    module
        .symbol_definitions()
        .try_fold(
            BTreeSet::default(),
            |mut acc, SymbolDefinition { name, .. }| {
                // TODO we should store source refs in symbol definitions.
                acc.insert(name.clone())
                    .then_some(acc)
                    .ok_or(format!("Duplicate name `{name}` in module `{location}`"))
            },
        )
        .map_err(|e| SourceRef::default().with_error(e))?;

    for SymbolDefinition { name, value } in module.symbol_definitions() {
        // start with the initial state
        // update the state
        match value {
            SymbolValue::Machine(machine) => {
                check_machine(location.with_part(name), machine, state)?;
            }
            SymbolValue::Module(module) => {
                let m = match module {
                    Module::External(_) => unreachable!(),
                    Module::Local(m) => m,
                };
                check_module(location.with_part(name), m, state)?;
            }
            SymbolValue::Import(s) => check_import(location.clone(), s.clone(), state)
                .map_err(|e| SourceRef::default().with_error(e))?,
            SymbolValue::Expression(TypedExpression { e, type_scheme }) => {
                if let Some(type_scheme) = type_scheme {
                    check_type_scheme(&location, type_scheme, state, &Default::default())?;
                }
                let type_vars = type_scheme
                    .as_ref()
                    .map(|ts| ts.vars.vars().collect())
                    .unwrap_or_default();
                check_expression(&location, e, state, &type_vars, &HashSet::default())?
            }
            SymbolValue::TypeDeclaration(TypeDeclaration::Enum(enum_decl)) => {
                check_enum_declaration(&location, enum_decl, state)?
            }
            SymbolValue::TypeDeclaration(TypeDeclaration::Struct(struct_decl)) => {
                check_struct_declaration(&location, struct_decl, state)?
            }
            SymbolValue::TraitDeclaration(trait_decl) => {
                check_trait_declaration(&location, trait_decl, state)?
            }
        }
    }
    Ok(())
}

/// Checks a machine, checking the paths it contains, in particular paths to the types of submachines
///
/// # Errors
///
/// This function will return an error if any of the paths does not resolve to anything
fn check_machine(
    location: AbsoluteSymbolPath,
    m: &Machine,
    state: &mut State<'_>,
) -> Result<(), Error> {
    // we check the path in the context of the parent module
    let module_location = location.clone().parent();

    // Find all local variables.
    let mut local_variables = HashSet::<String>::default();
    for name in m.local_names() {
        if !local_variables.insert(name.clone()) {
            // TODO local_names could also return a source ref.
            return Err(SourceRef::default()
                .with_error(format!("Duplicate name `{name}` in machine `{location}`")));
        }
    }
    for param in &m.params.0 {
        let path: SymbolPath = param.ty.clone().unwrap();
        check_path(module_location.clone().join(path), state)
            .map_err(|e| SourceRef::default().with_error(e))?
    }
    if let Some(degree) = &m.properties.degree {
        check_expression(
            &module_location,
            degree,
            state,
            &Default::default(),
            &local_variables,
        )?;
    }
    for statement in &m.statements {
        match statement {
            MachineStatement::Submachine(source_ref, path, _, args) => {
                check_path(module_location.clone().join(path.clone()), state)
                    .map_err(|e| source_ref.with_error(e))?;
                args.iter().try_for_each(|expr| {
                    check_expression(
                        &module_location,
                        expr,
                        state,
                        &Default::default(),
                        &local_variables,
                    )
                })?
            }
            MachineStatement::FunctionDeclaration(_, _, _, statements) => statements
                .iter()
                .flat_map(|s| s.children())
                .flat_map(free_inputs_in_expression)
                .try_for_each(|e| {
                    check_expression(
                        &module_location,
                        e,
                        state,
                        &Default::default(),
                        &local_variables,
                    )
                })?,
            MachineStatement::Pil(_, statement) => {
                let type_vars =
                    if let PilStatement::LetStatement(_, _, Some(type_scheme), _) = statement {
                        check_type_scheme(&module_location, type_scheme, state, &local_variables)?;
                        type_scheme.vars.vars().collect()
                    } else {
                        Default::default()
                    };
                statement.children().try_for_each(|e| {
                    check_expression(&module_location, e, state, &type_vars, &local_variables)
                })?
            }
            MachineStatement::LinkDeclaration(_, d) => {
                for e in d.children() {
                    check_expression(
                        &module_location,
                        e,
                        state,
                        &Default::default(),
                        &local_variables,
                    )?;
                }
            }
            MachineStatement::InstructionDeclaration(_, _, instr) => {
                // Add the names of the typed instruction parameters since they introduce new names.
                let mut local_variables = local_variables.clone();
                local_variables.extend(
                    instr
                        .params
                        .inputs_and_outputs()
                        .filter_map(|p| p.ty.as_ref().map(|_| p.name.clone())),
                );
                for e in instr.children() {
                    check_expression(
                        &module_location,
                        e,
                        state,
                        &Default::default(),
                        &local_variables,
                    )?;
                }
            }
            _ => {}
        }
    }
    Ok(())
}

/// Checks an expression, checking the paths it contains.
///
/// Local variables are those that do not have a global path. They can be referenced by direct name only.
///
/// # Errors
///
/// This function will return an error if any of the paths does not resolve to anything
fn check_expression(
    location: &AbsoluteSymbolPath,
    e: &Expression,
    state: &mut State<'_>,
    type_vars: &HashSet<&String>,
    local_variables: &HashSet<String>,
) -> Result<(), Error> {
    // We cannot use the visitor here because we need to change the local variables
    // inside lambda expressions.
    match e {
        Expression::Reference(source_ref, reference) => {
            if let Some(name) = reference.try_to_identifier() {
                if local_variables.contains(name) {
                    return Ok(());
                }
            }
            check_path_try_prelude(location.clone(), reference.path.clone(), state)
                .map_err(|e| source_ref.with_error(e))
        }
        Expression::PublicReference(_, _) | Expression::Number(_, _) | Expression::String(_, _) => {
            Ok(())
        }
        Expression::Tuple(_, items) | Expression::ArrayLiteral(_, ArrayLiteral { items }) => {
            check_expressions(location, items, state, type_vars, local_variables)
        }
        Expression::LambdaExpression(
            _,
            LambdaExpression {
                kind: _,
                params,
                body,
            },
        ) => {
            // Add the local variables, ignore collisions.
            let mut local_variables = local_variables.clone();
            local_variables.extend(check_patterns(location, params, state)?);
            check_expression(location, body, state, type_vars, &local_variables)
        }
        Expression::BinaryOperation(
            _,
            BinaryOperation {
                left: a, right: b, ..
            },
        )
        | Expression::IndexAccess(_, IndexAccess { array: a, index: b }) => {
            check_expression(location, a.as_ref(), state, type_vars, local_variables)?;
            check_expression(location, b.as_ref(), state, type_vars, local_variables)
        }
        Expression::UnaryOperation(_, UnaryOperation { expr, .. })
        | Expression::FreeInput(_, expr) => {
            check_expression(location, expr, state, type_vars, local_variables)
        }
        Expression::FunctionCall(
            _,
            FunctionCall {
                function,
                arguments,
            },
        ) => {
            check_expression(location, function, state, type_vars, local_variables)?;
            check_expressions(location, arguments, state, type_vars, local_variables)
        }
        Expression::MatchExpression(_, MatchExpression { scrutinee, arms }) => {
            check_expression(location, scrutinee, state, type_vars, local_variables)?;
            arms.iter().try_for_each(|MatchArm { pattern, value }| {
                let mut local_variables = local_variables.clone();
                local_variables.extend(check_pattern(location, pattern, state)?);
                check_expression(location, value, state, type_vars, &local_variables)
            })
        }
        Expression::IfExpression(
            _,
            powdr_ast::parsed::IfExpression {
                condition,
                body,
                else_body,
            },
        ) => {
            check_expression(location, condition, state, type_vars, local_variables)?;
            check_expression(location, body, state, type_vars, local_variables)?;
            check_expression(location, else_body, state, type_vars, local_variables)
        }
        Expression::BlockExpression(_, BlockExpression { statements, expr }) => {
            let mut local_variables = local_variables.clone();
            for statement in statements {
                match statement {
                    StatementInsideBlock::LetStatement(LetStatementInsideBlock {
                        pattern,
                        ty,
                        value,
                    }) => {
                        if let Some(value) = value {
                            check_expression(location, value, state, type_vars, &local_variables)?;
                        }
                        if let Some(ty) = ty {
                            check_type::<u64>(location, ty, state, type_vars, &local_variables)?;
                        }
                        local_variables.extend(check_pattern(location, pattern, state)?);
                    }
                    StatementInsideBlock::Expression(expr) => {
                        check_expression(location, expr, state, type_vars, &local_variables)?;
                    }
                }
            }
            match expr {
                Some(expr) => check_expression(location, expr, state, type_vars, &local_variables),
                None => Ok(()),
            }
        }
        Expression::StructExpression(_, StructExpression { name: _, fields }) => fields
            .iter()
            .try_for_each(|NamedExpression { name: _, body }| {
                check_expression(location, body, state, type_vars, local_variables)
            }),
    }
}

fn check_expressions(
    location: &AbsoluteSymbolPath,
    expressions: &[Expression],
    state: &mut State<'_>,
    type_vars: &HashSet<&String>,
    local_variables: &HashSet<String>,
) -> Result<(), Error> {
    expressions
        .iter()
        .try_for_each(|e| check_expression(location, e, state, type_vars, local_variables))
}

/// Checks paths in a pattern and returns the newly declared variables.
/// Does not turn "wrongly parsed" enums into variables, that will be done
/// in canonicalize_inside_pattern.
fn check_pattern<'b>(
    location: &AbsoluteSymbolPath,
    pattern: &'b Pattern,
    state: &mut State<'_>,
) -> Result<Box<dyn Iterator<Item = String> + 'b>, Error> {
    match pattern {
        Pattern::Variable(_, n) => return Ok(Box::new(once(n.clone()))),
        Pattern::Enum(source_ref, name, fields) => {
            // The parser cannot distinguish between Enum and Variable patterns.
            // So if "name" is a single identifier that does not resolve to an enum variant,
            // it is a variable pattern.
            // TODO we do not fully implement that here. Anything that is an identifier
            // is mapped to a variable. It will be fixed with the refactoring of
            // path_canonicalizer that removes the two-step approach.
            if fields.is_none() {
                if let Some(identifier) = name.try_to_identifier() {
                    return Ok(Box::new(once(identifier.clone())));
                }
            }
            check_path_try_prelude(location.clone(), name.clone(), state)
                .map_err(|e| source_ref.with_error(e))?;
        }
        _ => {}
    }
    check_patterns(location, pattern.children(), state)
}

fn check_patterns<'b>(
    location: &AbsoluteSymbolPath,
    patterns: impl IntoIterator<Item = &'b Pattern>,
    state: &mut State<'_>,
) -> Result<Box<dyn Iterator<Item = String> + 'b>, Error> {
    let mut result: Box<dyn Iterator<Item = String>> = Box::new(empty());
    for p in patterns {
        result = Box::new(result.chain(check_pattern(location, p, state)?));
    }
    Ok(result)
}

fn check_enum_declaration(
    location: &AbsoluteSymbolPath,
    enum_decl: &EnumDeclaration<Expression>,
    state: &mut State<'_>,
) -> Result<(), Error> {
    enum_decl
        .variants
        .iter()
        .try_fold(BTreeSet::default(), |mut acc, EnumVariant { name, .. }| {
            acc.insert(name.clone())
                .then_some(acc)
                .ok_or(format!("Duplicate variant `{name}` in enum `{location}`"))
        })
        // TODO enum declaration should have source reference.
        .map_err(|e| SourceRef::default().with_error(e))?;

    let type_vars = enum_decl.type_vars.vars().collect::<HashSet<_>>();

    enum_decl
        .variants
        .iter()
        .flat_map(|v| v.fields.iter())
        .flat_map(|v| v.iter())
        .try_for_each(|ty| check_type(location, ty, state, &type_vars, &Default::default()))
}

fn check_struct_declaration(
    location: &AbsoluteSymbolPath,
    struct_decl: &StructDeclaration<Expression>,
    state: &mut State<'_>,
) -> Result<(), Error> {
    struct_decl
        .fields
        .iter()
        .try_fold(BTreeSet::default(), |mut acc, (name, _)| {
            acc.insert(name.clone())
                .then_some(acc)
                .ok_or(format!("Duplicate field `{name}` in struct `{location}`"))
        })
        .map_err(|e| SourceRef::default().with_error(e))?;

    let type_vars = struct_decl.type_vars.vars().collect::<HashSet<_>>();

    struct_decl.fields.iter().try_for_each(|(_name, ty)| {
        check_type(location, ty, state, &type_vars, &Default::default())
    })
}

fn check_type_scheme(
    location: &AbsoluteSymbolPath,
    type_scheme: &TypeScheme<Expression>,
    state: &mut State<'_>,
    local_variables: &HashSet<String>,
) -> Result<(), Error> {
    let type_vars = type_scheme.vars.vars().collect::<HashSet<_>>();
    check_type(
        location,
        &type_scheme.ty,
        state,
        &type_vars,
        local_variables,
    )
}

fn check_type<ArrayLengthType>(
    location: &AbsoluteSymbolPath,
    ty: &Type<ArrayLengthType>,
    state: &mut State<'_>,
    type_vars: &HashSet<&String>,
    local_variables: &HashSet<String>,
) -> Result<(), Error>
where
    Type<ArrayLengthType>: Children<Expression>,
{
    for p in ty.contained_named_types() {
        if let Some(id) = p.try_to_identifier() {
            if type_vars.contains(id) {
                continue;
            }
        }
        check_path_try_prelude(location.clone(), p.clone(), state)
            .map_err(|e| SourceRef::unknown().with_error(e))?;
    }
    ty.children()
        .try_for_each(|e| check_expression(location, e, state, type_vars, local_variables))
}

fn check_trait_declaration(
    location: &AbsoluteSymbolPath,
    trait_decl: &TraitDeclaration<Expression>,
    state: &mut State<'_>,
) -> Result<(), Error> {
    trait_decl
        .functions
        .iter()
        .try_fold(BTreeSet::default(), |mut acc, NamedType { name, .. }| {
            acc.insert(name.clone()).then_some(acc).ok_or(format!(
                "Duplicate method `{name}` defined in trait `{location}`"
            ))
        })
        .map_err(|e| SourceRef::unknown().with_error(e))?;

    let type_vars = trait_decl.type_vars.iter().collect();

    trait_decl.functions.iter().try_for_each(|function| {
        check_type(
            location,
            &function.ty,
            state,
            &type_vars,
            &Default::default(),
        )
    })
}

#[cfg(test)]
mod tests {
    use std::path::PathBuf;

    use super::*;
    use pretty_assertions::assert_eq;

    fn expect(path: &str, expected: Result<(), &str>) {
        let input_path = PathBuf::from("./test_data/")
            .join(path)
            .with_extension("asm");
        let input_str = std::fs::read_to_string(input_path).unwrap();
        let parsed = powdr_parser::parse_asm(None, &input_str).unwrap();

        let res = canonicalize_paths(parsed).map(|res| res.to_string().replace('\t', "    "));
        let expected = expected
            .map(|_| {
                let expected_input_path = PathBuf::from("./test_data/")
                    .join(path)
                    .with_extension("expected.asm");
                std::fs::read_to_string(expected_input_path).unwrap()
            })
            .map_err(|s| s.to_string());

        assert_eq!(res.map_err(|e| e.message().to_string()), expected);
    }

    #[test]
    fn empty_module() {
        expect("empty_module", Ok(()))
    }

    #[test]
    fn duplicate() {
        expect("duplicate", Err("Duplicate name `Foo` in module `::`"))
    }

    #[test]
    fn duplicate_in_submodule() {
        expect(
            "duplicate_in_module",
            Err("Duplicate name `Foo` in module `::submodule`"),
        )
    }

    #[test]
    fn relative_import() {
        expect("relative_import", Ok(()))
    }

    #[test]
    fn relative_import_not_found() {
        expect(
            "relative_import_not_found",
            Err("symbol not found in `::submodule`: `Foo`"),
        )
    }

    #[test]
    fn double_relative_import() {
        expect("double_relative_import", Ok(()))
    }

    #[test]
    fn double_relative_import_not_found() {
        expect(
            "double_relative_import_not_found",
            Err("symbol not found in `::submodule::subbbb`: `Foo`"),
        )
    }

    #[test]
    fn import_of_import() {
        expect("import_of_import", Ok(()))
    }

    #[test]
    fn import_of_import_not_found() {
        expect(
            "import_of_import_not_found",
            Err("symbol not found in `::submodule::subbbb`: `Foo`"),
        )
    }

    #[test]
    fn import_module() {
        expect("import_module", Ok(()));
    }

    #[test]
    fn submachine_not_found() {
        expect(
            "submachine_not_found",
            Err("symbol not found in `::`: `Bar`"),
        )
    }

    #[test]
    fn submachine_found() {
        expect("submachine_found", Ok(()))
    }

    #[test]
    fn symbol_not_found() {
        expect(
            "symbol_not_found",
            Err("symbol not found in `::submodule::Foo`: `Bar`"),
        )
    }

    #[test]
    fn import_module_import() {
        expect("import_module_import", Ok(()))
    }

    #[test]
    fn import_super() {
        expect("import_module_import", Ok(()))
    }

    #[test]
    fn usage_chain() {
        expect("usage_chain", Ok(()))
    }

    #[test]
    fn cycle() {
        expect("cycle", Err("Cycle detected in `use` statements: `::module::Machine` -> `::other_module::submodule::MyMachine` -> `::Machine` -> `::module::Machine`"))
    }

    #[test]
    fn import_after_usage() {
        expect("import_after_usage", Ok(()))
    }

    #[test]
    fn simple_prelude_ref() {
        expect("simple_prelude_ref", Ok(()))
    }

    #[test]
    fn prelude_non_local() {
        expect(
            "prelude_non_local",
            Err("symbol not found in `::module`: `x`"),
        )
    }

    #[test]
    fn instruction() {
        expect("instruction", Ok(()))
    }

    #[test]
    fn degree_not_found() {
        expect("degree_not_found", Err("symbol not found in `::`: `N`"))
    }
}<|MERGE_RESOLUTION|>--- conflicted
+++ resolved
@@ -16,14 +16,8 @@
     visitor::{Children, ExpressionVisitable},
     ArrayLiteral, BinaryOperation, BlockExpression, EnumDeclaration, EnumVariant, Expression,
     FunctionCall, IndexAccess, LambdaExpression, LetStatementInsideBlock, MatchArm,
-<<<<<<< HEAD
-    MatchExpression, NamedExpression, Pattern, PilStatement, StatementInsideBlock,
-    StructDeclaration, StructExpression, TraitDeclaration, TraitFunction, TypedExpression,
-    UnaryOperation,
-=======
-    MatchExpression, NamedType, Pattern, PilStatement, StatementInsideBlock, TraitDeclaration,
-    TypedExpression, UnaryOperation,
->>>>>>> a1b1447a
+    MatchExpression, NamedExpression, NamedType, Pattern, PilStatement, StatementInsideBlock,
+    StructDeclaration, StructExpression, TraitDeclaration, TypedExpression, UnaryOperation,
 };
 use powdr_parser_util::{Error, SourceRef};
 
