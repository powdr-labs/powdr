--- conflicted
+++ resolved
@@ -88,10 +88,6 @@
             machine.bus_interactions.len(),
             machine.constraints.len()
         ],
-<<<<<<< HEAD
         [34, 28, 20]
-=======
-        [36, 27, 20]
->>>>>>> 18c2d169
     );
 }