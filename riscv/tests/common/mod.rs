use mktemp::Temp;
use powdr_number::{BabyBearField, FieldElement, GoldilocksField, KnownField, KoalaBearField};
use powdr_pipeline::{
    test_util::{run_pilcom_with_backend_variant, test_plonky3_pipeline, BackendVariant},
    Pipeline,
};
use powdr_riscv::CompilerOptions;
use std::{
    path::{Path, PathBuf},
    process::Command,
};

/// Like compiler::test_util::run_pilcom_asm_string, but also runs RISCV executor.
pub fn verify_riscv_asm_string<T: FieldElement, S: serde::Serialize + Send + Sync + 'static>(
    file_name: &str,
    contents: &str,
    inputs: &[T],
    data: Option<&[(u32, S)]>,
) {
    let temp_dir = mktemp::Temp::new_dir().unwrap().release();

    let mut pipeline = Pipeline::default()
        .with_prover_inputs(inputs.to_vec())
        .with_output(temp_dir.to_path_buf(), true)
        .from_asm_string(contents.to_string(), Some(PathBuf::from(file_name)));

    if let Some(data) = data {
        pipeline = pipeline.add_data_vec(data);
    }

<<<<<<< HEAD
    let analyzed = pipeline.compute_analyzed_asm().unwrap().clone();
    powdr_riscv_executor::execute_ast(
        &analyzed,
        None,
        Default::default(),
        pipeline.data_callback().unwrap(),
        // Assume the RISC-V program was compiled without a bootloader, otherwise this will fail.
        &[],
        usize::MAX,
        powdr_riscv_executor::ExecMode::Fast,
        Default::default(),
    );
    run_pilcom_with_backend_variant(pipeline, BackendVariant::Composite).unwrap();
=======
    // TODO remove the guard once the executor is implemented for BB
    if T::known_field().unwrap() == KnownField::GoldilocksField {
        let analyzed = pipeline.compute_analyzed_asm().unwrap().clone();
        powdr_riscv_executor::execute_ast(
            &analyzed,
            Default::default(),
            pipeline.data_callback().unwrap(),
            // Assume the RISC-V program was compiled without a bootloader, otherwise this will fail.
            &[],
            usize::MAX,
            powdr_riscv_executor::ExecMode::Fast,
            Default::default(),
        );
        let pipeline_gl: Pipeline<GoldilocksField> =
            unsafe { std::mem::transmute(pipeline.clone()) };
        run_pilcom_with_backend_variant(pipeline_gl, BackendVariant::Composite).unwrap();
    }

    test_plonky3_pipeline::<T>(pipeline);
>>>>>>> b50a586c
}

fn find_assembler() -> &'static str {
    let options = ["riscv64-elf-as", "riscv64-unknown-elf-as"];
    for option in options.iter() {
        if Command::new(option).arg("--version").output().is_ok() {
            return option;
        }
    }
    panic!("No RISC-V assembler found");
}

pub fn verify_riscv_asm_file(asm_file: &Path, options: CompilerOptions, use_pie: bool) {
    let tmp_dir = Temp::new_dir().unwrap();
    let executable = tmp_dir.join("executable");
    let obj_file = tmp_dir.join("obj.o");

    // We have a bit of a conundrum here. GNU assembler is better, as it
    // supports 64-bit literals that some tests in the RISC-V testsuite use. But
    // LLVM linker is better as it always supports the -pie flag (which one of
    // the tests uses), and has a suitable default linker script, which unlike
    // GNU's, does not place the ELF header inside the text section.

    // So, our hacky solution is to assemble with GNU, and link with LLVM.

    // Assemble with GNU
    let assembler = find_assembler();
    log::info!("Using assembler: {}", assembler);
    Command::new(assembler)
        .arg("-march=rv32imac")
        .arg("-mabi=ilp32")
        .arg("-o")
        .arg(&obj_file)
        .arg(asm_file)
        .status()
        .unwrap();

    // Link with LLVM
    Command::new("ld.lld")
        .arg(if use_pie { "-pie" } else { "--emit-relocs" })
        .arg("-o")
        .arg(&executable)
        .arg(obj_file)
        .status()
        .unwrap();

    let case_name = asm_file.file_stem().unwrap().to_str().unwrap();

    let powdr_asm = powdr_riscv::elf::translate(&executable, options.clone());

    match options.field {
        KnownField::BabyBearField => {
            verify_riscv_asm_string::<BabyBearField, ()>(
                &format!("{case_name}.asm"),
                &powdr_asm,
                &[],
                None,
            );
        }
        KnownField::KoalaBearField => {
            verify_riscv_asm_string::<KoalaBearField, ()>(
                &format!("{case_name}.asm"),
                &powdr_asm,
                &[],
                None,
            );
        }
        KnownField::Mersenne31Field => todo!(),
        KnownField::GoldilocksField => {
            verify_riscv_asm_string::<GoldilocksField, ()>(
                &format!("{case_name}.asm"),
                &powdr_asm,
                &[],
                None,
            );
        }
        KnownField::Bn254Field => todo!(),
    }
}<|MERGE_RESOLUTION|>--- conflicted
+++ resolved
@@ -28,21 +28,6 @@
         pipeline = pipeline.add_data_vec(data);
     }
 
-<<<<<<< HEAD
-    let analyzed = pipeline.compute_analyzed_asm().unwrap().clone();
-    powdr_riscv_executor::execute_ast(
-        &analyzed,
-        None,
-        Default::default(),
-        pipeline.data_callback().unwrap(),
-        // Assume the RISC-V program was compiled without a bootloader, otherwise this will fail.
-        &[],
-        usize::MAX,
-        powdr_riscv_executor::ExecMode::Fast,
-        Default::default(),
-    );
-    run_pilcom_with_backend_variant(pipeline, BackendVariant::Composite).unwrap();
-=======
     // TODO remove the guard once the executor is implemented for BB
     if T::known_field().unwrap() == KnownField::GoldilocksField {
         let analyzed = pipeline.compute_analyzed_asm().unwrap().clone();
@@ -62,7 +47,6 @@
     }
 
     test_plonky3_pipeline::<T>(pipeline);
->>>>>>> b50a586c
 }
 
 fn find_assembler() -> &'static str {
