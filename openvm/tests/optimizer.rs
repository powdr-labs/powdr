--- conflicted
+++ resolved
@@ -47,10 +47,6 @@
             machine.bus_interactions.len(),
             machine.constraints.len()
         ],
-<<<<<<< HEAD
-        [216, 3207, 506]
-=======
         [3540, 3207, 506]
->>>>>>> 08ba39e4
     );
 }