use itertools::Itertools;
use powdr_expression::AlgebraicBinaryOperation;
use powdr_number::FieldElement;

use crate::{
    adapter::Adapter, expression::AlgebraicExpression, powdr, BusMap, BusType,
    InstructionMachineHandler, PcLookupBusInteraction, SymbolicBusInteraction, SymbolicConstraint,
    SymbolicInstructionStatement, SymbolicMachine,
};

pub fn convert_machine<T, U>(
    machine: SymbolicMachine<T>,
    convert: &impl Fn(T) -> U,
) -> SymbolicMachine<U> {
    SymbolicMachine {
        constraints: machine
            .constraints
            .into_iter()
            .map(|c| convert_symbolic_constraint(c, convert))
            .collect(),
        bus_interactions: machine
            .bus_interactions
            .into_iter()
            .map(|i| convert_bus_interaction(i, convert))
            .collect(),
    }
}

fn convert_symbolic_constraint<T, U>(
    constraint: SymbolicConstraint<T>,
    convert: &impl Fn(T) -> U,
) -> SymbolicConstraint<U> {
    SymbolicConstraint {
        expr: convert_expression(constraint.expr, convert),
    }
}

fn convert_bus_interaction<T, U>(
    constraint: SymbolicBusInteraction<T>,
    convert: &impl Fn(T) -> U,
) -> SymbolicBusInteraction<U> {
    SymbolicBusInteraction {
        id: constraint.id,
        mult: convert_expression(constraint.mult, convert),
        args: constraint
            .args
            .into_iter()
            .map(|e| convert_expression(e, convert))
            .collect(),
    }
}

fn convert_expression<T, U>(
    expr: AlgebraicExpression<T>,
    convert: &impl Fn(T) -> U,
) -> AlgebraicExpression<U> {
    match expr {
        AlgebraicExpression::Number(n) => AlgebraicExpression::Number(convert(n)),
        AlgebraicExpression::Reference(r) => AlgebraicExpression::Reference(r),
        AlgebraicExpression::BinaryOperation(algebraic_binary_operation) => {
            AlgebraicExpression::BinaryOperation(AlgebraicBinaryOperation {
                op: algebraic_binary_operation.op,
                left: Box::new(convert_expression(
                    *algebraic_binary_operation.left,
                    convert,
                )),
                right: Box::new(convert_expression(
                    *algebraic_binary_operation.right,
                    convert,
                )),
            })
        }
        AlgebraicExpression::UnaryOperation(algebraic_unary_operation) => {
            AlgebraicExpression::UnaryOperation(powdr_expression::AlgebraicUnaryOperation {
                op: algebraic_unary_operation.op,
                expr: Box::new(convert_expression(*algebraic_unary_operation.expr, convert)),
            })
        }
    }
}

pub fn statements_to_symbolic_machine<A: Adapter>(
    statements: &[SymbolicInstructionStatement<A::PowdrField>],
    instruction_machine_handler: &impl InstructionMachineHandler<A::Field>,
    bus_map: &BusMap,
) -> (SymbolicMachine<A::PowdrField>, Vec<Vec<u64>>) {
    let mut constraints: Vec<SymbolicConstraint<_>> = Vec::new();
    let mut bus_interactions: Vec<SymbolicBusInteraction<_>> = Vec::new();
    let mut col_subs: Vec<Vec<u64>> = Vec::new();
    let mut global_idx: u64 = 3;

    for (i, instr) in statements.iter().enumerate() {
        let machine = instruction_machine_handler
<<<<<<< HEAD
            .get_instruction_air(instr.opcode)
            .unwrap();

        let machine: SymbolicMachine<A::PowdrField> =
            convert_machine(machine.clone(), &A::from_field);
=======
            .get_instruction_air(instr)
            .unwrap()
            .clone();
>>>>>>> bd45df06

        let (next_global_idx, subs, machine) = powdr::globalize_references(machine, global_idx, i);
        global_idx = next_global_idx;

        let pc_lookup: PcLookupBusInteraction<_> = machine
            .bus_interactions
            .iter()
            .filter_map(|bus_int| {
                PcLookupBusInteraction::try_from_symbolic_bus_interaction(
                    bus_int,
                    bus_map.get_bus_id(&BusType::PcLookup).unwrap(),
                )
                .ok()
            })
            .exactly_one()
            .expect("Expected single pc lookup");

        let mut local_constraints: Vec<SymbolicConstraint<_>> = Vec::new();

        // To simplify constraint solving, we constrain `is_valid` to be 1, which effectively
        // removes the column. The optimized precompile will then have to be guarded by a new
        // `is_valid` column.
        let minus_is_valid: AlgebraicExpression<_> = exec_receive(
            &machine,
            bus_map.get_bus_id(&BusType::ExecutionBridge).unwrap(),
        )
        .mult
        .clone();
        let one = AlgebraicExpression::Number(1u64.into());
        local_constraints.push((minus_is_valid.clone() + one).into());

        // Constrain the opcode expression to equal the actual opcode.
        let opcode_constant = AlgebraicExpression::Number((instr.opcode as u64).into());
        local_constraints.push((pc_lookup.op.clone() - opcode_constant).into());

        assert_eq!(instr.args.len(), pc_lookup.args.len());
        instr
            .args
            .iter()
            .zip_eq(&pc_lookup.args)
            .for_each(|(instr_arg, pc_arg)| {
                let arg = AlgebraicExpression::Number(*instr_arg);
                local_constraints.push((arg - pc_arg.clone()).into());
            });

        constraints.extend(
            machine
                .constraints
                .iter()
                .chain(&local_constraints)
                .map(|expr| SymbolicConstraint {
                    expr: expr.expr.clone(),
                }),
        );
        bus_interactions.extend(machine.bus_interactions.iter().cloned());
        col_subs.push(subs);
    }

    (
        SymbolicMachine {
            constraints,
            bus_interactions,
        },
        col_subs,
    )
}

fn exec_receive<T: FieldElement>(
    machine: &SymbolicMachine<T>,
    exec_bus_id: u64,
) -> SymbolicBusInteraction<T> {
    let [r, _s] = machine
        .bus_interactions
        .iter()
        .filter(|bus_int| bus_int.id == exec_bus_id)
        .collect::<Vec<_>>()
        .try_into()
        .unwrap();
    // TODO assert that r.mult matches -expr
    r.clone()
}<|MERGE_RESOLUTION|>--- conflicted
+++ resolved
@@ -80,7 +80,7 @@
 }
 
 pub fn statements_to_symbolic_machine<A: Adapter>(
-    statements: &[SymbolicInstructionStatement<A::PowdrField>],
+    statements: &[SymbolicInstructionStatement<A::Field>],
     instruction_machine_handler: &impl InstructionMachineHandler<A::Field>,
     bus_map: &BusMap,
 ) -> (SymbolicMachine<A::PowdrField>, Vec<Vec<u64>>) {
@@ -91,17 +91,17 @@
 
     for (i, instr) in statements.iter().enumerate() {
         let machine = instruction_machine_handler
-<<<<<<< HEAD
-            .get_instruction_air(instr.opcode)
-            .unwrap();
-
-        let machine: SymbolicMachine<A::PowdrField> =
-            convert_machine(machine.clone(), &A::from_field);
-=======
             .get_instruction_air(instr)
             .unwrap()
             .clone();
->>>>>>> bd45df06
+
+        let machine: SymbolicMachine<<A as Adapter>::PowdrField> =
+            convert_machine(machine, &|x| A::from_field(x));
+
+        let instr = SymbolicInstructionStatement {
+            opcode: instr.opcode,
+            args: instr.args.iter().cloned().map(A::from_field).collect(),
+        };
 
         let (next_global_idx, subs, machine) = powdr::globalize_references(machine, global_idx, i);
         global_idx = next_global_idx;
