--- conflicted
+++ resolved
@@ -70,11 +70,7 @@
     config: &PowdrConfig,
     original_config: &OriginalVmConfig,
     pgo_config: PgoConfig,
-<<<<<<< HEAD
 ) -> Vec<BlockWithApc<BabyBearField, OpenVmField<BabyBearField>>> {
-=======
-) -> Vec<BlockWithApc<BabyBearField>> {
->>>>>>> 3d2d2b75
     // sort basic blocks by:
     // 1. if PgoConfig::Cell, cost = frequency * cells_saved_per_row
     // 2. if PgoConfig::Instruction, cost = frequency * number_of_instructions
@@ -488,9 +484,8 @@
             .statements
             .iter()
             .map(|instr| {
-                airs.get_instruction_air_and_metrics(instr.opcode.as_usize())
+                airs.get_instruction_metrics(instr.opcode.as_usize())
                     .unwrap()
-                    .1
                     .widths
                     .total()
             })
@@ -558,11 +553,7 @@
     config: &PowdrConfig,
     original_config: &OriginalVmConfig,
     bus_map: &BusMap,
-<<<<<<< HEAD
 ) -> Vec<BlockWithApc<BabyBearField, OpenVmField<BabyBearField>>> {
-=======
-) -> Vec<BlockWithApc<BabyBearField>> {
->>>>>>> 3d2d2b75
     // drop any block whose start index cannot be found in pc_idx_count,
     // because a basic block might not be executed at all.
     // Also only keep basic blocks with more than one original instruction.
@@ -608,35 +599,6 @@
                 &pgo_program_idx_count,
                 config.apc_candidates_folder.as_deref()
             )
-<<<<<<< HEAD
-=======
-            .ok()?; // if apc creation fails, filter out this candidate block
-
-            let apc_metrics = get_air_metrics(Arc::new(PowdrAir::new(apc.machine().clone())));
-
-            // compute cost and cells_saved_per_row
-            let apc_cells_per_row = apc_metrics.widths.total();
-            let orig_cells_per_row: usize = block
-                .statements
-                .iter()
-                .map(|instr| airs.get_instruction_metrics(instr.opcode.as_usize()).unwrap().widths.total())
-                .sum();
-            let cells_saved_per_row = orig_cells_per_row - apc_cells_per_row;
-            let execution_frequency = *pgo_program_idx_count
-                .get(&(block.start_idx as u32))
-                .unwrap_or(&0) as usize;
-
-            Some(ApcCandidate {
-                block_with_apc: BlockWithApc {
-                    opcode: POWDR_OPCODE + i,
-                    block,
-                    apc,
-                },
-                execution_frequency,
-                cells_saved_per_row,
-                width: apc_cells_per_row,
-            })
->>>>>>> 3d2d2b75
         }),
         max_cache,
         max_total_apc_columns,
