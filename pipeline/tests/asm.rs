use powdr_backend::BackendType;
use powdr_number::{Bn254Field, FieldElement, GoldilocksField};
use powdr_pipeline::{
    test_util::{gen_estark_proof, resolve_test_file, test_halo2, verify_test_file},
    util::{try_read_poly_set, FixedPolySet, WitnessPolySet},
    Pipeline,
};
use test_log::test;

fn verify_asm(file_name: &str, inputs: Vec<GoldilocksField>) {
    verify_test_file(file_name, inputs, vec![]).unwrap();
}

fn slice_to_vec<T: FieldElement>(arr: &[i32]) -> Vec<T> {
    arr.iter().cloned().map(|x| x.into()).collect()
}

#[test]
fn simple_sum_asm() {
    let f = "asm/simple_sum.asm";
    let i = [16, 4, 1, 2, 8, 5];
    verify_asm(f, slice_to_vec(&i));
    test_halo2(f, slice_to_vec(&i));
    gen_estark_proof(f, slice_to_vec(&i));
}

#[test]
fn secondary_block_machine_add2() {
    let f = "asm/secondary_block_machine_add2.asm";
    verify_asm(f, Default::default());
    test_halo2(f, Default::default());
    gen_estark_proof(f, Default::default());
}

#[test]
fn mem_write_once() {
    let f = "asm/mem_write_once.asm";
    verify_asm(f, Default::default());
    test_halo2(f, Default::default());
    gen_estark_proof(f, Default::default());
}

#[test]
fn mem_write_once_external_write() {
    let f = "asm/mem_write_once_external_write.asm";
    let mut mem = vec![GoldilocksField::from(0); 256];
    mem[17] = GoldilocksField::from(42);
    mem[62] = GoldilocksField::from(123);
    mem[255] = GoldilocksField::from(-1);
    verify_test_file(
        f,
        Default::default(),
        vec![("main_memory.value".to_string(), mem)],
    )
    .unwrap();
}

#[test]
fn block_machine_cache_miss() {
    let f = "asm/block_machine_cache_miss.asm";
    verify_asm(f, Default::default());
    test_halo2(f, Default::default());
    gen_estark_proof(f, Default::default());
}

#[test]
fn palindrome() {
    let f = "asm/palindrome.asm";
    let i = [7, 1, 7, 3, 9, 3, 7, 1];
    verify_asm(f, slice_to_vec(&i));
    test_halo2(f, slice_to_vec(&i));
    // currently starky leads to
    // thread 'functional_instructions' has overflowed its stack
    // leave it out until that's fixed
    //gen_estark_proof(f, slice_to_vec(&i));
}

#[test]
fn single_function_vm() {
    let f = "asm/single_function_vm.asm";
    let i = [];
    verify_asm(f, slice_to_vec(&i));
    test_halo2(f, slice_to_vec(&i));
    gen_estark_proof(f, slice_to_vec(&i));
}

#[test]
fn empty() {
    let f = "asm/empty.asm";
    let i = [];
    verify_asm(f, slice_to_vec(&i));
    test_halo2(f, slice_to_vec(&i));
    gen_estark_proof(f, slice_to_vec(&i));
}

#[test]
fn single_operation() {
    let f = "asm/single_operation.asm";
    let i = [];
    verify_asm(f, slice_to_vec(&i));
    test_halo2(f, slice_to_vec(&i));
    gen_estark_proof(f, slice_to_vec(&i));
}

#[test]
fn empty_vm() {
    let f = "asm/empty_vm.asm";
    let i = [];
    verify_asm(f, slice_to_vec(&i));
    test_halo2(f, slice_to_vec(&i));
    gen_estark_proof(f, slice_to_vec(&i));
}

#[test]
fn vm_to_block_unique_interface() {
    let f = "asm/vm_to_block_unique_interface.asm";
    let i = [];
    verify_asm(f, slice_to_vec(&i));
    test_halo2(f, slice_to_vec(&i));
    // currently starky leads to
    // thread 'functional_instructions' has overflowed its stack
    // leave it out until that's fixed
    //gen_estark_proof(f, slice_to_vec(&i));
}

#[test]
fn vm_to_block_to_block() {
    let f = "asm/vm_to_block_to_block.asm";
    let i = [];
    verify_asm(f, slice_to_vec(&i));
    test_halo2(f, slice_to_vec(&i));
}

#[test]
fn block_to_block() {
    let f = "asm/block_to_block.asm";
    let i = [];
    verify_asm(f, slice_to_vec(&i));
    test_halo2(f, slice_to_vec(&i));
    gen_estark_proof(f, slice_to_vec(&i));
}

#[test]
fn vm_instr_param_mapping() {
    let f = "asm/vm_instr_param_mapping.asm";
    let i = [];
    verify_asm(f, slice_to_vec(&i));
    test_halo2(f, slice_to_vec(&i));
    gen_estark_proof(f, slice_to_vec(&i));
}

#[test]
fn vm_to_block_multiple_interfaces() {
    let f = "asm/vm_to_block_multiple_interfaces.asm";
    let i = [];
    verify_asm(f, slice_to_vec(&i));
    test_halo2(f, slice_to_vec(&i));
    gen_estark_proof(f, slice_to_vec(&i));
}

#[test]
fn vm_to_vm() {
    let f = "asm/vm_to_vm.asm";
    let i = [];
    verify_asm(f, slice_to_vec(&i));
    test_halo2(f, slice_to_vec(&i));
    gen_estark_proof(f, slice_to_vec(&i));
}

#[test]
fn vm_to_vm_dynamic_trace_length() {
    let f = "asm/vm_to_vm_dynamic_trace_length.asm";
    let i = [];
    verify_asm(f, slice_to_vec(&i));
    test_halo2(f, slice_to_vec(&i));
    gen_estark_proof(f, slice_to_vec(&i));
}

#[test]
fn vm_to_vm_to_block() {
    let f = "asm/vm_to_vm_to_block.asm";
    let i = [];
    verify_asm(f, slice_to_vec(&i));
    test_halo2(f, slice_to_vec(&i));
    gen_estark_proof(f, slice_to_vec(&i));
}

#[test]
fn vm_to_block_array() {
    let f = "asm/vm_to_block_array.asm";
    let i = [];
    verify_asm(f, slice_to_vec(&i));
    test_halo2(f, slice_to_vec(&i));
    gen_estark_proof(f, slice_to_vec(&i));
}

#[test]
fn vm_to_vm_to_vm() {
    let f = "asm/vm_to_vm_to_vm.asm";
    let i = [];
    verify_asm(f, slice_to_vec(&i));
    test_halo2(f, slice_to_vec(&i));
    gen_estark_proof(f, slice_to_vec(&i));
}

#[test]
fn mem_read_write() {
    let f = "asm/mem_read_write.asm";
    verify_asm(f, Default::default());
    test_halo2(f, Default::default());
    gen_estark_proof(f, Default::default());
}

#[test]
fn mem_read_write_no_memory_accesses() {
    let f = "asm/mem_read_write_no_memory_accesses.asm";
    verify_asm(f, Default::default());
    test_halo2(f, Default::default());
    gen_estark_proof(f, Default::default());
}

#[test]
fn mem_read_write_with_bootloader() {
    let f = "asm/mem_read_write_with_bootloader.asm";
    verify_asm(f, Default::default());
    test_halo2(f, Default::default());
    gen_estark_proof(f, Default::default());
}

#[test]
fn mem_read_write_large_diffs() {
    let f = "asm/mem_read_write_large_diffs.asm";
    verify_asm(f, Default::default());
    test_halo2(f, Default::default());
    gen_estark_proof(f, Default::default());
}

#[test]
fn multi_assign() {
    let f = "asm/multi_assign.asm";
    let i = [7];
    verify_asm(f, slice_to_vec(&i));
    test_halo2(f, slice_to_vec(&i));
    gen_estark_proof(f, slice_to_vec(&i));
}

#[test]
fn multi_return() {
    let f = "asm/multi_return.asm";
    let i = [];
    verify_asm(f, slice_to_vec(&i));
    test_halo2(f, slice_to_vec(&i));
    gen_estark_proof(f, Default::default());
}

#[test]
#[should_panic = "called `Result::unwrap()` on an `Err` value: [\"Assignment register `Z` is incompatible with `square_and_double(3)`. Try using `<==` with no explicit assignment registers.\", \"Assignment register `Y` is incompatible with `square_and_double(3)`. Try using `<==` with no explicit assignment registers.\"]"]
fn multi_return_wrong_assignment_registers() {
    let f = "asm/multi_return_wrong_assignment_registers.asm";
    let i = [];
    verify_asm(f, slice_to_vec(&i));
}

#[test]
#[should_panic = "Result::unwrap()` on an `Err` value: [\"Mismatched number of registers for assignment A, B <=Y= square_and_double(3);\"]"]
fn multi_return_wrong_assignment_register_length() {
    let f = "asm/multi_return_wrong_assignment_register_length.asm";
    let i = [];
    verify_asm(f, slice_to_vec(&i));
}

#[test]
fn bit_access() {
    let f = "asm/bit_access.asm";
    let i = [20];
    verify_asm(f, slice_to_vec(&i));
    test_halo2(f, slice_to_vec(&i));
    // currently starky leads to
    // thread 'functional_instructions' has overflowed its stack
    // leave it out until that's fixed
    //gen_estark_proof(f, slice_to_vec(&i));
}

#[test]
fn sqrt() {
    let f = "asm/sqrt.asm";
    verify_asm(f, Default::default());
    test_halo2(f, Default::default());
    gen_estark_proof(f, Default::default());
}

#[test]
fn functional_instructions() {
    let f = "asm/functional_instructions.asm";
    let i = [20];
    verify_asm(f, slice_to_vec(&i));
    test_halo2(f, slice_to_vec(&i));
    // currently starky leads to
    // thread 'functional_instructions' has overflowed its stack
    // leave it out until that's fixed
    //gen_estark_proof(f, slice_to_vec(&i));
}

#[test]
fn full_pil_constant() {
    let f = "asm/full_pil_constant.asm";
    verify_asm(f, Default::default());
    test_halo2(f, Default::default());
    gen_estark_proof(f, Default::default());
}

#[test]
fn intermediate() {
    let f = "asm/intermediate.asm";
    verify_asm(f, Default::default());
    test_halo2(f, Default::default());
    gen_estark_proof(f, Default::default());
}

#[test]
fn intermediate_nested() {
    let f = "asm/intermediate_nested.asm";
    verify_asm(f, Default::default());
    test_halo2(f, Default::default());
    gen_estark_proof(f, Default::default());
}

#[test]
fn pil_at_module_level() {
    let f = "asm/pil_at_module_level.asm";
    verify_asm(f, Default::default());
    test_halo2(f, Default::default());
    gen_estark_proof(f, Default::default());
}

#[test]
fn read_poly_files() {
    let asm_files = ["asm/vm_to_block_unique_interface.asm", "asm/empty.asm"];
    for f in asm_files {
        let tmp_dir = mktemp::Temp::new_dir().unwrap();

        // generate poly files
        let mut pipeline = Pipeline::<Bn254Field>::default()
            .from_file(resolve_test_file(f))
            .with_output(tmp_dir.to_path_buf(), true)
            .with_backend(BackendType::EStarkDump);
        pipeline.compute_witness().unwrap();
        let pil = pipeline.compute_optimized_pil().unwrap();
        pipeline.compute_proof().unwrap();

        // check fixed cols (may have no fixed cols)
        if let Some((fixed, degree)) = try_read_poly_set::<FixedPolySet, _>(&pil, tmp_dir.as_path())
        {
            assert_eq!(pil.degree(), degree);
            assert_eq!(pil.degree(), fixed[0].1.len() as u64);
        }

        // check witness cols (examples assumed to have at least one witness col)
        let (witness, degree) =
            try_read_poly_set::<WitnessPolySet, _>(&pil, tmp_dir.as_path()).unwrap();
        assert_eq!(pil.degree(), degree);
        assert_eq!(pil.degree(), witness[0].1.len() as u64);
    }
}

#[test]
fn enum_in_asm() {
    let f = "asm/enum_in_asm.asm";
    verify_asm(f, Default::default());
    test_halo2(f, Default::default());
    gen_estark_proof(f, Default::default());
}

#[test]
fn permutation_simple() {
    let f = "asm/permutations/simple.asm";
    verify_asm(f, Default::default());
    test_halo2(f, Default::default());
    gen_estark_proof(f, Default::default());
}

#[test]
fn permutation_to_block() {
    let f = "asm/permutations/vm_to_block.asm";
    verify_asm(f, Default::default());
    test_halo2(f, Default::default());
    gen_estark_proof(f, Default::default());
}

#[test]
#[should_panic = "Witness generation failed"]
fn permutation_to_vm() {
    // TODO: witgen issue
    let f = "asm/permutations/vm_to_vm.asm";
    verify_asm(f, Default::default());
    test_halo2(f, Default::default());
    gen_estark_proof(f, Default::default());
}

#[test]
#[should_panic = "Witness generation failed"]
fn permutation_to_block_to_block() {
    // TODO: witgen issue
    let f = "asm/permutations/block_to_block.asm";
    verify_asm(f, Default::default());
    test_halo2(f, Default::default());
    gen_estark_proof(f, Default::default());
}

#[test]
#[should_panic = "has incoming permutations but doesn't declare call_selectors"]
fn permutation_incoming_needs_selector() {
    let f = "asm/permutations/incoming_needs_selector.asm";
    verify_asm(f, Default::default());
    test_halo2(f, Default::default());
    gen_estark_proof(f, Default::default());
}

#[test]
fn call_selectors_with_no_permutation() {
    let f = "asm/permutations/call_selectors_with_no_permutation.asm";
    verify_asm(f, Default::default());
    test_halo2(f, Default::default());
    gen_estark_proof(f, Default::default());
}

mod book {
    use super::*;
    use test_log::test;

    fn run_book_test(file: &str) {
        // passing 0 to all tests currently works as they either take no prover input or 0 works
        let i = [0];

        verify_asm(file, slice_to_vec(&i));
        test_halo2(file, slice_to_vec(&i));
        gen_estark_proof(file, slice_to_vec(&i));
    }

    include!(concat!(env!("OUT_DIR"), "/asm_book_tests.rs"));
}

#[test]
#[should_panic = "Witness generation failed."]
fn hello_world_asm_fail() {
    let f = "asm/book/hello_world.asm";
    let i = [1];
    verify_asm(f, slice_to_vec(&i));
}

#[test]
#[should_panic = "FailedAssertion(\"This should fail.\")"]
fn failing_assertion() {
    let f = "asm/failing_assertion.asm";
    let i = [];
    verify_asm(f, slice_to_vec(&i));
}

#[test]
<<<<<<< HEAD
fn connect_no_witgen() {
    let f = "asm/connect_no_witgen.asm";
    let i = [];
    verify_asm(f, slice_to_vec(&i));
=======
fn keccak() {
    use powdr_ast::analyzed::Analyzed;
    use powdr_number::BigInt;
    use powdr_pil_analyzer::evaluator::Value;
    use powdr_pipeline::test_util::evaluate_function;
    use std::{fs, sync::Arc};

    // Set up the file to test
    let code_path = format!("{}/../test_data/asm/keccak.asm", env!("CARGO_MANIFEST_DIR"),);
    let code = fs::read_to_string(code_path).unwrap();
    let mut pipeline = Pipeline::<GoldilocksField>::default().from_asm_string(code, None);
    let analyzed = pipeline.compute_analyzed_pil().unwrap().clone();

    // Helper
    fn array_argument<T>(values: Vec<u64>) -> Value<'static, T> {
        Value::Array(
            values
                .iter()
                .map(|x| Arc::new(Value::Integer(BigInt::from(*x))))
                .collect(),
        )
    }

    fn compare_integer_array_evaluations<T>(this: &Value<T>, other: &Value<T>) {
        if let (Value::Array(ref this), Value::Array(ref other)) = (this, other) {
            assert_eq!(this.len(), other.len());
            for (this_elem, other_elem) in this.iter().zip(other.iter()) {
                if let (Value::Integer(ref this_int), Value::Integer(ref other_int)) =
                    (this_elem.as_ref(), other_elem.as_ref())
                {
                    assert_eq!(this_int, other_int);
                } else {
                    panic!("Expected integer.");
                }
            }
        } else {
            panic!("Expected array.");
        }
    }

    // Test vectors for keccakf_inner and keccakf
    let padded_input: Vec<u64> = vec![
        0x7a6f6b7261746573,
        0x0100000000000000,
        0x0,
        0x0,
        0x0,
        0x0,
        0x0,
        0x0,
        0x0,
        0x0,
        0x0,
        0x0,
        0x0,
        0x0,
        0x0,
        0x0,
        0x80,
        0x0,
        0x0,
        0x0,
        0x0,
        0x0,
        0x0,
        0x0,
        0x0,
    ];

    let padded_endianness_swapped_input = padded_input.iter().map(|x| x.swap_bytes()).collect();

    // Test keccakf_inner
    let keccakf_inner_result = evaluate_function(
        &analyzed,
        "keccakf_inner",
        vec![Arc::new(array_argument(padded_endianness_swapped_input))],
    );

    let keccakf_inner_expected: Vec<u64> = vec![
        0xb6dc406d97d185ca,
        0x836e59c6c8ec3bca,
        0x6a01cf85414f77c0,
        0x397fa356584f8305,
        0xc8ad140a950d0cba,
        0x3dacc584b36c843f,
        0x428a466fad758146,
        0xa68af9b0cfafaf4c,
        0xffbba567083af2a9,
        0xb880d631598051a4,
        0x683f441da93e7295,
        0xbb5b42d2641b17c6,
        0xf4ec07dc2064443c,
        0x21959efb97953f8b,
        0x31c5e9b638335876,
        0xaa95e01d2bf963ed,
        0x82117b4b8decd828,
        0xe2a255871d47f57f,
        0x659b271c81bf6d3b,
        0x680b15e3d98b97ee,
        0x58118ac68850970d,
        0xada41f9e251307e6,
        0xf9a0529a1f229355,
        0x17cf3d9d8026e97f,
        0xdf84d5da988117d2,
    ];

    compare_integer_array_evaluations(
        &keccakf_inner_result,
        &array_argument(keccakf_inner_expected.clone()),
    );

    // Test keccakf
    let keccakf_result = evaluate_function(
        &analyzed,
        "keccakf",
        vec![Arc::new(array_argument(padded_input))],
    );

    let keccakf_expected = keccakf_inner_expected
        .iter()
        .map(|x| x.swap_bytes())
        .collect();

    compare_integer_array_evaluations(&keccakf_result, &array_argument(keccakf_expected));

    // Helper for testing full keccak
    fn test_main(analyzed: &Analyzed<GoldilocksField>, input: Vec<u8>, expected: Vec<u8>) {
        let result = evaluate_function(
            analyzed,
            "main",
            vec![
                Arc::new(Value::Integer(BigInt::from(32))), // W = 32 (output bytes)
                Arc::new(Value::Array(
                    input
                        .iter()
                        .map(|x| Arc::new(Value::Integer(BigInt::from(*x))))
                        .collect(),
                )),
                Arc::new(Value::Integer(BigInt::from(0x01))), // delim = 0x01
            ],
        );

        compare_integer_array_evaluations(
            &result,
            &array_argument(expected.iter().map(|x| *x as u64).collect()),
        );
    }

    // Test full keccak
    let input: Vec<Vec<u8>> = vec![
        // The following three test vectors are from Zokrates
        // https://github.com/Zokrates/ZoKrates/blob/develop/zokrates_stdlib/tests/tests/hashes/keccak/keccak.zok
        vec![0x7a, 0x6f, 0x6b, 0x72, 0x61, 0x74, 0x65, 0x73],
        [0x2a; 135].to_vec(),
        [0x2a; 136].to_vec(),
        // This test vector tests input size greater than compression function (keccakf) output size (200 bytes)
        {
            let mut v = vec![0x2a; 399];
            v.push(0x01);
            v
        },
        // All zero input test vector
        [0x00; 256].to_vec(),
    ];

    let expected: Vec<Vec<u8>> = vec![
        "ca85d1976d40dcb6ca3becc8c6596e83c0774f4185cf016a05834f5856a37f39",
        "723e2ae02ca8d8fb45dca21e5f6369c4f124da72f217dca5e657a4bbc69b917d",
        "e60d5160227cb1b8dc8547deb9c6a2c5e6c3306a1ca155611a73ed2c2324bfc0",
        "cf54f48e5701fed7b85fa015ff3def02604863f68c585fcf6af54a86d42e1046",
        "d397b3b043d87fcd6fad1291ff0bfd16401c274896d8c63a923727f077b8e0b5",
    ]
    .into_iter()
    .map(|x| {
        (0..x.len())
            .step_by(2)
            .map(|i| u8::from_str_radix(&x[i..i + 2], 16).unwrap())
            .collect()
    })
    .collect();

    input
        .into_iter()
        .zip(expected.into_iter())
        .for_each(|(input, expected)| {
            test_main(&analyzed, input, expected);
        });
>>>>>>> 5063ad67
}<|MERGE_RESOLUTION|>--- conflicted
+++ resolved
@@ -457,12 +457,6 @@
 }
 
 #[test]
-<<<<<<< HEAD
-fn connect_no_witgen() {
-    let f = "asm/connect_no_witgen.asm";
-    let i = [];
-    verify_asm(f, slice_to_vec(&i));
-=======
 fn keccak() {
     use powdr_ast::analyzed::Analyzed;
     use powdr_number::BigInt;
@@ -650,5 +644,10 @@
         .for_each(|(input, expected)| {
             test_main(&analyzed, input, expected);
         });
->>>>>>> 5063ad67
+}
+
+fn connect_no_witgen() {
+    let f = "asm/connect_no_witgen.asm";
+    let i = [];
+    verify_asm(f, slice_to_vec(&i));
 }