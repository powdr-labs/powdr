--- conflicted
+++ resolved
@@ -7,16 +7,10 @@
 repository.workspace = true
 
 [features]
-<<<<<<< HEAD
 default = ["cuda"]
 tco = ["openvm-sdk/tco"]
-metrics = ["openvm-sdk/metrics"]
+metrics = ["openvm-sdk/metrics", "openvm-stark-backend/metrics", "openvm-stark-sdk/metrics"]
 cuda = ["openvm-sdk/cuda", "openvm-circuit-primitives/cuda"]
-=======
-default = []
-tco = ["openvm-sdk/tco"]
-metrics = ["openvm-sdk/metrics", "openvm-stark-backend/metrics", "openvm-stark-sdk/metrics"]
->>>>>>> 465663ee
 
 [dependencies]
 openvm.workspace = true
@@ -97,12 +91,9 @@
 expect-test = "1.5.1"
 criterion = { version = "0.4", features = ["html_reports"] }
 tracing-log = "0.2.0"
-<<<<<<< HEAD
 
 [build-dependencies]
 openvm-cuda-builder.workspace = true
-=======
->>>>>>> 465663ee
 
 [lib]
 bench = false # See https://github.com/bheisler/criterion.rs/issues/458
