--- conflicted
+++ resolved
@@ -117,18 +117,13 @@
     (pil, patched_constants)
 }
 
-struct EStarkFilesCommon<F: FieldElement> {
+struct EStarkFilesCommon<'b, F: FieldElement> {
     degree: DegreeType,
     pil: PIL,
     /// If this field is present, it means the constants were patched with
     /// "main.first_step" column and must be written again to a file.
-<<<<<<< HEAD
-    constants: Cow<'a, [(String, Vec<F>)]>,
-    output_dir: Option<&'a Path>,
-=======
-    patched_constants: Option<Vec<(String, Vec<F>)>>,
+    constants: Cow<'b, [(String, Vec<F>)]>,
     output_dir: Option<PathBuf>,
->>>>>>> e7c87a80
     proof_type: ProofType,
 }
 
@@ -141,10 +136,10 @@
     Ok(())
 }
 
-impl<F: FieldElement> EStarkFilesCommon<F> {
+impl<'a: 'b, 'b, F: FieldElement> EStarkFilesCommon<'b, F> {
     fn create(
-        analyzed: &Analyzed<F>,
-        fixed: &[(String, Vec<F>)],
+        analyzed: &'a Analyzed<F>,
+        fixed: &'b [(String, Vec<F>)],
         output_dir: Option<PathBuf>,
         setup: Option<&mut dyn std::io::Read>,
         verification_key: Option<&mut dyn std::io::Read>,
@@ -186,7 +181,7 @@
     contraints: PathBuf,
 }
 
-impl<F: FieldElement> EStarkFilesCommon<F> {
+impl<'b, F: FieldElement> EStarkFilesCommon<'b, F> {
     /// Write the files in the EStark Polygon format.
     fn write_files(
         &self,
@@ -246,9 +241,9 @@
 }
 
 /// A backend that just dumps the files to the output directory.
-struct DumpBackend<F: FieldElement>(EStarkFilesCommon<F>);
-
-impl<'a, F: FieldElement> Backend<'a, F> for DumpBackend<F> {
+struct DumpBackend<'b, F: FieldElement>(EStarkFilesCommon<'b, F>);
+
+impl<'a, 'b, F: FieldElement> Backend<'a, F> for DumpBackend<'b, F> {
     fn prove(
         &self,
         witness: &[(String, Vec<F>)],
