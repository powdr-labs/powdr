[workspace]

resolver = "2"

members = [
  "powdr",
  "number",
  "parser",
  "cargo-powdr",
  "cli",
  "cli-rs",
  "constraint-solver",
  "executor",
  "expression",
  "jit-compiler",
  "riscv",
  "riscv-elf",
  "riscv-types",
  "parser-util",
  "pil-analyzer",
  "pipeline",
  "pilopt",
  "plonky3",
  "asm-to-pil",
  "asmopt",
  "backend",
  "ast",
  "analysis",
  "linker",
  "isa-utils",
  "airgen",
  "riscv-executor",
  "syscalls",
  "schemas",
  "backend-utils",
  "executor-utils",
  "autoprecompiles",
  "openvm",
  "cli-openvm",
  "openvm/extensions/hints-guest",
  "openvm/extensions/hints-transpiler",
  "openvm/extensions/hints-circuit",
]

exclude = ["riscv-runtime"]

[workspace.package]
version = "0.1.4"
edition = "2021"
license = "MIT"
homepage = "https://powdr.org"
repository = "https://github.com/powdr-labs/powdr"

[workspace.dependencies]
# workspace crates
powdr = { path = "./powdr", version = "0.1.4" }
powdr-airgen = { path = "./airgen", version = "0.1.4" }
powdr-ast = { path = "./ast", version = "0.1.4" }
powdr-asm-to-pil = { path = "./asm-to-pil", version = "0.1.4" }
powdr-constraint-solver = { path = "./constraint-solver", version = "0.1.4" }
powdr-isa-utils = { path = "./isa-utils", version = "0.1.4" }
powdr-analysis = { path = "./analysis", version = "0.1.4" }
powdr-asmopt = { path = "./asmopt", version = "0.1.4" }
powdr-backend = { path = "./backend", version = "0.1.4" }
powdr-backend-utils = { path = "./backend-utils", version = "0.1.4" }
powdr-executor = { path = "./executor", version = "0.1.4" }
powdr-executor-utils = { path = "./executor-utils", version = "0.1.4" }
powdr-expression = { path = "./expression", version = "0.1.4" }
powdr-importer = { path = "./importer", version = "0.1.4" }
powdr-jit-compiler = { path = "./jit-compiler", version = "0.1.4" }
powdr-linker = { path = "./linker", version = "0.1.4" }
powdr-number = { path = "./number", version = "0.1.4" }
powdr-parser = { path = "./parser", version = "0.1.4" }
powdr-parser-util = { path = "./parser-util", version = "0.1.4" }
powdr-pil-analyzer = { path = "./pil-analyzer", version = "0.1.4" }
powdr-pilopt = { path = "./pilopt", version = "0.1.4" }
powdr-pipeline = { path = "./pipeline", version = "0.1.4" }
powdr-plonky3 = { path = "./plonky3", version = "0.1.4" }
powdr-riscv = { path = "./riscv", version = "0.1.4" }
powdr-riscv-elf = { path = "./riscv-elf", version = "0.1.4" }
powdr-riscv-executor = { path = "./riscv-executor", version = "0.1.4" }
powdr-riscv-types = { path = "./riscv-types", version = "0.1.4" }
powdr-syscalls = { path = "./syscalls", version = "0.1.4" }
powdr-schemas = { path = "./schemas", version = "0.1.4" }
powdr-autoprecompiles = { path = "./autoprecompiles", version = "0.1.4" }
powdr-openvm = { path = "./openvm", version = "0.1.4" }

powdr-openvm-hints-guest = { path = "./openvm/extensions/hints-guest", version = "0.1.4" }
powdr-openvm-hints-transpiler = { path = "./openvm/extensions/hints-transpiler", version = "0.1.4" }
powdr-openvm-hints-circuit = { path = "./openvm/extensions/hints-circuit", version = "0.1.4" }

# openvm
openvm = { git = "https://github.com/powdr-labs/openvm.git", rev = "391b737" }
openvm-build = { git = "https://github.com/powdr-labs/openvm.git", rev = "391b737" }
openvm-rv32im-circuit = { git = "https://github.com/powdr-labs/openvm.git", rev = "391b737" }
openvm-rv32im-transpiler = { git = "https://github.com/powdr-labs/openvm.git", rev = "391b737" }
openvm-rv32im-guest = { git = "https://github.com/powdr-labs/openvm.git", rev = "391b737", default-features = false }
openvm-transpiler = { git = "https://github.com/powdr-labs/openvm.git", rev = "391b737" }
openvm-circuit = { git = "https://github.com/powdr-labs/openvm.git", rev = "391b737" }
openvm-circuit-derive = { git = "https://github.com/powdr-labs/openvm.git", rev = "391b737" }
openvm-circuit-primitives = { git = "https://github.com/powdr-labs/openvm.git", rev = "391b737" }
openvm-circuit-primitives-derive = { git = "https://github.com/powdr-labs/openvm.git", rev = "391b737" }
openvm-instructions = { git = "https://github.com/powdr-labs/openvm.git", rev = "391b737" }
openvm-instructions-derive = { git = "https://github.com/powdr-labs/openvm.git", rev = "391b737" }
openvm-sdk = { git = "https://github.com/powdr-labs/openvm.git", rev = "391b737", default-features = false, features = [
  "parallel",
  "jemalloc",
  "nightly-features",
  "bench-metrics",
] }
<<<<<<< HEAD
openvm-ecc-circuit = { git = "https://github.com/powdr-labs/openvm.git", rev = "acbd2ba" }
openvm-ecc-transpiler = { git = "https://github.com/powdr-labs/openvm.git", rev = "acbd2ba" }
openvm-keccak256-circuit = { git = "https://github.com/powdr-labs/openvm.git", rev = "acbd2ba" }
openvm-keccak256-transpiler = { git = "https://github.com/powdr-labs/openvm.git", rev = "acbd2ba" }
openvm-sha256-circuit = { git = "https://github.com/powdr-labs/openvm.git", rev = "acbd2ba" }
openvm-sha256-transpiler = { git = "https://github.com/powdr-labs/openvm.git", rev = "acbd2ba" }
openvm-algebra-circuit = { git = "https://github.com/powdr-labs/openvm.git", rev = "acbd2ba" }
openvm-algebra-transpiler = { git = "https://github.com/powdr-labs/openvm.git", rev = "acbd2ba" }
openvm-bigint-circuit = { git = "https://github.com/powdr-labs/openvm.git", rev = "acbd2ba" }
openvm-bigint-transpiler = { git = "https://github.com/powdr-labs/openvm.git", rev = "acbd2ba" }
openvm-pairing-circuit = { git = "https://github.com/powdr-labs/openvm.git", rev = "acbd2ba" }
openvm-pairing-transpiler = { git = "https://github.com/powdr-labs/openvm.git", rev = "acbd2ba" }
openvm-native-circuit = { git = "https://github.com/powdr-labs/openvm.git", rev = "acbd2ba", default-features = false }
openvm-native-recursion = { git = "https://github.com/powdr-labs/openvm.git", rev = "acbd2ba", default-features = false }
openvm-platform = { git = "https://github.com/powdr-labs/openvm.git", rev = "acbd2ba" }
openvm-custom-insn = { git = "https://github.com/powdr-labs/openvm.git", rev = "acbd2ba" }
=======
openvm-ecc-circuit = { git = "https://github.com/powdr-labs/openvm.git", rev = "391b737" }
openvm-ecc-transpiler = { git = "https://github.com/powdr-labs/openvm.git", rev = "391b737" }
openvm-keccak256-circuit = { git = "https://github.com/powdr-labs/openvm.git", rev = "391b737" }
openvm-keccak256-transpiler = { git = "https://github.com/powdr-labs/openvm.git", rev = "391b737" }
openvm-sha256-circuit = { git = "https://github.com/powdr-labs/openvm.git", rev = "391b737" }
openvm-sha256-transpiler = { git = "https://github.com/powdr-labs/openvm.git", rev = "391b737" }
openvm-algebra-circuit = { git = "https://github.com/powdr-labs/openvm.git", rev = "391b737" }
openvm-algebra-transpiler = { git = "https://github.com/powdr-labs/openvm.git", rev = "391b737" }
openvm-bigint-circuit = { git = "https://github.com/powdr-labs/openvm.git", rev = "391b737" }
openvm-bigint-transpiler = { git = "https://github.com/powdr-labs/openvm.git", rev = "391b737" }
openvm-pairing-circuit = { git = "https://github.com/powdr-labs/openvm.git", rev = "391b737" }
openvm-pairing-transpiler = { git = "https://github.com/powdr-labs/openvm.git", rev = "391b737" }
openvm-native-circuit = { git = "https://github.com/powdr-labs/openvm.git", rev = "391b737", default-features = false }
openvm-native-recursion = { git = "https://github.com/powdr-labs/openvm.git", rev = "391b737", default-features = false }
>>>>>>> 11cb3d68

# stark-backend
openvm-stark-sdk = { git = "https://github.com/powdr-labs/stark-backend.git", rev = "ee4e22b", default-features = false, features = [
  "parallel",
  "jemalloc",
  "nightly-features",
  "bench-metrics",
] }
openvm-stark-backend = { git = "https://github.com/powdr-labs/stark-backend.git", rev = "ee4e22b", default-features = false, features = [
  "parallel",
  "jemalloc",
  "bench-metrics",
] }

[profile.pr-tests]
inherits = "dev"
opt-level = 3
debug = "line-tables-only"
debug-assertions = true
overflow-checks = true
panic = 'unwind'
incremental = true         # This is true because target is cached
codegen-units = 256

[profile.release-with-debug]
inherits = "release"
debug = true

[workspace.lints.clippy]
print_stdout = "deny"
uninlined_format_args = "deny"
iter_over_hash_type = "deny"

# Uncomment both patches below for local stark-backend and openvm.
# The local openvm also needs to have stark-backend patched so all types match.
# [patch."https://github.com/powdr-labs/stark-backend.git"]
# openvm-stark-sdk = { path = "../stark-backend/crates/stark-sdk", default-features = false }
# openvm-stark-backend = { path = "../stark-backend/crates/stark-backend", default-features = false }

# [patch."https://github.com/powdr-labs/openvm.git"]
# openvm = { path = "../openvm/crates/toolchain/openvm" }
# openvm-build = { path = "../openvm/crates/toolchain/build" }
# openvm-rv32im-circuit = { path = "../openvm/extensions/rv32im/circuit/" }
# openvm-rv32im-transpiler = { path = "../openvm/extensions/rv32im/transpiler" }
# openvm-rv32im-guest = { path = "../openvm/extensions/rv32im/guest" }
# openvm-transpiler = { path = "../openvm/crates/toolchain/transpiler" }
# openvm-circuit = { path = "../openvm/crates/vm" }
# openvm-circuit-derive = { path = "../openvm/crates/vm/derive" }
# openvm-circuit-primitives = { path = "../openvm/crates/circuits/primitives" }
# openvm-circuit-primitives-derive = { path = "../openvm/crates/circuits/primitives/derive" }
# openvm-instructions = { path = "../openvm/crates/toolchain/instructions" }
# openvm-instructions-derive = { path = "../openvm/crates/toolchain/instructions/derive" }
# openvm-sdk = { path = "../openvm/crates/sdk" }
# openvm-ecc-circuit = { path = "../openvm/extensions/ecc/circuit" }
# openvm-ecc-transpiler = { path = "../openvm/extensions/ecc/transpiler" }
# openvm-keccak256-circuit = { path = "../openvm/extensions/keccak256/circuit" }
# openvm-keccak256-transpiler = { path = "../openvm/extensions/keccak256/transpiler" }
# openvm-sha256-circuit = { path = "../openvm/extensions/sha256/circuit" }
# openvm-sha256-transpiler = { path = "../openvm/extensions/sha256/transpiler" }
# openvm-algebra-circuit = { path = "../openvm/extensions/algebra/circuit" }
# openvm-algebra-transpiler = { path = "../openvm/extensions/algebra/transpiler" }
# openvm-bigint-circuit = { path = "../openvm/extensions/bigint/circuit" }
# openvm-bigint-transpiler = { path = "../openvm/extensions/bigint/transpiler" }
# openvm-pairing-circuit = { path = "../openvm/extensions/pairing/circuit" }
# openvm-pairing-transpiler = { path = "../openvm/extensions/pairing/transpiler" }
# openvm-native-circuit = { path = "../openvm/extensions/native/circuit" }
# openvm-native-recursion = { path = "../openvm/extensions/native/recursion" }<|MERGE_RESOLUTION|>--- conflicted
+++ resolved
@@ -108,24 +108,6 @@
   "nightly-features",
   "bench-metrics",
 ] }
-<<<<<<< HEAD
-openvm-ecc-circuit = { git = "https://github.com/powdr-labs/openvm.git", rev = "acbd2ba" }
-openvm-ecc-transpiler = { git = "https://github.com/powdr-labs/openvm.git", rev = "acbd2ba" }
-openvm-keccak256-circuit = { git = "https://github.com/powdr-labs/openvm.git", rev = "acbd2ba" }
-openvm-keccak256-transpiler = { git = "https://github.com/powdr-labs/openvm.git", rev = "acbd2ba" }
-openvm-sha256-circuit = { git = "https://github.com/powdr-labs/openvm.git", rev = "acbd2ba" }
-openvm-sha256-transpiler = { git = "https://github.com/powdr-labs/openvm.git", rev = "acbd2ba" }
-openvm-algebra-circuit = { git = "https://github.com/powdr-labs/openvm.git", rev = "acbd2ba" }
-openvm-algebra-transpiler = { git = "https://github.com/powdr-labs/openvm.git", rev = "acbd2ba" }
-openvm-bigint-circuit = { git = "https://github.com/powdr-labs/openvm.git", rev = "acbd2ba" }
-openvm-bigint-transpiler = { git = "https://github.com/powdr-labs/openvm.git", rev = "acbd2ba" }
-openvm-pairing-circuit = { git = "https://github.com/powdr-labs/openvm.git", rev = "acbd2ba" }
-openvm-pairing-transpiler = { git = "https://github.com/powdr-labs/openvm.git", rev = "acbd2ba" }
-openvm-native-circuit = { git = "https://github.com/powdr-labs/openvm.git", rev = "acbd2ba", default-features = false }
-openvm-native-recursion = { git = "https://github.com/powdr-labs/openvm.git", rev = "acbd2ba", default-features = false }
-openvm-platform = { git = "https://github.com/powdr-labs/openvm.git", rev = "acbd2ba" }
-openvm-custom-insn = { git = "https://github.com/powdr-labs/openvm.git", rev = "acbd2ba" }
-=======
 openvm-ecc-circuit = { git = "https://github.com/powdr-labs/openvm.git", rev = "391b737" }
 openvm-ecc-transpiler = { git = "https://github.com/powdr-labs/openvm.git", rev = "391b737" }
 openvm-keccak256-circuit = { git = "https://github.com/powdr-labs/openvm.git", rev = "391b737" }
@@ -140,7 +122,8 @@
 openvm-pairing-transpiler = { git = "https://github.com/powdr-labs/openvm.git", rev = "391b737" }
 openvm-native-circuit = { git = "https://github.com/powdr-labs/openvm.git", rev = "391b737", default-features = false }
 openvm-native-recursion = { git = "https://github.com/powdr-labs/openvm.git", rev = "391b737", default-features = false }
->>>>>>> 11cb3d68
+openvm-platform = { git = "https://github.com/powdr-labs/openvm.git", rev = "391b737" }
+openvm-custom-insn = { git = "https://github.com/powdr-labs/openvm.git", rev = "391b737" }
 
 # stark-backend
 openvm-stark-sdk = { git = "https://github.com/powdr-labs/stark-backend.git", rev = "ee4e22b", default-features = false, features = [
