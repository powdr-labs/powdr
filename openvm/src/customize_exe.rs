--- conflicted
+++ resolved
@@ -20,22 +20,14 @@
     p3_field::{FieldAlgebra, PrimeField32},
 };
 use openvm_stark_sdk::p3_baby_bear::BabyBear;
-<<<<<<< HEAD
 use powdr_autoprecompiles::adapter::{Adapter, AdapterApc};
-=======
-use powdr_autoprecompiles::adapter::Adapter;
->>>>>>> 922aa523
 use powdr_autoprecompiles::blocks::{collect_basic_blocks, Instruction, Program};
 use powdr_autoprecompiles::blocks::{generate_apcs_with_pgo, Candidate, KnapsackItem, PgoConfig};
 use powdr_autoprecompiles::expression::try_convert;
 use powdr_autoprecompiles::SymbolicBusInteraction;
 use powdr_autoprecompiles::{Apc, PowdrConfig, SymbolicInstructionStatement};
 use powdr_autoprecompiles::{BasicBlock, VmConfig};
-<<<<<<< HEAD
 use powdr_number::{BabyBearField, FieldElement, LargeInt};
-=======
-use powdr_number::{BabyBearField, FieldElement};
->>>>>>> 922aa523
 use powdr_riscv_elf::debug_info::DebugInfo;
 use serde::{Deserialize, Serialize};
 
@@ -68,20 +60,13 @@
 impl<'a> Adapter for BabyBearOpenVmApcAdapter<'a> {
     type PowdrField = BabyBearField;
     type Field = BabyBear;
-<<<<<<< HEAD
     type InstructionMachineHandler = OriginalAirs<Self::Field>;
     type BusInteractionHandler = OpenVmBusInteractionHandler<Self::PowdrField>;
     type Candidate = OpenVmApcCandidate<Self::Field, Instr<Self::Field>>;
-=======
-    type InstructionMachineHandler = OriginalAirs<Self::PowdrField>;
-    type BusInteractionHandler = OpenVmBusInteractionHandler<Self::PowdrField>;
-    type Candidate = OpenVmApcCandidate<Self::PowdrField, Instr<Self::Field>>;
->>>>>>> 922aa523
     type Program = Prog<'a, Self::Field>;
     type Instruction = Instr<Self::Field>;
 
     fn into_field(e: Self::PowdrField) -> Self::Field {
-<<<<<<< HEAD
         openvm_stark_sdk::p3_baby_bear::BabyBear::from_canonical_u32(
             e.to_integer().try_into_u32().unwrap(),
         )
@@ -89,13 +74,6 @@
 
     fn from_field(e: Self::Field) -> Self::PowdrField {
         BabyBearField::from(e.as_canonical_u32())
-=======
-        e.into_openvm_field()
-    }
-
-    fn from_field(e: Self::Field) -> Self::PowdrField {
-        BabyBearField::from_openvm_field(e)
->>>>>>> 922aa523
     }
 }
 
@@ -191,13 +169,10 @@
         &labels,
         &opcodes_allowlist,
         &branch_opcodes_set(),
-<<<<<<< HEAD
-=======
     );
     tracing::info!(
         "Got {} basic blocks from `collect_basic_blocks`",
         blocks.len()
->>>>>>> 922aa523
     );
     if tracing::enabled!(tracing::Level::DEBUG) {
         tracing::debug!("Basic blocks sorted by execution count (top 10):");
@@ -379,13 +354,8 @@
 }
 
 #[derive(Serialize, Deserialize)]
-<<<<<<< HEAD
 pub struct OpenVmApcCandidate<F, I> {
     apc: Apc<F, I>,
-=======
-pub struct OpenVmApcCandidate<P, I> {
-    apc: Apc<P, I>,
->>>>>>> 922aa523
     execution_frequency: usize,
     widths: AirWidthsDiff,
 }
@@ -401,7 +371,6 @@
     }
 }
 
-<<<<<<< HEAD
 impl<'a> Candidate<BabyBearOpenVmApcAdapter<'a>> for OpenVmApcCandidate<BabyBear, Instr<BabyBear>> {
     type JsonExport = OpenVmApcCandidateJsonExport<Instr<BabyBear>>;
     type ApcStats = OvmApcStats;
@@ -410,21 +379,6 @@
         apc: Apc<BabyBear, Instr<BabyBear>>,
         pgo_program_idx_count: &HashMap<u32, u32>,
         vm_config: VmConfig<OriginalAirs<BabyBear>, OpenVmBusInteractionHandler<BabyBearField>>,
-=======
-impl<'a> Candidate<BabyBearOpenVmApcAdapter<'a>>
-    for OpenVmApcCandidate<BabyBearField, Instr<OpenVmField<BabyBearField>>>
-{
-    type JsonExport = OpenVmApcCandidateJsonExport<Instr<OpenVmField<BabyBearField>>>;
-    type ApcStats = OvmApcStats;
-
-    fn create(
-        apc: Apc<BabyBearField, Instr<OpenVmField<BabyBearField>>>,
-        pgo_program_idx_count: &HashMap<u32, u32>,
-        vm_config: VmConfig<
-            OriginalAirs<BabyBearField>,
-            OpenVmBusInteractionHandler<BabyBearField>,
-        >,
->>>>>>> 922aa523
     ) -> Self {
         let apc_metrics = get_air_metrics(Arc::new(PowdrAir::new(apc.machine().clone())));
         let width_after = apc_metrics.widths;
@@ -457,11 +411,7 @@
     fn to_json_export(
         &self,
         apc_candidates_dir_path: &Path,
-<<<<<<< HEAD
     ) -> OpenVmApcCandidateJsonExport<Instr<BabyBear>> {
-=======
-    ) -> OpenVmApcCandidateJsonExport<Instr<OpenVmField<BabyBearField>>> {
->>>>>>> 922aa523
         OpenVmApcCandidateJsonExport {
             opcode: self.apc.opcode,
             execution_frequency: self.execution_frequency,
@@ -475,16 +425,7 @@
         }
     }
 
-<<<<<<< HEAD
     fn into_apc_and_stats(self) -> (AdapterApc<BabyBearOpenVmApcAdapter<'a>>, Self::ApcStats) {
-=======
-    fn into_apc_and_stats(
-        self,
-    ) -> (
-        Apc<BabyBearField, Instr<OpenVmField<BabyBearField>>>,
-        Self::ApcStats,
-    ) {
->>>>>>> 922aa523
         (self.apc, OvmApcStats::new(self.widths))
     }
 }
