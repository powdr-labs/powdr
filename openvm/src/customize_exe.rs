use std::collections::{BTreeMap, BTreeSet, HashMap};

use itertools::Itertools;
use openvm_algebra_transpiler::{Fp2Opcode, Rv32ModularArithmeticOpcode};
use openvm_bigint_transpiler::{Rv32BranchEqual256Opcode, Rv32BranchLessThan256Opcode};
use openvm_ecc_transpiler::Rv32WeierstrassOpcode;
use openvm_instructions::{exe::VmExe, instruction::Instruction, program::Program, VmOpcode};
use openvm_instructions::{LocalOpcode, SystemOpcode};
use openvm_keccak256_transpiler::Rv32KeccakOpcode;
use openvm_rv32im_transpiler::{Rv32HintStoreOpcode, Rv32LoadStoreOpcode};
use openvm_sdk::config::SdkVmConfig;
use openvm_sha256_transpiler::Rv32Sha256Opcode;
use openvm_stark_backend::{interaction::SymbolicInteraction, p3_field::PrimeField32};
use powdr_ast::analyzed::AlgebraicExpression;
use powdr_autoprecompiles::powdr::UniqueColumns;
use powdr_autoprecompiles::{
    InstructionKind, SymbolicBusInteraction, SymbolicConstraint, SymbolicInstructionStatement,
    SymbolicMachine,
};
use powdr_number::FieldElement;

use crate::bus_interaction_handler::{BusMap, OpenVmBusInteractionHandler};
use crate::instruction_formatter::openvm_instruction_formatter;
use crate::utils::{to_ovm_field, to_powdr_field};
use crate::{
    powdr_extension::{OriginalInstruction, PowdrExtension, PowdrOpcode, PowdrPrecompile},
    utils::symbolic_to_algebraic,
};

pub const OPENVM_DEGREE_BOUND: usize = 5;

// TODO: read this from program
const OPENVM_INIT_PC: u32 = 0x0020_0800;

const POWDR_OPCODE: usize = 0x10ff;

type CachedAutoPrecompile<F> = (
    usize,              // powdr opcode
    SymbolicMachine<F>, // autoprecompile
    Vec<Vec<u64>>,      // poly id substitution of original columns
);

use crate::{PgoConfig, PowdrConfig};

#[derive(Debug)]
pub enum Error {
    AutoPrecompileError,
}

impl From<powdr_autoprecompiles::constraint_optimizer::Error> for Error {
    fn from(_e: powdr_autoprecompiles::constraint_optimizer::Error) -> Self {
        Error::AutoPrecompileError
    }
}

pub fn customize<F: PrimeField32>(
    mut exe: VmExe<F>,
    base_config: SdkVmConfig,
    labels: &BTreeSet<u32>,
    airs: &BTreeMap<usize, SymbolicMachine<powdr_number::BabyBearField>>,
    config: PowdrConfig,
    pgo_config: PgoConfig,
) -> (VmExe<F>, PowdrExtension<F>) {
    // The following opcodes shall never be accelerated and therefore always put in its own basic block.
    // Currently this contains OpenVm opcodes: Rv32HintStoreOpcode::HINT_STOREW (0x260) and Rv32HintStoreOpcode::HINT_BUFFER (0x261)
    // which are the only two opcodes from the Rv32HintStore, the air responsible for reading host states via stdin.
    // We don't want these opcodes because they create air constraints with next references, which powdr-openvm does not support yet.
    let opcodes_no_apc = vec![
        Rv32LoadStoreOpcode::LOADB.global_opcode().as_usize(),
        Rv32LoadStoreOpcode::LOADH.global_opcode().as_usize(),
        Rv32WeierstrassOpcode::EC_ADD_NE.global_opcode().as_usize(),
        Rv32WeierstrassOpcode::SETUP_EC_ADD_NE
            .global_opcode()
            .as_usize(),
        Rv32WeierstrassOpcode::EC_DOUBLE.global_opcode().as_usize(),
        Rv32WeierstrassOpcode::SETUP_EC_DOUBLE
            .global_opcode()
            .as_usize(),
        Rv32WeierstrassOpcode::EC_ADD_NE.global_opcode().as_usize() + 4,
        Rv32WeierstrassOpcode::SETUP_EC_ADD_NE
            .global_opcode()
            .as_usize()
            + 4,
        Rv32WeierstrassOpcode::EC_DOUBLE.global_opcode().as_usize() + 4,
        Rv32WeierstrassOpcode::SETUP_EC_DOUBLE
            .global_opcode()
            .as_usize()
            + 4,
        Rv32KeccakOpcode::KECCAK256.global_opcode().as_usize(),
        Rv32Sha256Opcode::SHA256.global_opcode().as_usize(),
        Rv32ModularArithmeticOpcode::ADD.global_opcode().as_usize(),
        Rv32ModularArithmeticOpcode::SUB.global_opcode().as_usize(),
        Rv32ModularArithmeticOpcode::SETUP_ADDSUB
            .global_opcode()
            .as_usize(),
        Rv32ModularArithmeticOpcode::MUL.global_opcode().as_usize(),
        Rv32ModularArithmeticOpcode::DIV.global_opcode().as_usize(),
        Rv32ModularArithmeticOpcode::SETUP_MULDIV
            .global_opcode()
            .as_usize(),
        Rv32ModularArithmeticOpcode::IS_EQ
            .global_opcode()
            .as_usize(),
        Rv32ModularArithmeticOpcode::SETUP_ISEQ
            .global_opcode()
            .as_usize(),
        Fp2Opcode::ADD.global_opcode().as_usize(),
        Fp2Opcode::SUB.global_opcode().as_usize(),
        Fp2Opcode::SETUP_ADDSUB.global_opcode().as_usize(),
        Fp2Opcode::MUL.global_opcode().as_usize(),
        Fp2Opcode::DIV.global_opcode().as_usize(),
        Fp2Opcode::SETUP_MULDIV.global_opcode().as_usize(),
        SystemOpcode::PHANTOM.global_opcode().as_usize(),
        SystemOpcode::TERMINATE.global_opcode().as_usize(),
        // TODO clean this up
        0x510, // not sure yet what this is
        0x513, // not sure yet what this is
        0x516, // not sure yet what this is
        0x51c, // not sure yet what this is
        0x523, // not sure yet what this is
        0x526, // not sure yet what this is
<<<<<<< HEAD
        Rv32HintStoreOpcode::HINT_STOREW.global_opcode().as_usize(), // contain next references that don't work with apc
        Rv32HintStoreOpcode::HINT_BUFFER.global_opcode().as_usize(), // contain next references that don't work with apc
    ];

    let mut blocks = collect_basic_blocks(&exe.program, labels, &opcodes_no_apc);
    tracing::info!(
        "Got {} basic blocks from `collect_basic_blocks`",
        blocks.len()
    );

    // print start index of all retained blocks
    blocks.iter().enumerate().for_each(|(i, block)| {
        tracing::info!("Block {}: start_idx {}", i, block.start_idx);
    });

    // sort basic blocks by:
    // 1. if PgoConfig::Cell, cost = frequency * cells_saved_per_row
    // 2. if PgoConfig::Instruction, cost = frequency * number_of_instructions
    // 3. if PgoConfig::None, cost = number_of_instructions
    let mut apcs: Option<_> = match pgo_config {
        PgoConfig::Cell(pgo_program_idx_count) => {
            let apcs = sort_blocks_by_pgo_cell_cost(
                &mut blocks,
                pgo_program_idx_count,
                airs,
                config.clone(),
                &opcodes_no_apc,
=======
        1024,
        1025,
        1028,
        1033,
        1104,
        1030,
        1033,
        1027,
        1029,
    ];

    let labels = add_extra_targets(&exe.program, labels.clone());
    let branch_opcodes_set = branch_opcodes_set();

    let mut blocks =
        collect_basic_blocks(&exe.program, &labels, &opcodes_no_apc, &branch_opcodes_set);
    tracing::info!("Got {} basic blocks", blocks.len());

    if let Some(pgo_program_idx_count) = pc_idx_count {
        // first, drop any block whose start index cannot be found in pc_idx_count,
        // because a basic block might not be executed at all.
        // Also only keep basic blocks with more than one original instruction.
        blocks.retain(|b| {
            pgo_program_idx_count.contains_key(&(b.start_idx as u32)) && b.statements.len() > 1
        });

        // then, sort the blocks by block_len * execution frequency (the count of start_idx in pgo_program_idx_count)
        blocks.sort_by(|a, b| {
            let a_cnt = pgo_program_idx_count[&(a.start_idx as u32)];
            let b_cnt = pgo_program_idx_count[&(b.start_idx as u32)];
            (b_cnt * (b.statements.len() as u32)).cmp(&(a_cnt * (a.statements.len() as u32)))
        });

        // print block start_idx, cost = block_len * frequency, block_len, and frequency, sorted by descending cost
        for block in &blocks {
            let start_idx = block.start_idx;
            let block_len = block.statements.len();
            let count = pgo_program_idx_count.get(&(start_idx as u32)).unwrap_or(&0);
            let cost = count * (block_len as u32);
            tracing::info!(
                "Basic block start_idx: {}, cost: {}, block_len: {}, frequency: {}",
                start_idx,
                cost,
                block_len,
                count
>>>>>>> d0fe7f07
            );

            Some(apcs)
        }
        PgoConfig::Instruction(pgo_program_idx_count) => {
            sort_blocks_by_pgo_instruction_cost(&mut blocks, pgo_program_idx_count);

            None
        }
        PgoConfig::None => {
            sort_blocks_by_length(&mut blocks);

            None
        }
    };

    let program = &mut exe.program.instructions_and_debug_infos;

    let noop = Instruction {
        opcode: VmOpcode::from_usize(0xdeadaf),
        a: F::ZERO,
        b: F::ZERO,
        c: F::ZERO,
        d: F::ZERO,
        e: F::ZERO,
        f: F::ZERO,
        g: F::ZERO,
    };

    let mut extensions = Vec::new();
    let n_acc = config.autoprecompiles as usize;
    let n_skip = config.skip_autoprecompiles as usize;
    tracing::info!("Generating {n_acc} autoprecompiles");

    // now the blocks have been sorted by cost
    for (i, acc_block) in blocks.iter().skip(n_skip).take(n_acc).enumerate() {
        tracing::debug!(
            "Accelerating block {i} of length {} and start idx {}",
            acc_block.statements.len(),
            acc_block.start_idx
        );

        tracing::debug!(
            "Acc block: {}",
            acc_block.pretty_print(openvm_instruction_formatter)
        );

        // all apcs would have been generated earlier if we had Pgo::Cell
        let (apc_opcode, autoprecompile, subs) = if let Some(apcs) = &mut apcs {
            apcs.remove(&acc_block.start_idx).unwrap()
        } else {
            let apc_opcode = POWDR_OPCODE + i;
            let (autoprecompile, subs) = generate_autoprecompile::<F, powdr_number::BabyBearField>(
                acc_block,
                airs,
                apc_opcode,
                config.bus_map.clone(),
                config.degree_bound,
            )
            .expect("Failed to generate autoprecompile");
            (apc_opcode, autoprecompile, subs)
        };

        let new_instr = Instruction {
            opcode: VmOpcode::from_usize(apc_opcode),
            a: F::ZERO,
            b: F::ZERO,
            c: F::ZERO,
            d: F::ZERO,
            e: F::ZERO,
            f: F::ZERO,
            g: F::ZERO,
        };

        let pc = acc_block.start_idx;
        let n_acc = acc_block.statements.len();
        let (acc, new_instrs): (Vec<_>, Vec<_>) = program[pc..pc + n_acc]
            .iter()
            .enumerate()
            .map(|(i, x)| {
                let instr = x.as_ref().unwrap();
                let instr = instr.0.clone();
                if i == 0 {
                    (instr, new_instr.clone())
                } else {
                    (instr, noop.clone())
                }
            })
            .collect();

        let new_instrs = new_instrs.into_iter().map(|x| Some((x, None)));

        let len_before = program.len();
        program.splice(pc..pc + n_acc, new_instrs);
        assert_eq!(program.len(), len_before);

<<<<<<< HEAD
=======
        let (autoprecompile, subs) = generate_autoprecompile::<F, powdr_number::BabyBearField>(
            acc_block,
            airs,
            apc_opcode,
            config.bus_map.clone(),
            config.degree_bound,
            &branch_opcodes_set,
        );

>>>>>>> d0fe7f07
        let is_valid_column = autoprecompile
            .unique_columns()
            .find(|c| c.name == "is_valid")
            .unwrap();

        let opcodes_in_acc = acc
            .iter()
            .map(|x| x.opcode.as_usize())
            .unique()
            .collect_vec();

        extensions.push(PowdrPrecompile::new(
            format!("PowdrAutoprecompile_{i}"),
            PowdrOpcode {
                class_offset: apc_opcode,
            },
            transpose_symbolic_machine(autoprecompile),
            acc.into_iter()
                .zip_eq(subs)
                .map(|(instruction, subs)| OriginalInstruction::new(instruction, subs))
                .collect(),
            airs.iter()
                .filter(|(i, _)| opcodes_in_acc.contains(*i))
                .map(|(i, air)| (*i, transpose_symbolic_machine(air.clone())))
                .collect(),
            is_valid_column,
        ));
    }

    (
        exe,
        PowdrExtension::new(extensions, base_config, config.implementation),
    )
}

fn branch_opcodes() -> Vec<usize> {
    let mut opcodes = vec![
        openvm_rv32im_transpiler::BranchEqualOpcode::BEQ
            .global_opcode()
            .as_usize(),
        openvm_rv32im_transpiler::BranchEqualOpcode::BNE
            .global_opcode()
            .as_usize(),
        openvm_rv32im_transpiler::BranchLessThanOpcode::BLT
            .global_opcode()
            .as_usize(),
        openvm_rv32im_transpiler::BranchLessThanOpcode::BLTU
            .global_opcode()
            .as_usize(),
        openvm_rv32im_transpiler::BranchLessThanOpcode::BGE
            .global_opcode()
            .as_usize(),
        openvm_rv32im_transpiler::BranchLessThanOpcode::BGEU
            .global_opcode()
            .as_usize(),
        openvm_rv32im_transpiler::Rv32JalLuiOpcode::JAL
            .global_opcode()
            .as_usize(),
        openvm_rv32im_transpiler::Rv32JalLuiOpcode::LUI
            .global_opcode()
            .as_usize(),
        openvm_rv32im_transpiler::Rv32JalrOpcode::JALR
            .global_opcode()
            .as_usize(),
    ];

    opcodes.extend(branch_opcodes_bigint());

    opcodes
}

fn branch_opcodes_bigint() -> Vec<usize> {
    vec![
        // The instructions below are structs so we cannot call `global_opcode()` on them without
        // an instnace, so we manually build the global opcodes.
        Rv32BranchEqual256Opcode::CLASS_OFFSET
            + openvm_rv32im_transpiler::BranchEqualOpcode::BEQ.local_usize(),
        Rv32BranchEqual256Opcode::CLASS_OFFSET
            + openvm_rv32im_transpiler::BranchEqualOpcode::BNE.local_usize(),
        Rv32BranchLessThan256Opcode::CLASS_OFFSET
            + openvm_rv32im_transpiler::BranchLessThanOpcode::BLT.local_usize(),
        Rv32BranchLessThan256Opcode::CLASS_OFFSET
            + openvm_rv32im_transpiler::BranchLessThanOpcode::BLTU.local_usize(),
        Rv32BranchLessThan256Opcode::CLASS_OFFSET
            + openvm_rv32im_transpiler::BranchLessThanOpcode::BGE.local_usize(),
        Rv32BranchLessThan256Opcode::CLASS_OFFSET
            + openvm_rv32im_transpiler::BranchLessThanOpcode::BGEU.local_usize(),
    ]
}

fn branch_opcodes_set() -> BTreeSet<usize> {
    branch_opcodes().into_iter().collect()
}

fn branch_opcodes_bigint_set() -> BTreeSet<usize> {
    branch_opcodes_bigint().into_iter().collect()
}

#[derive(Debug, Clone)]
pub struct BasicBlock<F> {
    pub start_idx: usize,
    pub statements: Vec<Instruction<F>>,
}

impl<F: PrimeField32> BasicBlock<F> {
    fn pretty_print(&self, instr_formatter: impl Fn(&Instruction<F>) -> String) -> String {
        format!("BasicBlock(start_idx: {}, statements: [\n", self.start_idx)
            + &self
                .statements
                .iter()
                .enumerate()
                .map(|(i, instr)| format!("   instr {i:>3}:   {}", instr_formatter(instr)))
                .collect::<Vec<_>>()
                .join("\n")
            + "\n])"
    }
}

pub fn collect_basic_blocks<F: PrimeField32>(
    program: &Program<F>,
    labels: &BTreeSet<u32>,
    opcodes_no_apc: &[usize],
    branch_opcodes: &BTreeSet<usize>,
) -> Vec<BasicBlock<F>> {
    let mut blocks = Vec::new();
    let mut curr_block = BasicBlock {
        start_idx: 0,
        statements: Vec::new(),
    };
    for (i, instr) in program.instructions_and_debug_infos.iter().enumerate() {
        let instr = instr.as_ref().unwrap().0.clone();
        let adjusted_pc = OPENVM_INIT_PC + (i as u32) * 4;
        let is_target = labels.contains(&adjusted_pc);
        let is_branch = branch_opcodes.contains(&instr.opcode.as_usize());

        // If this opcode cannot be in an apc, we make sure it's alone in a BB.
        if opcodes_no_apc.contains(&instr.opcode.as_usize()) {
            // If not empty, push the current block.
            if !curr_block.statements.is_empty() {
                blocks.push(curr_block);
            }
            // Skip the instrucion and start a new block from the next instruction.
            curr_block = BasicBlock {
                start_idx: i + 1,
                statements: Vec::new(),
            };
        } else {
            // If the instruction is a target, we need to close the previous block
            // as is if not empty and start a new block from this instruction.
            if is_target {
                if !curr_block.statements.is_empty() {
                    blocks.push(curr_block);
                }
                curr_block = BasicBlock {
                    start_idx: i,
                    statements: Vec::new(),
                };
            }
            curr_block.statements.push(instr.clone());
            // If the instruction is a branch, we need to close this block
            // with this instruction and start a new block from the next one.
            if is_branch {
                blocks.push(curr_block); // guaranteed to be non-empty because an instruction was just pushed
                curr_block = BasicBlock {
                    start_idx: i + 1,
                    statements: Vec::new(),
                };
            }
        }
    }

    if !curr_block.statements.is_empty() {
        blocks.push(curr_block);
    }

    blocks
}

/// Besides the base RISCV-V branching instructions, the bigint extension adds two more branching
/// instruction classes over BranchEqual and BranchLessThan.
/// Those instructions have the form <INSTR rs0 rs1 target_offset ...>, where target_offset is the
/// relative jump we're interested in.
/// This means that for a given program address A containing the instruction above,
/// we add A + target_offset as a target as well.
fn add_extra_targets<F: PrimeField32>(
    program: &Program<F>,
    mut labels: BTreeSet<u32>,
) -> BTreeSet<u32> {
    let branch_opcodes_bigint = branch_opcodes_bigint_set();
    let new_labels = program
        .instructions_and_debug_infos
        .iter()
        .enumerate()
        .filter_map(|(i, instr)| {
            let instr = instr.as_ref().unwrap().0.clone();
            let adjusted_pc = OPENVM_INIT_PC + (i as u32) * 4;
            let op = instr.opcode.as_usize();
            branch_opcodes_bigint
                .contains(&op)
                .then_some(adjusted_pc + instr.c.as_canonical_u32())
        });
    labels.extend(new_labels);

    labels
}
// OpenVM relevant bus ids:
// 0: execution bridge -> [pc, timestamp]
// 1: memory -> [address space, pointer, data, timestamp, 1]
// 2: pc lookup -> [...]
// 3: range tuple -> [col, bits]
// 5: bitwise xor ->
//    [a, b, 0, 0] byte range checks for a and b
//    [a, b, c, 1] c = xor(a, b)
fn generate_autoprecompile<F: PrimeField32, P: FieldElement>(
    block: &BasicBlock<F>,
    airs: &BTreeMap<usize, SymbolicMachine<P>>,
    apc_opcode: usize,
    bus_map: BusMap,
    degree_bound: usize,
<<<<<<< HEAD
) -> Result<(SymbolicMachine<P>, Vec<Vec<u64>>), Error> {
=======
    branch_opcodes: &BTreeSet<usize>,
) -> (SymbolicMachine<P>, Vec<Vec<u64>>) {
>>>>>>> d0fe7f07
    tracing::debug!(
        "Generating autoprecompile for block at index {}",
        block.start_idx
    );
    let mut instruction_kind = BTreeMap::new();
    let mut instruction_machines = BTreeMap::new();
    let program = block
        .statements
        .iter()
        .map(|instr| {
            let instr_name = format!("{}", instr.opcode);

            let symb_machine = airs.get(&instr.opcode.as_usize()).unwrap();

            let symb_instr = SymbolicInstructionStatement {
                name: instr_name.clone(),
                opcode: instr.opcode.as_usize(),
                args: [
                    instr.a, instr.b, instr.c, instr.d, instr.e, instr.f, instr.g,
                ]
                .iter()
                .map(|f| to_powdr_field::<F, P>(*f))
                .collect(),
            };

            if branch_opcodes.contains(&instr.opcode.as_usize()) {
                instruction_kind.insert(instr_name.clone(), InstructionKind::ConditionalBranch);
            } else {
                instruction_kind.insert(instr_name.clone(), InstructionKind::Normal);
            };

            instruction_machines.insert(instr_name.clone(), symb_machine.clone());

            symb_instr
        })
        .collect();

    let (precompile, subs) = powdr_autoprecompiles::build(
        program,
        instruction_kind,
        instruction_machines,
        OpenVmBusInteractionHandler::new(bus_map),
        degree_bound,
        apc_opcode as u32,
    )?;

    // Check that substitution values are unique over all instructions
    assert!(subs.iter().flatten().all_unique());

    tracing::debug!(
        "Done generating autoprecompile for block at index {}",
        block.start_idx
    );

    Ok((precompile, subs))
}

pub fn openvm_bus_interaction_to_powdr<F: PrimeField32, P: FieldElement>(
    interaction: &SymbolicInteraction<F>,
    columns: &[String],
) -> SymbolicBusInteraction<P> {
    let id = interaction.bus_index as u64;

    let mult = symbolic_to_algebraic(&interaction.count, columns);
    let args = interaction
        .message
        .iter()
        .map(|e| symbolic_to_algebraic(e, columns))
        .collect();

    SymbolicBusInteraction { id, mult, args }
}

// Transpose an algebraic expression from the powdr field to openvm field
fn transpose_algebraic_expression<F: PrimeField32, P: FieldElement>(
    expr: AlgebraicExpression<P>,
) -> AlgebraicExpression<F> {
    match expr {
        AlgebraicExpression::Number(n) => AlgebraicExpression::Number(to_ovm_field(n)),
        AlgebraicExpression::Reference(reference) => AlgebraicExpression::Reference(reference),
        AlgebraicExpression::PublicReference(reference) => {
            AlgebraicExpression::PublicReference(reference)
        }
        AlgebraicExpression::Challenge(challenge) => AlgebraicExpression::Challenge(challenge),
        AlgebraicExpression::BinaryOperation(algebraic_binary_operation) => {
            let left = transpose_algebraic_expression(*algebraic_binary_operation.left);
            let right = transpose_algebraic_expression(*algebraic_binary_operation.right);
            AlgebraicExpression::BinaryOperation(powdr_ast::analyzed::AlgebraicBinaryOperation {
                left: Box::new(left),
                right: Box::new(right),
                op: algebraic_binary_operation.op,
            })
        }
        AlgebraicExpression::UnaryOperation(algebraic_unary_operation) => {
            AlgebraicExpression::UnaryOperation(powdr_ast::analyzed::AlgebraicUnaryOperation {
                op: algebraic_unary_operation.op,
                expr: Box::new(transpose_algebraic_expression(
                    *algebraic_unary_operation.expr,
                )),
            })
        }
    }
}

// Transpose a symbolic machine from the powdr field to openvm field
fn transpose_symbolic_machine<F: PrimeField32, P: FieldElement>(
    machine: SymbolicMachine<P>,
) -> SymbolicMachine<F> {
    let constraints = machine
        .constraints
        .into_iter()
        .map(|constraint| SymbolicConstraint {
            expr: transpose_algebraic_expression(constraint.expr),
        })
        .collect();
    let bus_interactions = machine
        .bus_interactions
        .into_iter()
        .map(|interaction| SymbolicBusInteraction {
            id: interaction.id,
            mult: transpose_algebraic_expression(interaction.mult.clone()),
            args: interaction
                .args
                .iter()
                .map(|arg| transpose_algebraic_expression(arg.clone()))
                .collect(),
        })
        .collect();

    SymbolicMachine {
        constraints,
        bus_interactions,
    }
}

fn sort_blocks_by_pgo_cell_cost<F: PrimeField32>(
    blocks: &mut Vec<BasicBlock<F>>,
    pgo_program_idx_count: HashMap<u32, u32>,
    airs: &BTreeMap<usize, SymbolicMachine<powdr_number::BabyBearField>>,
    config: PowdrConfig,
    opcodes_no_apc: &[usize],
) -> HashMap<usize, CachedAutoPrecompile<powdr_number::BabyBearField>> {
    // drop any block whose start index cannot be found in pc_idx_count,
    // because a basic block might not be executed at all.
    // Also only keep basic blocks with more than one original instruction.
    blocks.retain(|b| {
        pgo_program_idx_count.contains_key(&(b.start_idx as u32)) && b.statements.len() > 1
    });

    tracing::info!(
        "Retained {} basic blocks after filtering by pc_idx_count",
        blocks.len()
    );

    // store air width by opcode, so that we don't repetitively calculate them later
    // filter out opcodes that contain next references in their air, because they are not supported yet in apc
    let air_width_by_opcode = airs
        .iter()
        .filter(|&(i, _)| (!opcodes_no_apc.contains(i)))
        .map(|(i, air)| (*i, air.unique_columns().count()))
        .collect::<HashMap<_, _>>();

    // generate apc and cache it for all basic blocks
    // calculate number of trace cells saved per row for each basic block to sort them by descending cost
    let (cells_saved_per_row_by_bb, apcs): (HashMap<_, _>, HashMap<_, (_, _, _)>) = blocks
        .iter()
        .enumerate()
        .filter_map(|(i, acc_block)| {
            let apc_opcode = POWDR_OPCODE + i;
            let (autoprecompile, subs) =
                match generate_autoprecompile::<F, powdr_number::BabyBearField>(
                    acc_block,
                    airs,
                    apc_opcode,
                    config.bus_map.clone(),
                    config.degree_bound,
                ) {
                    Err(_) => {
                        return None;
                    }
                    Ok((autoprecompile, subs)) => (autoprecompile, subs),
                };
            // calculate cells saved per row
            let apc_cells_per_row = autoprecompile.unique_columns().count();
            let original_cells_per_row: usize = acc_block
                .statements
                .iter()
                .map(|instruction| {
                    air_width_by_opcode
                        .get(&instruction.opcode.as_usize())
                        .unwrap()
                })
                .sum();
            let cells_saved_per_row = original_cells_per_row - apc_cells_per_row;
            tracing::info!(
                "Basic block start_idx: {}, cells saved per row: {}",
                acc_block.start_idx,
                cells_saved_per_row
            );
            assert!(cells_saved_per_row > 0);
            Some((
                (acc_block.start_idx, cells_saved_per_row),
                (acc_block.start_idx, (apc_opcode, autoprecompile, subs)),
            ))
        })
        .unzip();

    // filter out the basic blocks where the apc generation errored out
    blocks.retain(|b| cells_saved_per_row_by_bb.contains_key(&b.start_idx));

    // cost = frequency * cells_saved_per_row
    blocks.sort_by(|a, b| {
        let a_cells_saved = cells_saved_per_row_by_bb[&a.start_idx];
        let b_cells_saved = cells_saved_per_row_by_bb[&b.start_idx];

        let a_cnt = pgo_program_idx_count[&(a.start_idx as u32)];
        let b_cnt = pgo_program_idx_count[&(b.start_idx as u32)];

        (b_cells_saved * b_cnt as usize).cmp(&(a_cells_saved * a_cnt as usize))
    });

    // Debug print blocks by descending cost
    for block in blocks {
        let start_idx = block.start_idx;
        let cells_saved = cells_saved_per_row_by_bb[&start_idx];
        let count = pgo_program_idx_count[&(start_idx as u32)];
        let cost = count * cells_saved as u32;

        tracing::info!(
            "Basic block start_idx: {}, cost: {}, frequency: {}, cells_saved_per_row: {}",
            start_idx,
            cost,
            count,
            cells_saved,
        );
    }

    apcs
}

fn sort_blocks_by_pgo_instruction_cost<F: PrimeField32>(
    blocks: &mut Vec<BasicBlock<F>>,
    pgo_program_idx_count: HashMap<u32, u32>,
) {
    // drop any block whose start index cannot be found in pc_idx_count,
    // because a basic block might not be executed at all.
    // Also only keep basic blocks with more than one original instruction.
    blocks.retain(|b| {
        pgo_program_idx_count.contains_key(&(b.start_idx as u32)) && b.statements.len() > 1
    });

    tracing::info!(
        "Retained {} basic blocks after filtering by pc_idx_count",
        blocks.len()
    );

    // cost = cells_saved_per_row
    blocks.sort_by(|a, b| {
        let a_cnt = pgo_program_idx_count[&(a.start_idx as u32)];
        let b_cnt = pgo_program_idx_count[&(b.start_idx as u32)];
        (b_cnt * (b.statements.len() as u32)).cmp(&(a_cnt * (a.statements.len() as u32)))
    });

    // Debug print blocks by decsending cost
    for block in blocks {
        let start_idx = block.start_idx;
        let count = pgo_program_idx_count[&(start_idx as u32)];
        let cost = count * (block.statements.len() as u32);

        tracing::info!(
            "Basic block start_idx: {}, cost: {}, frequency: {}, number_of_instructions: {}",
            start_idx,
            cost,
            count,
            block.statements.len(),
        );
    }
}

fn sort_blocks_by_length<F: PrimeField32>(blocks: &mut Vec<BasicBlock<F>>) {
    // cost = number_of_original_instructions
    blocks.sort_by(|a, b| b.statements.len().cmp(&a.statements.len()));

    // Debug print blocks by descending cost
    for block in blocks {
        let start_idx = block.start_idx;
        tracing::info!(
            "Basic block start_idx: {}, number_of_instructions: {}",
            start_idx,
            block.statements.len(),
        );
    }
}<|MERGE_RESOLUTION|>--- conflicted
+++ resolved
@@ -119,12 +119,24 @@
         0x51c, // not sure yet what this is
         0x523, // not sure yet what this is
         0x526, // not sure yet what this is
-<<<<<<< HEAD
         Rv32HintStoreOpcode::HINT_STOREW.global_opcode().as_usize(), // contain next references that don't work with apc
         Rv32HintStoreOpcode::HINT_BUFFER.global_opcode().as_usize(), // contain next references that don't work with apc
+        1024,
+        1025,
+        1028,
+        1033,
+        1104,
+        1030,
+        1033,
+        1027,
+        1029,
     ];
 
-    let mut blocks = collect_basic_blocks(&exe.program, labels, &opcodes_no_apc);
+    let labels = add_extra_targets(&exe.program, labels.clone());
+    let branch_opcodes_set = branch_opcodes_set();
+
+    let mut blocks =
+        collect_basic_blocks(&exe.program, &labels, &opcodes_no_apc, &branch_opcodes_set);
     tracing::info!(
         "Got {} basic blocks from `collect_basic_blocks`",
         blocks.len()
@@ -147,53 +159,6 @@
                 airs,
                 config.clone(),
                 &opcodes_no_apc,
-=======
-        1024,
-        1025,
-        1028,
-        1033,
-        1104,
-        1030,
-        1033,
-        1027,
-        1029,
-    ];
-
-    let labels = add_extra_targets(&exe.program, labels.clone());
-    let branch_opcodes_set = branch_opcodes_set();
-
-    let mut blocks =
-        collect_basic_blocks(&exe.program, &labels, &opcodes_no_apc, &branch_opcodes_set);
-    tracing::info!("Got {} basic blocks", blocks.len());
-
-    if let Some(pgo_program_idx_count) = pc_idx_count {
-        // first, drop any block whose start index cannot be found in pc_idx_count,
-        // because a basic block might not be executed at all.
-        // Also only keep basic blocks with more than one original instruction.
-        blocks.retain(|b| {
-            pgo_program_idx_count.contains_key(&(b.start_idx as u32)) && b.statements.len() > 1
-        });
-
-        // then, sort the blocks by block_len * execution frequency (the count of start_idx in pgo_program_idx_count)
-        blocks.sort_by(|a, b| {
-            let a_cnt = pgo_program_idx_count[&(a.start_idx as u32)];
-            let b_cnt = pgo_program_idx_count[&(b.start_idx as u32)];
-            (b_cnt * (b.statements.len() as u32)).cmp(&(a_cnt * (a.statements.len() as u32)))
-        });
-
-        // print block start_idx, cost = block_len * frequency, block_len, and frequency, sorted by descending cost
-        for block in &blocks {
-            let start_idx = block.start_idx;
-            let block_len = block.statements.len();
-            let count = pgo_program_idx_count.get(&(start_idx as u32)).unwrap_or(&0);
-            let cost = count * (block_len as u32);
-            tracing::info!(
-                "Basic block start_idx: {}, cost: {}, block_len: {}, frequency: {}",
-                start_idx,
-                cost,
-                block_len,
-                count
->>>>>>> d0fe7f07
             );
 
             Some(apcs)
@@ -290,8 +255,6 @@
         program.splice(pc..pc + n_acc, new_instrs);
         assert_eq!(program.len(), len_before);
 
-<<<<<<< HEAD
-=======
         let (autoprecompile, subs) = generate_autoprecompile::<F, powdr_number::BabyBearField>(
             acc_block,
             airs,
@@ -301,7 +264,6 @@
             &branch_opcodes_set,
         );
 
->>>>>>> d0fe7f07
         let is_valid_column = autoprecompile
             .unique_columns()
             .find(|c| c.name == "is_valid")
@@ -521,12 +483,8 @@
     apc_opcode: usize,
     bus_map: BusMap,
     degree_bound: usize,
-<<<<<<< HEAD
+    branch_opcodes: &BTreeSet<usize>,
 ) -> Result<(SymbolicMachine<P>, Vec<Vec<u64>>), Error> {
-=======
-    branch_opcodes: &BTreeSet<usize>,
-) -> (SymbolicMachine<P>, Vec<Vec<u64>>) {
->>>>>>> d0fe7f07
     tracing::debug!(
         "Generating autoprecompile for block at index {}",
         block.start_idx
