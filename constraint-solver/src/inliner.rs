use crate::constraint_system::{AlgebraicConstraint, ConstraintRef};
use crate::grouped_expression::GroupedExpression;
use crate::indexed_constraint_system::IndexedConstraintSystem;
use crate::runtime_constant::{RuntimeConstant, Substitutable};

use itertools::Itertools;
use powdr_number::ExpressionConvertible;

use std::collections::HashSet;
use std::fmt::Display;
use std::hash::Hash;

#[derive(Debug, Clone, Copy)]
pub struct DegreeBound {
    pub identities: usize,
    pub bus_interactions: usize,
}

/// Reduce variables in the constraint system by inlining them,
/// if the callback `should_inline` returns true.
pub fn replace_constrained_witness_columns<
    T: RuntimeConstant + ExpressionConvertible<T::FieldType, V> + Substitutable<V> + Display,
    V: Ord + Clone + Hash + Eq + Display,
>(
    mut constraint_system: IndexedConstraintSystem<T, V>,
    should_inline: impl Fn(&V, &GroupedExpression<T, V>, &IndexedConstraintSystem<T, V>) -> bool,
) -> IndexedConstraintSystem<T, V> {
    let mut to_remove_idx = HashSet::new();
    let mut inlined_vars = HashSet::new();
<<<<<<< HEAD
    let constraint_count = constraint_system.algebraic_constraints().len();
    for curr_idx in (0..constraint_count).rev() {
        let constraint = &constraint_system.algebraic_constraints()[curr_idx];

        for (var, expr) in find_inlinable_variables(constraint) {
            if should_inline(&var, &expr, &constraint_system) {
                log::trace!("Substituting {var} = {expr}");
                log::trace!("  (from identity {constraint})");

                constraint_system.substitute_by_unknown(&var, &expr);
                to_remove_idx.insert(curr_idx);
                inlined_vars.insert(var);

                break;
=======
    let constraint_count = constraint_system
        .indexed_system()
        .algebraic_constraints()
        .len();
    loop {
        let inlined_vars_count = inlined_vars.len();
        for curr_idx in (0..constraint_count).rev() {
            let constraint = &constraint_system.indexed_system().algebraic_constraints()[curr_idx];

            for (var, expr) in find_inlinable_variables(constraint) {
                if should_inline(&var, &expr, constraint_system.indexed_system()) {
                    log::trace!("Substituting {var} = {expr}");
                    log::trace!("  (from identity {constraint})");

                    constraint_system.substitute_by_unknown(&var, &expr);
                    to_remove_idx.insert(curr_idx);
                    inlined_vars.insert(var);

                    break;
                }
>>>>>>> 91bb74b1
            }
        }
        if inlined_vars.len() == inlined_vars_count {
            // No more variables to inline
            break;
        }
    }

    // remove inlined constraints from system
    let mut counter = 0;
    constraint_system.retain_algebraic_constraints(|_| {
        let retain = !to_remove_idx.contains(&(counter));
        counter += 1;
        retain
    });

    // sanity check
    assert!(constraint_system.expressions().all(|expr| {
        expr.referenced_unknown_variables()
            .all(|var| !inlined_vars.contains(var))
    }));

    constraint_system
}

/// Returns an inlining discriminator that allows everything to be inlined as long as
/// the given degree bound is not violated.
pub fn inline_everything_below_degree_bound<T: RuntimeConstant, V: Ord + Clone + Hash + Eq>(
    degree_bound: DegreeBound,
) -> impl Fn(&V, &GroupedExpression<T, V>, &IndexedConstraintSystem<T, V>) -> bool {
    move |var, expr, constraint_system| {
        substitution_would_not_violate_degree_bound(var, expr, constraint_system, degree_bound)
    }
}

/// Returns true if substituting `var` by `expr` inside `constraint_system` would
/// not create new constraints with a degree larger than `degree_bound`
pub fn substitution_would_not_violate_degree_bound<
    T: RuntimeConstant,
    V: Ord + Clone + Hash + Eq,
>(
    var: &V,
    expr: &GroupedExpression<T, V>,
    constraint_system: &IndexedConstraintSystem<T, V>,
    degree_bound: DegreeBound,
) -> bool {
    let replacement_deg = expr.degree();

    constraint_system
        .constraints_referencing_variables(std::iter::once(var.clone()))
        .all(|cref| match cref {
            ConstraintRef::AlgebraicConstraint(identity) => {
                let degree = expression_degree_with_virtual_substitution(
                    &identity.expression,
                    var,
                    replacement_deg,
                );
                degree <= degree_bound.identities
            }
            ConstraintRef::BusInteraction(interaction) => interaction.fields().all(|expr| {
                let degree =
                    expression_degree_with_virtual_substitution(expr, var, replacement_deg);
                degree <= degree_bound.bus_interactions
            }),
        })
}

/// Returns substitutions of variables that appear linearly and do not depend on themselves.
fn find_inlinable_variables<
    T: RuntimeConstant + ExpressionConvertible<T::FieldType, V> + Display,
    V: Ord + Clone + Hash + Eq + Display,
>(
    constraint: &AlgebraicConstraint<GroupedExpression<T, V>>,
) -> Vec<(V, GroupedExpression<T, V>)> {
    let (_, linear, _) = constraint.expression.components();
    linear
        .rev()
        .filter_map(|(target_var, _)| {
            let rhs_expr = constraint.expression.try_solve_for(target_var)?;
            assert!(!rhs_expr.referenced_unknown_variables().contains(target_var));
            Some((target_var.clone(), rhs_expr))
        })
        .collect()
}

/// Calculate the degree of a GroupedExpression assuming a variable is
/// replaced by an expression of known degree.
fn expression_degree_with_virtual_substitution<T: RuntimeConstant, V: Ord + Clone + Eq>(
    expr: &GroupedExpression<T, V>,
    var: &V,
    replacement_deg: usize,
) -> usize {
    let (quadratic, linear, _) = expr.components();

    quadratic
        .iter()
        .map(|(l, r)| {
            expression_degree_with_virtual_substitution(l, var, replacement_deg)
                + expression_degree_with_virtual_substitution(r, var, replacement_deg)
        })
        .chain(linear.map(|(v, _)| if v == var { replacement_deg } else { 1 }))
        .max()
        .unwrap_or(0)
}

#[cfg(test)]
mod test {
    use crate::{
        constraint_system::{BusInteraction, ConstraintSystem},
        test_utils::{constant, var},
    };

    use super::*;

    use test_log::test;

    fn bounds<T: RuntimeConstant, V: Ord + Clone + Hash + Eq>(
        identities: usize,
        bus_interactions: usize,
    ) -> impl Fn(&V, &GroupedExpression<T, V>, &IndexedConstraintSystem<T, V>) -> bool {
        inline_everything_below_degree_bound(DegreeBound {
            identities,
            bus_interactions,
        })
    }

    #[test]
    fn test_no_substitution() {
        let constraint_system = ConstraintSystem::default()
            .with_constraints(vec![
                var("a") * var("b") + var("c") * var("d"),
                var("e") * var("e") - constant(2),
            ])
            .into();

        let constraint_system =
            replace_constrained_witness_columns(constraint_system, bounds(3, 3));
        assert_eq!(constraint_system.algebraic_constraints().len(), 2);
    }

    #[test]
    fn test_replace_witness_columns() {
        // keep column result
        let bus_interactions = vec![BusInteraction {
            bus_id: constant(1),
            payload: vec![var("0result"), var("b")],
            multiplicity: constant(1),
        }];

        let constraint_system = ConstraintSystem::default()
            .with_constraints(vec![
                var("a") + var("b") + var("c"),
                var("b") + var("d") - constant(1),
                var("c") + var("b") + var("a") + var("d") - var("0result"),
            ])
            .with_bus_interactions(bus_interactions)
            .into();

        let constraint_system =
            replace_constrained_witness_columns(constraint_system, bounds(3, 3));
        // 1) a + b + c = 0        => a = -b - c
        // 2) b + d - 1 = 0        => d = -b + 1
        // 3) c + b + a + d = result
        //    =(1)=> c + b + (-b - c) + d
        //         = (c - c) + (b - b) + d
        //         = 0 + 0 + d
        //    => result = d = -b + 1
        //    => b = -result + 1
        assert_eq!(constraint_system.algebraic_constraints().len(), 0);

        let bus_interactions = constraint_system.bus_interactions();
        let [BusInteraction { payload, .. }] = bus_interactions else {
            panic!();
        };
        let [result, b] = payload.as_slice() else {
            panic!();
        };
        assert_eq!(result.to_string(), "0result");
        assert_eq!(b.to_string(), "-(0result - 1)");
    }

    #[test]
    fn test_replace_witness_columns_with_multiplication() {
        let mut identities = Vec::new();

        // a * b = c
        let constraint1 = var("c") - var("a") * var("b");
        identities.push(constraint1);

        // b + d = 0
        let constraint2 = var("b") + var("d");
        identities.push(constraint2);

        // a + b + c + d - result = 0
        let expr = var("a") + var("b") + var("c") + var("d");
        let expr_constraint = expr.clone() - var("result");
        identities.push(expr_constraint);

        // keep column `result`
        let bus_interactions = vec![BusInteraction {
            bus_id: constant(1),
            payload: vec![var("result")],
            multiplicity: constant(1),
        }];

        let constraint_system = ConstraintSystem::default()
            .with_constraints(identities)
            .with_bus_interactions(bus_interactions)
            .into();

        let constraint_system =
            replace_constrained_witness_columns(constraint_system, bounds(3, 3));

        let constraints = constraint_system.algebraic_constraints();
        assert_eq!(constraints.len(), 0);
    }

    #[test]
    fn test_replace_witness_columns_no_keep() {
        let mut identities = Vec::new();

        // a * b = c
        let constraint1 = var("c") - var("a") * var("b");
        identities.push(constraint1);

        // b + d = 0
        let constraint2 = var("b") + var("d");
        identities.push(constraint2);

        // c * d = e
        let constraint3 = var("e") - var("c") * var("d");
        identities.push(constraint3);

        // a + b + c + d + e - result = 0
        let expr = var("a") + var("b") + var("c") + var("d") + var("e");
        let expr_constraint = expr.clone() - var("result");
        identities.push(expr_constraint);

        // no columns to keep
        let constraint_system = ConstraintSystem::default()
            .with_constraints(identities)
            .into();

        let constraint_system =
            replace_constrained_witness_columns(constraint_system, bounds(3, 3));

        let constraints = constraint_system.algebraic_constraints();
        assert_eq!(constraints.len(), 0);
    }

    #[test]
    fn test_replace_constrained_witness_suboptimal() {
        // Keep x and result
        let bus_interactions = vec![BusInteraction {
            bus_id: constant(1),
            payload: vec![var("result"), var("x")],
            multiplicity: constant(1),
        }];

        let constraint_system = ConstraintSystem::default()
            .with_constraints(vec![
                var("y") - (var("x") + constant(3)),
                var("z") - (var("y") + constant(2)),
                var("result") - (var("z") + constant(1)),
            ])
            .with_bus_interactions(bus_interactions)
            .into();

        let constraint_system =
            replace_constrained_witness_columns(constraint_system, bounds(3, 3));
        // 1) y = x + 3
        // 2) z = y + 2 ⇒ z = (x + 3) + 2 = x + 5
        // 3) result = z + 1 ⇒ result = (x + 5) + 1 = x + 6
        let bus_interactions = constraint_system.bus_interactions();
        let [BusInteraction { payload, .. }] = bus_interactions else {
            panic!();
        };
        let [result, x] = payload.as_slice() else {
            panic!();
        };
        assert_eq!(result.to_string(), "result");
        assert_eq!(x.to_string(), "result - 6");
    }

    #[test]
    fn test_replace_constrained_witness_columns_max_degree_limit() {
        let constraint_system = ConstraintSystem::default()
            .with_constraints(vec![
                var("a") - (var("b") + constant(1)),
                var("c") - (var("a") * var("a")),
                var("d") - (var("c") * var("a")),
                var("e") - (var("d") * var("a")),
                var("f") - (var("e") + constant(5)),
                var("result") - (var("f") * constant(2)),
            ])
            .with_bus_interactions(
                // Get all variables
                vec![BusInteraction {
                    bus_id: constant(1),
                    payload: vec![
                        var("a"),
                        var("b"),
                        var("c"),
                        var("d"),
                        var("e"),
                        var("f"),
                        var("result"),
                    ],
                    multiplicity: constant(1),
                }],
            )
            .into();

        let constraint_system =
            replace_constrained_witness_columns(constraint_system, bounds(3, 3));

        let constraints = constraint_system.algebraic_constraints();
        let [identity] = constraints else {
            panic!();
        };
        let bus_interactions = constraint_system.bus_interactions();
        let [BusInteraction { payload, .. }] = bus_interactions else {
            panic!();
        };
        let [a, b, c, d, e, f, result] = payload.as_slice() else {
            panic!();
        };
        assert_eq!(a.to_string(), "a");
        assert_eq!(b.to_string(), "a - 1");
        // From second identity: c = a * a
        // In-lining c would violate the degree bound, so it is kept as a symbol
        // with a constraint to enforce the equality.
        assert_eq!(c.to_string(), "c");
        assert_eq!(identity.to_string(), "-((a) * (a) - c) = 0");
        // From third identity: d = c * a
        assert_eq!(d.to_string(), "(c) * (a)");
        // From fourth identity: e = d * a
        assert_eq!(e.to_string(), "((c) * (a)) * (a)");
        // From fifth identity: f = e + 5
        assert_eq!(f.to_string(), "((c) * (a)) * (a) + 5");
        // From sixth identity: result = f * 2
        assert_eq!(result.to_string(), "((2 * c) * (a)) * (a) + 10");
    }

    #[test]
    fn test_inline_max_degree_suboptimal_greedy() {
        // Show how constraint order affects optimization results

        // Define the constraints in both orders
        let mut optimal_order_identities = Vec::new();
        let mut suboptimal_order_identities = Vec::new();

        // a = b * b * b
        let constraint1 = var("a") - var("b") * var("b") * var("b");
        // b = c + d
        let constraint2 = var("b") - (var("c") + var("d"));
        // a * c * c = 10
        let constraint3 = var("a") * var("c") * var("c") - constant(10);
        // c = d * d
        let constraint4 = var("c") - var("d") * var("d");
        // a + b + c + d = 100
        let constraint5 = var("a") + var("b") + var("c") + var("d") - constant(100);

        // Optimal order
        optimal_order_identities.push(constraint1.clone()); // a = b * b * b
        optimal_order_identities.push(constraint2.clone()); // b = c + d
        optimal_order_identities.push(constraint3.clone()); // a * c * c = 10
        optimal_order_identities.push(constraint4.clone()); // c = d * d
        optimal_order_identities.push(constraint5.clone()); // a + b + c + d = 100

        // Suboptimal order
        suboptimal_order_identities.push(constraint5.clone()); // a + b + c + d = 100
        suboptimal_order_identities.push(constraint3.clone()); // a * c * c = 10
        suboptimal_order_identities.push(constraint1.clone()); // a = b * b * b
        suboptimal_order_identities.push(constraint2.clone()); // b = c + d
        suboptimal_order_identities.push(constraint4.clone()); // c = d * d

        let optimal_system = ConstraintSystem::default()
            .with_constraints(optimal_order_identities)
            .into();

        let suboptimal_system = ConstraintSystem::default()
            .with_constraints(suboptimal_order_identities)
            .into();

        // Apply the same optimization to both systems
        let optimal_system = replace_constrained_witness_columns(optimal_system, bounds(5, 5));

        let suboptimal_system =
            replace_constrained_witness_columns(suboptimal_system, bounds(5, 5));

        // Assert the difference in optimization results
        assert_eq!(optimal_system.algebraic_constraints().len(), 3);
        assert_eq!(suboptimal_system.algebraic_constraints().len(), 4);
    }
}<|MERGE_RESOLUTION|>--- conflicted
+++ resolved
@@ -27,33 +27,14 @@
 ) -> IndexedConstraintSystem<T, V> {
     let mut to_remove_idx = HashSet::new();
     let mut inlined_vars = HashSet::new();
-<<<<<<< HEAD
     let constraint_count = constraint_system.algebraic_constraints().len();
-    for curr_idx in (0..constraint_count).rev() {
-        let constraint = &constraint_system.algebraic_constraints()[curr_idx];
-
-        for (var, expr) in find_inlinable_variables(constraint) {
-            if should_inline(&var, &expr, &constraint_system) {
-                log::trace!("Substituting {var} = {expr}");
-                log::trace!("  (from identity {constraint})");
-
-                constraint_system.substitute_by_unknown(&var, &expr);
-                to_remove_idx.insert(curr_idx);
-                inlined_vars.insert(var);
-
-                break;
-=======
-    let constraint_count = constraint_system
-        .indexed_system()
-        .algebraic_constraints()
-        .len();
     loop {
         let inlined_vars_count = inlined_vars.len();
         for curr_idx in (0..constraint_count).rev() {
-            let constraint = &constraint_system.indexed_system().algebraic_constraints()[curr_idx];
+            let constraint = &constraint_system.algebraic_constraints()[curr_idx];
 
             for (var, expr) in find_inlinable_variables(constraint) {
-                if should_inline(&var, &expr, constraint_system.indexed_system()) {
+                if should_inline(&var, &expr, &constraint_system) {
                     log::trace!("Substituting {var} = {expr}");
                     log::trace!("  (from identity {constraint})");
 
@@ -63,7 +44,6 @@
 
                     break;
                 }
->>>>>>> 91bb74b1
             }
         }
         if inlined_vars.len() == inlined_vars_count {
