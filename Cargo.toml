--- conflicted
+++ resolved
@@ -44,7 +44,6 @@
 powdr-openvm-hints-circuit = { path = "./openvm/extensions/hints-circuit", version = "0.1.4" }
 
 # openvm
-<<<<<<< HEAD
 openvm = { git = "https://github.com/powdr-labs/openvm.git", rev = "db693ab" }
 openvm-build = { git = "https://github.com/powdr-labs/openvm.git", rev = "db693ab" }
 openvm-rv32im-circuit = { git = "https://github.com/powdr-labs/openvm.git", rev = "db693ab" }
@@ -58,27 +57,11 @@
 openvm-instructions = { git = "https://github.com/powdr-labs/openvm.git", rev = "db693ab" }
 openvm-instructions-derive = { git = "https://github.com/powdr-labs/openvm.git", rev = "db693ab" }
 openvm-sdk = { git = "https://github.com/powdr-labs/openvm.git", rev = "db693ab", default-features = false, features = [
-=======
-openvm = { git = "https://github.com/powdr-labs/openvm.git", rev = "0eb629d" }
-openvm-build = { git = "https://github.com/powdr-labs/openvm.git", rev = "0eb629d" }
-openvm-rv32im-circuit = { git = "https://github.com/powdr-labs/openvm.git", rev = "0eb629d" }
-openvm-rv32im-transpiler = { git = "https://github.com/powdr-labs/openvm.git", rev = "0eb629d" }
-openvm-rv32im-guest = { git = "https://github.com/powdr-labs/openvm.git", rev = "0eb629d", default-features = false }
-openvm-transpiler = { git = "https://github.com/powdr-labs/openvm.git", rev = "0eb629d" }
-openvm-circuit = { git = "https://github.com/powdr-labs/openvm.git", rev = "0eb629d" }
-openvm-circuit-derive = { git = "https://github.com/powdr-labs/openvm.git", rev = "0eb629d" }
-openvm-circuit-primitives = { git = "https://github.com/powdr-labs/openvm.git", rev = "0eb629d" }
-openvm-circuit-primitives-derive = { git = "https://github.com/powdr-labs/openvm.git", rev = "0eb629d" }
-openvm-instructions = { git = "https://github.com/powdr-labs/openvm.git", rev = "0eb629d" }
-openvm-instructions-derive = { git = "https://github.com/powdr-labs/openvm.git", rev = "0eb629d" }
-openvm-sdk = { git = "https://github.com/powdr-labs/openvm.git", rev = "0eb629d", default-features = false, features = [
->>>>>>> 15f44289
   "parallel",
   "jemalloc",
   "nightly-features",
   "evm-prove",
 ] }
-<<<<<<< HEAD
 openvm-ecc-circuit = { git = "https://github.com/powdr-labs/openvm.git", rev = "db693ab" }
 openvm-ecc-transpiler = { git = "https://github.com/powdr-labs/openvm.git", rev = "db693ab" }
 openvm-keccak256-circuit = { git = "https://github.com/powdr-labs/openvm.git", rev = "db693ab" }
@@ -98,36 +81,11 @@
 
 # stark-backend
 openvm-stark-sdk = { git = "https://github.com/powdr-labs/stark-backend.git", rev = "e27de8b", default-features = false, features = [
-=======
-openvm-ecc-circuit = { git = "https://github.com/powdr-labs/openvm.git", rev = "0eb629d" }
-openvm-ecc-transpiler = { git = "https://github.com/powdr-labs/openvm.git", rev = "0eb629d" }
-openvm-keccak256-circuit = { git = "https://github.com/powdr-labs/openvm.git", rev = "0eb629d" }
-openvm-keccak256-transpiler = { git = "https://github.com/powdr-labs/openvm.git", rev = "0eb629d" }
-openvm-sha256-circuit = { git = "https://github.com/powdr-labs/openvm.git", rev = "0eb629d" }
-openvm-sha256-transpiler = { git = "https://github.com/powdr-labs/openvm.git", rev = "0eb629d" }
-openvm-algebra-circuit = { git = "https://github.com/powdr-labs/openvm.git", rev = "0eb629d" }
-openvm-algebra-transpiler = { git = "https://github.com/powdr-labs/openvm.git", rev = "0eb629d" }
-openvm-bigint-circuit = { git = "https://github.com/powdr-labs/openvm.git", rev = "0eb629d" }
-openvm-bigint-transpiler = { git = "https://github.com/powdr-labs/openvm.git", rev = "0eb629d" }
-openvm-pairing-circuit = { git = "https://github.com/powdr-labs/openvm.git", rev = "0eb629d" }
-openvm-pairing-transpiler = { git = "https://github.com/powdr-labs/openvm.git", rev = "0eb629d" }
-openvm-native-circuit = { git = "https://github.com/powdr-labs/openvm.git", rev = "0eb629d", default-features = false }
-openvm-native-recursion = { git = "https://github.com/powdr-labs/openvm.git", rev = "0eb629d", default-features = false }
-openvm-platform = { git = "https://github.com/powdr-labs/openvm.git", rev = "0eb629d" }
-openvm-custom-insn = { git = "https://github.com/powdr-labs/openvm.git", rev = "0eb629d" }
-
-# stark-backend
-openvm-stark-sdk = { git = "https://github.com/powdr-labs/stark-backend.git", rev = "002f52e", default-features = false, features = [
->>>>>>> 15f44289
   "parallel",
   "jemalloc",
   "nightly-features",
 ] }
-<<<<<<< HEAD
 openvm-stark-backend = { git = "https://github.com/powdr-labs/stark-backend.git", rev = "e27de8b", default-features = false, features = [
-=======
-openvm-stark-backend = { git = "https://github.com/powdr-labs/stark-backend.git", rev = "002f52e", default-features = false, features = [
->>>>>>> 15f44289
   "parallel",
   "jemalloc",
 ] }
