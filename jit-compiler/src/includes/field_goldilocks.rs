--- conflicted
+++ resolved
@@ -327,14 +327,6 @@
     GoldilocksField(a.0 & mask)
 }
 
-<<<<<<< HEAD
-#[inline]
-fn negate_in_mask(a: GoldilocksField, mask: u64) -> GoldilocksField {
-    GoldilocksField(mask.wrapping_sub(a.0))
-}
-
-=======
->>>>>>> 3876fc22
 /// Treat `a` as a signed number and perform the and-operation in two's complement.
 #[inline]
 fn bitand_signed(a: GoldilocksField, mask: u64) -> GoldilocksField {
