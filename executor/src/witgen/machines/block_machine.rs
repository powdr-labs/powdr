use std::collections::{BTreeMap, HashMap, HashSet};

use super::{EvalResult, FixedData, FixedLookup};
use crate::witgen::affine_expression::AffineExpression;
use crate::witgen::column_map::WitnessColumnMap;
use crate::witgen::identity_processor::{IdentityProcessor, Machines};
use crate::witgen::processor::{OuterQuery, Processor};
use crate::witgen::rows::{CellValue, Row, RowFactory, RowPair, UnknownStrategy};
use crate::witgen::sequence_iterator::{ProcessingSequenceCache, ProcessingSequenceIterator};
use crate::witgen::util::try_to_simple_poly;
use crate::witgen::Constraints;
use crate::witgen::{
    machines::Machine, range_constraints::RangeConstraint, EvalError, EvalValue, IncompleteCause,
};
use ast::analyzed::{
    Expression, Identity, IdentityKind, PolyID, PolynomialReference, SelectedExpressions,
};
use number::{DegreeType, FieldElement};

/// Transposes a list of rows into a map from column to a list of values.
/// This is done to match the interface of [Machine::take_witness_col_values].
pub fn transpose_rows<T: FieldElement>(
    rows: Vec<Row<T>>,
    column_set: &HashSet<PolyID>,
) -> BTreeMap<PolyID, Vec<Option<T>>> {
    let mut result = column_set
        .iter()
        .map(|id| (*id, Vec::with_capacity(rows.len())))
        .collect::<BTreeMap<_, _>>();

    for row in rows.into_iter() {
        for poly_id in column_set.iter() {
            result
                .get_mut(poly_id)
                .unwrap()
                .push((&row[poly_id].value).into());
        }
    }
    result
}

/// A machine that produces multiple rows (one block) per query.
/// TODO we do not actually "detect" the machine yet, we just check if
/// the lookup has a binary selector that is 1 every k rows for some k
pub struct BlockMachine<'a, T: FieldElement> {
    /// Block size, the period of the selector.
    block_size: usize,
    /// The right-hand side of the connecting identity, needed to identify
    /// when this machine is responsible.
    selected_expressions: SelectedExpressions<T>,
    /// The internal identities
    identities: Vec<&'a Identity<T>>,
    /// The row factory
    row_factory: RowFactory<'a, T>,
    /// The data of the machine.
    data: Vec<Row<'a, T>>,
    /// The set of witness columns that are actually part of this machine.
    witness_cols: HashSet<PolyID>,
    /// Cache that states the order in which to evaluate identities
    /// to make progress most quickly.
    processing_sequence_cache: ProcessingSequenceCache,
    fixed_data: &'a FixedData<'a, T>,
}

impl<'a, T: FieldElement> BlockMachine<'a, T> {
    pub fn try_new(
        fixed_data: &'a FixedData<'a, T>,
        connecting_identities: &[&'a Identity<T>],
        identities: &[&'a Identity<T>],
        witness_cols: &HashSet<PolyID>,
        global_range_constraints: &WitnessColumnMap<Option<RangeConstraint<T>>>,
    ) -> Option<Self> {
        for id in connecting_identities {
            // TODO we should check that the other constraints/fixed columns are also periodic.
            if let Some(block_size) = try_to_period(&id.right.selector, fixed_data) {
                assert!(block_size <= fixed_data.degree as usize);
                let row_factory = RowFactory::new(fixed_data, global_range_constraints.clone());
                // Start out with a block filled with unknown values so that we do not have to deal with wrap-around
                // when storing machine witness data.
                // This will be filled with the default block in `take_witness_col_values`
                let data = vec![row_factory.fresh_row(); block_size];
                return Some(BlockMachine {
                    block_size,
                    selected_expressions: id.right.clone(),
                    identities: identities.to_vec(),
                    data,
                    row_factory,
                    witness_cols: witness_cols.clone(),
                    processing_sequence_cache: ProcessingSequenceCache::new(
                        block_size,
                        identities.len(),
                    ),
                    fixed_data,
                });
            }
        }

        None
    }
}

/// Check if `expr` is a reference to a function of the form
/// f(i) { if (i + 1) % k == 0 { 1 } else { 0 } }
/// for some k
/// TODO we could make this more generic and only detect the period
/// but not enforce the offset.
fn try_to_period<T: FieldElement>(
    expr: &Option<Expression<T>>,
    fixed_data: &FixedData<T>,
) -> Option<usize> {
    match expr {
        Some(expr) => {
            if let Expression::Number(ref n) = expr {
                if *n == T::one() {
                    return Some(1);
                }
            }

            let poly = try_to_simple_poly(expr)?;
            if !poly.is_fixed() {
                return None;
            }

            let values = fixed_data.fixed_cols[&poly.poly_id()].values;

            let period = 1 + values.iter().position(|v| v.is_one())?;
            values
                .iter()
                .enumerate()
                .all(|(i, v)| {
                    let expected = if (i + 1) % period == 0 {
                        1.into()
                    } else {
                        0.into()
                    };
                    *v == expected
                })
                .then_some(period)
        }
        None => Some(1),
    }
}

impl<'a, T: FieldElement> Machine<'a, T> for BlockMachine<'a, T> {
    fn process_plookup<'b>(
        &mut self,
        _fixed_data: &'a FixedData<T>,
        fixed_lookup: &'b mut FixedLookup<T>,
        kind: IdentityKind,
        left: &[AffineExpression<&'a PolynomialReference, T>],
        right: &'a SelectedExpressions<T>,
        machines: Machines<'a, 'b, T>,
    ) -> Option<EvalResult<'a, T>> {
        if *right != self.selected_expressions || kind != IdentityKind::Plookup {
            return None;
        }
        let previous_len = self.rows() as usize;
        Some({
            let result = self.process_plookup_internal(fixed_lookup, left, right, machines);
            if let Ok(assignments) = &result {
                if !assignments.is_complete() {
                    // rollback the changes.
                    self.data.truncate(previous_len);
                }
            }
            result
        })
    }

    fn take_witness_col_values(&mut self, fixed_data: &'a FixedData<T>) -> HashMap<String, Vec<T>> {
        if self.data.len() < 2 * self.block_size {
            log::warn!(
                "Filling empty blocks with zeros, because the block machine is never used. \
                 This might violate some internal constraints."
            );
        }
        let mut data = transpose_rows(std::mem::take(&mut self.data), &self.witness_cols)
            .into_iter()
            .map(|(id, mut values)| {
                // For all constraints to be satisfied, unused cells have to be filled with valid values.
                // We do this, we construct a default block, by repeating the first input to the block machine.
                values.resize(fixed_data.degree as usize, None);

                let second_block_values = values.iter().skip(self.block_size).take(self.block_size);

                // The first block is a dummy block (filled mostly with None), the second block is the first block
                // resulting of an actual evaluation.
                // However, if the block machine already sets some registers in the last row of the previous block,
                // they will be set in the "dummy block". In this case, we want to use these values.
                // As a result, the default block consists of values of the first block if they are set, otherwise
                // the values of the second block.
                // TODO: Determine the row-extend per column
                let default_block = values
                    .iter()
                    .take(self.block_size)
                    .zip(second_block_values)
                    .map(|(first_block, second_block)| {
                        first_block.or(*second_block).unwrap_or_default()
                    })
                    .collect::<Vec<_>>();

                let values = values
                    .into_iter()
                    .enumerate()
                    .map(|(i, v)| v.unwrap_or(default_block[i % self.block_size]))
                    .collect::<Vec<_>>();

                (id, values)
            })
            .collect();
        self.handle_last_row(&mut data, fixed_data);
        data.into_iter()
            .map(|(id, values)| (fixed_data.column_name(&id).to_string(), values))
            .collect()
    }
}

impl<'a, T: FieldElement> BlockMachine<'a, T> {
    /// The characteristic of a block machine is that that all fixed columns are
    /// periodic. However, there are exceptions to handle wrapping.
    /// This becomes a problem when a witness polynomial depends on a fixed column
    /// that is not periodic, because values of committed polynomials are copy-pasted
    /// from the default block.
    /// This is the case for the _operation_id_no_change column, generated when
    /// compiling a block machine from Posdr ASM and constrained as:
    /// _operation_id_no_change = ((1 - _block_enforcer_last_step) * (1 - <Latch>));
    /// This function fixes this exception by setting _operation_id_no_change to 0.
    fn handle_last_row(&self, data: &mut HashMap<PolyID, Vec<T>>, fixed_data: &FixedData<T>) {
        for (poly_id, col) in data.iter_mut() {
            if fixed_data
                .column_name(poly_id)
                .ends_with("_operation_id_no_change")
            {
                log::trace!("Setting _operation_id_no_change to 0.");
                col[fixed_data.degree as usize - 1] = T::zero();
            }
        }
    }

    fn rows(&self) -> DegreeType {
        self.data.len() as DegreeType
    }

    fn name(&self) -> &str {
        let first_witness = self.witness_cols.iter().next().unwrap();
        let first_witness_name = self.fixed_data.column_name(first_witness);
        let namespace = first_witness_name
            .rfind('.')
            .map(|idx| &first_witness_name[..idx]);
        if let Some(namespace) = namespace {
            namespace
        } else {
            // For machines compiled using Powdr ASM we'll always have a namespace, but as a last
            // resort we'll use the first witness name.
            first_witness_name
        }
    }

    fn process_plookup_internal<'b>(
        &mut self,
        fixed_lookup: &'b mut FixedLookup<T>,
        left: &[AffineExpression<&'a PolynomialReference, T>],
        right: &'a SelectedExpressions<T>,
        machines: Machines<'a, 'b, T>,
    ) -> EvalResult<'a, T> {
        log::trace!("Start processing block machine '{}'", self.name());
        log::trace!("Left values of lookup:");
        for l in left {
            log::trace!("  {}", l);
        }

        let mut identity_processor =
            IdentityProcessor::new(self.fixed_data, fixed_lookup, machines);

        // First check if we already store the value.
        // This can happen in the loop detection case, where this function is just called
        // to validate the constraints.
        if left.iter().all(|v| v.is_constant()) && self.rows() > 0 {
            // All values on the left hand side are known, check if this is a query
            // to the last row.
            let row = self.rows() - 1;

            let current = &self.data[row as usize];
            // We don't have the next row, because it would be the first row of the next block.
            // We'll use a fresh row instead.
            let next = self.row_factory.fresh_row();
            let row_pair = RowPair::new(
                current,
                &next,
                row,
                self.fixed_data,
                UnknownStrategy::Unknown,
            );

            let result = identity_processor.process_link(left, right, &row_pair)?;

            if result.is_complete() {
                log::trace!(
                    "End processing block machine '{}' (already solved)",
                    self.name()
                );
                return Ok(result);
            }
        }

        // TODO this assumes we are always using the same lookup for this machine.
        let mut sequence_iterator = self.processing_sequence_cache.get_processing_sequence(left);

        if !sequence_iterator.has_steps() {
            // Shortcut, no need to do anything.
            log::trace!(
                "Abort processing block machine '{}' (inputs incomplete according to cache)",
                self.name()
            );
            return Ok(EvalValue::incomplete(
                IncompleteCause::BlockMachineLookupIncomplete,
            ));
        }

        let (success, new_block, outer_assignments) =
            self.process(&mut identity_processor, left, right, &mut sequence_iterator)?;

        let (success, new_block, outer_assignments) = if sequence_iterator.is_cached() && !success {
            log::trace!("The cached sequence did not complete the block machine. \
                         This can happen if the machine's execution steps depend on the input or constant values. \
                         We'll try again with the default sequence.");
            let mut sequence_iterator = self
                .processing_sequence_cache
                .get_default_sequence_iterator();
            self.process(&mut identity_processor, left, right, &mut sequence_iterator)?
        } else {
            (success, new_block, outer_assignments)
        };

        if success {
            log::trace!("End processing block machine (successfully)");
            self.append_block(new_block)?;

            // We solved the query, so report it to the cache.
            self.processing_sequence_cache
                .report_processing_sequence(left, sequence_iterator);
            Ok(EvalValue::complete(outer_assignments))
        } else {
            log::trace!("End processing block machine (incomplete)");
            self.processing_sequence_cache.report_incomplete(left);
            Ok(EvalValue::incomplete(
                IncompleteCause::BlockMachineLookupIncomplete,
            ))
        }
    }

    fn process<'b>(
        &self,
        identity_processor: &mut IdentityProcessor<'a, 'b, T>,
        left: &[AffineExpression<&'a PolynomialReference, T>],
        right: &'a SelectedExpressions<T>,
        sequence_iterator: &mut ProcessingSequenceIterator,
    ) -> Result<
        (
            bool,
            Vec<Row<'a, T>>,
            Constraints<&'a PolynomialReference, T>,
        ),
        EvalError<T>,
    > {
        // Make the block two rows larger than the block size, it includes the last row of the previous block
        // and the first row of the next block.
        let block = vec![self.row_factory.fresh_row(); self.block_size + 2];
        // We start at the last row of the previous block.
        let row_offset = self.data.len() as DegreeType - 1;
        let mut processor = Processor::new(
            row_offset,
            block,
            identity_processor,
            &self.identities,
            self.fixed_data,
            self.row_factory.clone(),
            &self.witness_cols,
        )
        .with_outer_query(OuterQuery::new(left.to_vec(), right));

        let outer_assignments = processor.solve(sequence_iterator)?;
        let (new_block, left_new) = processor.finish();

        // Only succeed if we can assign everything.
        // Otherwise it is messy because we have to find the correct block again.
        let success = left_new.iter().all(|v| v.is_constant());

<<<<<<< HEAD
        if success {
            log::trace!(
                "End processing block machine '{}' (successfully)",
                self.name()
            );
            self.append_block(new_block)?;

            // We solved the query, so report it to the cache.
            self.processing_sequence_cache
                .report_processing_sequence(left, sequence_iterator);
            Ok(EvalValue::complete(outer_assignments))
        } else {
            log::trace!(
                "End processing block machine '{}' (incomplete)",
                self.name()
            );
            self.processing_sequence_cache.report_incomplete(left);
            Ok(EvalValue::incomplete(
                IncompleteCause::BlockMachineLookupIncomplete,
            ))
        }
=======
        Ok((success, new_block, outer_assignments))
>>>>>>> 380b96fc
    }

    /// Takes a block of rows, which contains the last row of its previous block
    /// and the first row of its next block. The first row of its next block is ignored,
    /// the last row of its previous block is merged with the one we have already.
    /// This is necessary to handle non-rectangular block machines, which already use
    /// unused cells in the previous block.
    fn append_block(&mut self, mut new_block: Vec<Row<'a, T>>) -> Result<(), EvalError<T>> {
        if self.rows() + self.block_size as DegreeType >= self.fixed_data.degree {
            return Err(EvalError::RowsExhausted);
        }

        assert_eq!(new_block.len(), self.block_size + 2);

        // 1. Ignore the first row of the next block:
        new_block.pop();
        // 2. Merge the last row of the previous block
        let last_row_index = self.rows() as usize - 1;
        let updated_last_row = new_block.get_mut(0).unwrap();
        for (poly_id, existing_value) in self.data[last_row_index].iter() {
            if let CellValue::Known(v) = existing_value.value {
                if updated_last_row[&poly_id].value.is_known()
                    && updated_last_row[&poly_id].value != existing_value.value
                {
                    return Err(EvalError::Generic(
                        "Block machine overwrites existing value with different value!".to_string(),
                    ));
                }
                updated_last_row[&poly_id].value = CellValue::Known(v);
            }
        }

        // 3. Remove the last row of the previous block from data
        self.data.pop();

        // 4. Append the new block (including the merged last row of the previous block)
        self.data.extend(new_block);

        Ok(())
    }
}<|MERGE_RESOLUTION|>--- conflicted
+++ resolved
@@ -333,7 +333,10 @@
         };
 
         if success {
-            log::trace!("End processing block machine (successfully)");
+            log::trace!(
+                "End processing block machine '{}' (successfully)",
+                self.name()
+            );
             self.append_block(new_block)?;
 
             // We solved the query, so report it to the cache.
@@ -341,7 +344,10 @@
                 .report_processing_sequence(left, sequence_iterator);
             Ok(EvalValue::complete(outer_assignments))
         } else {
-            log::trace!("End processing block machine (incomplete)");
+            log::trace!(
+                "End processing block machine '{}' (incomplete)",
+                self.name()
+            );
             self.processing_sequence_cache.report_incomplete(left);
             Ok(EvalValue::incomplete(
                 IncompleteCause::BlockMachineLookupIncomplete,
@@ -386,31 +392,7 @@
         // Otherwise it is messy because we have to find the correct block again.
         let success = left_new.iter().all(|v| v.is_constant());
 
-<<<<<<< HEAD
-        if success {
-            log::trace!(
-                "End processing block machine '{}' (successfully)",
-                self.name()
-            );
-            self.append_block(new_block)?;
-
-            // We solved the query, so report it to the cache.
-            self.processing_sequence_cache
-                .report_processing_sequence(left, sequence_iterator);
-            Ok(EvalValue::complete(outer_assignments))
-        } else {
-            log::trace!(
-                "End processing block machine '{}' (incomplete)",
-                self.name()
-            );
-            self.processing_sequence_cache.report_incomplete(left);
-            Ok(EvalValue::incomplete(
-                IncompleteCause::BlockMachineLookupIncomplete,
-            ))
-        }
-=======
         Ok((success, new_block, outer_assignments))
->>>>>>> 380b96fc
     }
 
     /// Takes a block of rows, which contains the last row of its previous block
