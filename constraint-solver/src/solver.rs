--- conflicted
+++ resolved
@@ -8,16 +8,8 @@
 
 use super::effect::Effect;
 use super::quadratic_symbolic_expression::{Error, RangeConstraintProvider};
-<<<<<<< HEAD
 use super::symbolic_expression::SymbolicExpression;
-use std::collections::BTreeMap;
-=======
-use super::{
-    quadratic_symbolic_expression::QuadraticSymbolicExpression,
-    symbolic_expression::SymbolicExpression,
-};
 use std::collections::{BTreeMap, HashMap};
->>>>>>> 24c7e5f0
 use std::fmt::{Debug, Display};
 use std::hash::Hash;
 
@@ -26,34 +18,19 @@
 pub struct SolveResult<T: FieldElement, V> {
     /// The concrete variable assignments that were derived.
     pub assignments: BTreeMap<V, T>,
-<<<<<<< HEAD
-    /// The final state of the constraints, with known variables
-    /// replaced by their values.
-    pub simplified_constraint_system: ConstraintSystem<T, V>,
-=======
     /// The final state of the algebraic constraints, with known variables
     /// replaced by their values and constraints simplified accordingly.
-    pub simplified_algebraic_constraints: Vec<QuadraticSymbolicExpression<T, V>>,
->>>>>>> 24c7e5f0
+    pub simplified_constraint_system: ConstraintSystem<T, V>,
 }
 
 /// Given a list of constraints, tries to derive as many variable assignments as possible.
 pub struct Solver<T: FieldElement, V> {
-<<<<<<< HEAD
     /// The constraint system to solve. During the solving process, any expressions will
     /// be simplified as much as possible.
     constraint_system: ConstraintSystem<T, V>,
     bus_interaction_handler: Option<Box<dyn BusInteractionHandler<T = T, V = V>>>,
-    /// The current state of the variables.
-    variable_states: BTreeMap<V, VariableState<T>>,
-=======
-    /// The algebraic constraints to solve.
-    /// Note that these are mutated during the solving process.
-    /// They must be kept consistent with the variable states.
-    algebraic_constraints: Vec<QuadraticSymbolicExpression<T, V>>,
     /// The currently known range constraints of the variables.
     range_constraints: RangeConstraints<T, V>,
->>>>>>> 24c7e5f0
 }
 
 impl<T: FieldElement, V: Ord + Clone + Hash + Eq + Display + Debug> Solver<T, V> {
@@ -65,9 +42,8 @@
         );
 
         Solver {
-<<<<<<< HEAD
             constraint_system,
-            variable_states: BTreeMap::new(),
+            range_constraints: Default::default(),
             bus_interaction_handler: None,
         }
     }
@@ -79,10 +55,6 @@
         Solver {
             bus_interaction_handler: Some(bus_interaction_handler),
             ..self
-=======
-            algebraic_constraints,
-            range_constraints: Default::default(),
->>>>>>> 24c7e5f0
         }
     }
 
@@ -109,9 +81,8 @@
             for i in 0..self.constraint_system.algebraic_constraints.len() {
                 // TODO: Improve efficiency by only running skipping constraints that
                 // have not received any updates since they were last processed.
-<<<<<<< HEAD
                 let effects = self.constraint_system.algebraic_constraints[i]
-                    .solve(self)?
+                    .solve(&self.range_constraints)?
                     .effects;
                 for effect in effects {
                     progress |= self.apply_effect(effect);
@@ -123,15 +94,10 @@
                     .bus_interactions
                     .iter()
                     .flat_map(|bus_interaction| {
-                        bus_interaction.solve(&**bus_interaction_handler, self)
+                        bus_interaction.solve(&**bus_interaction_handler, &self.range_constraints)
                     })
                     // Collect to satisfy borrow checker
                     .collect::<Vec<_>>();
-=======
-                let effects = self.algebraic_constraints[i]
-                    .solve(&self.range_constraints)?
-                    .effects;
->>>>>>> 24c7e5f0
                 for effect in effects {
                     progress |= self.apply_effect(effect);
                 }
