use std::collections::{BTreeMap, HashSet};
use std::iter;
use std::sync::Arc;

use itertools::Itertools;

use powdr_ast::analyzed::TypedExpression;
use powdr_ast::parsed::{
    self,
    types::{ArrayType, Type, TypeScheme},
<<<<<<< HEAD
    EnumDeclaration, EnumVariant, FunctionDefinition, FunctionKind, LambdaExpression, PilStatement,
    PolynomialName, SelectedExpressions, TraitDeclaration, TraitFunction,
=======
    ArrayLiteral, EnumDeclaration, EnumVariant, FunctionDefinition, PilStatement, PolynomialName,
    SelectedExpressions,
>>>>>>> ddfac8bc
};

use powdr_number::DegreeType;
use powdr_parser_util::SourceRef;

use powdr_ast::analyzed::{
    Expression, FunctionValueDefinition, Identity, IdentityKind, PolynomialType, PublicDeclaration,
    Symbol, SymbolKind,
};

use crate::type_processor::TypeProcessor;
use crate::{untyped_evaluator, AnalysisDriver};

use crate::expression_processor::ExpressionProcessor;

pub enum PILItem {
    Definition(Symbol, Option<FunctionValueDefinition>),
    PublicDeclaration(PublicDeclaration),
    Identity(Identity<SelectedExpressions<Expression>>),
}

pub struct Counters {
    symbol_counters: BTreeMap<SymbolKind, u64>,
    identity_counter: u64,
    public_counter: u64,
}

impl Default for Counters {
    fn default() -> Self {
        Self {
            symbol_counters: [
                SymbolKind::Poly(PolynomialType::Committed),
                SymbolKind::Poly(PolynomialType::Constant),
                SymbolKind::Poly(PolynomialType::Intermediate),
                SymbolKind::Constant(),
                SymbolKind::Other(),
            ]
            .into_iter()
            .map(|k| (k, 0))
            .collect(),
            identity_counter: 0,
            public_counter: 0,
        }
    }
}

impl Counters {
    pub fn dispense_identity_id(&mut self) -> u64 {
        let id = self.identity_counter;
        self.identity_counter += 1;
        id
    }

    pub fn dispense_symbol_id(&mut self, kind: SymbolKind, length: Option<u64>) -> u64 {
        let counter = self.symbol_counters.get_mut(&kind).unwrap();
        let id = *counter;
        *counter += length.unwrap_or(1);
        id
    }

    pub fn dispense_public_id(&mut self) -> u64 {
        let id = self.public_counter;
        self.public_counter += 1;
        id
    }
}

pub struct StatementProcessor<'a, D> {
    driver: D,
    counters: &'a mut Counters,
    degree: Option<DegreeType>,
}

impl<'a, D> StatementProcessor<'a, D>
where
    D: AnalysisDriver,
{
    pub fn new(driver: D, counters: &'a mut Counters, degree: Option<DegreeType>) -> Self {
        StatementProcessor {
            driver,
            counters,
            degree,
        }
    }

    pub fn handle_statement(&mut self, statement: PilStatement) -> Vec<PILItem> {
        match statement {
            PilStatement::Include(_, _) => {
                panic!("Includes must be handled outside the statement processor.")
            }
            PilStatement::Namespace(_, _, _) => {
                panic!("Namespaces must be handled outside the statement processor.")
            }
            PilStatement::PolynomialDefinition(source, name, value) => self
                .handle_symbol_definition(
                    source,
                    name,
                    SymbolKind::Poly(PolynomialType::Intermediate),
                    None,
                    Some(Type::Expr.into()),
                    Some(FunctionDefinition::Expression(value)),
                ),
            PilStatement::PublicDeclaration(source, name, polynomial, array_index, index) => {
                self.handle_public_declaration(source, name, polynomial, array_index, index)
            }
            PilStatement::PolynomialConstantDeclaration(source, polynomials) => self
                .handle_polynomial_declarations(
                    source,
                    None,
                    polynomials,
                    PolynomialType::Constant,
                ),
            PilStatement::PolynomialConstantDefinition(source, name, definition) => self
                .handle_symbol_definition(
                    source,
                    name,
                    SymbolKind::Poly(PolynomialType::Constant),
                    None,
                    Some(Type::Col.into()),
                    Some(definition),
                ),
            PilStatement::PolynomialCommitDeclaration(source, stage, polynomials, None) => self
                .handle_polynomial_declarations(
                    source,
                    stage,
                    polynomials,
                    PolynomialType::Committed,
                ),
            PilStatement::PolynomialCommitDeclaration(
                source,
                stage,
                mut polynomials,
                Some(definition),
            ) => {
                assert!(polynomials.len() == 1);
                let (name, ty) =
                    self.name_and_type_from_polynomial_name(polynomials.pop().unwrap());

                self.handle_symbol_definition(
                    source,
                    name,
                    SymbolKind::Poly(PolynomialType::Committed),
                    stage,
                    ty.map(Into::into),
                    Some(definition),
                )
            }
            PilStatement::ConstantDefinition(source, name, value) => self.handle_symbol_definition(
                source,
                name,
                SymbolKind::Constant(),
                None,
                Some(Type::Fe.into()),
                Some(FunctionDefinition::Expression(value)),
            ),
            PilStatement::LetStatement(source, name, type_scheme, value) => {
                self.handle_generic_definition(source, name, type_scheme, value)
            }
            PilStatement::EnumDeclaration(source, enum_declaration) => self
                .handle_symbol_definition(
                    source,
                    enum_declaration.name.clone(),
                    SymbolKind::Other(),
                    None,
                    None,
                    Some(FunctionDefinition::TypeDeclaration(
                        enum_declaration.clone(),
                    )),
                ),
            PilStatement::TraitDeclaration(source, trait_decl) => self.handle_symbol_definition(
                source,
                trait_decl.name.clone(),
                SymbolKind::Other(),
                None,
                None,
                Some(FunctionDefinition::TraitDeclaration(trait_decl.clone())),
            ),
            _ => self.handle_identity_statement(statement),
        }
    }

    fn name_and_type_from_polynomial_name(
        &mut self,
        PolynomialName { name, array_size }: PolynomialName,
    ) -> (String, Option<Type>) {
        let ty = Some(match array_size {
            None => Type::Col,
            Some(len) => {
                let length = untyped_evaluator::evaluate_expression_to_int(self.driver, len)
                    .map(|length| {
                        length
                            .try_into()
                            .unwrap_or_else(|_| panic!("Array length too large."))
                    })
                    .map_err(|e| {
                        panic!("Error evaluating length of array of witness columns {name}:\n{e}")
                    })
                    .ok();
                Type::Array(ArrayType {
                    base: Box::new(Type::Col),
                    length,
                })
            }
        });
        (name, ty)
    }

    fn handle_generic_definition(
        &mut self,
        source: SourceRef,
        name: String,
        type_scheme: Option<TypeScheme<parsed::Expression>>,
        value: Option<parsed::Expression>,
    ) -> Vec<PILItem> {
        let type_scheme = type_scheme.map(|ts| {
            let vars = ts.vars;
            let duplicates = vars.vars().duplicates().collect::<Vec<_>>();
            if !duplicates.is_empty() {
                panic!(
                    "Duplicate type variables in declaration of \"{name}\":\n{}",
                    duplicates.iter().format(", ")
                );
            }
            let declared_type_vars = vars.vars().collect::<HashSet<_>>();
            let ty = self.type_processor(&declared_type_vars).process_type(ts.ty);
            let contained_type_vars = ty.contained_type_vars().collect::<HashSet<_>>();
            if contained_type_vars != declared_type_vars {
                assert!(contained_type_vars.is_subset(&declared_type_vars));
                panic!(
                    "Unused type variable(s) in declaration: {}\nlet<{vars}> {name}: {ty}",
                    declared_type_vars
                        .difference(&contained_type_vars)
                        .format(", ")
                );
            };
            TypeScheme { vars, ty }
        });

        match value {
            None => {
                // No value provided => treat it as a witness column.
                let ty = type_scheme
                    .map(|ts| {
                        assert!(ts.vars.is_empty());
                        let ty = ts.ty;
                        if let Type::Array(ArrayType { base, length }) = &ty {
                            if base.as_ref() != &Type::Col {
                                panic!("Symbol {name} is declared without value and thus must be a witness column array, but its type is {ty} instead of col[].");
                            }
                            if length.is_none() {
                                panic!("Explicit array length required for column {name}: {ty}");
                            }
                        } else if ty != Type::Col {
                            panic!("Symbol {name} is declared without value and thus must be a witness column, but its type is {ty} instead of col.");
                        }
                        ty
                    })
                    .unwrap_or(Type::Col);
                self.handle_symbol_definition(
                    source,
                    name,
                    SymbolKind::Poly(PolynomialType::Committed),
                    None,
                    Some(ty.into()),
                    None,
                )
            }
            Some(value) => {
                let symbol_kind = type_scheme
                    .as_ref()
                    .map(Self::symbol_kind_from_type)
                    .unwrap_or(SymbolKind::Other());

                self.handle_symbol_definition(
                    source,
                    name,
                    symbol_kind,
                    None,
                    type_scheme,
                    Some(FunctionDefinition::Expression(value)),
                )
            }
        }
    }

    fn symbol_kind_from_type(ts: &TypeScheme) -> SymbolKind {
        if !ts.vars.is_empty() {
            return SymbolKind::Other();
        }
        match &ts.ty {
            Type::Expr => SymbolKind::Poly(PolynomialType::Intermediate),
            Type::Fe => SymbolKind::Constant(),
            Type::Col => SymbolKind::Poly(PolynomialType::Constant),
            Type::Array(ArrayType { base, length: _ }) if base.as_ref() == &Type::Col => {
                // Array of fixed columns
                SymbolKind::Poly(PolynomialType::Constant)
            }
            Type::Array(ArrayType { base, length: _ }) if base.as_ref() == &Type::Expr => {
                SymbolKind::Poly(PolynomialType::Intermediate)
            }
            // Otherwise, treat it as "generic definition"
            _ => SymbolKind::Other(),
        }
    }

    fn handle_identity_statement(&mut self, statement: PilStatement) -> Vec<PILItem> {
        let (source, kind, left, right) = match statement {
            PilStatement::Expression(source, expression) => (
                source,
                IdentityKind::Polynomial,
                SelectedExpressions {
                    selector: Some(
                        self.expression_processor(&Default::default())
                            .process_expression(expression),
                    ),
                    expressions: Box::new(ArrayLiteral { items: vec![] }.into()),
                },
                SelectedExpressions::default(),
            ),
            PilStatement::PlookupIdentity(source, key, haystack) => (
                source,
                IdentityKind::Plookup,
                self.expression_processor(&Default::default())
                    .process_selected_expressions(key),
                self.expression_processor(&Default::default())
                    .process_selected_expressions(haystack),
            ),
            PilStatement::PermutationIdentity(source, left, right) => (
                source,
                IdentityKind::Permutation,
                self.expression_processor(&Default::default())
                    .process_selected_expressions(left),
                self.expression_processor(&Default::default())
                    .process_selected_expressions(right),
            ),
            PilStatement::ConnectIdentity(source, left, right) => (
                source,
                IdentityKind::Connect,
                self.expression_processor(&Default::default())
                    .process_vec_into_selected_expression(left),
                self.expression_processor(&Default::default())
                    .process_vec_into_selected_expression(right),
            ),
            // TODO at some point, these should all be caught by the type checker.
            _ => {
                panic!("Only identities allowed at this point.")
            }
        };

        vec![PILItem::Identity(Identity {
            id: self.counters.dispense_identity_id(),
            kind,
            source,
            left,
            right,
        })]
    }

    fn handle_polynomial_declarations(
        &mut self,
        source: SourceRef,
        stage: Option<u32>,
        polynomials: Vec<PolynomialName>,
        polynomial_type: PolynomialType,
    ) -> Vec<PILItem> {
        polynomials
            .into_iter()
            .flat_map(|poly_name| {
                let (name, ty) = self.name_and_type_from_polynomial_name(poly_name);
                self.handle_symbol_definition(
                    source.clone(),
                    name,
                    SymbolKind::Poly(polynomial_type),
                    stage,
                    ty.map(Into::into),
                    None,
                )
            })
            .collect()
    }

    fn handle_symbol_definition(
        &mut self,
        source: SourceRef,
        name: String,
        symbol_kind: SymbolKind,
        stage: Option<u32>,
        type_scheme: Option<TypeScheme>,
        value: Option<FunctionDefinition>,
    ) -> Vec<PILItem> {
        let length = type_scheme.as_ref().and_then(|t| {
            if symbol_kind == SymbolKind::Other() {
                None
            } else if let Type::Array(ArrayType { length, base: _ }) = t.ty {
                if length.is_none() && symbol_kind != SymbolKind::Other() {
                    panic!("Explicit array length required for column {name}.");
                }
                length
            } else {
                None
            }
        });
        assert!(stage.is_none() || symbol_kind == SymbolKind::Poly(PolynomialType::Committed));

        let id = self.counters.dispense_symbol_id(symbol_kind, length);
        let absolute_name = self.driver.resolve_decl(&name);
        let symbol = Symbol {
            id,
            source: source.clone(),
            stage,
            absolute_name: absolute_name.clone(),
            kind: symbol_kind,
            length,
        };

        if let Some(FunctionDefinition::TypeDeclaration(enum_decl)) = value {
            // For enums, we add PILItems both for the enum itself and also for all
            // its type constructors.
            assert_eq!(symbol_kind, SymbolKind::Other());
            let enum_decl = self.process_enum_declaration(enum_decl);
            let shared_enum_decl = Arc::new(enum_decl.clone());
            let var_items = enum_decl.variants.iter().map(|variant| {
                let var_symbol = Symbol {
                    id: self.counters.dispense_symbol_id(SymbolKind::Other(), None),
                    source: source.clone(),
                    absolute_name: self
                        .driver
                        .resolve_namespaced_decl(&[&name, &variant.name])
                        .to_dotted_string(),
                    stage: None,
                    kind: SymbolKind::Other(),
                    length: None,
                };
                let value = FunctionValueDefinition::TypeConstructor(
                    shared_enum_decl.clone(),
                    variant.clone(),
                );
                PILItem::Definition(var_symbol, Some(value))
            });
            return iter::once(PILItem::Definition(
                symbol,
                Some(FunctionValueDefinition::TypeDeclaration(enum_decl.clone())),
            ))
            .chain(var_items)
            .collect();
        }

        if let Some(FunctionDefinition::TraitDeclaration(trait_decl)) = value {
            let trait_decl = self.process_trait_declaration(trait_decl);
            let shared_trait_decl = Arc::new(trait_decl.clone());
            let trait_functions = trait_decl.functions.iter().map(|function| {
                let f_symbol = Symbol {
                    id: self.counters.dispense_symbol_id(SymbolKind::Other(), None),
                    source: source.clone(),
                    absolute_name: self
                        .driver
                        .resolve_namespaced_decl(&[&name, &function.name])
                        .to_dotted_string(),
                    stage: None,
                    kind: SymbolKind::Other(),
                    length: None,
                };
                let value = FunctionValueDefinition::TraitFunction(
                    shared_trait_decl.clone(),
                    function.clone(),
                );
                PILItem::Definition(f_symbol, Some(value))
            });
            return iter::once(PILItem::Definition(
                symbol,
                Some(FunctionValueDefinition::TraitDeclaration(
                    trait_decl.clone(),
                )),
            ))
            .chain(trait_functions)
            .collect();
        }

        let value = value.map(|v| match v {
            FunctionDefinition::Expression(expr) => {
                if symbol_kind == SymbolKind::Poly(PolynomialType::Committed) {
                    // The only allowed value for a witness column is a query function.
                    assert!(matches!(
                        expr,
                        parsed::Expression::LambdaExpression(
                            _,
                            LambdaExpression {
                                kind: FunctionKind::Query,
                                ..
                            }
                        )
                    ));
                    assert!(type_scheme.is_none() || type_scheme == Some(Type::Col.into()));
                }
                let type_vars = type_scheme
                    .as_ref()
                    .map(|ts| ts.vars.vars().collect())
                    .unwrap_or_default();
                FunctionValueDefinition::Expression(TypedExpression {
                    e: self
                        .expression_processor(&type_vars)
                        .process_expression(expr),
                    type_scheme,
                })
            }
            FunctionDefinition::Array(value) => {
                let size = value.solve(self.degree.unwrap());
                let expression = self
                    .expression_processor(&Default::default())
                    .process_array_expression(value, size);
                assert_eq!(
                    expression.iter().map(|e| e.size()).sum::<DegreeType>(),
                    self.degree.unwrap()
                );
                assert!(type_scheme.is_none() || type_scheme == Some(Type::Col.into()));
                FunctionValueDefinition::Array(expression)
            }
            FunctionDefinition::TypeDeclaration(_) | FunctionDefinition::TraitDeclaration(_) => {
                unreachable!()
            }
        });
        vec![PILItem::Definition(symbol, value)]
    }

    fn handle_public_declaration(
        &mut self,
        source: SourceRef,
        name: String,
        poly: parsed::NamespacedPolynomialReference,
        array_index: Option<parsed::Expression>,
        index: parsed::Expression,
    ) -> Vec<PILItem> {
        let id = self.counters.dispense_public_id();
        let polynomial = self
            .expression_processor(&Default::default())
            .process_namespaced_polynomial_reference(poly);
        let array_index = array_index.map(|i| {
            let index: u64 = untyped_evaluator::evaluate_expression_to_int(self.driver, i)
                .unwrap()
                .try_into()
                .unwrap();
            assert!(index <= usize::MAX as u64);
            index as usize
        });
        vec![PILItem::PublicDeclaration(PublicDeclaration {
            id,
            source,
            name: name.to_string(),
            polynomial,
            array_index,
            index: untyped_evaluator::evaluate_expression_to_int(self.driver, index)
                .unwrap()
                .try_into()
                .unwrap(),
        })]
    }

    fn expression_processor<'b>(
        &'b self,
        type_vars: &'b HashSet<&'b String>,
    ) -> ExpressionProcessor<'b, D> {
        ExpressionProcessor::new(self.driver, type_vars)
    }

    fn type_processor<'b>(&'b self, type_vars: &'b HashSet<&'b String>) -> TypeProcessor<'b, D> {
        TypeProcessor::new(self.driver, type_vars)
    }

    fn process_enum_declaration(
        &self,
        enum_decl: EnumDeclaration<parsed::Expression>,
    ) -> EnumDeclaration {
        let type_vars = enum_decl.type_vars.vars().collect();
        let variants = enum_decl
            .variants
            .into_iter()
            .map(|v| self.process_enum_variant(v, &type_vars))
            .collect();
        EnumDeclaration {
            name: self.driver.resolve_decl(&enum_decl.name),
            type_vars: enum_decl.type_vars,
            variants,
        }
    }

    fn process_enum_variant(
        &self,
        enum_variant: EnumVariant<parsed::Expression>,
        type_vars: &HashSet<&String>,
    ) -> EnumVariant {
        EnumVariant {
            name: enum_variant.name,
            fields: enum_variant.fields.map(|f| {
                f.into_iter()
                    .map(|ty| self.type_processor(type_vars).process_type(ty))
                    .collect()
            }),
        }
    }

    fn process_trait_declaration(
        &self,
        trait_decl: parsed::TraitDeclaration<parsed::Expression>,
    ) -> TraitDeclaration {
        let type_vars = trait_decl.type_vars.vars().collect();
        let functions = trait_decl
            .functions
            .into_iter()
            .map(|f| TraitFunction {
                name: f.name,
                _type: self.type_processor(&type_vars).process_type(f._type),
            })
            .collect();
        TraitDeclaration {
            name: self.driver.resolve_decl(&trait_decl.name),
            type_vars: trait_decl.type_vars,
            functions,
        }
    }
}<|MERGE_RESOLUTION|>--- conflicted
+++ resolved
@@ -8,13 +8,8 @@
 use powdr_ast::parsed::{
     self,
     types::{ArrayType, Type, TypeScheme},
-<<<<<<< HEAD
-    EnumDeclaration, EnumVariant, FunctionDefinition, FunctionKind, LambdaExpression, PilStatement,
-    PolynomialName, SelectedExpressions, TraitDeclaration, TraitFunction,
-=======
-    ArrayLiteral, EnumDeclaration, EnumVariant, FunctionDefinition, PilStatement, PolynomialName,
-    SelectedExpressions,
->>>>>>> ddfac8bc
+    ArrayLiteral, EnumDeclaration, EnumVariant, FunctionDefinition, FunctionKind, LambdaExpression,
+    PilStatement, PolynomialName, SelectedExpressions, TraitDeclaration, TraitFunction,
 };
 
 use powdr_number::DegreeType;
