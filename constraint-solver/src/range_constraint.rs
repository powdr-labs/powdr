use std::fmt::{Debug, Display, Formatter};
use std::{cmp, ops};

use num_traits::Zero;

use powdr_number::{log2_exact, FieldElement, LargeInt};

/// In an abstract way, a RangeConstraint is just a set of values. It is mainly used to
/// combine the effects of multiple AlgebraicConstraints on the same variable.
///
/// Currently, we can represent interval ranges (both "wrapping" and "non-wrapping" ones)
/// and bit masks. The actual constraint is the conjunction of the two.
///
/// The idea behind wrapping intervals is that we want to represent both signed and
/// unsigned numbers. Furthermore, by supporting wrapping intervals we do not lose
/// any information when adding or substracting constants.
///
/// The semantics and correctness of RangeConstraints is mainly defined by the following notion:
///
/// We say a RangeConstraint `r` on an expression `e` is `valid` in a ConstraintSystem
/// if for every satisfying assignment of the ConstraintSystem, the value of `e`
/// under this assignment is allowed by `r`.
///
/// All the operations on RangeConstraints (like combine_sum, conjunction, ...) preserve
/// validity, i.e. if we have an expression `e1 + e2` and we know that `r1` is a valid
/// RangeConstraint for `e1` and `r2` is a valid RangeConstraint for `e2`, then
/// the result of `r1.combine_sum(r2)` is a valid RangeConstraint for `e1 + e2`.
///
/// In particular, a fully unconstrained RangeConstraint is always valid for every expression.
/// in this way, range constraints are an over-approximation, i.e. they can be less strict
/// than the expressions they model. They might allow a value that is actually not
/// possible, but if the range constraint disallows a value, this value is definitely
/// not possible. This is consistent because e.g. an algebraic constraint in isolation
/// also over-approximates in contrast to this constraint being in the context
/// of the full system.
///
/// Finally, please be aware that same constraint can have multiple representations.
#[derive(Copy, Clone, PartialEq, Eq, PartialOrd, Ord, Debug, Hash)]
pub struct RangeConstraint<T: FieldElement> {
    /// Bit-mask. A value `x` is allowed only if `x & mask == x` (when seen as unsigned integer).
    mask: T::Integer,
    /// Min-max inclusive range. Note that `max` can be smaller than `min`. In this case the range wraps.
    /// If min <= max (seen as unsigned integers), then the constraint on `x` is `min <= x && x <= max`.
    /// If min > max, then the constraint is `min <= x || x <= max`.
    min: T,
    max: T,
}

impl<T: FieldElement> RangeConstraint<T> {
    /// Constraint that allows no higher bits set than the one given
    /// (counting from zero).
    pub fn from_max_bit(max_bit: usize) -> Self {
        Self::from_mask(mask_from_bits::<T>(max_bit + 1))
    }

    /// Constraint that forces several bits to be set to zero.
    /// Semantics: x & mask == x
    pub fn from_mask<M: Into<T::Integer>>(mask: M) -> Self {
        let mask = mask.into();
        let max = T::from(cmp::min(mask, (T::from(-1)).to_integer()));
        Self {
            mask,
            min: T::zero(),
            max,
        }
    }

    /// Constraint that only allows this exact value.
    pub fn from_value(value: T) -> Self {
        Self {
            mask: value.to_integer(),
            min: value,
            max: value,
        }
    }

    /// Constraint that allows the values `min`, `min + 1`, ..., `max`.
    /// Since this sequence can wrap around the field modulus, it means that
    /// `x` is allowed if and only if:
    /// - min <= x && x <= max  if min <= max
    /// - min <= x || x <= max  if min > max,
    #[inline]
    pub fn from_range(min: T, max: T) -> Self {
        let mask = if min <= max {
            mask_from_bits::<T>(max.to_integer().num_bits())
        } else {
            Self::unconstrained().mask
        };
        Self { mask, min, max }
    }

    /// Returns a constraint that allows any value.
    pub fn unconstrained() -> Self {
        Self::from_mask(!T::Integer::zero())
    }

    /// Returns true if the range constraint does not impose any
    /// restrictions on the values.
    pub fn is_unconstrained(&self) -> bool {
        self.range_width() == Self::unconstrained().range_width()
            && self.mask == Self::unconstrained().mask
    }

    /// Returns a bit mask. This might be drastically under-fitted in case
    /// the constraint is more resembling an interval.
    /// Semantics: X & mask == X holds for all possible values of X.
    pub fn mask(&self) -> &T::Integer {
        &self.mask
    }

    /// Returns the interval part [min..=max] of the Range Constraint.
    /// Note that `max` can be smaller than `min`. In this case the range wraps.
    /// Semantics, with (min, max) = range():
    /// If min <= max, this means min <= x && x <= max.
    /// If min > max, this means min <= x || x <= max.
    pub fn range(&self) -> (T, T) {
        (self.min, self.max)
    }

    /// Returns the number of elements between the min and the max value, disregarding the mask and
    /// potentially other constraints.
    pub fn range_width(&self) -> T::Integer {
        range_width(self.min, self.max)
    }

    /// Returns (an upper bound for) the number of field elements included in the constraint.
    pub fn size_estimate(&self) -> T::Integer {
        self.range_width()
    }

    pub fn allows_value(&self, v: T) -> bool {
        let in_range = if self.min <= self.max {
            self.min <= v && v <= self.max
        } else {
            self.min <= v || v <= self.max
        };
        let in_mask = v.to_integer() & self.mask == v.to_integer();
        in_range && in_mask
    }

    /// The range constraint of the sum of two expressions:
    /// If `r1` is a valid RangeConstraint for `e1` and `r2` is a valid RangeConstraint for `e2`,
    /// then `r1.combine_sum(r2)` is a valid RangeConstraint for `e1 + e2`.
    pub fn combine_sum(&self, other: &Self) -> Self {
        let unconstrained = Self::unconstrained();
        // TODO we could use "add_with_carry" to see if this created an overflow.
        // it might even be enough to check if certain bits are set in the masks.
        let mut mask = if self.mask.to_arbitrary_integer() + other.mask.to_arbitrary_integer()
            >= T::modulus().to_arbitrary_integer()
        {
            unconstrained.mask
        } else {
            // This could be made stricter.
            (self.mask + other.mask) | self.mask | other.mask
        };

        let (min, max) = if self.range_width().to_arbitrary_integer()
            + other.range_width().to_arbitrary_integer()
            <= unconstrained.range_width().to_arbitrary_integer()
        {
            (self.min + other.min, self.max + other.max)
        } else {
            unconstrained.range()
        };
        if min <= max {
            mask &= Self::from_range(min, max).mask;
        }
        Self { min, max, mask }
    }

    /// The range constraint of the product of two expressions:
    /// If `r1` is a valid RangeConstraint for `e1` and `r2` is a valid RangeConstraint for `e2`,
    /// then `r1.combine_product(r2)` is a valid RangeConstraint for `e1 * e2`.
    pub fn combine_product(&self, other: &Self) -> Self {
        if let Some(v) = other.try_to_single_value() {
            self.multiple(v)
        } else if let Some(v) = self.try_to_single_value() {
            other.multiple(v)
        } else if self.min <= self.max
            && other.min <= other.max
            && self.max.to_arbitrary_integer() * other.max.to_arbitrary_integer()
                < T::modulus().to_arbitrary_integer()
        {
            Self::from_range(self.min * other.min, self.max * other.max)
        } else {
            Self::unconstrained()
        }
    }

    /// If `Self` is a valid range constraint on an expression `e`, returns
    /// a valid range constraint for `e * e`.
    pub fn square(&self) -> Self {
<<<<<<< HEAD
        let square_rc = if self.min > self.max {
            {
                let max_abs = std::cmp::max(-self.min, self.max);
                if max_abs.to_arbitrary_integer() * max_abs.to_arbitrary_integer()
                    < T::modulus().to_arbitrary_integer()
                {
                    Self::from_range(T::zero(), max_abs * max_abs)
                } else {
                    Default::default()
                }
            }
        } else {
            Default::default()
        };
        self.combine_product(self).conjunction(&square_rc)
=======
        if self.min > self.max {
            // If we have "negative" values, make sure that the square
            // is non-negative.
            let max_abs = std::cmp::max(-self.min, self.max);
            if max_abs.to_arbitrary_integer() * max_abs.to_arbitrary_integer()
                < T::modulus().to_arbitrary_integer()
            {
                return Self::from_range(T::zero(), max_abs * max_abs);
            }
        }

        self.combine_product(self)
>>>>>>> 0649ab13
    }

    /// Returns the conjunction of this constraint and the other.
    /// This operation is not lossless, but if `r1` and `r2` allow
    /// a value `x`, then `r1.conjunction(r2)` also allows `x`.
    /// Furthermore, if `r1` and `r2` are valid RangeConstraints for
    /// the same expression `e`, then `r1.conjunction(r2)` is also a valid
    /// RangeConstraint for `e`.
    pub fn conjunction(&self, other: &Self) -> Self {
        let mut mask = self.mask & other.mask;
        // We might lose information because the intersection of two potentially wrapping
        // intervals can be more than one (potentially wrapping) intervals.
        let (mut min, mut max) =
            interval_intersection((self.min, self.max), (other.min, other.max))
                .unwrap_or((0.into(), 0.into()));

        // Now try to derive better values for the mask from the new range
        // and vice-versa.
        if mask < T::modulus() {
            if min <= max {
                // If we adjust both min and max, the right way could be
                // to have an empty range. On the other hand, this should not
                // be incorrect.
                min = cmp::min(mask.into(), min);
                max = cmp::min(mask.into(), max);
            } else if min.to_integer() > mask {
                min = T::zero();
                max = cmp::min(mask.into(), max);
            } else {
                // max < min <= mask
                // the proper intersection here cannot always be represented by
                // a single interval. Let's just leave it as it is.
            }
        }
        if min <= max {
            mask &= Self::from_range(min, max).mask;
        }

        Self { min, max, mask }
    }

    /// Returns the disjunction of this constraint and the other.
    /// This operation is not lossless, but if `r1` or `r2` allow
    /// a value `x`, then `r1.disjunction(r2)` also allows `x`.
    /// Furthermore, if `r1` OR `r2` is a valid RangeConstraint for
    /// the same expression `e`, then `r1.disjunction(r2)` is a valid
    /// RangeConstraint for `e`.
    pub fn disjunction(&self, other: &Self) -> Self {
        let mask = self.mask | other.mask;
        match (self.min <= self.max, other.min <= other.max) {
            (true, true) => Self {
                min: cmp::min(self.min, other.min),
                max: cmp::max(self.max, other.max),
                mask,
            },
            (true, false) | (false, true) => {
                // These cases are too complicated - we could refine them in the future.
                Self::from_mask(mask)
            }
            (false, false) => {
                let min = cmp::min(self.min, other.min);
                let max = cmp::max(self.max, other.max);
                if min <= max {
                    // The ranges cover the full field.
                    Self::from_mask(mask)
                } else {
                    Self { min, max, mask }
                }
            }
        }
    }

    /// The constraint of an integer multiple of an expression.
    /// If `r` is a valid RangeConstraint for `e`, then `r.multiple(factor)`
    /// is a valid RangeConstraint for `factor * e`.
    pub fn multiple(&self, factor: T) -> Self {
        let mask = log2_exact(factor.to_arbitrary_integer()).and_then(|exponent| {
            (self.mask.to_arbitrary_integer() << exponent < T::modulus().to_arbitrary_integer())
                .then(|| self.mask << exponent)
        });
        let (min, max) = if factor.is_in_lower_half() {
            range_multiple(self.min, self.max, factor)
        } else {
            range_multiple(-self.max, -self.min, -factor)
        };
        Self {
            min,
            max,
            mask: mask.unwrap_or_else(|| Self::from_range(min, max).mask),
        }
    }

    /// If only a single value satisfies this condition, returns this value.
    pub fn try_to_single_value(&self) -> Option<T> {
        if self.min == self.max && self.min.to_integer() & self.mask == self.min.to_integer() {
            Some(self.min)
        } else {
            None
        }
    }

    /// If this function returns true, then no value can satisfy both range constraints at the same time.
    /// If it returns false, this might also be the case, but we cannot be sure.
    pub fn is_disjoint(&self, other: &RangeConstraint<T>) -> bool {
        // True if the intersection allows zero.
        let zero_allowed = self.allows_value(T::zero()) && other.allows_value(T::zero());
        // True if the intersection is empty when looking at the masks (and zero) only.
        let masks_disjoint = !zero_allowed && (self.mask & other.mask).is_zero();
        // True if the intersection is empty when looking at ranges only.
        let intervals_disjoint =
            interval_intersection((self.min, self.max), (other.min, other.max)).is_none();
        masks_disjoint || intervals_disjoint
    }

    /// Returns the allowed values of this range constraint.
    /// Panics if the range width is larger than 2^32 (in which case you
    /// probably don't want to call this function).
    pub fn allowed_values(&self) -> impl Iterator<Item = T> + '_ {
        (0..=self.range_width().try_into_u32().unwrap())
            .map(move |offset| self.min + T::from(offset))
            .filter(|value| self.allows_value(*value))
    }
}

impl<T: FieldElement> Default for RangeConstraint<T> {
    fn default() -> Self {
        Self::unconstrained()
    }
}

/// The number of elements in an (inclusive) min/max range.
/// Works both if min is smaller than max and if it is larger (the inverted interval).
fn range_width<T: FieldElement>(min: T, max: T) -> T::Integer {
    if max + T::one() == min {
        T::modulus()
    } else {
        (max - min + T::one()).to_integer()
    }
}

#[inline]
fn mask_from_bits<T: FieldElement>(bits: usize) -> T::Integer {
    if bits == 0 {
        T::Integer::zero()
    } else {
        let max = !T::Integer::zero();
        let max_bits = T::Integer::NUM_BITS;
        assert!(bits <= max_bits);
        max >> (max_bits - bits)
    }
}

/// If an expression `x` is in the range `[min, max]`, returns
/// an a range `[min', max']` such that `factor * x` is in that range.
///
/// Inverted ranges are possible for both the input and the output.
fn range_multiple<T: FieldElement>(min: T, max: T, factor: T) -> (T, T) {
    // This is correct by iterated addition.
    if range_width(min, max).to_arbitrary_integer() * factor.to_arbitrary_integer()
        <= T::modulus().to_arbitrary_integer()
    {
        (min * factor, max * factor)
    } else {
        // The range that allows all values
        (T::one(), T::zero())
    }
}

/// Computes the intersection of two intervals.
/// There are cases where the intersection cannot be represented as a single internal.
/// in that case, it returns the smaller of the two inputs (which is a correct
/// range constraint in the sense that they can always be under-approximations,
/// but it loses some information).
/// If the intersection is empty, returns None.
fn interval_intersection<T: FieldElement>(a: (T, T), b: (T, T)) -> Option<(T, T)> {
    // We shift both intervals until they are both non-wrapping intervals.
    // If we do not succeed after shifting both of them by the smallest amount,
    // it means that the intersection cannot be expressed as a single interval.
    // In that case we just choose the smaller of the two inputs.
    match [a.0, b.0].into_iter().find_map(|shift| {
        let a_shifted = shifted_interval(a, -shift);
        let b_shifted = shifted_interval(b, -shift);
        (a_shifted.0 <= a_shifted.1 && b_shifted.0 <= b_shifted.1)
            .then_some((shift, (a_shifted, b_shifted)))
    }) {
        Some((shift, (a_shifted, b_shifted))) => {
            let intersection = (
                cmp::max(a_shifted.0, b_shifted.0),
                cmp::min(a_shifted.1, b_shifted.1),
            );
            // If min is larger than max, the intersection is empty.
            (intersection.0 <= intersection.1).then_some(shifted_interval(intersection, shift))
        }
        None => {
            // The intersection consists of two intervals. We cannot represent that,
            // so we return the smaller of the input intervals.
            if range_width(a.0, a.1) <= range_width(b.0, b.1) {
                Some(a)
            } else {
                Some(b)
            }
        }
    }
}

fn shifted_interval<T: FieldElement>((min, max): (T, T), shift: T) -> (T, T) {
    (min + shift, max + shift)
}

impl<T: FieldElement> ops::Neg for RangeConstraint<T> {
    type Output = Self;

    fn neg(self) -> Self::Output {
        let (min, max) = self.range();
        Self::from_range(-max, -min)
    }
}

impl<T: FieldElement> Display for RangeConstraint<T> {
    fn fmt(&self, f: &mut Formatter<'_>) -> std::fmt::Result {
        write!(
            f,
            "[{}, {}] & 0x{:x}",
            format_negated(self.min),
            format_negated(self.max),
            self.mask()
        )
    }
}

fn format_negated<T: FieldElement>(value: T) -> String {
    if value.is_in_lower_half() {
        value.to_string()
    } else {
        format!("-{}", -value)
    }
}

#[cfg(test)]
mod test {
    use itertools::Itertools;
    use powdr_number::GoldilocksField;
    use pretty_assertions::assert_eq;

    use super::*;

    type RCg = RangeConstraint<GoldilocksField>;

    #[test]
    fn from_max_bit() {
        assert_eq!(*RCg::from_max_bit(0).mask(), 1u64.into());
        assert_eq!(*RCg::from_max_bit(1).mask(), 3u64.into());
        assert_eq!(*RCg::from_max_bit(63).mask(), (u64::MAX).into());
    }

    #[test]
    fn from_value() {
        assert_eq!(
            RCg::from_value(9.into()),
            RCg {
                min: 9.into(),
                max: 9.into(),
                mask: 9u32.into()
            }
        );
    }

    #[test]
    fn from_range() {
        assert_eq!(
            RCg::from_range(3.into(), 9.into()),
            RCg {
                min: 3.into(),
                max: 9.into(),
                mask: 15u32.into()
            }
        );
        assert_eq!(
            RCg::from_range(9.into(), 3.into()),
            RCg {
                min: 9.into(),
                max: 3.into(),
                mask: u64::MAX.into()
            }
        );
    }

    #[test]
    fn range_width() {
        assert_eq!(RCg::from_value(7.into()).range_width(), 1u32.into());
        assert_eq!(
            RCg::from_range(3.into(), 7.into()).range_width(),
            5u32.into()
        );
        assert_eq!(
            RCg::from_range(8.into(), 2.into()).range_width(),
            // This is the range above, just inverted.
            // So we should have the whole field minus five.
            GoldilocksField::from(-5).to_integer()
        );
        assert_eq!(
            RCg::from_mask(0xf00fu32).range_width(),
            (0xf00fu32 + 1).into()
        );
    }

    #[test]
    fn combine_sum() {
        assert_eq!(
            RCg::from_range(3.into(), 7.into())
                .combine_sum(&RCg::from_range(15.into(), 300.into())),
            RCg {
                min: 18.into(),
                max: 307.into(),
                mask: 511u32.into()
            }
        );
        assert_eq!(
            RCg::from_mask(0x1100u32).combine_sum(&RCg::from_mask(0xffu32)),
            RCg {
                min: 0.into(),
                max: 0x11ffu32.into(),
                mask: 0x11ffu32.into()
            }
        );
        assert_eq!(
            RCg::from_mask(0x1110u32).combine_sum(&RCg::from_mask(0xffu32)),
            RCg {
                min: 0.into(),
                max: 0x120fu32.into(),
                mask: 0x13ffu32.into()
            }
        );

        // Test overflow of masks. Modulus is: 0xffffffff00000001
        assert!(RCg::from_mask(0xefffffff00000001u64)
            .combine_sum(&RCg::from_mask(0x7ffffffff0000000u64))
            .is_unconstrained());
    }

    #[test]
    fn combine_sum_around_modulus() {
        let modulus = 0xffffffff00000001u64;
        // Test min-max range width around modulus
        let half_modulus_range = RCg::from_range(7.into(), (modulus / 2 + 6).into());
        assert_eq!(
            half_modulus_range.range_width() + half_modulus_range.range_width() + 1u32.into(),
            modulus.into(),
        );

        // Sum of range widths is one less than modulus.
        assert_eq!(
            half_modulus_range.combine_sum(&half_modulus_range),
            RCg {
                min: 14.into(),
                max: 11.into(), // (modulus - 1) / 2 * 2 + 12 - modulus = 11
                mask: u64::MAX.into(),
            }
        );

        // Sum of range widths is equal to modulus.
        let two_range = RCg::from_range(50.into(), 51.into());
        let half_modulus_plus_one_range = half_modulus_range.combine_sum(&two_range);
        assert_eq!(
            half_modulus_range.range_width() + half_modulus_plus_one_range.range_width(),
            modulus.into(),
        );
        assert_eq!(
            half_modulus_range.combine_sum(&half_modulus_plus_one_range),
            RCg {
                min: 64.into(),
                max: 62.into(),
                mask: u64::MAX.into(),
            }
        );

        // Sum of range widths is larger than modulus.
        let two_range = RCg::from_range(50.into(), 51.into());
        let half_modulus_plus_one_range = half_modulus_range.combine_sum(&two_range);
        assert!(half_modulus_range
            .combine_sum(&half_modulus_plus_one_range.combine_sum(&two_range))
            .is_unconstrained());
    }

    #[test]
    fn mul_add() {
        let a = RangeConstraint::<GoldilocksField>::from_mask(0x1u32);
        let b = RangeConstraint::from_mask(0xffu32);
        let c = a.multiple(512.into()).combine_sum(&b);
        assert_eq!(c, RangeConstraint::from_mask(0x2ff_u32));
        let d = a.multiple(-GoldilocksField::from(1)).combine_sum(&b);
        assert_eq!(
            d,
            RangeConstraint::from_range(-GoldilocksField::from(1), 0xff.into())
        );
    }

    #[test]
    fn multiple_negative() {
        let a: RangeConstraint<GoldilocksField> = RangeConstraint::from_range(0.into(), 12.into());
        assert_eq!(*a.mask(), 0xfu32.into());
        let b = a.multiple((-3).into());
        assert_eq!(*b.mask(), u64::MAX.into());
        assert_eq!(b.range(), (-GoldilocksField::from(36), 0.into()));
    }

    #[test]
    fn multiple_overflow() {
        let modulus = 0xffffffff00000001u64;
        // Test min-max range width around modulus
        let max_value = (modulus / 4 + 6).into();
        let a = RCg::from_range(7.into(), max_value);
        assert!(
            a.range_width().to_arbitrary_integer()
                * GoldilocksField::from(4u32).to_arbitrary_integer()
                <= GoldilocksField::modulus().to_arbitrary_integer()
        );
        assert!(
            a.range_width().to_arbitrary_integer()
                * GoldilocksField::from(5u32).to_arbitrary_integer()
                > GoldilocksField::modulus().to_arbitrary_integer()
        );
        assert_eq!(
            a.multiple(4.into()),
            RangeConstraint {
                min: 28.into(),
                max: max_value * GoldilocksField::from(4),
                mask: u64::MAX.into()
            }
        );
        assert_eq!(
            a.multiple(5.into()),
            RangeConstraint {
                min: 1.into(),
                max: 0.into(),
                mask: u64::MAX.into()
            }
        );
    }

    #[test]
    fn combinations() {
        let a: RangeConstraint<GoldilocksField> = RangeConstraint::from_max_bit(7);
        assert_eq!(a, RangeConstraint::from_mask(0xff_u32));
        let b = a.multiple(256.into());
        assert_eq!(b, RangeConstraint::from_mask(0xff00_u32));
        assert_eq!(b.combine_sum(&a), RangeConstraint::from_mask(0xffff_u32));
    }

    #[test]
    fn weird_combinations() {
        let a: RangeConstraint<GoldilocksField> = RangeConstraint::from_mask(0xf00f_u32);
        let b = a.multiple(256.into());
        assert_eq!(b, RangeConstraint::from_mask(0xf00f00_u32));
        assert_eq!(b.combine_sum(&a), RangeConstraint::from_mask(0xf0ff0f_u32));
    }

    #[test]
    fn interval_intersections() {
        type F = GoldilocksField;
        fn commutativity_test(a: (F, F), b: (F, F)) -> Option<(F, F)> {
            let direct = interval_intersection(a, b);
            let inverse = interval_intersection(b, a);
            assert_eq!(direct, inverse);

            direct
        }

        // Plain, no wrapping:

        // a is contained in b
        {
            let a = (50.into(), 60.into());
            assert_eq!(commutativity_test(a, (10.into(), 100.into())), Some(a));
        }

        // a has an intersection with b
        assert_eq!(
            commutativity_test((10.into(), 60.into()), (40.into(), 100.into())),
            Some((40.into(), 60.into()))
        );

        // a and b does not intersect
        assert_eq!(
            commutativity_test((10.into(), 40.into()), (60.into(), 100.into())),
            None
        );

        // Wrapping intervals:

        // a intersects with b both at the beginning and at the end
        // (should return the smallest of the two ranges)
        {
            let a = (10.into(), 100.into());
            assert_eq!(commutativity_test(a, (90.into(), 20.into())), Some(a));
        }

        // a intersects with the beginning of b, and almost intersects with the end
        assert_eq!(
            commutativity_test((21.into(), 100.into()), (90.into(), 20.into())),
            Some((90.into(), 100.into()))
        );

        // a intersects with the end of b, and almost intersects with the beginning
        assert_eq!(
            commutativity_test((10.into(), 89.into()), (90.into(), 20.into())),
            Some((10.into(), 20.into()))
        );

        // an intersection that contains zero
        assert_eq!(
            commutativity_test((F::from(-50), 10.into()), (F::from(-10), 50.into())),
            Some((F::from(-10), 10.into()))
        );

        // a intersects with b right before zero
        assert_eq!(
            commutativity_test((F::from(-50), F::from(-10)), (F::from(-20), 20.into())),
            Some((F::from(-20), F::from(-10)))
        );

        // a intersects with b right after zero
        assert_eq!(
            commutativity_test((10.into(), 50.into()), (F::from(-20), 20.into())),
            Some((10.into(), 20.into()))
        );

        // a is contained in b, both contains 0
        {
            let a = (F::from(-20), 20.into());
            assert_eq!(commutativity_test(a, (F::from(-50), 90.into())), Some(a));
        }

        // a is contained in b before 0
        {
            let a = (F::from(-20), F::from(-10));
            assert_eq!(commutativity_test(a, (F::from(-50), 90.into())), Some(a));
        }

        // a is contained in b after 0
        {
            let a = (10.into(), 20.into());
            assert_eq!(commutativity_test(a, (F::from(-50), 90.into())), Some(a));
        }
    }

    #[test]
    fn allows_value() {
        type F = GoldilocksField;
        let a = RangeConstraint::<F>::from_range(20.into(), 10.into());
        assert!(a.allows_value(5.into()));
        assert!(a.allows_value(10.into()));
        assert!(!a.allows_value(15.into()));
        assert!(a.allows_value(20.into()));
        assert!(a.allows_value(25.into()));
        let b = RangeConstraint::<F>::from_range(10.into(), 20.into());
        assert!(!b.allows_value(5.into()));
        assert!(b.allows_value(10.into()));
        assert!(b.allows_value(15.into()));
        assert!(b.allows_value(20.into()));
        assert!(!b.allows_value(25.into()));
    }

    #[test]
    fn conjunction() {
        // This mostly tests the refinement of the bounds from min-max to mask and vice-versa.

        type F = GoldilocksField;
        let x = RangeConstraint::<F>::from_range(100000.into(), 70.into())
            .conjunction(&RangeConstraint::from_mask(0xfffu32));
        assert_eq!(
            x,
            RangeConstraint {
                min: 0.into(),
                max: 70.into(),
                mask: 127u32.into(), // This mask is refined from the max value
            },
        );

        let y = RangeConstraint::<F>::from_mask(0xfff000u32)
            .conjunction(&RangeConstraint::from_mask(0xff00u32));
        assert_eq!(
            y,
            RangeConstraint {
                min: 0.into(),
                max: 0xf000u32.into(), // this max value is derived from the mask.
                mask: 0xf000u32.into(),
            },
        );
    }

    #[test]
    fn disjunction() {
        type F = GoldilocksField;
        let a = RangeConstraint::<F>::from_range(20.into(), 10.into());
        let b = RangeConstraint::<F>::from_range(30.into(), 15.into());
        let d = a.disjunction(&b);
        assert!(d.allows_value(5.into()));
        assert!(d.allows_value(10.into()));
        assert!(d.allows_value(15.into()));
        assert!(!d.allows_value(18.into()));
        assert!(d.allows_value(20.into()));
        assert!(d.allows_value(25.into()));
    }

    #[test]
    fn disjunction_combinations() {
        type F = GoldilocksField;
        let lower = [10, 10000, 100060];
        let upper = [20, 10006, 100070];
        let test = [
            5, 10, 15, 20, 900, 10000, 10004, 10006, 10010, 100055, 100060, 100065, 100070, 100075,
        ]
        .iter()
        .map(|t| F::from(*t))
        .collect_vec();
        for (l1, u1) in lower.iter().cartesian_product(upper.iter()) {
            for (l2, u2) in lower.iter().cartesian_product(upper.iter()) {
                let a = RangeConstraint::<F>::from_range((*l1).into(), (*u1).into());
                let b = RangeConstraint::<F>::from_range((*l2).into(), (*u2).into());
                let c = a.disjunction(&b);
                for t in &test {
                    // Range constraints are allowed to be less strict, so we can only test one direction.
                    if !c.allows_value(*t) {
                        assert!(!a.allows_value(*t) || !b.allows_value(*t));
                    }
                }
            }
        }
    }

    #[test]
    fn is_disjoint() {
        type F = GoldilocksField;
        let a = RangeConstraint::<F>::from_range(10.into(), 20.into());
        let b = RangeConstraint::<F>::from_range(20.into(), 30.into());
        assert!(!a.is_disjoint(&b));
        let b = RangeConstraint::<F>::from_range(21.into(), 30.into());
        assert!(a.is_disjoint(&b));
        let b = RangeConstraint::<F>::from_range(21.into(), 9.into());
        assert!(a.is_disjoint(&b));
        let b = RangeConstraint::<F>::from_range(21.into(), 10.into());
        assert!(!a.is_disjoint(&b));

        let b = RangeConstraint::<F>::from_mask(0x100u32);
        assert!(b.range() == (0.into(), 0x100u32.into()));
        assert!(a.is_disjoint(&b));

        let c = RangeConstraint::<F>::from_mask(0xffu32);
        // They are not disjoint, because they both allow zero.
        assert!(!c.is_disjoint(&b));
        let d = c.conjunction(&RangeConstraint::from_range(1.into(), 5000.into()));
        assert!(d.is_disjoint(&b));
    }
}<|MERGE_RESOLUTION|>--- conflicted
+++ resolved
@@ -190,23 +190,6 @@
     /// If `Self` is a valid range constraint on an expression `e`, returns
     /// a valid range constraint for `e * e`.
     pub fn square(&self) -> Self {
-<<<<<<< HEAD
-        let square_rc = if self.min > self.max {
-            {
-                let max_abs = std::cmp::max(-self.min, self.max);
-                if max_abs.to_arbitrary_integer() * max_abs.to_arbitrary_integer()
-                    < T::modulus().to_arbitrary_integer()
-                {
-                    Self::from_range(T::zero(), max_abs * max_abs)
-                } else {
-                    Default::default()
-                }
-            }
-        } else {
-            Default::default()
-        };
-        self.combine_product(self).conjunction(&square_rc)
-=======
         if self.min > self.max {
             // If we have "negative" values, make sure that the square
             // is non-negative.
@@ -219,7 +202,6 @@
         }
 
         self.combine_product(self)
->>>>>>> 0649ab13
     }
 
     /// Returns the conjunction of this constraint and the other.
