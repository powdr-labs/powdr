use std::borrow::BorrowMut;
use std::collections::BTreeMap;
use std::sync::{Arc, Mutex};

use crate::plonk::air_to_plonkish::build_circuit;
use crate::plonk::{Gate, Variable};
use crate::powdr_extension::executor::PowdrExecutor;
use crate::powdr_extension::plonk::air::PlonkColumns;
use crate::powdr_extension::PowdrOpcode;
use crate::powdr_extension::{chip::SharedChips, PowdrPrecompile};
use crate::{BusMap, IntoOpenVm, OpenVmField};
use itertools::Itertools;
use openvm_circuit::utils::next_power_of_two_or_zero;
use openvm_circuit::{
    arch::{ExecutionState, InstructionExecutor, Result as ExecutionResult},
    system::memory::{MemoryController, OfflineMemory},
};
use openvm_instructions::instruction::Instruction;
use openvm_instructions::LocalOpcode;
use openvm_sdk::config::SdkVmConfig;
use openvm_stark_backend::p3_air::BaseAir;
use openvm_stark_backend::p3_field::FieldAlgebra;
use openvm_stark_backend::p3_matrix::dense::RowMajorMatrix;
use openvm_stark_backend::p3_matrix::Matrix;
use openvm_stark_backend::{
    config::{StarkGenericConfig, Val},
    p3_field::PrimeField32,
    prover::types::AirProofInput,
    rap::AnyRap,
    Chip, ChipUsageGetter,
};
use powdr_autoprecompiles::legacy_expression::AlgebraicReference;
use powdr_autoprecompiles::powdr::UniqueColumns;
use powdr_autoprecompiles::SymbolicMachine;

use super::air::PlonkAir;

pub struct PlonkChip<P: IntoOpenVm> {
    name: String,
    opcode: PowdrOpcode,
    air: Arc<PlonkAir<OpenVmField<P>>>,
    executor: PowdrExecutor<P>,
<<<<<<< HEAD
    machine: Arc<SymbolicMachine<P>>,
=======
    machine: SymbolicMachine<P>,
    bus_map: BusMap,
>>>>>>> 033080c8
}

impl<P: IntoOpenVm> PlonkChip<P> {
    #[allow(dead_code)]
    pub(crate) fn new(
        precompile: PowdrPrecompile<P>,
        memory: Arc<Mutex<OfflineMemory<OpenVmField<P>>>>,
        base_config: SdkVmConfig,
        periphery: SharedChips,
        bus_map: BusMap,
    ) -> Self {
        let PowdrPrecompile {
            original_instructions,
            original_airs,
            is_valid_column,
            name,
            opcode,
            machine,
        } = precompile;
        let air = PlonkAir {
            bus_map: bus_map.clone(),
            _marker: std::marker::PhantomData,
        };
        let executor = PowdrExecutor::new(
            original_instructions,
            original_airs,
            is_valid_column,
            memory,
            base_config,
            periphery,
        );

        Self {
            name,
            opcode,
            air: Arc::new(air),
            executor,
            machine,
            bus_map,
        }
    }
}

impl<P: IntoOpenVm> InstructionExecutor<OpenVmField<P>> for PlonkChip<P> {
    fn execute(
        &mut self,
        memory: &mut MemoryController<OpenVmField<P>>,
        instruction: &Instruction<OpenVmField<P>>,
        from_state: ExecutionState<u32>,
    ) -> ExecutionResult<ExecutionState<u32>> {
        let &Instruction { opcode, .. } = instruction;
        assert_eq!(opcode.as_usize(), self.opcode.global_opcode().as_usize());

        let execution_state = self.executor.execute(memory, from_state)?;

        Ok(execution_state)
    }

    fn get_opcode_name(&self, _opcode: usize) -> String {
        self.name.clone()
    }
}

impl<P: IntoOpenVm> ChipUsageGetter for PlonkChip<P> {
    fn air_name(&self) -> String {
        format!("powdr_plonk_air_for_opcode_{}", self.opcode.global_opcode()).to_string()
    }
    fn current_trace_height(&self) -> usize {
        self.executor.number_of_calls()
    }

    fn trace_width(&self) -> usize {
        self.air.width()
    }
}

impl<SC: StarkGenericConfig, P: IntoOpenVm<Field = Val<SC>>> Chip<SC> for PlonkChip<P>
where
    Val<SC>: PrimeField32,
{
    fn air(&self) -> Arc<dyn AnyRap<SC>> {
        self.air.clone()
    }

    fn generate_air_proof_input(self) -> AirProofInput<SC> {
        tracing::debug!("Generating air proof input for PlonkChip {}", self.name);

        let plonk_circuit = build_circuit(&self.machine, &self.bus_map);
        let number_of_calls = self.executor.number_of_calls();
        let width = self.trace_width();
        let height = next_power_of_two_or_zero(number_of_calls * plonk_circuit.len());
        tracing::debug!("   Number of calls: {number_of_calls}");
        tracing::debug!("   Plonk gates: {}", plonk_circuit.len());
        tracing::debug!("   Trace width: {width}");
        tracing::debug!("   Trace height: {height}");

        // Get witness in a calls x variables matrix.
        // TODO: Currently, the #rows of this matrix is padded to the next power of 2,
        // which is unnecessary.
        let column_index_by_poly_id = self
            .machine
            .unique_columns()
            .enumerate()
            .map(|(index, c)| (c.id.id, index))
            .collect();
        let witness = self
            .executor
            .generate_witness::<SC>(&column_index_by_poly_id, &self.machine.bus_interactions);

        // TODO: This should be parallelized.
        let mut values = <Val<SC>>::zero_vec(height * width);
        let num_tmp_vars = plonk_circuit.num_tmp_vars();
        for (call_index, witness) in witness.rows().take(number_of_calls).enumerate() {
            // Computing the trace values for the current call (starting at row call_index * circuit_length).
            let witness = witness.collect_vec();
            let mut vars = PlonkVariables::new(num_tmp_vars, &witness, &column_index_by_poly_id);
            for (gate_index, gate) in plonk_circuit.gates().iter().enumerate() {
                let index = call_index * plonk_circuit.len() + gate_index;
                let columns: &mut PlonkColumns<_> =
                    values[index * width..(index + 1) * width].borrow_mut();
                let gate = Gate {
                    a: gate.a.clone(),
                    b: gate.b.clone(),
                    c: gate.c.clone(),
                    d: gate.d.clone(),
                    e: gate.e.clone(),

                    q_bitwise: gate.q_bitwise.into_openvm_field(),
                    q_memory: gate.q_memory.into_openvm_field(),
                    q_execution: gate.q_execution.into_openvm_field(),
                    q_pc: gate.q_pc.into_openvm_field(),
                    q_range_tuple: gate.q_range_tuple.into_openvm_field(),
                    q_range_check: gate.q_range_check.into_openvm_field(),

                    q_l: gate.q_l.into_openvm_field(),
                    q_r: gate.q_r.into_openvm_field(),
                    q_o: gate.q_o.into_openvm_field(),
                    q_mul: gate.q_mul.into_openvm_field(),
                    q_const: gate.q_const.into_openvm_field(),
                };

                // TODO: These should be pre-processed columns (for soundness and efficiency).
                columns.q_bitwise = gate.q_bitwise;
                columns.q_memory = gate.q_memory;
                columns.q_execution = gate.q_execution;
                columns.q_pc = gate.q_pc;
                columns.q_range_tuple = gate.q_range_tuple;
                columns.q_range_check = gate.q_range_check;

                columns.q_l = gate.q_l;
                columns.q_r = gate.q_r;
                columns.q_o = gate.q_o;
                columns.q_mul = gate.q_mul;
                columns.q_const = gate.q_const;

                // We currently assume that:
                // - We can always solve for temporary variables, by processing the gates in order.
                // - Temporary variables appear in `c` for the first time.
                // TODO: Solve for tmp variables of other columns too.
                vars.derive_tmp_values_for_c(&gate);
                vars.assert_all_known_or_unused(&gate);

                if let Some(a) = vars.get(&gate.a) {
                    columns.a = a;
                }
                if let Some(b) = vars.get(&gate.b) {
                    columns.b = b;
                }
                if let Some(c) = vars.get(&gate.c) {
                    columns.c = c;
                }
                if let Some(d) = vars.get(&gate.d) {
                    columns.d = d;
                }
                if let Some(e) = vars.get(&gate.e) {
                    columns.e = e;
                }
            }
        }

        AirProofInput::simple(RowMajorMatrix::new(values, width), vec![])
    }
}

/// Variables of the PlonK circuit.
struct PlonkVariables<'a, F> {
    /// Temporary variables, indexed by their ID.
    /// If None, the value is not known yet.
    tmp_vars: Vec<Option<F>>,
    /// The vector of witness values, indexed by the column index.
    witness: &'a [F],
    /// Maps a poly ID to its index in the witness vector.
    column_index_by_poly_id: &'a BTreeMap<u64, usize>,
}

impl<'a, F: PrimeField32> PlonkVariables<'a, F> {
    fn new(
        num_tmp_vars: usize,
        witness: &'a [F],
        column_index_by_poly_id: &'a BTreeMap<u64, usize>,
    ) -> Self {
        Self {
            tmp_vars: vec![None; num_tmp_vars],
            witness,
            column_index_by_poly_id,
        }
    }

    /// Get the value of a variable. None if the variable is temporary but still unknown.
    fn get(&self, variable: &Variable<AlgebraicReference>) -> Option<F> {
        match variable {
            Variable::Witness(id) => {
                Some(self.witness[self.column_index_by_poly_id[&id.poly_id.id]])
            }
            Variable::Tmp(id) => self.tmp_vars[*id],
            // The value of unused cells should not matter.
            Variable::Unused => Some(F::ZERO),
        }
    }

    /// If the given gate's `c` value is unknown and `a` and `b` are known,
    /// derives the value of `c`.
    fn derive_tmp_values_for_c(&mut self, gate: &Gate<F, AlgebraicReference>) {
        if self.get(&gate.c).is_some() {
            // Already know the value.
            return;
        }
        if let (Some(a), Some(b), Variable::Tmp(id)) =
            (self.get(&gate.a), self.get(&gate.b), &gate.c)
        {
            // The PlonK constraint is:
            // q_l * a + q_r * b + q_o * c + q_mul * a * b + q_const = 0
            // We can derive c as:
            let value =
                -(gate.q_l * a + gate.q_r * b + gate.q_mul * a * b + gate.q_const) / gate.q_o;
            self.tmp_vars[*id] = Some(value);
        }
    }

    /// Asserts that all variables `a`, `b`, and `c` in the given gate are known or unused.
    fn assert_all_known_or_unused(&self, gate: &Gate<F, AlgebraicReference>) {
        if let Variable::Tmp(id) = gate.a {
            assert!(self.tmp_vars[id].is_some(), "Variable `a` is unknown.",);
        }
        if let Variable::Tmp(id) = gate.b {
            assert!(self.tmp_vars[id].is_some(), "Variable `b` is unknown.",);
        }
        if let Variable::Tmp(id) = gate.c {
            assert!(self.tmp_vars[id].is_some(), "Variable `c` is unknown.",);
        }
    }
}<|MERGE_RESOLUTION|>--- conflicted
+++ resolved
@@ -40,12 +40,8 @@
     opcode: PowdrOpcode,
     air: Arc<PlonkAir<OpenVmField<P>>>,
     executor: PowdrExecutor<P>,
-<<<<<<< HEAD
     machine: Arc<SymbolicMachine<P>>,
-=======
-    machine: SymbolicMachine<P>,
     bus_map: BusMap,
->>>>>>> 033080c8
 }
 
 impl<P: IntoOpenVm> PlonkChip<P> {
