#![allow(dead_code)]
use std::{
    collections::BTreeSet,
    fmt::{self, Display, Formatter, Write},
};

use itertools::Itertools;
use powdr_ast::analyzed::{PolyID, PolynomialIdentity, PolynomialType};
use powdr_number::FieldElement;

use crate::witgen::{
    data_structures::identity::{BusSend, Identity},
    jit::debug_formatter::format_identities,
    range_constraints::RangeConstraint,
    FixedData,
};

use super::{
    affine_symbolic_expression,
    effect::{format_code, Effect},
    identity_queue::{IdentityQueue, QueueItem},
    prover_function_heuristics::ProverFunction,
    variable::{Cell, MachineCallVariable, Variable},
    witgen_inference::{BranchResult, CanProcessCall, FixedEvaluator, Value, WitgenInference},
};

/// A generic processor for generating JIT code.
pub struct Processor<'a, T: FieldElement, FixedEval> {
    fixed_data: &'a FixedData<'a, T>,
    /// An evaluator for fixed columns
    fixed_evaluator: FixedEval,
    /// List of identities and row offsets to process them on.
    identities: Vec<(&'a Identity<T>, i32)>,
    /// The prover functions, i.e. helpers to compute certain values that
    /// we cannot easily determine.
    prover_functions: Vec<(ProverFunction<'a, T>, i32)>,
    /// The size of a block.
    block_size: usize,
    /// If the processor should check for correctly stackable block shapes.
    check_block_shape: bool,
    /// List of variables we want to be known at the end. One of them not being known
    /// is a failure.
    requested_known_vars: Vec<Variable>,
    /// List of variables we want to know the derived range constraints of at the very end
    /// (for every branch).
    requested_range_constraints: Vec<Variable>,
    /// Maximum branch depth allowed.
    max_branch_depth: usize,
}

pub struct ProcessorResult<T: FieldElement> {
    /// Generated code.
    pub code: Vec<Effect<T, Variable>>,
    /// Range constrainst of the variables they were requested on.
    pub range_constraints: Vec<RangeConstraint<T>>,
}

impl<'a, T: FieldElement, FixedEval: FixedEvaluator<T>> Processor<'a, T, FixedEval> {
    pub fn new(
        fixed_data: &'a FixedData<'a, T>,
        fixed_evaluator: FixedEval,
        identities: impl IntoIterator<Item = (&'a Identity<T>, i32)>,
        requested_known_vars: impl IntoIterator<Item = Variable>,
        max_branch_depth: usize,
    ) -> Self {
        let identities = identities.into_iter().collect_vec();
        Self {
            fixed_data,
            fixed_evaluator,
            identities,
            prover_functions: vec![],
            block_size: 1,
            check_block_shape: false,
            requested_known_vars: requested_known_vars.into_iter().collect(),
            requested_range_constraints: vec![],
            max_branch_depth,
        }
    }

    /// Provides a list of variables that we want to know the derived range constraints of at the end.
    pub fn with_requested_range_constraints(
        mut self,
        vars: impl IntoIterator<Item = Variable>,
    ) -> Self {
        self.requested_range_constraints.extend(vars);
        self
    }

    /// Sets the block size.
    pub fn with_block_size(mut self, block_size: usize) -> Self {
        self.block_size = block_size;
        self
    }

    /// Activates the check to see if the code for two subsequently generated
    /// blocks conflicts.
    pub fn with_block_shape_check(mut self) -> Self {
        self.check_block_shape = true;
        self
    }

    pub fn with_prover_functions(
        mut self,
        prover_functions: Vec<(ProverFunction<'a, T>, i32)>,
    ) -> Self {
        assert!(self.prover_functions.is_empty());
        self.prover_functions = prover_functions;
        self
    }

    pub fn generate_code(
        self,
        can_process: impl CanProcessCall<T>,
        mut witgen: WitgenInference<'a, T, FixedEval>,
    ) -> Result<ProcessorResult<T>, Error<'a, T, FixedEval>> {
        // Create variables for bus send arguments.
        for (id, row_offset) in &self.identities {
            if let Identity::BusSend(bus_send) = id {
                for (index, arg) in bus_send.selected_payload.expressions.iter().enumerate() {
                    let var = Variable::MachineCallParam(MachineCallVariable {
                        identity_id: bus_send.identity_id,
                        row_offset: *row_offset,
                        index,
                    });
                    witgen.assign_variable(arg, *row_offset, var.clone());
                }
            }
        }
        let branch_depth = 0;
        let identity_queue = IdentityQueue::new(self.fixed_data, &self.identities, &[]);
        self.generate_code_for_branch(can_process, witgen, identity_queue, branch_depth)
    }

    fn generate_code_for_branch(
        &self,
        can_process: impl CanProcessCall<T>,
        mut witgen: WitgenInference<'a, T, FixedEval>,
        mut identity_queue: IdentityQueue<'a, T>,
        branch_depth: usize,
    ) -> Result<ProcessorResult<T>, Error<'a, T, FixedEval>> {
        if self
            .process_until_no_progress(can_process.clone(), &mut witgen, &mut identity_queue)
            .is_err()
        {
            return Err(Error::conflicting_constraints(
                witgen,
                self.fixed_evaluator.clone(),
            ));
        }

        if self.check_block_shape {
            // Check that the "spill" into the previous block is compatible
            // with the "missing pieces" in the next block.
            // If this is not the case, this is a hard error
            // (i.e. cannot be fixed by runtime witgen) and thus we panic inside.
            // We could do this only at the end of each branch, but it's a bit
            // more convenient to do it here.
            self.check_block_shape(&witgen);
        }

        // Check that we could derive all requested variables.
        let missing_variables = self
            .requested_known_vars
            .iter()
            .filter(|var| !witgen.is_known(var))
            // Sort to get deterministic code.
            .sorted()
            .cloned()
            .collect_vec();

        let incomplete_machine_calls = self.incomplete_machine_calls(&witgen);
        if missing_variables.is_empty() && incomplete_machine_calls.is_empty() {
            let range_constraints = self
                .requested_range_constraints
                .iter()
                .map(|var| witgen.range_constraint(var))
                .collect();
            let code = witgen.finish();
            return Ok(ProcessorResult {
                code,
                range_constraints,
            });
        }

        // We need to do some work, try to branch.
        let most_constrained_var = witgen
            .known_variables()
            .iter()
            .map(|var| (var, witgen.range_constraint(var)))
            .filter(|(_, rc)| rc.try_to_single_value().is_none())
            .sorted()
            .min_by_key(|(_, rc)| rc.range_width())
            .map(|(var, rc)| (var.clone(), rc.clone()));
        // Either there is no variable left to branch on or the most constrained
        // still has more than (1 << max_branch_depth) possible values.
        let no_viable_branch_variable = most_constrained_var
            .as_ref()
            .map(|(_, rc)| (rc.range_width() >> self.max_branch_depth) > 0.into())
            .unwrap_or(true);
        if branch_depth >= self.max_branch_depth || no_viable_branch_variable {
            let reason = if no_viable_branch_variable {
                ErrorReason::NoBranchVariable
            } else {
                ErrorReason::MaxBranchDepthReached(self.max_branch_depth)
            };
            let incomplete_identities = self
                .identities
                .iter()
                .filter(|(id, row_offset)| !witgen.is_complete(id, *row_offset))
                .map(|(id, row_offset)| (*id, *row_offset))
                .collect_vec();
            return Err(Error {
                reason,
                witgen,
                fixed_evaluator: self.fixed_evaluator.clone(),
                missing_variables,
                incomplete_identities,
            });
        };
        let (most_constrained_var, range) = most_constrained_var.unwrap();

        log::debug!("Branching on variable {most_constrained_var} with range {range} at depth {branch_depth}");

        let BranchResult {
            common_code,
            condition,
            branches: [first_branch, second_branch],
        } = witgen.branch_on(&most_constrained_var.clone());

        identity_queue.variables_updated(vec![most_constrained_var.clone()], None);

        // TODO Tuning: If this fails (or also if it does not generate progress right away),
        // we could also choose a different variable to branch on.

        let first_branch_result = self.generate_code_for_branch(
            can_process.clone(),
            first_branch,
            identity_queue.clone(),
            branch_depth + 1,
        );
        let second_branch_result = self.generate_code_for_branch(
            can_process,
            second_branch,
            identity_queue,
            branch_depth + 1,
        );
        let mut result = match (first_branch_result, second_branch_result) {
            (Err(e), other) | (other, Err(e))
                if e.reason == ErrorReason::ConflictingConstraints =>
            {
                // Any branch with a conflicting constraint is not reachable and thus
                // can be pruned. We do not branch but still add the range constraint
                // of the branching variable.
                // Note that both branches might actually have a conflicting constraint,
                // but then it is correct to return one.
                log::trace!("Branching on {most_constrained_var} resulted in a conflict, we can reduce to a single branch.");
                other?
            }
            // Any other error should be propagated.
            (Err(e), _) | (_, Err(e)) => Err(e)?,
            (Ok(first_result), Ok(second_result)) if first_result.code == second_result.code => {
                log::trace!("Branching on {most_constrained_var} resulted in the same code, we can reduce to a single branch.");
                ProcessorResult {
                    code: first_result.code,
                    range_constraints: combine_range_constraints(
                        &first_result.range_constraints,
                        &second_result.range_constraints,
                    ),
                }
            }
            (Ok(first_result), Ok(second_result)) => {
                let code = vec![Effect::Branch(
                    condition,
                    first_result.code,
                    second_result.code,
                )];
                let range_constraints = combine_range_constraints(
                    &first_result.range_constraints,
                    &second_result.range_constraints,
                );
                ProcessorResult {
                    code,
                    range_constraints,
                }
            }
        };
        // Prepend the common code in the success case.
        result.code = common_code.into_iter().chain(result.code).collect();
        Ok(result)
    }

    fn process_until_no_progress(
        &self,
        can_process: impl CanProcessCall<T>,
        witgen: &mut WitgenInference<'a, T, FixedEval>,
        identity_queue: &mut IdentityQueue<'a, T>,
    ) -> Result<(), affine_symbolic_expression::Error> {
        loop {
            let identity = identity_queue.next();
            let updated_vars = match identity {
<<<<<<< HEAD
                Some(QueueItem::Identity(identity, row_offset)) => {
                    witgen.process_identity(can_process.clone(), identity, row_offset)
                }
                Some(QueueItem::Assignment(_assignment)) => {
                    todo!()
                }
=======
                Some((identity, row_offset)) => match identity {
                    Identity::Polynomial(PolynomialIdentity { id, expression, .. }) => {
                        witgen.process_polynomial_identity(*id, expression, row_offset)
                    }
                    Identity::BusSend(BusSend {
                        bus_id: _,
                        identity_id,
                        selected_payload,
                    }) => witgen.process_call(
                        can_process.clone(),
                        *identity_id,
                        &selected_payload.selector,
                        selected_payload.expressions.len(),
                        row_offset,
                    ),
                    Identity::Connect(..) => Ok(vec![]),
                },
                // TODO Also add prover functions to the queue (activated by their variables)
                // and sort them so that they are always last.
>>>>>>> 1db43cb6
                None => self.process_prover_functions(witgen),
            }?;
            if updated_vars.is_empty() && identity.is_none() {
                // No identities to process and prover functions did not make any progress,
                // we are done.
                return Ok(());
            }
            identity_queue.variables_updated(updated_vars, identity);
        }
    }

    /// Tries to process all prover functions until the first one is able to update a variable.
    /// Returns the updated variables.
    fn process_prover_functions(
        &self,
        witgen: &mut WitgenInference<'a, T, FixedEval>,
    ) -> Result<Vec<Variable>, affine_symbolic_expression::Error> {
        for (prover_function, row_offset) in &self.prover_functions {
            let updated_vars = witgen.process_prover_function(prover_function, *row_offset)?;
            if !updated_vars.is_empty() {
                return Ok(updated_vars);
            }
        }

        Ok(vec![])
    }

    /// If any machine call could not be completed, that's bad because machine calls typically have side effects.
    /// So, the underlying lookup / permutation / bus argument likely does not hold.
    /// This function checks that all machine calls are complete, at least for a window of <block_size> rows.
    /// It returns the list of incomplete calls, if any.
    fn incomplete_machine_calls(
        &self,
        witgen: &WitgenInference<'a, T, FixedEval>,
    ) -> Vec<(&Identity<T>, i32)> {
        self.identities
            .iter()
            .map(|(id, _)| id)
            .filter(|id| is_machine_call(id))
            .unique()
            .flat_map(|&call| {
                let rows = self.rows_for_identity(call);
                let complete_rows = rows
                    .iter()
                    .filter(|&&row| witgen.is_complete(call, row))
                    .collect::<Vec<_>>();
                // We might process more rows than `self.block_size`, so we check
                // that the complete calls are on consecutive rows.
                if complete_rows.len() >= self.block_size {
                    let (min, max) = complete_rows.iter().minmax().into_option().unwrap();
                    // TODO instead of checking for consecutive rows, we could also check
                    // that they "fit" the next block.
                    // TODO actually I think that we should not allow more than block size
                    // completed calls.
                    let is_consecutive = *max - *min == complete_rows.len() as i32 - 1;
                    if is_consecutive {
                        return vec![];
                    }
                }
                rows.iter()
                    .filter(|&row| !witgen.is_complete(call, *row))
                    .map(|row| (call, *row))
                    .collect::<Vec<_>>()
            })
            .collect::<Vec<_>>()
    }

    /// Returns the list of rows the given identity is processed on.
    fn rows_for_identity(&self, identity: &Identity<T>) -> Vec<i32> {
        self.identities
            .iter()
            .filter_map(move |(id, row_offset)| {
                if *id == identity {
                    Some(*row_offset)
                } else {
                    None
                }
            })
            .collect()
    }

    /// After solving, the known cells should be such that we can stack different blocks.
    /// If this is not the case, this function panics.
    /// TODO the same is actually true for machine calls.
    fn check_block_shape(&self, witgen: &WitgenInference<'a, T, FixedEval>) {
        let known_columns: BTreeSet<_> = witgen
            .known_variables()
            .iter()
            .filter_map(|var| match var {
                Variable::WitnessCell(cell) => Some(cell.id),
                _ => None,
            })
            .collect();
        for column_id in known_columns {
            let known_rows = witgen
                .known_variables()
                .iter()
                .filter_map(|var| match var {
                    Variable::WitnessCell(cell) if cell.id == column_id => Some(cell.row_offset),
                    _ => None,
                })
                .collect::<BTreeSet<_>>();

            // Two values that refer to the same row (modulo block size) are compatible if:
            // - One of them is unknown, or
            // - Both are concrete and equal
            let is_compatible = |v1: Value<T>, v2: Value<T>| match (v1, v2) {
                (Value::Unknown, _) | (_, Value::Unknown) => true,
                (Value::Concrete(a), Value::Concrete(b)) => a == b,
                _ => false,
            };
            let cell_var = |row_offset| {
                Variable::WitnessCell(Cell {
                    // Column name does not matter.
                    column_name: "".to_string(),
                    id: column_id,
                    row_offset,
                })
            };

            // A column is stackable if all rows equal to each other modulo
            // the block size are compatible.
            for row in &known_rows {
                let this_val = witgen.value(&cell_var(*row));
                let next_block_val = witgen.value(&cell_var(row + self.block_size as i32));
                if !is_compatible(this_val, next_block_val) {
                    let column_name = self.fixed_data.column_name(&PolyID {
                        id: column_id,
                        ptype: PolynomialType::Committed,
                    });
                    let row_vals = known_rows
                        .iter()
                        .map(|&r| format!("  row {r}: {}\n", witgen.value(&cell_var(r))))
                        .format("");
                    log::debug!(
                        "Code generated so far:\n{}\n\
                        Column {column_name} is not stackable in a {}-row block, \
                        conflict in rows {row} and {}.\n{row_vals}",
                        format_code(witgen.code()),
                        self.block_size,
                        row + self.block_size as i32
                    );
                    panic!(
                        "Column {column_name} is not stackable in a {}-row block, conflict in rows {row} and {}.\n{row_vals}",
                        self.block_size,
                        row + self.block_size as i32
                    );
                }
            }
        }
    }
}

fn is_machine_call<T>(identity: &Identity<T>) -> bool {
    matches!(identity, Identity::BusSend(_))
}

fn combine_range_constraints<T: FieldElement>(
    first: &[RangeConstraint<T>],
    second: &[RangeConstraint<T>],
) -> Vec<RangeConstraint<T>> {
    first
        .iter()
        .zip(second.iter())
        .map(|(rc1, rc2)| rc1.disjunction(rc2))
        .collect()
}

pub struct Error<'a, T: FieldElement, FixedEval: FixedEvaluator<T>> {
    pub reason: ErrorReason,
    pub witgen: WitgenInference<'a, T, FixedEval>,
    pub fixed_evaluator: FixedEval,
    /// Required variables that could not be determined
    pub missing_variables: Vec<Variable>,
    /// Identities that could not be processed completely.
    /// Note that we only force submachine calls to be complete.
    pub incomplete_identities: Vec<(&'a Identity<T>, i32)>,
}

#[derive(PartialEq, Eq)]
pub enum ErrorReason {
    /// This error means that the current branch (if it is a branch)
    /// is actually not reachable.
    ConflictingConstraints,
    /// We were not able to solve all required constraints and
    /// there is no variable left to branch on.
    NoBranchVariable,
    /// We were not able to solve all required constraints and
    /// the maximum branch depth was reached.
    MaxBranchDepthReached(usize),
}

impl<T: FieldElement, FE: FixedEvaluator<T>> Display for Error<'_, T, FE> {
    fn fmt(&self, f: &mut Formatter) -> fmt::Result {
        write!(
            f,
            "{}",
            self.to_string_with_variable_formatter(|var| var.to_string())
        )
    }
}

impl<'a, T: FieldElement, FE: FixedEvaluator<T>> Error<'a, T, FE> {
    pub fn conflicting_constraints(
        witgen: WitgenInference<'a, T, FE>,
        fixed_evaluator: FE,
    ) -> Self {
        Self {
            witgen,
            fixed_evaluator,
            reason: ErrorReason::ConflictingConstraints,
            missing_variables: vec![],
            incomplete_identities: vec![],
        }
    }

    pub fn to_string_with_variable_formatter(
        &self,
        var_formatter: impl Fn(&Variable) -> String,
    ) -> String {
        let mut s = String::new();
        let reason_str = match &self.reason {
            ErrorReason::ConflictingConstraints => "Conflicting constraints".to_string(),
            ErrorReason::NoBranchVariable => "No variable available to branch on".to_string(),
            ErrorReason::MaxBranchDepthReached(depth) => {
                format!("Maximum branch depth of {depth} reached")
            }
        };
        write!(
            s,
            "Unable to derive algorithm to compute required values: {reason_str}."
        )
        .unwrap();
        if !self.missing_variables.is_empty() {
            write!(
                s,
                "\nThe following variables or values are still missing: {}",
                self.missing_variables
                    .iter()
                    .map(var_formatter)
                    .format(", ")
            )
            .unwrap();
        };
        write!(
            s,
            "\nThe following branch decisions were taken:\n{}",
            self.witgen
                .branches_taken()
                .iter()
                .map(|(var, rc)| format!("    {var} = {rc}"))
                .join("\n")
        )
        .unwrap();
        if !self.incomplete_identities.is_empty() {
            write!(
                s,
                "\nThe following identities have not been fully processed:\n{}",
                format_identities(&self.incomplete_identities, &self.witgen,)
            )
            .unwrap();
        };
        let code = self.witgen.code();
        if code.is_empty() {
            write!(s, "\nNo code generated so far.").unwrap();
        } else {
            write!(s, "\nGenerated code so far:\n{}", format_code(code)).unwrap();
        };
        s
    }
}<|MERGE_RESOLUTION|>--- conflicted
+++ resolved
@@ -298,15 +298,7 @@
         loop {
             let identity = identity_queue.next();
             let updated_vars = match identity {
-<<<<<<< HEAD
-                Some(QueueItem::Identity(identity, row_offset)) => {
-                    witgen.process_identity(can_process.clone(), identity, row_offset)
-                }
-                Some(QueueItem::Assignment(_assignment)) => {
-                    todo!()
-                }
-=======
-                Some((identity, row_offset)) => match identity {
+                Some(QueueItem::Identity(identity, row_offset)) => match identity {
                     Identity::Polynomial(PolynomialIdentity { id, expression, .. }) => {
                         witgen.process_polynomial_identity(*id, expression, row_offset)
                     }
@@ -325,7 +317,9 @@
                 },
                 // TODO Also add prover functions to the queue (activated by their variables)
                 // and sort them so that they are always last.
->>>>>>> 1db43cb6
+                Some(QueueItem::Assignment(_assignment)) => {
+                    todo!()
+                }
                 None => self.process_prover_functions(witgen),
             }?;
             if updated_vars.is_empty() && identity.is_none() {
