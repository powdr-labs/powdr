--- conflicted
+++ resolved
@@ -1420,19 +1420,11 @@
                     AirMetrics {
                         widths: AirWidths {
                             preprocessed: 0,
-<<<<<<< HEAD
-                            main: 40,
-                            log_up: 32,
+                            main: 41,
+                            log_up: 56,
                         },
-                        constraints: 14,
+                        constraints: 15,
                         bus_interactions: 26,
-=======
-                            main: 49,
-                            log_up: 64,
-                        },
-                        constraints: 23,
-                        bus_interactions: 30,
->>>>>>> 9e08aa90
                     }
                 "#]],
                 powdr_expected_machine_count: expect![[r#"
@@ -1456,19 +1448,11 @@
                     AirMetrics {
                         widths: AirWidths {
                             preprocessed: 0,
-<<<<<<< HEAD
-                            main: 40,
-                            log_up: 32,
+                            main: 41,
+                            log_up: 56,
                         },
-                        constraints: 14,
+                        constraints: 15,
                         bus_interactions: 26,
-=======
-                            main: 49,
-                            log_up: 64,
-                        },
-                        constraints: 23,
-                        bus_interactions: 30,
->>>>>>> 9e08aa90
                     }
                 "#]],
                 powdr_expected_machine_count: expect![[r#"
@@ -1486,13 +1470,8 @@
                     },
                     after: AirWidths {
                         preprocessed: 0,
-<<<<<<< HEAD
-                        main: 40,
-                        log_up: 32,
-=======
-                        main: 49,
-                        log_up: 64,
->>>>>>> 9e08aa90
+                        main: 41,
+                        log_up: 56,
                     },
                 }
             "#]]),
@@ -1517,19 +1496,11 @@
                     AirMetrics {
                         widths: AirWidths {
                             preprocessed: 0,
-<<<<<<< HEAD
-                            main: 14522,
-                            log_up: 10176,
+                            main: 14564,
+                            log_up: 20152,
                         },
-                        constraints: 4219,
+                        constraints: 4261,
                         bus_interactions: 9843,
-=======
-                            main: 14706,
-                            log_up: 20292,
-                        },
-                        constraints: 4393,
-                        bus_interactions: 9916,
->>>>>>> 9e08aa90
                     }
                 "#]],
                 powdr_expected_machine_count: expect![[r#"
@@ -1553,19 +1524,11 @@
                     AirMetrics {
                         widths: AirWidths {
                             preprocessed: 0,
-<<<<<<< HEAD
-                            main: 14502,
-                            log_up: 10156,
-                        },
-                        constraints: 4203,
-                        bus_interactions: 9833,
-=======
                             main: 14678,
                             log_up: 20260,
                         },
                         constraints: 4369,
                         bus_interactions: 9906,
->>>>>>> 9e08aa90
                     }
                 "#]],
                 powdr_expected_machine_count: expect![[r#"
@@ -1583,13 +1546,8 @@
                     },
                     after: AirWidths {
                         preprocessed: 0,
-<<<<<<< HEAD
-                        main: 14502,
-                        log_up: 10156,
-=======
                         main: 14678,
                         log_up: 20260,
->>>>>>> 9e08aa90
                     },
                 }
             "#]]),
@@ -1646,17 +1604,10 @@
                     AirMetrics {
                         widths: AirWidths {
                             preprocessed: 0,
-<<<<<<< HEAD
-                            main: 1956,
-                            log_up: 1616,
-                        },
-                        constraints: 182,
-=======
-                            main: 2009,
+                            main: 1957,
                             log_up: 3228,
                         },
-                        constraints: 235,
->>>>>>> 9e08aa90
+                        constraints: 183,
                         bus_interactions: 1611,
                     }
                 "#]],
@@ -1681,10 +1632,10 @@
                     AirMetrics {
                         widths: AirWidths {
                             preprocessed: 0,
-                            main: 2009,
+                            main: 1957,
                             log_up: 3228,
                         },
-                        constraints: 235,
+                        constraints: 183,
                         bus_interactions: 1611,
                     }
                 "#]],
@@ -1709,10 +1660,10 @@
                     AirMetrics {
                         widths: AirWidths {
                             preprocessed: 0,
-                            main: 2009,
+                            main: 1957,
                             log_up: 3228,
                         },
-                        constraints: 235,
+                        constraints: 183,
                         bus_interactions: 1611,
                     }
                 "#]],
@@ -1731,7 +1682,7 @@
                     },
                     after: AirWidths {
                         preprocessed: 0,
-                        main: 2009,
+                        main: 1957,
                         log_up: 3228,
                     },
                 }
