use derive_more::From;
use eyre::Result;
use itertools::{multiunzip, Itertools};
use openvm_build::{build_guest_package, find_unique_executable, get_package, TargetFilter};
use openvm_circuit::arch::InitFileGenerator;
use openvm_circuit::arch::{
    instructions::exe::VmExe, segment::DefaultSegmentationStrategy, Streams, SystemConfig,
    VirtualMachine, VmChipComplex, VmConfig, VmInventoryError,
};
use openvm_circuit::{circuit_derive::Chip, derive::AnyEnum};
use openvm_circuit_derive::InstructionExecutor;
use openvm_circuit_primitives_derive::ChipUsageGetter;
use openvm_instructions::program::Program;
use openvm_sdk::{
    config::{AggStarkConfig, AppConfig, SdkVmConfig, SdkVmConfigExecutor, SdkVmConfigPeriphery},
    keygen::AggStarkProvingKey,
    prover::AggStarkProver,
    Sdk, StdIn,
};
use openvm_stark_backend::engine::StarkEngine;
use openvm_stark_sdk::config::{
    baby_bear_poseidon2::{BabyBearPoseidon2Config, BabyBearPoseidon2Engine},
    FriParameters,
};
use openvm_stark_sdk::engine::StarkFriEngine;
use openvm_stark_sdk::openvm_stark_backend::p3_field::PrimeField32;
use openvm_stark_sdk::p3_baby_bear::BabyBear;
use powdr_autoprecompiles::PowdrConfig;
use powdr_extension::{PowdrExecutor, PowdrExtension, PowdrPeriphery};
use serde::{Deserialize, Serialize};
use std::cmp::Reverse;
use std::fs::File;
use std::io::BufWriter;
use std::iter::Sum;
use std::ops::Add;
use std::sync::atomic::{AtomicU32, Ordering};
use std::{
    collections::HashMap,
    path::{Path, PathBuf},
    sync::Arc,
};
use strum::{Display, EnumString};

use tracing::dispatcher::Dispatch;
use tracing::field::Field as TracingField;
use tracing::{Event, Level, Subscriber};
use tracing_subscriber::{
    layer::Context,
    prelude::*,
    registry::{LookupSpan, Registry},
    Layer,
};

#[cfg(test)]
use crate::extraction_utils::AirWidthsDiff;
use crate::extraction_utils::{export_pil, AirWidths, OriginalVmConfig};
use crate::instruction_formatter::openvm_opcode_formatter;
use crate::powdr_extension::PowdrPrecompile;

mod air_builder;
pub mod bus_map;
pub mod extraction_utils;
pub mod opcode;
pub mod symbolic_instruction_builder;
mod utils;
pub use opcode::instruction_allowlist;
pub use powdr_autoprecompiles::DegreeBound;
pub use powdr_autoprecompiles::PgoConfig;

type BabyBearSC = BabyBearPoseidon2Config;

// TODO: These constants should be related
const APP_LOG_BLOWUP: usize = 2;
pub const OPENVM_DEGREE_BOUND: usize = 5;
const DEFAULT_DEGREE_BOUND: DegreeBound = DegreeBound {
    identities: OPENVM_DEGREE_BOUND,
    bus_interactions: OPENVM_DEGREE_BOUND - 1,
};

pub fn default_powdr_openvm_config(apc: u64, skip: u64) -> PowdrConfig {
    PowdrConfig::new(apc, skip, DEFAULT_DEGREE_BOUND, POWDR_OPCODE)
}

fn format_fe<F: PrimeField32>(v: F) -> String {
    let v = v.as_canonical_u32();
    if v < F::ORDER_U32 / 2 {
        format!("{v}")
    } else {
        format!("-{}", F::ORDER_U32 - v)
    }
}

pub use openvm_build::GuestOptions;
pub use powdr_autoprecompiles::bus_map::BusType;

/// We do not use the transpiler, instead we customize an already transpiled program
mod customize_exe;

pub use customize_exe::{customize, BabyBearOpenVmApcAdapter, Instr, POWDR_OPCODE};

// A module for our extension
mod powdr_extension;

pub mod bus_interaction_handler;
mod instruction_formatter;
pub mod memory_bus_interaction;

mod plonk;

#[derive(Copy, Clone, Debug, EnumString, Display)]
#[strum(serialize_all = "lowercase")]
pub enum PgoType {
    /// cost = cells saved per apc * times executed
    /// max total columns
    Cell(Option<usize>),
    /// cost = instruction per apc * times executed
    Instruction,
    /// cost = instruction per apc
    None,
}

impl Default for PgoType {
    fn default() -> Self {
        PgoType::Cell(None)
    }
}

/// A custom VmConfig that wraps the SdkVmConfig, adding our custom extension.
#[derive(Serialize, Deserialize, Clone)]
pub struct SpecializedConfig {
    pub sdk_config: OriginalVmConfig,
    pub powdr: PowdrExtension<BabyBear>,
}

// For generation of the init file, we delegate to the underlying SdkVmConfig.
impl InitFileGenerator for SpecializedConfig {
    fn generate_init_file_contents(&self) -> Option<String> {
        self.sdk_config.config().generate_init_file_contents()
    }

    fn write_to_init_file(
        &self,
        manifest_dir: &Path,
        init_file_name: Option<&str>,
    ) -> eyre::Result<()> {
        self.sdk_config
            .config()
            .write_to_init_file(manifest_dir, init_file_name)
    }
}

#[allow(clippy::large_enum_variant)]
#[derive(ChipUsageGetter, From, AnyEnum, InstructionExecutor, Chip)]
pub enum SpecializedExecutor<F: PrimeField32> {
    #[any_enum]
    SdkExecutor(SdkVmConfigExecutor<F>),
    #[any_enum]
    PowdrExecutor(PowdrExecutor<F>),
}

#[derive(From, ChipUsageGetter, Chip, AnyEnum)]
pub enum MyPeriphery<F: PrimeField32> {
    #[any_enum]
    SdkPeriphery(SdkVmConfigPeriphery<F>),
    #[any_enum]
    PowdrPeriphery(PowdrPeriphery<F>),
}

impl VmConfig<BabyBear> for SpecializedConfig {
    type Executor = SpecializedExecutor<BabyBear>;
    type Periphery = MyPeriphery<BabyBear>;

    fn system(&self) -> &SystemConfig {
        VmConfig::<BabyBear>::system(self.sdk_config.config())
    }

    fn system_mut(&mut self) -> &mut SystemConfig {
        VmConfig::<BabyBear>::system_mut(self.sdk_config.config_mut())
    }

    fn create_chip_complex(
        &self,
    ) -> Result<VmChipComplex<BabyBear, Self::Executor, Self::Periphery>, VmInventoryError> {
        let chip = self.sdk_config.create_chip_complex()?;
        let chip = chip.extend(&self.powdr)?;

        Ok(chip)
    }
}

impl SpecializedConfig {
    fn new(
        base_config: OriginalVmConfig,
        precompiles: Vec<PowdrPrecompile<BabyBear>>,
        implementation: PrecompileImplementation,
    ) -> Self {
        let airs = base_config.airs().expect("Failed to convert the AIR of an OpenVM instruction, even after filtering by the blacklist!");
        let bus_map = base_config.bus_map();
        let powdr_extension = PowdrExtension::new(
            precompiles,
            base_config.config().clone(),
            implementation,
            bus_map,
            airs,
        );
        Self {
            sdk_config: base_config,
            powdr: powdr_extension,
        }
    }
}

pub fn build_elf_path<P: AsRef<Path>>(
    guest_opts: GuestOptions,
    pkg_dir: P,
    target_filter: &Option<TargetFilter>,
) -> Result<PathBuf> {
    let pkg = get_package(pkg_dir.as_ref());
    let target_dir = match build_guest_package(&pkg, &guest_opts, None, target_filter) {
        Ok(target_dir) => target_dir,
        Err(Some(code)) => {
            return Err(eyre::eyre!("Failed to build guest: code = {}", code));
        }
        Err(None) => {
            return Err(eyre::eyre!(
                "Failed to build guest (OPENVM_SKIP_BUILD is set)"
            ));
        }
    };

    find_unique_executable(pkg_dir, target_dir, target_filter)
}

// compile the original openvm program without powdr extension
pub fn compile_openvm(
    guest: &str,
    guest_opts: GuestOptions,
) -> Result<OriginalCompiledProgram, Box<dyn std::error::Error>> {
    let sdk = Sdk::default();

    // Build the ELF with guest options and a target filter.
    // We need these extra Rust flags to get the labels.
    let guest_opts = guest_opts.with_rustc_flags(vec!["-C", "link-arg=--emit-relocs"]);

    // Point to our local guest
    use std::path::PathBuf;
    let mut path = PathBuf::from(env!("CARGO_MANIFEST_DIR")).to_path_buf();
    path.push(guest);
    let target_path = path.to_str().unwrap();

    // try to load the sdk config from the openvm.toml file, otherwise use the default
    let openvm_toml_path = path.join("openvm.toml");
    let sdk_vm_config = if openvm_toml_path.exists() {
        let toml = std::fs::read_to_string(&openvm_toml_path)?;
        let app_config: AppConfig<_> = toml::from_str(&toml)?;
        app_config.app_vm_config
    } else {
        SdkVmConfig::builder()
            .system(Default::default())
            .rv32i(Default::default())
            .rv32m(Default::default())
            .io(Default::default())
            .build()
    };

    let elf = sdk.build(
        guest_opts,
        &sdk_vm_config,
        target_path,
        &Default::default(),
        Default::default(),
    )?;

    // Transpile the ELF into a VmExe. Note that this happens using the sdk transpiler only, our extension does not use a transpiler.
    let exe = sdk.transpile(elf, sdk_vm_config.transpiler())?;

    Ok(OriginalCompiledProgram { exe, sdk_vm_config })
}

/// Determines how the precompile (a circuit with algebraic gates and bus interactions)
/// is implemented as a RAP.
#[derive(Default, Clone, Deserialize, Serialize)]
pub enum PrecompileImplementation {
    /// Allocate a column for each variable and process a call in a single row.
    #[default]
    SingleRowChip,
    /// Compile the circuit to a PlonK circuit.
    PlonkChip,
}

pub fn compile_guest(
    guest: &str,
    guest_opts: GuestOptions,
    config: PowdrConfig,
    implementation: PrecompileImplementation,
    pgo_config: PgoConfig,
) -> Result<CompiledProgram, Box<dyn std::error::Error>> {
    let original_program = compile_openvm(guest, guest_opts.clone())?;

    // Optional tally of opcode freqency (only enabled for debug level logs)
    if tracing::enabled!(Level::DEBUG) {
        tally_opcode_frequency(&pgo_config, &original_program.exe);
    }

    compile_exe(
        guest,
        guest_opts,
        original_program,
        config,
        implementation,
        pgo_config,
    )
}

fn instruction_index_to_pc(program: &Program<BabyBear>, idx: usize) -> u64 {
    (program.pc_base + (idx as u32 * program.step)) as u64
}

fn tally_opcode_frequency(pgo_config: &PgoConfig, exe: &VmExe<BabyBear>) {
    let pgo_program_pc_count = match pgo_config {
        PgoConfig::Cell(pgo_program_pc_count, _) | PgoConfig::Instruction(pgo_program_pc_count) => {
            // If execution count of each pc is available, we tally the opcode execution frequency
            tracing::debug!("Opcode execution frequency:");
            pgo_program_pc_count
        }
        PgoConfig::None => {
            // If execution count of each pc isn't available, we just count the occurrences of each opcode in the program
            tracing::debug!("Opcode frequency in program:");
            // Create a dummy HashMap that returns 1 for each pc
            &(0..exe.program.instructions_and_debug_infos.len())
                .map(|i| (instruction_index_to_pc(&exe.program, i), 1))
                .collect::<HashMap<_, _>>()
        }
    };

    exe.program
        .instructions_and_debug_infos
        .iter()
        .enumerate()
        .fold(HashMap::new(), |mut acc, (i, instr)| {
            let opcode = instr.as_ref().unwrap().0.opcode;
            if let Some(count) = pgo_program_pc_count.get(&instruction_index_to_pc(&exe.program, i))
            {
                *acc.entry(opcode).or_insert(0) += count;
            }
            acc
        })
        .into_iter()
        .sorted_by_key(|(_, count)| Reverse(*count))
        .for_each(|(opcode, count)| {
            // Log the opcode and its count
            tracing::debug!("   {}: {count}", openvm_opcode_formatter(&opcode));
        });
}

pub fn compile_exe(
    guest: &str,
    guest_opts: GuestOptions,
    original_program: OriginalCompiledProgram,
    config: PowdrConfig,
    implementation: PrecompileImplementation,
    pgo_config: PgoConfig,
) -> Result<CompiledProgram, Box<dyn std::error::Error>> {
    // Build the ELF with guest options and a target filter.
    // We need these extra Rust flags to get the labels.
    let guest_opts = guest_opts.with_rustc_flags(vec!["-C", "link-arg=--emit-relocs"]);

    // Point to our local guest
    use std::path::PathBuf;
    let mut path = PathBuf::from(env!("CARGO_MANIFEST_DIR")).to_path_buf();
    path.push(guest);
    let target_path = path.to_str().unwrap();

    let elf_binary_path = build_elf_path(guest_opts.clone(), target_path, &Default::default())?;

    compile_exe_with_elf(
        original_program,
        &std::fs::read(elf_binary_path)?,
        config,
        implementation,
        pgo_config,
    )
}

pub fn compile_exe_with_elf(
    original_program: OriginalCompiledProgram,
    elf: &[u8],
    config: PowdrConfig,
    implementation: PrecompileImplementation,
    pgo_config: PgoConfig,
) -> Result<CompiledProgram, Box<dyn std::error::Error>> {
    let elf = powdr_riscv_elf::load_elf_from_buffer(elf);
    let compiled = customize(
        original_program,
        elf.text_labels(),
        elf.debug_info(),
        config,
        implementation,
        pgo_config,
    );
    // Export the compiled program to a PIL file for debugging purposes.
    export_pil(
        &mut BufWriter::new(File::create("debug.pil").unwrap()),
        &compiled.vm_config,
    );
    Ok(compiled)
}

#[derive(Serialize, Deserialize, Clone)]
pub struct CompiledProgram {
    pub exe: VmExe<BabyBear>,
    pub vm_config: SpecializedConfig,
}

// the original openvm program and config without powdr extension
#[derive(Clone)]
pub struct OriginalCompiledProgram {
    pub exe: VmExe<BabyBear>,
    pub sdk_vm_config: SdkVmConfig,
}

#[derive(Clone, Serialize, Deserialize, Default, Debug, Eq, PartialEq)]
pub struct AirMetrics {
    pub widths: AirWidths,
    pub constraints: usize,
    pub bus_interactions: usize,
}

impl Add for AirMetrics {
    type Output = AirMetrics;

    fn add(self, rhs: AirMetrics) -> AirMetrics {
        AirMetrics {
            widths: self.widths + rhs.widths,
            constraints: self.constraints + rhs.constraints,
            bus_interactions: self.bus_interactions + rhs.bus_interactions,
        }
    }
}

impl Sum<AirMetrics> for AirMetrics {
    fn sum<I: Iterator<Item = AirMetrics>>(iter: I) -> AirMetrics {
        iter.fold(AirMetrics::default(), Add::add)
    }
}

impl AirMetrics {
    pub fn total_width(&self) -> usize {
        self.widths.total()
    }
}

#[cfg(test)]
impl CompiledProgram {
    // Return a tuple of (powdr AirMetrics, non-powdr AirMetrics)
    fn air_metrics(&self) -> (Vec<(AirMetrics, Option<AirWidthsDiff>)>, Vec<AirMetrics>) {
        use openvm_stark_backend::Chip;

        use crate::extraction_utils::get_air_metrics;

        let inventory = self.vm_config.create_chip_complex().unwrap().inventory;

        // Order of precompile is the same as that of Powdr executors in chip inventory
        let mut apc_stats = self
            .vm_config
            .powdr
            .precompiles
            .iter()
            .map(|precompile| precompile.apc_stats.clone());

        inventory
            .executors()
            .iter()
            .map(|executor| executor.air())
            .chain(
                inventory
                    .periphery()
                    .iter()
                    .map(|periphery| periphery.air()),
            )
            .fold(
                (Vec::new(), Vec::new()),
                |(mut powdr_air_metrics, mut non_powdr_air_metrics), air| {
                    let name = air.name();

                    // We actually give name "powdr_air_for_opcode_<opcode>" to the AIRs,
                    // but OpenVM uses the actual Rust type (PowdrAir) as the name in this method.
                    // TODO this is hacky but not sure how to do it better rn.
                    if name.starts_with("PowdrAir") || name.starts_with("PlonkAir") {
                        powdr_air_metrics.push((
                            get_air_metrics(air),
                            apc_stats.next().unwrap().map(|stats| stats.widths),
                        ));
                    } else {
                        non_powdr_air_metrics.push(get_air_metrics(air));
                    }

                    (powdr_air_metrics, non_powdr_air_metrics)
                },
            )
    }
}

pub fn execute(program: CompiledProgram, inputs: StdIn) -> Result<(), Box<dyn std::error::Error>> {
    let CompiledProgram { exe, vm_config } = program;

    let sdk = Sdk::default();

    let output = sdk.execute(exe.clone(), vm_config.clone(), inputs)?;
    tracing::info!("Public values output: {:?}", output);

    Ok(())
}

pub fn prove(
    program: &CompiledProgram,
    mock: bool,
    recursion: bool,
    inputs: StdIn,
    segment_height: Option<usize>, // uses the default height if None
) -> Result<(), Box<dyn std::error::Error>> {
    let exe = &program.exe;
    let mut vm_config = program.vm_config.clone();

    // DefaultSegmentationStrategy { max_segment_len: 4194204, max_cells_per_chip_in_segment: 503304480 }
    if let Some(segment_height) = segment_height {
        vm_config
            .sdk_config
            .config_mut()
            .system
            .config
            .segmentation_strategy = Arc::new(
            DefaultSegmentationStrategy::new_with_max_segment_len(segment_height),
        );
        tracing::debug!("Setting max segment len to {}", segment_height);
    }

    let sdk = Sdk::default();

    // Set app configuration
    let app_fri_params = FriParameters::standard_with_100_bits_conjectured_security(APP_LOG_BLOWUP);
    let app_config = AppConfig::new(app_fri_params, vm_config.clone());

    // Commit the exe
    let app_committed_exe = sdk.commit_app_exe(app_fri_params, exe.clone())?;

    // Generate an AppProvingKey
    let app_pk = Arc::new(sdk.app_keygen(app_config)?);

    if mock {
        tracing::info!("Checking constraints and witness in Mock prover...");
        let engine = BabyBearPoseidon2Engine::new(
            FriParameters::standard_with_100_bits_conjectured_security(APP_LOG_BLOWUP),
        );
        let vm = VirtualMachine::new(engine, vm_config.clone());
        let pk = vm.keygen();
        let streams = Streams::from(inputs);
        let mut result = vm.execute_and_generate(exe.clone(), streams).unwrap();
        let _final_memory = Option::take(&mut result.final_memory);
        let global_airs = vm.config().create_chip_complex().unwrap().airs();
        for proof_input in &result.per_segment {
            let (airs, pks, air_proof_inputs): (Vec<_>, Vec<_>, Vec<_>) =
                multiunzip(proof_input.per_air.iter().map(|(air_id, air_proof_input)| {
                    (
                        global_airs[*air_id].clone(),
                        pk.per_air[*air_id].clone(),
                        air_proof_input.clone(),
                    )
                }));
            vm.engine.debug(&airs, &pks, &air_proof_inputs);
        }
    } else {
        // Generate a proof
        tracing::info!("Generating app proof...");
        let start = std::time::Instant::now();
        let app_proof =
            sdk.generate_app_proof(app_pk.clone(), app_committed_exe.clone(), inputs.clone())?;
        tracing::info!("App proof took {:?}", start.elapsed());

        tracing::info!(
            "Public values: {:?}",
            app_proof.user_public_values.public_values
        );

        // Verify
        let app_vk = app_pk.get_app_vk();
        sdk.verify_app_proof(&app_vk, &app_proof)?;
        tracing::info!("App proof verification done.");

        if recursion {
            // Generate the aggregation proving key
            tracing::info!("Generating aggregation proving key...");
            let (agg_stark_pk, _) =
                AggStarkProvingKey::dummy_proof_and_keygen(AggStarkConfig::default());

            tracing::info!("Generating aggregation proof...");

            let agg_prover = AggStarkProver::<BabyBearPoseidon2Engine>::new(
                agg_stark_pk,
                app_pk.leaf_committed_exe.clone(),
                *sdk.agg_tree_config(),
            );
            // Note that this proof is not verified. We assume that any valid app proof
            // (verified above) also leads to a valid aggregation proof.
            // If this was not the case, it would be a completeness bug in OpenVM.
            let start = std::time::Instant::now();
            let _proof_with_publics = agg_prover.generate_root_verifier_input(app_proof);
            tracing::info!("Agg proof (inner recursion) took {:?}", start.elapsed());
        }

        tracing::info!("All done.");
    }

    Ok(())
}

// Same as execution_profile below but for guest path inputs.
pub fn execution_profile_from_guest(
    guest: &str,
    guest_opts: GuestOptions,
    inputs: StdIn,
) -> HashMap<u64, u32> {
    let program = compile_openvm(guest, guest_opts).unwrap();
    execution_profile(program, inputs)
}

// Produces execution count by pc
// Used in Pgo::Cell and Pgo::Instruction to help rank basic blocks to create APCs for
pub fn execution_profile(program: OriginalCompiledProgram, inputs: StdIn) -> HashMap<u64, u32> {
    let OriginalCompiledProgram { exe, sdk_vm_config } = program;

    // in memory collector storage
    let collector = PgoCollector::new(&exe.program);

    // build subscriber
    let subscriber = Registry::default().with(collector.clone());

    // prepare for execute
    let sdk = Sdk::default();

    // dispatch constructs a local subscriber at trace level that is invoked during data collection but doesn't override the global one at info level
    let dispatch = Dispatch::new(subscriber);
    tracing::dispatcher::with_default(&dispatch, || {
        sdk.execute(exe.clone(), sdk_vm_config.clone(), inputs)
            .unwrap();
    });

    // Extract the collected data
    let pc_index_count = collector.into_hashmap();

    // the smallest pc is the same as the pc_base if there's no stdin
    let pc_min = pc_index_count.keys().min().unwrap();
    tracing::debug!("pc_min: {}; pc_base: {}", pc_min, exe.program.pc_base);

    // print the total and by pc counts
    tracing::debug!("Pgo captured {} pc's", pc_index_count.len());

    if tracing::enabled!(Level::TRACE) {
        // print pc_index map in descending order of pc_index count
        let mut pc_index_count_sorted: Vec<_> = pc_index_count.iter().collect();
        pc_index_count_sorted.sort_by(|a, b| b.1.cmp(a.1));
        pc_index_count_sorted.iter().for_each(|(pc, count)| {
            tracing::trace!("pc_index {}: {}", pc, count);
        });
    }

    pc_index_count
}

// holds basic type fields of execution objects captured in trace by subscriber
#[derive(Default)]
struct PgoData {
    pc: Option<usize>,
}

impl tracing::field::Visit for PgoData {
    // when we receive a u64 field, they are parsed into fields of the pgo data
    fn record_u64(&mut self, field: &tracing::field::Field, value: u64) {
        if field.name() == "pc" {
            self.pc = Some(value as usize);
        }
    }

    // required for implementation, but in practice we will only receive u64 fields
    // the fields we receive are determined by the instruction trace print out of our openvm fork during execution
    fn record_debug(&mut self, _: &TracingField, _: &dyn std::fmt::Debug) {}
}

// A Layer that collects data we are interested in using for the pgo from the trace fields.
#[derive(Clone)]
struct PgoCollector {
    step: usize,
    pc_base: usize,
    pc_index_map: Arc<Vec<AtomicU32>>,
}

impl PgoCollector {
    fn new<F>(program: &Program<F>) -> Self {
        let max_pc_index = program.instructions_and_debug_infos.len();
        // create a map with max_pc entries initialized to 0
        let pc_index_map = Arc::new((0..max_pc_index).map(|_| AtomicU32::new(0)).collect());
        Self {
            pc_index_map,
            step: program.step as usize,
            pc_base: program.pc_base as usize,
        }
    }

    fn into_hashmap(self) -> HashMap<u64, u32> {
        // Turn the map into a HashMap of (pc_index, count)
        self.pc_index_map
            .iter()
            .enumerate()
            .filter_map(|(pc_index, count)| {
                let count = count.load(Ordering::Relaxed);

                // if the count is zero, we skip it
                if count == 0 {
                    return None;
                }
                let pc = self.pc_base + (pc_index * self.step);

                Some((pc as u64, count))
            })
            .collect()
    }

    fn increment(&self, pc: usize) {
        self.pc_index_map[(pc - self.pc_base) / self.step].fetch_add(1, Ordering::Relaxed);
    }
}

impl<S> Layer<S> for PgoCollector
where
    S: Subscriber + for<'a> LookupSpan<'a>,
{
    fn on_event(&self, event: &Event<'_>, _ctx: Context<'_, S>) {
        // build a visitor to parse and hold trace fields we are interested in
        let mut visitor = PgoData::default();
        event.record(&mut visitor);

        // because our subscriber is at the trace level, for trace print outs that don't match PgoData,
        // the visitor can't parse them, and these cases are filtered out automatically
        if let Some(pc) = visitor.pc {
            self.increment(pc);
        }
    }
}

#[cfg(test)]
mod tests {
    use super::*;
    use expect_test::{expect, Expect};
    use test_log::test;

    #[allow(clippy::too_many_arguments)]
    fn compile_and_prove(
        guest: &str,
        config: PowdrConfig,
        implementation: PrecompileImplementation,
        mock: bool,
        recursion: bool,
        stdin: StdIn,
        pgo_config: PgoConfig,
        segment_height: Option<usize>,
    ) -> Result<(), Box<dyn std::error::Error>> {
        let program = compile_guest(
            guest,
            GuestOptions::default(),
            config,
            implementation,
            pgo_config,
        )
        .unwrap();
        prove(&program, mock, recursion, stdin, segment_height)
    }

    fn prove_simple(
        guest: &str,
        config: PowdrConfig,
        implementation: PrecompileImplementation,
        stdin: StdIn,
        pgo_config: PgoConfig,
        segment_height: Option<usize>,
    ) {
        let result = compile_and_prove(
            guest,
            config,
            implementation,
            false,
            false,
            stdin,
            pgo_config,
            segment_height,
        );
        assert!(result.is_ok());
    }

    fn prove_mock(
        guest: &str,
        config: PowdrConfig,
        implementation: PrecompileImplementation,
        stdin: StdIn,
        pgo_config: PgoConfig,
        segment_height: Option<usize>,
    ) {
        let result = compile_and_prove(
            guest,
            config,
            implementation,
            true,
            false,
            stdin,
            pgo_config,
            segment_height,
        );
        assert!(result.is_ok());
    }

    fn prove_recursion(
        guest: &str,
        config: PowdrConfig,
        implementation: PrecompileImplementation,
        stdin: StdIn,
        pgo_config: PgoConfig,
        segment_height: Option<usize>,
    ) {
        let result = compile_and_prove(
            guest,
            config,
            implementation,
            false,
            true,
            stdin,
            pgo_config,
            segment_height,
        );
        assert!(result.is_ok());
    }

    const GUEST: &str = "guest";
    const GUEST_ITER: u32 = 1 << 10;
    const GUEST_APC: u64 = 1;
    const GUEST_SKIP: u64 = 56;
    const GUEST_SKIP_PGO: u64 = 0;

    const GUEST_KECCAK: &str = "guest-keccak";
    const GUEST_KECCAK_ITER: u32 = 1_000;
    const GUEST_KECCAK_ITER_SMALL: u32 = 10;
    const GUEST_KECCAK_ITER_LARGE: u32 = 25_000;
    const GUEST_KECCAK_APC: u64 = 1;
    const GUEST_KECCAK_APC_PGO: u64 = 10;
    const GUEST_KECCAK_APC_PGO_LARGE: u64 = 100;
    const GUEST_KECCAK_SKIP: u64 = 0;

    const GUEST_SHA256_ITER: u32 = 1_000;
    const GUEST_SHA256_ITER_SMALL: u32 = 10;
    const GUEST_SHA256_ITER_LARGE: u32 = 25_000;
    const GUEST_SHA256: &str = "guest-sha256";
    const GUEST_SHA256_APC_PGO: u64 = 10;
    const GUEST_SHA256_APC_PGO_LARGE: u64 = 50;
    const GUEST_SHA256_SKIP: u64 = 0;

    #[test]
    fn guest_prove_simple() {
        let mut stdin = StdIn::default();
        stdin.write(&GUEST_ITER);
        let config = default_powdr_openvm_config(GUEST_APC, GUEST_SKIP);
        prove_simple(
            GUEST,
            config,
            PrecompileImplementation::SingleRowChip,
            stdin,
            PgoConfig::None,
            None,
        );
    }

    #[test]
    fn guest_prove_mock() {
        let mut stdin = StdIn::default();
        stdin.write(&GUEST_ITER);
        let config = default_powdr_openvm_config(GUEST_APC, GUEST_SKIP);
        prove_mock(
            GUEST,
            config,
            PrecompileImplementation::SingleRowChip,
            stdin,
            PgoConfig::None,
            None,
        );
    }

    // All gate constraints should be satisfied, but bus interactions are not implemented yet.
    #[test]
    fn guest_plonk_prove_mock() {
        let mut stdin = StdIn::default();
        stdin.write(&GUEST_ITER);
        let config = default_powdr_openvm_config(GUEST_APC, GUEST_SKIP);
        prove_mock(
            GUEST,
            config,
            PrecompileImplementation::PlonkChip,
            stdin,
            PgoConfig::None,
            None,
        );
    }

    #[test]
    #[ignore = "Too much RAM"]
    fn guest_prove_recursion() {
        let mut stdin = StdIn::default();
        stdin.write(&GUEST_ITER);
        let config = default_powdr_openvm_config(GUEST_APC, GUEST_SKIP);
        let pgo_data = execution_profile_from_guest(GUEST, GuestOptions::default(), stdin.clone());
        prove_recursion(
            GUEST,
            config,
            PrecompileImplementation::SingleRowChip,
            stdin,
            PgoConfig::Instruction(pgo_data),
            None,
        );
    }

    #[test]
    #[ignore = "Too long"]
    fn matmul_compile() {
        let guest = "guest-matmul";
        let config = default_powdr_openvm_config(1, 0);
        assert!(compile_guest(
            guest,
            GuestOptions::default(),
            config,
            PrecompileImplementation::SingleRowChip,
            PgoConfig::default()
        )
        .is_ok());
    }

    #[test]
    fn keccak_small_prove_simple() {
        let mut stdin = StdIn::default();
        stdin.write(&GUEST_KECCAK_ITER_SMALL);
        let config = default_powdr_openvm_config(GUEST_KECCAK_APC, GUEST_KECCAK_SKIP);
        prove_simple(
            GUEST_KECCAK,
            config,
            PrecompileImplementation::SingleRowChip,
            stdin,
            PgoConfig::None,
            None,
        );
    }

    #[test]
    fn keccak_small_prove_simple_multi_segment() {
        // Set the default segmentation height to a small value to test multi-segment proving
        let mut stdin = StdIn::default();
        stdin.write(&GUEST_KECCAK_ITER_SMALL);
        let config = default_powdr_openvm_config(GUEST_KECCAK_APC, GUEST_KECCAK_SKIP);
        // should create two segments
        prove_simple(
            GUEST_KECCAK,
            config,
            PrecompileImplementation::SingleRowChip,
            stdin,
            PgoConfig::None,
            Some(4_000),
        );
    }

    #[test]
    #[ignore = "Too long"]
    fn keccak_prove_simple() {
        let mut stdin = StdIn::default();
        stdin.write(&GUEST_KECCAK_ITER);
        let config = default_powdr_openvm_config(GUEST_KECCAK_APC, GUEST_KECCAK_SKIP);
        prove_simple(
            GUEST_KECCAK,
            config,
            PrecompileImplementation::SingleRowChip,
            stdin,
            PgoConfig::None,
            None,
        );
    }

    #[test]
    #[ignore = "Too much RAM"]
    fn keccak_prove_many_apcs() {
        let mut stdin = StdIn::default();
        stdin.write(&GUEST_KECCAK_ITER);
        let pgo_data =
            execution_profile_from_guest(GUEST_KECCAK, GuestOptions::default(), stdin.clone());

        let config = default_powdr_openvm_config(GUEST_KECCAK_APC_PGO_LARGE, GUEST_KECCAK_SKIP);
        prove_recursion(
            GUEST_KECCAK,
            config.clone(),
            PrecompileImplementation::SingleRowChip,
            stdin.clone(),
            PgoConfig::Instruction(pgo_data.clone()),
            None,
        );

        prove_recursion(
            GUEST_KECCAK,
            config.clone(),
            PrecompileImplementation::SingleRowChip,
            stdin,
            PgoConfig::Cell(pgo_data, None),
            None,
        );
    }

    #[test]
    #[ignore = "Too much RAM"]
    fn keccak_prove_large() {
        let mut stdin = StdIn::default();
        stdin.write(&GUEST_KECCAK_ITER_LARGE);
        let pgo_data =
            execution_profile_from_guest(GUEST_KECCAK, GuestOptions::default(), stdin.clone());

        let config = default_powdr_openvm_config(GUEST_KECCAK_APC_PGO, GUEST_KECCAK_SKIP);
        prove_recursion(
            GUEST_KECCAK,
            config,
            PrecompileImplementation::SingleRowChip,
            stdin,
            PgoConfig::Instruction(pgo_data),
            None,
        );
    }

    #[test]
    fn keccak_small_prove_mock() {
        let mut stdin = StdIn::default();
        stdin.write(&GUEST_KECCAK_ITER_SMALL);

        let config = default_powdr_openvm_config(GUEST_KECCAK_APC, GUEST_KECCAK_SKIP);
        prove_mock(
            GUEST_KECCAK,
            config,
            PrecompileImplementation::SingleRowChip,
            stdin,
            PgoConfig::None,
            None,
        );
    }

    // All gate constraints should be satisfied, but bus interactions are not implemented yet.
    #[test]
    fn keccak_plonk_small_prove_mock() {
        let mut stdin = StdIn::default();
        stdin.write(&GUEST_KECCAK_ITER_SMALL);
        let config = default_powdr_openvm_config(GUEST_KECCAK_APC, GUEST_KECCAK_SKIP);
        prove_mock(
            GUEST_KECCAK,
            config,
            PrecompileImplementation::PlonkChip,
            stdin,
            PgoConfig::None,
            None,
        );
    }

    #[test]
    #[ignore = "Too long"]
    fn keccak_prove_mock() {
        let mut stdin = StdIn::default();
        stdin.write(&GUEST_KECCAK_ITER);
        let config = default_powdr_openvm_config(GUEST_KECCAK_APC, GUEST_KECCAK_SKIP);
        prove_mock(
            GUEST_KECCAK,
            config,
            PrecompileImplementation::SingleRowChip,
            stdin,
            PgoConfig::None,
            None,
        );
    }

    // Create multiple APC for 10 Keccak iterations to test different PGO modes
    #[test]
    fn keccak_prove_multiple_pgo_modes() {
        use std::time::Instant;
        // Config
        let mut stdin = StdIn::default();
        stdin.write(&GUEST_KECCAK_ITER_SMALL);
        let config = default_powdr_openvm_config(GUEST_KECCAK_APC_PGO, GUEST_KECCAK_SKIP);

        // Pgo data
        let pgo_data =
            execution_profile_from_guest(GUEST_KECCAK, GuestOptions::default(), stdin.clone());

        // Pgo Cell mode
        let start = Instant::now();
        prove_simple(
            GUEST_KECCAK,
            config.clone(),
            PrecompileImplementation::SingleRowChip,
            stdin.clone(),
            PgoConfig::Cell(pgo_data.clone(), None),
            None,
        );
        let elapsed = start.elapsed();
        tracing::debug!("Proving keccak with PgoConfig::Cell took {:?}", elapsed);

        // Pgo Instruction mode
        let start = Instant::now();
        prove_simple(
            GUEST_KECCAK,
            config.clone(),
            PrecompileImplementation::SingleRowChip,
            stdin.clone(),
            PgoConfig::Instruction(pgo_data),
            None,
        );
        let elapsed = start.elapsed();
        tracing::debug!(
            "Proving keccak with PgoConfig::Instruction took {:?}",
            elapsed
        );
    }

    #[test]
    #[ignore = "Too long"]
    fn sha256_prove_simple() {
        let mut stdin = StdIn::default();
        stdin.write(&GUEST_SHA256_ITER);
        let config = default_powdr_openvm_config(GUEST_SHA256_APC_PGO, GUEST_SHA256_SKIP);

        let pgo_data =
            execution_profile_from_guest(GUEST_SHA256, GuestOptions::default(), stdin.clone());

        prove_simple(
            GUEST_SHA256,
            config,
            PrecompileImplementation::SingleRowChip,
            stdin,
            PgoConfig::Instruction(pgo_data),
            None,
        );
    }

    #[test]
    #[ignore = "Too long"]
    fn sha256_prove_mock() {
        let mut stdin = StdIn::default();
        stdin.write(&GUEST_SHA256_ITER);
        let config = default_powdr_openvm_config(GUEST_SHA256_APC_PGO, GUEST_SHA256_SKIP);

        let pgo_data =
            execution_profile_from_guest(GUEST_SHA256, GuestOptions::default(), stdin.clone());

        prove_mock(
            GUEST_SHA256,
            config,
            PrecompileImplementation::SingleRowChip,
            stdin,
            PgoConfig::Instruction(pgo_data),
            None,
        );
    }

    #[test]
    #[ignore = "Too much RAM"]
    fn sha256_prove_many_apcs() {
        let mut stdin = StdIn::default();
        stdin.write(&GUEST_SHA256_ITER);
        let pgo_data =
            execution_profile_from_guest(GUEST_SHA256, GuestOptions::default(), stdin.clone());

        let config = default_powdr_openvm_config(GUEST_SHA256_APC_PGO_LARGE, GUEST_SHA256_SKIP);
        prove_recursion(
            GUEST_SHA256,
            config.clone(),
            PrecompileImplementation::SingleRowChip,
            stdin.clone(),
            PgoConfig::Instruction(pgo_data.clone()),
            None,
        );

        prove_recursion(
            GUEST_SHA256,
            config.clone(),
            PrecompileImplementation::SingleRowChip,
            stdin,
            PgoConfig::Cell(pgo_data, None),
            None,
        );
    }

    #[test]
    #[ignore = "Too much RAM"]
    fn sha256_prove_large() {
        let mut stdin = StdIn::default();
        stdin.write(&GUEST_SHA256_ITER_LARGE);
        let pgo_data =
            execution_profile_from_guest(GUEST_SHA256, GuestOptions::default(), stdin.clone());

        let config = default_powdr_openvm_config(GUEST_SHA256_APC_PGO, GUEST_SHA256_SKIP);
        prove_recursion(
            GUEST_SHA256,
            config,
            PrecompileImplementation::SingleRowChip,
            stdin,
            PgoConfig::Instruction(pgo_data),
            None,
        );
    }

    #[test]
    fn sha256_small_prove_simple() {
        let mut stdin = StdIn::default();
        stdin.write(&GUEST_SHA256_ITER_SMALL);
        let config = default_powdr_openvm_config(GUEST_SHA256_APC_PGO, GUEST_SHA256_SKIP);

        let pgo_data =
            execution_profile_from_guest(GUEST_SHA256, GuestOptions::default(), stdin.clone());

        prove_simple(
            GUEST_SHA256,
            config,
            PrecompileImplementation::SingleRowChip,
            stdin,
            PgoConfig::Instruction(pgo_data),
            None,
        );
    }

    #[test]
    fn sha256_small_prove_mock() {
        let mut stdin = StdIn::default();
        stdin.write(&GUEST_SHA256_ITER_SMALL);
        let config = default_powdr_openvm_config(GUEST_SHA256_APC_PGO, GUEST_SHA256_SKIP);

        let pgo_data =
            execution_profile_from_guest(GUEST_SHA256, GuestOptions::default(), stdin.clone());

        prove_mock(
            GUEST_SHA256,
            config,
            PrecompileImplementation::SingleRowChip,
            stdin,
            PgoConfig::Instruction(pgo_data),
            None,
        );
    }

    #[test]
    fn sha256_prove_multiple_pgo_modes() {
        use std::time::Instant;

        let mut stdin = StdIn::default();
        stdin.write(&GUEST_SHA256_ITER_SMALL);
        let config = default_powdr_openvm_config(GUEST_SHA256_APC_PGO, GUEST_SHA256_SKIP);

        let pgo_data =
            execution_profile_from_guest(GUEST_SHA256, GuestOptions::default(), stdin.clone());

        let start = Instant::now();
        prove_simple(
            GUEST_SHA256,
            config.clone(),
            PrecompileImplementation::SingleRowChip,
            stdin.clone(),
            PgoConfig::Cell(pgo_data.clone(), None),
            None,
        );
        let elapsed = start.elapsed();
        tracing::debug!("Proving sha256 with PgoConfig::Cell took {:?}", elapsed);

        let start = Instant::now();
        prove_simple(
            GUEST_SHA256,
            config.clone(),
            PrecompileImplementation::SingleRowChip,
            stdin.clone(),
            PgoConfig::Instruction(pgo_data),
            None,
        );
        let elapsed = start.elapsed();
        tracing::debug!(
            "Proving sha256 with PgoConfig::Instruction took {:?}",
            elapsed
        );
    }

    // #[test]
    // #[ignore = "Too much RAM"]
    // // TODO: This test currently panics because the kzg params are not set up correctly. Fix this.
    // #[should_panic = "No such file or directory"]
    // fn keccak_prove_recursion() {
    //     let mut stdin = StdIn::default();
    //     stdin.write(&GUEST_KECCAK_ITER);
    //     prove_recursion(GUEST_KECCAK, GUEST_KECCAK_APC, GUEST_KECCAK_SKIP, stdin);
    // }

    // The following are compilation tests only

    struct GuestTestConfig {
        pgo_config: PgoConfig,
        name: &'static str,
        apc: u64,
        skip: u64,
    }

    struct MachineTestMetrics {
        powdr_expected_sum: Expect,
        powdr_expected_machine_count: Expect,
        non_powdr_expected_sum: AirMetrics,
        non_powdr_expected_machine_count: usize,
    }

    fn test_machine_compilation(
        guest: GuestTestConfig,
        expected_metrics: MachineTestMetrics,
        expected_columns_saved: Option<AirWidthsDiff>,
    ) {
        let apc_candidates_dir = tempfile::tempdir().unwrap();
        let apc_candidates_dir_path = apc_candidates_dir.path();
        let config = default_powdr_openvm_config(guest.apc, guest.skip)
            .with_apc_candidates_dir(apc_candidates_dir_path);
        let is_cell_pgo = matches!(guest.pgo_config, PgoConfig::Cell(_, _));
        let compiled_program = compile_guest(
            guest.name,
            GuestOptions::default(),
            config,
            PrecompileImplementation::SingleRowChip,
            guest.pgo_config,
        )
        .unwrap();

        let (powdr_air_metrics, non_powdr_air_metrics) = compiled_program.air_metrics();

        expected_metrics.powdr_expected_sum.assert_debug_eq(
            &powdr_air_metrics
                .iter()
                .map(|(metrics, _)| metrics.clone())
                .sum::<AirMetrics>(),
        );
        expected_metrics
            .powdr_expected_machine_count
            .assert_debug_eq(&powdr_air_metrics.len());
        assert_eq!(
            non_powdr_air_metrics.len(),
            expected_metrics.non_powdr_expected_machine_count
        );
        assert_eq!(
            non_powdr_air_metrics.into_iter().sum::<AirMetrics>(),
            expected_metrics.non_powdr_expected_sum
        );
        let columns_saved = is_cell_pgo.then(|| {
            // Test cells saved in Pgo::Cell
            powdr_air_metrics
                .into_iter()
                .map(|(_, columns_saved)| columns_saved.unwrap())
                .sum::<AirWidthsDiff>()
        });
        assert_eq!(columns_saved, expected_columns_saved);

        // In Cell PGO, check that the apc candidates were persisted to disk
        let json_files_count = std::fs::read_dir(apc_candidates_dir_path)
            .unwrap()
            .filter_map(Result::ok)
            .filter(|entry| entry.path().extension().is_some_and(|ext| ext == "json"))
            .count();
        let cbor_files_count = std::fs::read_dir(apc_candidates_dir_path)
            .unwrap()
            .filter_map(Result::ok)
            .filter(|entry| entry.path().extension().is_some_and(|ext| ext == "cbor"))
            .count();
        assert!(cbor_files_count > 0, "No APC candidate files found");
        if is_cell_pgo {
            assert_eq!(
                json_files_count, 1,
                "Expected exactly one APC candidate JSON file"
            );
        } else {
            assert_eq!(
                json_files_count, 0,
                "Unexpected APC candidate JSON files found"
            );
        }
    }

    const NON_POWDR_EXPECTED_MACHINE_COUNT: usize = 18;
    const NON_POWDR_EXPECTED_SUM: AirMetrics = AirMetrics {
        widths: AirWidths {
            preprocessed: 5,
            main: 797,
            log_up: 388,
        },
        constraints: 604,
        bus_interactions: 252,
    };

    #[test]
    fn guest_machine_pgo_modes() {
        let mut stdin = StdIn::default();
        stdin.write(&GUEST_ITER);
        let pgo_data = execution_profile_from_guest(GUEST, GuestOptions::default(), stdin);

        test_machine_compilation(
            GuestTestConfig {
                pgo_config: PgoConfig::Instruction(pgo_data.clone()),
                name: GUEST,
                apc: GUEST_APC,
                skip: GUEST_SKIP_PGO,
            },
            MachineTestMetrics {
                powdr_expected_sum: expect![[r#"
                    AirMetrics {
                        widths: AirWidths {
                            preprocessed: 0,
                            main: 48,
                            log_up: 36,
                        },
                        constraints: 22,
                        bus_interactions: 30,
                    }
                "#]],
                powdr_expected_machine_count: expect![[r#"
                    1
                "#]],
                non_powdr_expected_sum: NON_POWDR_EXPECTED_SUM,
                non_powdr_expected_machine_count: NON_POWDR_EXPECTED_MACHINE_COUNT,
            },
            None,
        );

        test_machine_compilation(
            GuestTestConfig {
                pgo_config: PgoConfig::Cell(pgo_data, None),
                name: GUEST,
                apc: GUEST_APC,
                skip: GUEST_SKIP_PGO,
            },
            MachineTestMetrics {
                powdr_expected_sum: expect![[r#"
                    AirMetrics {
                        widths: AirWidths {
                            preprocessed: 0,
                            main: 48,
                            log_up: 36,
                        },
                        constraints: 22,
                        bus_interactions: 30,
                    }
                "#]],
                powdr_expected_machine_count: expect![[r#"
                    1
                "#]],
                non_powdr_expected_sum: NON_POWDR_EXPECTED_SUM,
                non_powdr_expected_machine_count: NON_POWDR_EXPECTED_MACHINE_COUNT,
            },
            Some(AirWidthsDiff {
                before: AirWidths {
                    preprocessed: 0,
                    main: 170,
                    log_up: 128,
                },
                after: AirWidths {
                    preprocessed: 0,
                    main: 48,
                    log_up: 36,
                },
            }),
        );
    }

    #[test]
    fn sha256_machine_pgo() {
        let mut stdin = StdIn::default();
        stdin.write(&GUEST_SHA256_ITER_SMALL);
        let pgo_data = execution_profile_from_guest(GUEST_SHA256, GuestOptions::default(), stdin);

        test_machine_compilation(
            GuestTestConfig {
                pgo_config: PgoConfig::Instruction(pgo_data.clone()),
                name: GUEST_SHA256,
                apc: GUEST_SHA256_APC_PGO,
                skip: GUEST_SHA256_SKIP,
            },
            MachineTestMetrics {
                powdr_expected_sum: expect![[r#"
                    AirMetrics {
                        widths: AirWidths {
                            preprocessed: 0,
                            main: 14676,
<<<<<<< HEAD
                            log_up: 11976,
                        },
                        constraints: 4213,
                        bus_interactions: 11642,
=======
                            log_up: 12112,
                        },
                        constraints: 4143,
                        bus_interactions: 11668,
>>>>>>> d2d81607
                    }
                "#]],
                powdr_expected_machine_count: expect![[r#"
                    10
                "#]],
                non_powdr_expected_sum: NON_POWDR_EXPECTED_SUM,
                non_powdr_expected_machine_count: NON_POWDR_EXPECTED_MACHINE_COUNT,
            },
            None,
        );

        test_machine_compilation(
            GuestTestConfig {
                pgo_config: PgoConfig::Cell(pgo_data, None),
                name: GUEST_SHA256,
                apc: GUEST_SHA256_APC_PGO,
                skip: GUEST_SHA256_SKIP,
            },
            MachineTestMetrics {
                powdr_expected_sum: expect![[r#"
                    AirMetrics {
                        widths: AirWidths {
                            preprocessed: 0,
                            main: 14656,
<<<<<<< HEAD
                            log_up: 11956,
                        },
                        constraints: 4195,
                        bus_interactions: 11632,
=======
                            log_up: 12092,
                        },
                        constraints: 4127,
                        bus_interactions: 11658,
>>>>>>> d2d81607
                    }
                "#]],
                powdr_expected_machine_count: expect![[r#"
                    10
                "#]],
                non_powdr_expected_sum: NON_POWDR_EXPECTED_SUM,
                non_powdr_expected_machine_count: NON_POWDR_EXPECTED_MACHINE_COUNT,
            },
            Some(AirWidthsDiff {
                before: AirWidths {
                    preprocessed: 0,
                    main: 176212,
                    log_up: 117468,
                },
                after: AirWidths {
                    preprocessed: 0,
                    main: 14656,
                    log_up: 12092,
                },
            }),
        );
    }

    #[test]
    fn guest_machine_plonk() {
        let config = default_powdr_openvm_config(GUEST_APC, GUEST_SKIP);
        let (powdr_metrics, _) = compile_guest(
            GUEST,
            GuestOptions::default(),
            config,
            PrecompileImplementation::PlonkChip,
            PgoConfig::None,
        )
        .unwrap()
        .air_metrics();
        assert_eq!(powdr_metrics.len(), 1);
        let powdr_metrics_sum = powdr_metrics
            .into_iter()
            .map(|(metrics, _)| metrics)
            .sum::<AirMetrics>();
        assert_eq!(
            powdr_metrics_sum,
            AirMetrics {
                widths: AirWidths {
                    preprocessed: 0,
                    main: 26,
                    log_up: 20,
                },
                constraints: 1,
                bus_interactions: 16,
            }
        );
    }

    #[test]
    fn keccak_machine_pgo_modes() {
        let mut stdin = StdIn::default();
        stdin.write(&GUEST_KECCAK_ITER_SMALL);
        let pgo_data = execution_profile_from_guest(GUEST_KECCAK, GuestOptions::default(), stdin);

        test_machine_compilation(
            GuestTestConfig {
                pgo_config: PgoConfig::None,
                name: GUEST_KECCAK,
                apc: GUEST_KECCAK_APC,
                skip: GUEST_KECCAK_SKIP,
            },
            MachineTestMetrics {
                powdr_expected_sum: expect![[r#"
                    AirMetrics {
                        widths: AirWidths {
                            preprocessed: 0,
                            main: 2010,
                            log_up: 1788,
                        },
                        constraints: 166,
                        bus_interactions: 1782,
                    }
                "#]],
                powdr_expected_machine_count: expect![[r#"
                    1
                "#]],
                non_powdr_expected_sum: NON_POWDR_EXPECTED_SUM,
                non_powdr_expected_machine_count: NON_POWDR_EXPECTED_MACHINE_COUNT,
            },
            None,
        );

        test_machine_compilation(
            GuestTestConfig {
                pgo_config: PgoConfig::Instruction(pgo_data.clone()),
                name: GUEST_KECCAK,
                apc: GUEST_KECCAK_APC,
                skip: GUEST_KECCAK_SKIP,
            },
            MachineTestMetrics {
                powdr_expected_sum: expect![[r#"
                    AirMetrics {
                        widths: AirWidths {
                            preprocessed: 0,
                            main: 2010,
                            log_up: 1788,
                        },
                        constraints: 166,
                        bus_interactions: 1782,
                    }
                "#]],
                powdr_expected_machine_count: expect![[r#"
                    1
                "#]],
                non_powdr_expected_sum: NON_POWDR_EXPECTED_SUM,
                non_powdr_expected_machine_count: NON_POWDR_EXPECTED_MACHINE_COUNT,
            },
            None,
        );

        test_machine_compilation(
            GuestTestConfig {
                pgo_config: PgoConfig::Cell(pgo_data, None),
                name: GUEST_KECCAK,
                apc: GUEST_KECCAK_APC,
                skip: GUEST_KECCAK_SKIP,
            },
            MachineTestMetrics {
                powdr_expected_sum: expect![[r#"
                    AirMetrics {
                        widths: AirWidths {
                            preprocessed: 0,
                            main: 2010,
                            log_up: 1788,
                        },
                        constraints: 166,
                        bus_interactions: 1782,
                    }
                "#]],
                powdr_expected_machine_count: expect![[r#"
                    1
                "#]],
                non_powdr_expected_sum: NON_POWDR_EXPECTED_SUM,
                non_powdr_expected_machine_count: NON_POWDR_EXPECTED_MACHINE_COUNT,
            },
            Some(AirWidthsDiff {
                before: AirWidths {
                    preprocessed: 0,
                    main: 27194,
                    log_up: 18736,
                },
                after: AirWidths {
                    preprocessed: 0,
                    main: 2010,
                    log_up: 1788,
                },
            }),
        );
    }

    #[test]
    fn keccak_machine_cell_pgo_max_columns() {
        const MAX_TOTAL_COLUMNS: usize = 10_000;

        let mut stdin = StdIn::default();
        stdin.write(&GUEST_KECCAK_ITER_SMALL);
        let pgo_data =
            execution_profile_from_guest(GUEST_KECCAK, GuestOptions::default(), stdin.clone());

        test_machine_compilation(
            GuestTestConfig {
                pgo_config: PgoConfig::Cell(pgo_data, Some(MAX_TOTAL_COLUMNS)),
                name: GUEST_KECCAK,
                apc: GUEST_KECCAK_APC_PGO_LARGE,
                skip: GUEST_KECCAK_SKIP,
            },
            MachineTestMetrics {
                powdr_expected_sum: expect![[r#"
                    AirMetrics {
                        widths: AirWidths {
                            preprocessed: 0,
                            main: 4843,
                            log_up: 3952,
                        },
<<<<<<< HEAD
                        constraints: 968,
=======
                        constraints: 962,
>>>>>>> d2d81607
                        bus_interactions: 3818,
                    }
                "#]],
                powdr_expected_machine_count: expect![[r#"
                    19
                "#]],
                non_powdr_expected_sum: NON_POWDR_EXPECTED_SUM,
                non_powdr_expected_machine_count: NON_POWDR_EXPECTED_MACHINE_COUNT,
            },
            Some(AirWidthsDiff {
                before: AirWidths {
                    preprocessed: 0,
                    main: 38986,
                    log_up: 26936,
                },
                after: AirWidths {
                    preprocessed: 0,
                    main: 4843,
                    log_up: 3952,
                },
            }),
        );

        // TODO

        // // Assert that total columns don't exceed the initial limit set
        // let total_columns = (powdr_metrics_sum + NON_POWDR_EXPECTED_SUM).widths.total();
        // assert!(
        //     total_columns <= MAX_TOTAL_COLUMNS,
        //     "Total columns exceeded the limit: {total_columns} > {MAX_TOTAL_COLUMNS}"
        // );
    }
}<|MERGE_RESOLUTION|>--- conflicted
+++ resolved
@@ -751,6 +751,7 @@
 mod tests {
     use super::*;
     use expect_test::{expect, Expect};
+    use expect_test::{expect, Expect};
     use test_log::test;
 
     #[allow(clippy::too_many_arguments)]
@@ -1491,17 +1492,10 @@
                         widths: AirWidths {
                             preprocessed: 0,
                             main: 14676,
-<<<<<<< HEAD
                             log_up: 11976,
                         },
                         constraints: 4213,
                         bus_interactions: 11642,
-=======
-                            log_up: 12112,
-                        },
-                        constraints: 4143,
-                        bus_interactions: 11668,
->>>>>>> d2d81607
                     }
                 "#]],
                 powdr_expected_machine_count: expect![[r#"
@@ -1526,17 +1520,10 @@
                         widths: AirWidths {
                             preprocessed: 0,
                             main: 14656,
-<<<<<<< HEAD
                             log_up: 11956,
                         },
                         constraints: 4195,
                         bus_interactions: 11632,
-=======
-                            log_up: 12092,
-                        },
-                        constraints: 4127,
-                        bus_interactions: 11658,
->>>>>>> d2d81607
                     }
                 "#]],
                 powdr_expected_machine_count: expect![[r#"
@@ -1717,11 +1704,7 @@
                             main: 4843,
                             log_up: 3952,
                         },
-<<<<<<< HEAD
                         constraints: 968,
-=======
-                        constraints: 962,
->>>>>>> d2d81607
                         bus_interactions: 3818,
                     }
                 "#]],
