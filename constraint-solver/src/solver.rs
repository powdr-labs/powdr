use exhaustive_search::ExhaustiveSearch;
use itertools::Itertools;
use powdr_number::FieldElement;

use crate::constraint_system::{
    BusInteractionHandler, ConstraintRef, ConstraintSystem, DefaultBusInteractionHandler,
};
use crate::indexed_constraint_system::IndexedConstraintSystem;
use crate::quadratic_symbolic_expression::QuadraticSymbolicExpression;
use crate::range_constraint::RangeConstraint;
use crate::utils::known_variables;

use super::effect::Effect;
use super::quadratic_symbolic_expression::{Error as QseError, RangeConstraintProvider};
use super::symbolic_expression::SymbolicExpression;
use std::collections::{BTreeMap, HashMap};
use std::fmt::{Debug, Display};
use std::hash::Hash;

mod exhaustive_search;
mod quadratic_equivalences;

/// The result of the solving process.
pub struct SolveResult<T: FieldElement, V> {
    /// The concrete variable assignments that were derived.
    pub assignments: BTreeMap<V, QuadraticSymbolicExpression<T, V>>,
    /// The final state of the constraint system, with known variables
    /// replaced by their values and constraints simplified accordingly.
    pub simplified_constraint_system: ConstraintSystem<T, V>,
}

/// An error occurred while solving the constraint system.
/// This means that the constraint system is unsatisfiable.
#[derive(Debug, PartialEq, Eq)]
pub enum Error {
    /// An error occurred while calling `QuadraticSymbolicExpression::solve`
    QseSolvingError(QseError),
    /// The bus interaction handler reported that some sent data was invalid.
    BusInteractionError,
    /// During exhaustive search, we came across a combination of variables for which
    /// no assignment would satisfy all the constraints.
    ExhaustiveSearchError,
}

/// Given a list of constraints, tries to derive as many variable assignments as possible.
pub struct Solver<T: FieldElement, V> {
    /// The constraint system to solve. During the solving process, any expressions will
    /// be simplified as much as possible.
    constraint_system: IndexedConstraintSystem<T, Variable<V>>,
    /// The handler for bus interactions.
    bus_interaction_handler: Box<dyn BusInteractionHandler<T>>,
    /// The currently known range constraints of the variables.
<<<<<<< HEAD
    range_constraints: RangeConstraints<T, Variable<V>>,
    /// The concrete variable assignments or replacements that were derived for variables
    /// that do not occur in the constraints any more.
    assignments: BTreeMap<V, QuadraticSymbolicExpression<T, Variable<V>>>,
=======
    range_constraints: RangeConstraints<T, V>,
    /// The concrete variable assignments or replacements that were derived for variables
    /// that do not occur in the constraints any more.
    assignments: BTreeMap<V, QuadraticSymbolicExpression<T, V>>,
>>>>>>> 0fcb2535
}

impl<T: FieldElement, V: Ord + Clone + Hash + Eq + Display + Debug> Solver<T, V> {
    pub fn new(constraint_system: ConstraintSystem<T, V>) -> Self {
        assert!(
            known_variables(constraint_system.expressions()).is_empty(),
            "Expected all variables to be unknown."
        );

        Solver {
            constraint_system: IndexedConstraintSystem::from(constraint_system),
            range_constraints: Default::default(),
            bus_interaction_handler: Box::new(DefaultBusInteractionHandler::default()),
            assignments: BTreeMap::new(),
        }
    }

    pub fn with_bus_interaction_handler(
        self,
        bus_interaction_handler: Box<dyn BusInteractionHandler<T>>,
    ) -> Self {
        Solver {
            bus_interaction_handler,
            ..self
        }
    }

    /// Solves the constraints as far as possible, returning concrete variable
    /// assignments and a simplified version of the algebraic constraints.
    pub fn solve(mut self) -> Result<SolveResult<T, V>, Error> {
        self.loop_until_no_progress()?;

        Ok(SolveResult {
            assignments: self.assignments,
            simplified_constraint_system: self.constraint_system.into(),
        })
    }

    fn loop_until_no_progress(&mut self) -> Result<(), Error> {
        loop {
            let mut progress = false;
            // Try solving constraints in isolation.
            progress |= self.solve_in_isolation()?;
            // Try inferring new information using bus interactions.
            progress |= self.solve_bus_interactions()?;
            // Try to find equivalent variables using quadratic constraints.
            progress |= self.try_solve_quadratic_equivalences();

            if !progress {
                // This might be expensive, so we only do it if we made no progress
                // in the previous steps.
                progress |= self.exhaustive_search()?;
            }

            if !progress {
                break;
            }
        }
        Ok(())
    }

    /// Tries to make progress by solving each constraint in isolation.
    fn solve_in_isolation(&mut self) -> Result<bool, Error> {
        let mut progress = false;
        for i in 0..self.constraint_system.algebraic_constraints().len() {
            // TODO: Improve efficiency by only running skipping constraints that
            // have not received any updates since they were last processed.
            let effects = self.constraint_system.algebraic_constraints()[i]
                .solve(&self.range_constraints)
                .map_err(Error::QseSolvingError)?
                .effects;
            for effect in effects {
                progress |= self.apply_effect(effect);
            }
        }
        Ok(progress)
    }

    /// Tries to infer new information using bus interactions.
    fn solve_bus_interactions(&mut self) -> Result<bool, Error> {
        let mut progress = false;
        let effects = self
            .constraint_system
            .bus_interactions()
            .iter()
            .map(|bus_interaction| {
                bus_interaction.solve(&*self.bus_interaction_handler, &self.range_constraints)
            })
            // Collect to satisfy borrow checker
            .collect::<Result<Vec<_>, _>>()
            .map_err(|_e| Error::BusInteractionError)?;
        for effect in effects.into_iter().flatten() {
            progress |= self.apply_effect(effect);
        }
        Ok(progress)
    }

    /// Tries to find equivalent variables using quadratic constraints.
    fn try_solve_quadratic_equivalences(&mut self) -> bool {
        let equivalences = quadratic_equivalences::find_quadratic_equalities(
            self.constraint_system.algebraic_constraints(),
            &self.range_constraints,
        );
        for (x, y) in &equivalences {
            // TODO can we make this work with Effects?
            self.constraint_system.substitute_by_unknown(
                y,
                &QuadraticSymbolicExpression::from_unknown_variable(x.clone()),
            );
        }
        !equivalences.is_empty()
    }

    /// Find groups of variables with a small set of possible assignments.
    /// If there is exactly one assignment that does not lead to a contradiction,
    /// apply it. This might be expensive.
    fn exhaustive_search(&mut self) -> Result<bool, Error> {
        let assignments = ExhaustiveSearch::new(self).get_unique_assignments()?;

        let mut progress = false;
        for (variable, value) in &assignments {
            progress |= self.apply_assignment(variable, &(*value).into());
        }

        Ok(progress)
    }

    fn apply_effect(&mut self, effect: Effect<T, V>) -> bool {
        match effect {
            Effect::Assignment(v, expr) => self.apply_assignment(&v, &expr),
            Effect::RangeConstraint(v, range_constraint) => {
                self.apply_range_constraint_update(&v, range_constraint)
            }
            Effect::BitDecomposition(..) => unreachable!(),
            Effect::Assertion(..) => unreachable!(),
            // There are no known-but-not-concrete variables, so we should never
            // encounter a conditional assignment.
            Effect::ConditionalAssignment { .. } => unreachable!(),
        }
    }

    fn apply_assignment(&mut self, variable: &V, expr: &SymbolicExpression<T, V>) -> bool {
        assert!(expr.try_to_number().is_some());
        self.apply_range_constraint_update(variable, expr.range_constraint())
    }

    fn apply_range_constraint_update(
        &mut self,
        variable: &V,
        range_constraint: RangeConstraint<T>,
    ) -> bool {
        if self.range_constraints.update(variable, &range_constraint) {
            let new_rc = self.range_constraints.get(variable);
            if let Some(value) = new_rc.try_to_single_value() {
                log::debug!("({variable} := {value})");
                self.constraint_system
                    .substitute_by_known(variable, &value.into());
                self.assignments.insert(variable.clone(), value.into());
            } else {
                // The range constraint was updated.
                log::trace!("({variable}: {range_constraint})");
            }
            true
        } else {
            false
        }
    }

    /// Given a set of variable assignments, checks if they violate any constraint.
    /// Note that this might return false negatives, because it does not propagate any values.
    fn is_assignment_conflicting(&self, assignments: &BTreeMap<V, T>) -> bool {
        self.constraint_system
            .constraints_referencing_variables(assignments.keys().cloned())
            .any(|constraint| match constraint {
                ConstraintRef::AlgebraicConstraint(identity) => {
                    let mut identity = identity.clone();
                    for (variable, value) in assignments.iter() {
                        identity
                            .substitute_by_known(variable, &SymbolicExpression::Concrete(*value));
                    }
                    identity.solve(&self.range_constraints).is_err()
                }
                ConstraintRef::BusInteraction(bus_interaction) => {
                    let mut bus_interaction = bus_interaction.clone();
                    for (variable, value) in assignments.iter() {
                        bus_interaction.fields_mut().for_each(|expr| {
                            expr.substitute_by_known(
                                variable,
                                &SymbolicExpression::Concrete(*value),
                            )
                        })
                    }
                    bus_interaction
                        .solve(&*self.bus_interaction_handler, &self.range_constraints)
                        .is_err()
                }
            })
    }
}

/// We introduce new variables (that are always boolean-constrained).
/// This enum avoids clashes with the original variables.
#[derive(Clone, Debug, PartialEq, Eq, Ord, PartialOrd, Hash)]
enum Variable<V> {
    Regular(V),
    Boolean(usize),
}

/// The currently known range constraints for the variables.
struct RangeConstraints<T: FieldElement, V> {
    range_constraints: HashMap<V, RangeConstraint<T>>,
}

// Manual implementation so that we don't have to require `V: Default`.
impl<T: FieldElement, V> Default for RangeConstraints<T, V> {
    fn default() -> Self {
        RangeConstraints {
            range_constraints: Default::default(),
        }
    }
}

impl<T: FieldElement, V: Clone + Hash + Eq> RangeConstraintProvider<T, V>
    for RangeConstraints<T, V>
{
    fn get(&self, var: &V) -> RangeConstraint<T> {
        self.range_constraints.get(var).cloned().unwrap_or_default()
    }
}

impl<T: FieldElement, V: Clone + Hash + Eq> RangeConstraintProvider<T, V>
    for &RangeConstraints<T, V>
{
    fn get(&self, var: &V) -> RangeConstraint<T> {
        self.range_constraints.get(var).cloned().unwrap_or_default()
    }
}

impl<T: FieldElement, V: Clone + Hash + Eq> RangeConstraints<T, V> {
    /// Adds a new range constraint for the variable.
    /// Returns `true` if the new combined constraint is tighter than the existing one.
    fn update(&mut self, variable: &V, range_constraint: &RangeConstraint<T>) -> bool {
        let existing = self.get(variable);
        let new = existing.conjunction(range_constraint);
        if new != existing {
            self.range_constraints.insert(variable.clone(), new);
            true
        } else {
            false
        }
    }
}<|MERGE_RESOLUTION|>--- conflicted
+++ resolved
@@ -50,17 +50,13 @@
     /// The handler for bus interactions.
     bus_interaction_handler: Box<dyn BusInteractionHandler<T>>,
     /// The currently known range constraints of the variables.
-<<<<<<< HEAD
     range_constraints: RangeConstraints<T, Variable<V>>,
     /// The concrete variable assignments or replacements that were derived for variables
     /// that do not occur in the constraints any more.
     assignments: BTreeMap<V, QuadraticSymbolicExpression<T, Variable<V>>>,
-=======
-    range_constraints: RangeConstraints<T, V>,
     /// The concrete variable assignments or replacements that were derived for variables
     /// that do not occur in the constraints any more.
     assignments: BTreeMap<V, QuadraticSymbolicExpression<T, V>>,
->>>>>>> 0fcb2535
 }
 
 impl<T: FieldElement, V: Ord + Clone + Hash + Eq + Display + Debug> Solver<T, V> {
