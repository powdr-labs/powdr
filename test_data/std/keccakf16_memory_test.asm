--- conflicted
+++ resolved
@@ -19,16 +19,9 @@
 
     Byte2 byte2;
     Bit12 bit12;
-<<<<<<< HEAD
     Memory memory(bit12, byte2, memory_degree, memory_degree);
 
     Keccakf16Memory keccakf16_memory(memory, keccakf_memory_degree, keccakf_memory_degree);
-=======
-    AddSub add_sub(byte2, add_sub_degree, add_sub_degree);
-    Memory memory(bit12, byte2, memory_degree, memory_degree);
-
-    Keccakf16Memory keccakf16_memory(memory, add_sub, keccakf_memory_degree, keccakf_memory_degree);
->>>>>>> ace0b1db
 
     // Increase time step by 2 in each row, because keccakf16_memory reads in step `i` and writes in step `i + 1`.
     col fixed STEP(i) { 2 * i };
