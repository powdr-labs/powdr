use derive_more::From;
use eyre::Result;
use itertools::{multiunzip, Itertools};
use openvm_build::{build_guest_package, find_unique_executable, get_package, TargetFilter};
use openvm_circuit::arch::InitFileGenerator;
use openvm_circuit::arch::{
    instructions::exe::VmExe, segment::DefaultSegmentationStrategy, Streams, SystemConfig,
    VirtualMachine, VmChipComplex, VmConfig, VmInventoryError,
};
use openvm_circuit::{circuit_derive::Chip, derive::AnyEnum};
use openvm_circuit_derive::InstructionExecutor;
use openvm_circuit_primitives_derive::ChipUsageGetter;
use openvm_instructions::program::Program;
use openvm_sdk::{
    config::{AggStarkConfig, AppConfig, SdkVmConfig, SdkVmConfigExecutor, SdkVmConfigPeriphery},
    keygen::AggStarkProvingKey,
    prover::AggStarkProver,
    Sdk, StdIn,
};
use openvm_stark_backend::engine::StarkEngine;
use openvm_stark_sdk::config::{
    baby_bear_poseidon2::{BabyBearPoseidon2Config, BabyBearPoseidon2Engine},
    FriParameters,
};
use openvm_stark_sdk::engine::StarkFriEngine;
use openvm_stark_sdk::openvm_stark_backend::p3_field::PrimeField32;
use openvm_stark_sdk::p3_baby_bear::BabyBear;
<<<<<<< HEAD
use openvm_transpiler::TranspilerExtension;
use powdr_autoprecompiles::PowdrConfig;
=======
use powdr_autoprecompiles::{execution_profile::execution_profile, PowdrConfig};
>>>>>>> 11cb3d68
use powdr_extension::{PowdrExecutor, PowdrExtension, PowdrPeriphery};
use powdr_openvm_hints_circuit::{HintsExecutor, HintsExtension, HintsPeriphery};
use powdr_openvm_hints_transpiler::HintsTranspilerExtension;
use serde::{Deserialize, Serialize};
use std::cmp::Reverse;
use std::fs::File;
use std::io::BufWriter;
use std::iter::Sum;
use std::ops::Add;
use std::{
    collections::HashMap,
    path::{Path, PathBuf},
    sync::Arc,
};
use std::rc::Rc;
use strum::{Display, EnumString};

pub use crate::customize_exe::Prog;
use tracing::Level;

#[cfg(test)]
use crate::extraction_utils::AirWidthsDiff;
use crate::extraction_utils::{export_pil, AirWidths, OriginalVmConfig};
use crate::instruction_formatter::openvm_opcode_formatter;
use crate::powdr_extension::PowdrPrecompile;

mod air_builder;
pub mod bus_map;
pub mod extraction_utils;
pub mod opcode;
pub mod symbolic_instruction_builder;
mod utils;
pub use opcode::instruction_allowlist;
pub use powdr_autoprecompiles::DegreeBound;
pub use powdr_autoprecompiles::PgoConfig;

type BabyBearSC = BabyBearPoseidon2Config;

// TODO: These constants should be related
const APP_LOG_BLOWUP: usize = 2;
pub const OPENVM_DEGREE_BOUND: usize = 5;
const DEFAULT_DEGREE_BOUND: DegreeBound = DegreeBound {
    identities: OPENVM_DEGREE_BOUND,
    bus_interactions: OPENVM_DEGREE_BOUND - 1,
};

pub fn default_powdr_openvm_config(apc: u64, skip: u64) -> PowdrConfig {
    PowdrConfig::new(apc, skip, DEFAULT_DEGREE_BOUND)
}

fn format_fe<F: PrimeField32>(v: F) -> String {
    let v = v.as_canonical_u32();
    if v < F::ORDER_U32 / 2 {
        format!("{v}")
    } else {
        format!("-{}", F::ORDER_U32 - v)
    }
}

pub use openvm_build::GuestOptions;
pub use powdr_autoprecompiles::bus_map::BusType;

/// We do not use the transpiler, instead we customize an already transpiled program
mod customize_exe;

pub use customize_exe::{customize, BabyBearOpenVmApcAdapter, Instr, POWDR_OPCODE};

// A module for our extension
mod powdr_extension;

pub mod bus_interaction_handler;
pub mod instruction_formatter;
pub mod memory_bus_interaction;

mod plonk;

#[derive(Copy, Clone, Debug, EnumString, Display)]
#[strum(serialize_all = "lowercase")]
pub enum PgoType {
    /// cost = cells saved per apc * times executed
    /// max total columns
    Cell(Option<usize>),
    /// cost = instruction per apc * times executed
    Instruction,
    /// cost = instruction per apc
    None,
}

impl Default for PgoType {
    fn default() -> Self {
        PgoType::Cell(None)
    }
}

/// A custom VmConfig that wraps the SdkVmConfig, adding our custom extension.
#[derive(Serialize, Deserialize, Clone)]
pub struct SpecializedConfig {
    pub sdk_config: OriginalVmConfig,
    pub powdr: PowdrExtension<BabyBear>,
}

// For generation of the init file, we delegate to the underlying SdkVmConfig.
impl InitFileGenerator for SpecializedConfig {
    fn generate_init_file_contents(&self) -> Option<String> {
        self.sdk_config.config().generate_init_file_contents()
    }

    fn write_to_init_file(
        &self,
        manifest_dir: &Path,
        init_file_name: Option<&str>,
    ) -> eyre::Result<()> {
        self.sdk_config
            .config()
            .write_to_init_file(manifest_dir, init_file_name)
    }
}

#[allow(clippy::large_enum_variant)]
#[derive(ChipUsageGetter, From, AnyEnum, InstructionExecutor, Chip)]
pub enum SpecializedExecutor<F: PrimeField32> {
    #[any_enum]
    SdkExecutor(ExtendedVmConfigExecutor<F>),
    #[any_enum]
    PowdrExecutor(PowdrExecutor<F>),
}

#[derive(From, ChipUsageGetter, Chip, AnyEnum)]
pub enum MyPeriphery<F: PrimeField32> {
    #[any_enum]
    SdkPeriphery(ExtendedVmConfigPeriphery<F>),
    #[any_enum]
    PowdrPeriphery(PowdrPeriphery<F>),
}

impl VmConfig<BabyBear> for SpecializedConfig {
    type Executor = SpecializedExecutor<BabyBear>;
    type Periphery = MyPeriphery<BabyBear>;

    fn system(&self) -> &SystemConfig {
        VmConfig::<BabyBear>::system(self.sdk_config.config())
    }

    fn system_mut(&mut self) -> &mut SystemConfig {
        VmConfig::<BabyBear>::system_mut(self.sdk_config.config_mut())
    }

    fn create_chip_complex(
        &self,
    ) -> Result<VmChipComplex<BabyBear, Self::Executor, Self::Periphery>, VmInventoryError> {
        let chip = self.sdk_config.create_chip_complex()?;
        let chip = chip.extend(&self.powdr)?;

        Ok(chip)
    }
}

impl SpecializedConfig {
    fn new(
        base_config: OriginalVmConfig,
        precompiles: Vec<PowdrPrecompile<BabyBear>>,
        implementation: PrecompileImplementation,
    ) -> Self {
        let airs = base_config.airs().expect("Failed to convert the AIR of an OpenVM instruction, even after filtering by the blacklist!");
        let bus_map = base_config.bus_map();
        let powdr_extension = PowdrExtension::new(
            precompiles,
            base_config.config().clone(),
            implementation,
            bus_map,
            airs,
        );
        Self {
            sdk_config: base_config,
            powdr: powdr_extension,
        }
    }
}

pub fn build_elf_path<P: AsRef<Path>>(
    guest_opts: GuestOptions,
    pkg_dir: P,
    target_filter: &Option<TargetFilter>,
) -> Result<PathBuf> {
    let pkg = get_package(pkg_dir.as_ref());
    let target_dir = match build_guest_package(&pkg, &guest_opts, None, target_filter) {
        Ok(target_dir) => target_dir,
        Err(Some(code)) => {
            return Err(eyre::eyre!("Failed to build guest: code = {}", code));
        }
        Err(None) => {
            return Err(eyre::eyre!(
                "Failed to build guest (OPENVM_SKIP_BUILD is set)"
            ));
        }
    };

    find_unique_executable(pkg_dir, target_dir, target_filter)
}

// compile the original openvm program without powdr extension
pub fn compile_openvm(
    guest: &str,
    guest_opts: GuestOptions,
    // TODO: pass some other kind of config and instantiate extensions inside
    extensions: Vec<Rc<dyn TranspilerExtension<BabyBear>>>,
) -> Result<OriginalCompiledProgram, Box<dyn std::error::Error>> {
    let sdk = Sdk::default();

    // Build the ELF with guest options and a target filter.
    // We need these extra Rust flags to get the labels.
    let guest_opts = guest_opts.with_rustc_flags(vec!["-C", "link-arg=--emit-relocs"]);

    // Point to our local guest
    use std::path::PathBuf;
    let mut path = PathBuf::from(env!("CARGO_MANIFEST_DIR")).to_path_buf();
    path.push(guest);
    let target_path = path.to_str().unwrap();

    // try to load the sdk config from the openvm.toml file, otherwise use the default
    let openvm_toml_path = path.join("openvm.toml");
    let sdk_vm_config = if openvm_toml_path.exists() {
        let toml = std::fs::read_to_string(&openvm_toml_path)?;
        let app_config: AppConfig<_> = toml::from_str(&toml)?;
        app_config.app_vm_config
    } else {
        SdkVmConfig::builder()
            .system(Default::default())
            .rv32i(Default::default())
            .rv32m(Default::default())
            .io(Default::default())
            .build()
    };

    let elf = sdk.build(
        guest_opts,
        &sdk_vm_config,
        target_path,
        &Default::default(),
        Default::default(),
    )?;

    // Transpile the ELF into a VmExe. Note that this happens using the sdk transpiler only, our extension does not use a transpiler.
    let mut transpiler = sdk_vm_config.transpiler();
    for ext in extensions {
        transpiler = transpiler.with_processor(ext);
    }
    let exe = sdk.transpile(elf, transpiler)?;

    let vm_config = ExtendedVmConfig {
        sdk_vm_config,
        hints_extension: true, // TODO: pass some kind of config here
    };

    Ok(OriginalCompiledProgram { exe, vm_config })
}

/// Determines how the precompile (a circuit with algebraic gates and bus interactions)
/// is implemented as a RAP.
#[derive(Default, Clone, Deserialize, Serialize)]
pub enum PrecompileImplementation {
    /// Allocate a column for each variable and process a call in a single row.
    #[default]
    SingleRowChip,
    /// Compile the circuit to a PlonK circuit.
    PlonkChip,
}

pub fn compile_guest(
    guest: &str,
    guest_opts: GuestOptions,
    config: PowdrConfig,
    implementation: PrecompileImplementation,
    pgo_config: PgoConfig,
) -> Result<CompiledProgram, Box<dyn std::error::Error>> {
    let hints_transpiler: Rc<dyn TranspilerExtension<BabyBear>> = Rc::new(HintsTranspilerExtension{});
    let extensions = vec![
        hints_transpiler,
    ];
    let original_program = compile_openvm(guest, guest_opts.clone(), extensions)?;

    // Optional tally of opcode freqency (only enabled for debug level logs)
    if tracing::enabled!(Level::DEBUG) {
        tally_opcode_frequency(&pgo_config, &original_program.exe);
    }

    compile_exe(
        guest,
        guest_opts,
        original_program,
        config,
        implementation,
        pgo_config,
    )
}

fn instruction_index_to_pc(program: &Program<BabyBear>, idx: usize) -> u64 {
    (program.pc_base + (idx as u32 * program.step)) as u64
}

fn tally_opcode_frequency(pgo_config: &PgoConfig, exe: &VmExe<BabyBear>) {
    let pgo_program_pc_count = match pgo_config {
        PgoConfig::Cell(pgo_program_pc_count, _) | PgoConfig::Instruction(pgo_program_pc_count) => {
            // If execution count of each pc is available, we tally the opcode execution frequency
            tracing::debug!("Opcode execution frequency:");
            pgo_program_pc_count
        }
        PgoConfig::None => {
            // If execution count of each pc isn't available, we just count the occurrences of each opcode in the program
            tracing::debug!("Opcode frequency in program:");
            // Create a dummy HashMap that returns 1 for each pc
            &(0..exe.program.instructions_and_debug_infos.len())
                .map(|i| (instruction_index_to_pc(&exe.program, i), 1))
                .collect::<HashMap<_, _>>()
        }
    };

    exe.program
        .instructions_and_debug_infos
        .iter()
        .enumerate()
        .fold(HashMap::new(), |mut acc, (i, instr)| {
            let opcode = instr.as_ref().unwrap().0.opcode;
            if let Some(count) = pgo_program_pc_count.get(&instruction_index_to_pc(&exe.program, i))
            {
                *acc.entry(opcode).or_insert(0) += count;
            }
            acc
        })
        .into_iter()
        .sorted_by_key(|(_, count)| Reverse(*count))
        .for_each(|(opcode, count)| {
            // Log the opcode and its count
            tracing::debug!("   {}: {count}", openvm_opcode_formatter(&opcode));
        });
}

pub fn compile_exe(
    guest: &str,
    guest_opts: GuestOptions,
    original_program: OriginalCompiledProgram,
    config: PowdrConfig,
    implementation: PrecompileImplementation,
    pgo_config: PgoConfig,
) -> Result<CompiledProgram, Box<dyn std::error::Error>> {
    // Build the ELF with guest options and a target filter.
    // We need these extra Rust flags to get the labels.
    let guest_opts = guest_opts.with_rustc_flags(vec!["-C", "link-arg=--emit-relocs"]);

    // Point to our local guest
    use std::path::PathBuf;
    let mut path = PathBuf::from(env!("CARGO_MANIFEST_DIR")).to_path_buf();
    path.push(guest);
    let target_path = path.to_str().unwrap();

    let elf_binary_path = build_elf_path(guest_opts.clone(), target_path, &Default::default())?;

    compile_exe_with_elf(
        original_program,
        &std::fs::read(elf_binary_path)?,
        config,
        implementation,
        pgo_config,
    )
}

pub fn compile_exe_with_elf(
    original_program: OriginalCompiledProgram,
    elf: &[u8],
    config: PowdrConfig,
    implementation: PrecompileImplementation,
    pgo_config: PgoConfig,
) -> Result<CompiledProgram, Box<dyn std::error::Error>> {
    let elf = powdr_riscv_elf::load_elf_from_buffer(elf);
    let compiled = customize(
        original_program,
        elf.text_labels(),
        elf.debug_info(),
        config,
        implementation,
        pgo_config,
    );
    // Export the compiled program to a PIL file for debugging purposes.
    export_pil(
        &mut BufWriter::new(File::create("debug.pil").unwrap()),
        &compiled.vm_config,
    );
    Ok(compiled)
}

#[derive(Serialize, Deserialize, Clone)]
pub struct CompiledProgram {
    pub exe: VmExe<BabyBear>,
    pub vm_config: SpecializedConfig,
}

// the original openvm program and config without powdr extension
#[derive(Clone)]
pub struct OriginalCompiledProgram {
    pub exe: VmExe<BabyBear>,
    pub vm_config: ExtendedVmConfig,
}

#[derive(Clone, Debug, Serialize, Deserialize)]
// SdkVmConfig plus custom openvm extensions, before autoprecompile transformations
pub struct ExtendedVmConfig {
    pub sdk_vm_config: SdkVmConfig,
    pub hints_extension: bool,
}

impl VmConfig<BabyBear> for ExtendedVmConfig {
    type Executor = ExtendedVmConfigExecutor<BabyBear>;
    type Periphery = ExtendedVmConfigPeriphery<BabyBear>;

    fn system(&self) -> &SystemConfig {
        &self.sdk_vm_config.system.config
    }

    fn system_mut(&mut self) -> &mut SystemConfig {
        &mut self.sdk_vm_config.system.config
    }

    fn create_chip_complex(
        &self,
    ) -> std::result::Result<VmChipComplex<BabyBear, Self::Executor, Self::Periphery>, VmInventoryError> {
        let mut complex = self.sdk_vm_config.create_chip_complex()?.transmute();
        if self.hints_extension {
            complex = complex.extend(&HintsExtension)?;
        }
        Ok(complex)
    }
}

impl InitFileGenerator for ExtendedVmConfig {
    fn generate_init_file_contents(&self) -> Option<String> {
        self.sdk_vm_config
            .generate_init_file_contents()
    }

    fn write_to_init_file(
        &self,
        manifest_dir: &Path,
        init_file_name: Option<&str>,
    ) -> eyre::Result<()> {
        self.sdk_vm_config
            .write_to_init_file(manifest_dir, init_file_name)
    }
}

#[derive(ChipUsageGetter, Chip, InstructionExecutor, From, AnyEnum)]
pub enum ExtendedVmConfigExecutor<F: PrimeField32> {
    #[any_enum]
    Sdk(SdkVmConfigExecutor<F>),
    #[any_enum]
    Hints(HintsExecutor<F>),
}

#[derive(From, ChipUsageGetter, Chip, AnyEnum)]
pub enum ExtendedVmConfigPeriphery<F: PrimeField32> {
    #[any_enum]
    Sdk(SdkVmConfigPeriphery<F>),
    #[any_enum]
    Hints(HintsPeriphery<F>),
}

#[derive(Clone, Serialize, Deserialize, Default, Debug, Eq, PartialEq)]
pub struct AirMetrics {
    pub widths: AirWidths,
    pub constraints: usize,
    pub bus_interactions: usize,
}

impl Add for AirMetrics {
    type Output = AirMetrics;

    fn add(self, rhs: AirMetrics) -> AirMetrics {
        AirMetrics {
            widths: self.widths + rhs.widths,
            constraints: self.constraints + rhs.constraints,
            bus_interactions: self.bus_interactions + rhs.bus_interactions,
        }
    }
}

impl Sum<AirMetrics> for AirMetrics {
    fn sum<I: Iterator<Item = AirMetrics>>(iter: I) -> AirMetrics {
        iter.fold(AirMetrics::default(), Add::add)
    }
}

impl AirMetrics {
    pub fn total_width(&self) -> usize {
        self.widths.total()
    }
}

#[cfg(test)]
impl CompiledProgram {
    // Return a tuple of (powdr AirMetrics, non-powdr AirMetrics)
    fn air_metrics(&self) -> (Vec<(AirMetrics, Option<AirWidthsDiff>)>, Vec<AirMetrics>) {
        use openvm_stark_backend::Chip;

        use crate::extraction_utils::get_air_metrics;

        let inventory = self.vm_config.create_chip_complex().unwrap().inventory;

        // Order of precompile is the same as that of Powdr executors in chip inventory
        let mut apc_stats = self
            .vm_config
            .powdr
            .precompiles
            .iter()
            .map(|precompile| precompile.apc_stats.clone());

        inventory
            .executors()
            .iter()
            .map(|executor| executor.air())
            .chain(
                inventory
                    .periphery()
                    .iter()
                    .map(|periphery| periphery.air()),
            )
            .fold(
                (Vec::new(), Vec::new()),
                |(mut powdr_air_metrics, mut non_powdr_air_metrics), air| {
                    let name = air.name();

                    // We actually give name "powdr_air_for_opcode_<opcode>" to the AIRs,
                    // but OpenVM uses the actual Rust type (PowdrAir) as the name in this method.
                    // TODO this is hacky but not sure how to do it better rn.
                    if name.starts_with("PowdrAir") || name.starts_with("PlonkAir") {
                        powdr_air_metrics.push((
                            get_air_metrics(air),
                            apc_stats.next().unwrap().map(|stats| stats.widths),
                        ));
                    } else {
                        non_powdr_air_metrics.push(get_air_metrics(air));
                    }

                    (powdr_air_metrics, non_powdr_air_metrics)
                },
            )
    }
}

pub fn execute(program: CompiledProgram, inputs: StdIn) -> Result<(), Box<dyn std::error::Error>> {
    let CompiledProgram { exe, vm_config } = program;

    let sdk = Sdk::default();

    let output = sdk.execute(exe.clone(), vm_config.clone(), inputs)?;
    tracing::info!("Public values output: {:?}", output);

    Ok(())
}

pub fn prove(
    program: &CompiledProgram,
    mock: bool,
    recursion: bool,
    inputs: StdIn,
    segment_height: Option<usize>, // uses the default height if None
) -> Result<(), Box<dyn std::error::Error>> {
    let exe = &program.exe;
    let mut vm_config = program.vm_config.clone();

    // DefaultSegmentationStrategy { max_segment_len: 4194204, max_cells_per_chip_in_segment: 503304480 }
    if let Some(segment_height) = segment_height {
        vm_config
            .sdk_config
            .config_mut()
            .sdk_vm_config
            .system
            .config
            .segmentation_strategy = Arc::new(
            DefaultSegmentationStrategy::new_with_max_segment_len(segment_height),
        );
        tracing::debug!("Setting max segment len to {}", segment_height);
    }

    let sdk = Sdk::default();

    // Set app configuration
    let app_fri_params = FriParameters::standard_with_100_bits_conjectured_security(APP_LOG_BLOWUP);
    let app_config = AppConfig::new(app_fri_params, vm_config.clone());

    // Commit the exe
    let app_committed_exe = sdk.commit_app_exe(app_fri_params, exe.clone())?;

    // Generate an AppProvingKey
    let app_pk = Arc::new(sdk.app_keygen(app_config)?);

    if mock {
        tracing::info!("Checking constraints and witness in Mock prover...");
        let engine = BabyBearPoseidon2Engine::new(
            FriParameters::standard_with_100_bits_conjectured_security(APP_LOG_BLOWUP),
        );
        let vm = VirtualMachine::new(engine, vm_config.clone());
        let pk = vm.keygen();
        let streams = Streams::from(inputs);
        let mut result = vm.execute_and_generate(exe.clone(), streams).unwrap();
        let _final_memory = Option::take(&mut result.final_memory);
        let global_airs = vm.config().create_chip_complex().unwrap().airs();
        for proof_input in &result.per_segment {
            let (airs, pks, air_proof_inputs): (Vec<_>, Vec<_>, Vec<_>) =
                multiunzip(proof_input.per_air.iter().map(|(air_id, air_proof_input)| {
                    (
                        global_airs[*air_id].clone(),
                        pk.per_air[*air_id].clone(),
                        air_proof_input.clone(),
                    )
                }));
            vm.engine.debug(&airs, &pks, &air_proof_inputs);
        }
    } else {
        // Generate a proof
        tracing::info!("Generating app proof...");
        let start = std::time::Instant::now();
        let app_proof =
            sdk.generate_app_proof(app_pk.clone(), app_committed_exe.clone(), inputs.clone())?;
        tracing::info!("App proof took {:?}", start.elapsed());

        tracing::info!(
            "Public values: {:?}",
            app_proof.user_public_values.public_values
        );

        // Verify
        let app_vk = app_pk.get_app_vk();
        sdk.verify_app_proof(&app_vk, &app_proof)?;
        tracing::info!("App proof verification done.");

        if recursion {
            // Generate the aggregation proving key
            tracing::info!("Generating aggregation proving key...");
            let (agg_stark_pk, _) =
                AggStarkProvingKey::dummy_proof_and_keygen(AggStarkConfig::default());

            tracing::info!("Generating aggregation proof...");

            let agg_prover = AggStarkProver::<BabyBearPoseidon2Engine>::new(
                agg_stark_pk,
                app_pk.leaf_committed_exe.clone(),
                *sdk.agg_tree_config(),
            );
            // Note that this proof is not verified. We assume that any valid app proof
            // (verified above) also leads to a valid aggregation proof.
            // If this was not the case, it would be a completeness bug in OpenVM.
            let start = std::time::Instant::now();
            let _proof_with_publics = agg_prover.generate_root_verifier_input(app_proof);
            tracing::info!("Agg proof (inner recursion) took {:?}", start.elapsed());
        }

        tracing::info!("All done.");
    }

    Ok(())
}

// Same as execution_profile below but for guest path inputs.
pub fn execution_profile_from_guest(
    guest: &str,
    guest_opts: GuestOptions,
    inputs: StdIn,
) -> HashMap<u64, u32> {
<<<<<<< HEAD
    let hints_transpiler: Rc<dyn TranspilerExtension<BabyBear>> = Rc::new(HintsTranspilerExtension{});
    let extensions = vec![
        hints_transpiler,
    ];
    let program = compile_openvm(guest, guest_opts, extensions).unwrap();
    execution_profile(program, inputs)
}

// Produces execution count by pc
// Used in Pgo::Cell and Pgo::Instruction to help rank basic blocks to create APCs for
pub fn execution_profile(program: OriginalCompiledProgram, inputs: StdIn) -> HashMap<u64, u32> {
    let OriginalCompiledProgram { exe, vm_config } = program;

    // in memory collector storage
    let collector = PgoCollector::new(&exe.program);

    // build subscriber
    let subscriber = Registry::default().with(collector.clone());
=======
    let OriginalCompiledProgram { exe, sdk_vm_config } = compile_openvm(guest, guest_opts).unwrap();
    let program = Prog::from(&exe.program);
>>>>>>> 11cb3d68

    // prepare for execute
    let sdk = Sdk::default();

<<<<<<< HEAD
    // dispatch constructs a local subscriber at trace level that is invoked during data collection but doesn't override the global one at info level
    let dispatch = Dispatch::new(subscriber);
    tracing::dispatcher::with_default(&dispatch, || {
        sdk.execute(exe.clone(), vm_config.clone(), inputs)
=======
    execution_profile::<BabyBearOpenVmApcAdapter>(&program, || {
        sdk.execute(exe.clone(), sdk_vm_config.clone(), inputs.clone())
>>>>>>> 11cb3d68
            .unwrap();
    })
}

#[cfg(test)]
mod tests {
    use super::*;
    use expect_test::{expect, Expect};
    use pretty_assertions::assert_eq;
    use test_log::test;

    #[allow(clippy::too_many_arguments)]
    fn compile_and_prove(
        guest: &str,
        config: PowdrConfig,
        implementation: PrecompileImplementation,
        mock: bool,
        recursion: bool,
        stdin: StdIn,
        pgo_config: PgoConfig,
        segment_height: Option<usize>,
    ) -> Result<(), Box<dyn std::error::Error>> {
        let program = compile_guest(
            guest,
            GuestOptions::default(),
            config,
            implementation,
            pgo_config,
        )
        .unwrap();
        prove(&program, mock, recursion, stdin, segment_height)
    }

    fn prove_simple(
        guest: &str,
        config: PowdrConfig,
        implementation: PrecompileImplementation,
        stdin: StdIn,
        pgo_config: PgoConfig,
        segment_height: Option<usize>,
    ) {
        let result = compile_and_prove(
            guest,
            config,
            implementation,
            false,
            false,
            stdin,
            pgo_config,
            segment_height,
        );
        assert!(result.is_ok());
    }

    fn prove_mock(
        guest: &str,
        config: PowdrConfig,
        implementation: PrecompileImplementation,
        stdin: StdIn,
        pgo_config: PgoConfig,
        segment_height: Option<usize>,
    ) {
        let result = compile_and_prove(
            guest,
            config,
            implementation,
            true,
            false,
            stdin,
            pgo_config,
            segment_height,
        );
        assert!(result.is_ok());
    }

    fn prove_recursion(
        guest: &str,
        config: PowdrConfig,
        implementation: PrecompileImplementation,
        stdin: StdIn,
        pgo_config: PgoConfig,
        segment_height: Option<usize>,
    ) {
        let result = compile_and_prove(
            guest,
            config,
            implementation,
            false,
            true,
            stdin,
            pgo_config,
            segment_height,
        );
        assert!(result.is_ok());
    }

    const GUEST: &str = "guest";
    const GUEST_ITER: u32 = 1 << 10;
    const GUEST_APC: u64 = 1;
    const GUEST_SKIP: u64 = 56;
    const GUEST_SKIP_PGO: u64 = 0;

    const GUEST_KECCAK: &str = "guest-keccak";
    const GUEST_KECCAK_ITER: u32 = 1_000;
    const GUEST_KECCAK_ITER_SMALL: u32 = 10;
    const GUEST_KECCAK_ITER_LARGE: u32 = 25_000;
    const GUEST_KECCAK_APC: u64 = 1;
    const GUEST_KECCAK_APC_PGO: u64 = 10;
    const GUEST_KECCAK_APC_PGO_LARGE: u64 = 100;
    const GUEST_KECCAK_SKIP: u64 = 0;

    const GUEST_SHA256_ITER: u32 = 1_000;
    const GUEST_SHA256_ITER_SMALL: u32 = 10;
    const GUEST_SHA256_ITER_LARGE: u32 = 25_000;
    const GUEST_SHA256: &str = "guest-sha256";
    const GUEST_SHA256_APC_PGO: u64 = 10;
    const GUEST_SHA256_APC_PGO_LARGE: u64 = 50;
    const GUEST_SHA256_SKIP: u64 = 0;

    #[test]
    fn guest_prove_simple() {
        let mut stdin = StdIn::default();
        stdin.write(&GUEST_ITER);
        let config = default_powdr_openvm_config(GUEST_APC, GUEST_SKIP);
        prove_simple(
            GUEST,
            config,
            PrecompileImplementation::SingleRowChip,
            stdin,
            PgoConfig::None,
            None,
        );
    }

    #[test]
    fn guest_prove_mock() {
        let mut stdin = StdIn::default();
        stdin.write(&GUEST_ITER);
        let config = default_powdr_openvm_config(GUEST_APC, GUEST_SKIP);
        prove_mock(
            GUEST,
            config,
            PrecompileImplementation::SingleRowChip,
            stdin,
            PgoConfig::None,
            None,
        );
    }

    // All gate constraints should be satisfied, but bus interactions are not implemented yet.
    #[test]
    fn guest_plonk_prove_mock() {
        let mut stdin = StdIn::default();
        stdin.write(&GUEST_ITER);
        let config = default_powdr_openvm_config(GUEST_APC, GUEST_SKIP);
        prove_mock(
            GUEST,
            config,
            PrecompileImplementation::PlonkChip,
            stdin,
            PgoConfig::None,
            None,
        );
    }

    #[test]
    #[ignore = "Too much RAM"]
    fn guest_prove_recursion() {
        let mut stdin = StdIn::default();
        stdin.write(&GUEST_ITER);
        let config = default_powdr_openvm_config(GUEST_APC, GUEST_SKIP);
        let pgo_data = execution_profile_from_guest(GUEST, GuestOptions::default(), stdin.clone());
        prove_recursion(
            GUEST,
            config,
            PrecompileImplementation::SingleRowChip,
            stdin,
            PgoConfig::Instruction(pgo_data),
            None,
        );
    }

    #[test]
    #[ignore = "Too long"]
    fn matmul_compile() {
        let guest = "guest-matmul";
        let config = default_powdr_openvm_config(1, 0);
        assert!(compile_guest(
            guest,
            GuestOptions::default(),
            config,
            PrecompileImplementation::SingleRowChip,
            PgoConfig::default()
        )
        .is_ok());
    }

    #[test]
    fn keccak_small_prove_simple() {
        let mut stdin = StdIn::default();
        stdin.write(&GUEST_KECCAK_ITER_SMALL);
        let config = default_powdr_openvm_config(GUEST_KECCAK_APC, GUEST_KECCAK_SKIP);
        prove_simple(
            GUEST_KECCAK,
            config,
            PrecompileImplementation::SingleRowChip,
            stdin,
            PgoConfig::None,
            None,
        );
    }

    #[test]
    fn keccak_small_prove_simple_multi_segment() {
        // Set the default segmentation height to a small value to test multi-segment proving
        let mut stdin = StdIn::default();
        stdin.write(&GUEST_KECCAK_ITER_SMALL);
        let config = default_powdr_openvm_config(GUEST_KECCAK_APC, GUEST_KECCAK_SKIP);
        // should create two segments
        prove_simple(
            GUEST_KECCAK,
            config,
            PrecompileImplementation::SingleRowChip,
            stdin,
            PgoConfig::None,
            Some(4_000),
        );
    }

    #[test]
    #[ignore = "Too long"]
    fn keccak_prove_simple() {
        let mut stdin = StdIn::default();
        stdin.write(&GUEST_KECCAK_ITER);
        let config = default_powdr_openvm_config(GUEST_KECCAK_APC, GUEST_KECCAK_SKIP);
        prove_simple(
            GUEST_KECCAK,
            config,
            PrecompileImplementation::SingleRowChip,
            stdin,
            PgoConfig::None,
            None,
        );
    }

    #[test]
    #[ignore = "Too much RAM"]
    fn keccak_prove_many_apcs() {
        let mut stdin = StdIn::default();
        stdin.write(&GUEST_KECCAK_ITER);
        let pgo_data =
            execution_profile_from_guest(GUEST_KECCAK, GuestOptions::default(), stdin.clone());

        let config = default_powdr_openvm_config(GUEST_KECCAK_APC_PGO_LARGE, GUEST_KECCAK_SKIP);
        prove_recursion(
            GUEST_KECCAK,
            config.clone(),
            PrecompileImplementation::SingleRowChip,
            stdin.clone(),
            PgoConfig::Instruction(pgo_data.clone()),
            None,
        );

        prove_recursion(
            GUEST_KECCAK,
            config.clone(),
            PrecompileImplementation::SingleRowChip,
            stdin,
            PgoConfig::Cell(pgo_data, None),
            None,
        );
    }

    #[test]
    #[ignore = "Too much RAM"]
    fn keccak_prove_large() {
        let mut stdin = StdIn::default();
        stdin.write(&GUEST_KECCAK_ITER_LARGE);
        let pgo_data =
            execution_profile_from_guest(GUEST_KECCAK, GuestOptions::default(), stdin.clone());

        let config = default_powdr_openvm_config(GUEST_KECCAK_APC_PGO, GUEST_KECCAK_SKIP);
        prove_recursion(
            GUEST_KECCAK,
            config,
            PrecompileImplementation::SingleRowChip,
            stdin,
            PgoConfig::Instruction(pgo_data),
            None,
        );
    }

    #[test]
    fn keccak_small_prove_mock() {
        let mut stdin = StdIn::default();
        stdin.write(&GUEST_KECCAK_ITER_SMALL);

        let config = default_powdr_openvm_config(GUEST_KECCAK_APC, GUEST_KECCAK_SKIP);
        prove_mock(
            GUEST_KECCAK,
            config,
            PrecompileImplementation::SingleRowChip,
            stdin,
            PgoConfig::None,
            None,
        );
    }

    // All gate constraints should be satisfied, but bus interactions are not implemented yet.
    #[test]
    fn keccak_plonk_small_prove_mock() {
        let mut stdin = StdIn::default();
        stdin.write(&GUEST_KECCAK_ITER_SMALL);
        let config = default_powdr_openvm_config(GUEST_KECCAK_APC, GUEST_KECCAK_SKIP);
        prove_mock(
            GUEST_KECCAK,
            config,
            PrecompileImplementation::PlonkChip,
            stdin,
            PgoConfig::None,
            None,
        );
    }

    #[test]
    #[ignore = "Too long"]
    fn keccak_prove_mock() {
        let mut stdin = StdIn::default();
        stdin.write(&GUEST_KECCAK_ITER);
        let config = default_powdr_openvm_config(GUEST_KECCAK_APC, GUEST_KECCAK_SKIP);
        prove_mock(
            GUEST_KECCAK,
            config,
            PrecompileImplementation::SingleRowChip,
            stdin,
            PgoConfig::None,
            None,
        );
    }

    // Create multiple APC for 10 Keccak iterations to test different PGO modes
    #[test]
    fn keccak_prove_multiple_pgo_modes() {
        use std::time::Instant;
        // Config
        let mut stdin = StdIn::default();
        stdin.write(&GUEST_KECCAK_ITER_SMALL);
        let config = default_powdr_openvm_config(GUEST_KECCAK_APC_PGO, GUEST_KECCAK_SKIP);

        // Pgo data
        let pgo_data =
            execution_profile_from_guest(GUEST_KECCAK, GuestOptions::default(), stdin.clone());

        // Pgo Cell mode
        let start = Instant::now();
        prove_simple(
            GUEST_KECCAK,
            config.clone(),
            PrecompileImplementation::SingleRowChip,
            stdin.clone(),
            PgoConfig::Cell(pgo_data.clone(), None),
            None,
        );
        let elapsed = start.elapsed();
        tracing::debug!("Proving keccak with PgoConfig::Cell took {:?}", elapsed);

        // Pgo Instruction mode
        let start = Instant::now();
        prove_simple(
            GUEST_KECCAK,
            config.clone(),
            PrecompileImplementation::SingleRowChip,
            stdin.clone(),
            PgoConfig::Instruction(pgo_data),
            None,
        );
        let elapsed = start.elapsed();
        tracing::debug!(
            "Proving keccak with PgoConfig::Instruction took {:?}",
            elapsed
        );
    }

    #[test]
    #[ignore = "Too long"]
    fn sha256_prove_simple() {
        let mut stdin = StdIn::default();
        stdin.write(&GUEST_SHA256_ITER);
        let config = default_powdr_openvm_config(GUEST_SHA256_APC_PGO, GUEST_SHA256_SKIP);

        let pgo_data =
            execution_profile_from_guest(GUEST_SHA256, GuestOptions::default(), stdin.clone());

        prove_simple(
            GUEST_SHA256,
            config,
            PrecompileImplementation::SingleRowChip,
            stdin,
            PgoConfig::Instruction(pgo_data),
            None,
        );
    }

    #[test]
    #[ignore = "Too long"]
    fn sha256_prove_mock() {
        let mut stdin = StdIn::default();
        stdin.write(&GUEST_SHA256_ITER);
        let config = default_powdr_openvm_config(GUEST_SHA256_APC_PGO, GUEST_SHA256_SKIP);

        let pgo_data =
            execution_profile_from_guest(GUEST_SHA256, GuestOptions::default(), stdin.clone());

        prove_mock(
            GUEST_SHA256,
            config,
            PrecompileImplementation::SingleRowChip,
            stdin,
            PgoConfig::Instruction(pgo_data),
            None,
        );
    }

    #[test]
    #[ignore = "Too much RAM"]
    fn sha256_prove_many_apcs() {
        let mut stdin = StdIn::default();
        stdin.write(&GUEST_SHA256_ITER);
        let pgo_data =
            execution_profile_from_guest(GUEST_SHA256, GuestOptions::default(), stdin.clone());

        let config = default_powdr_openvm_config(GUEST_SHA256_APC_PGO_LARGE, GUEST_SHA256_SKIP);
        prove_recursion(
            GUEST_SHA256,
            config.clone(),
            PrecompileImplementation::SingleRowChip,
            stdin.clone(),
            PgoConfig::Instruction(pgo_data.clone()),
            None,
        );

        prove_recursion(
            GUEST_SHA256,
            config.clone(),
            PrecompileImplementation::SingleRowChip,
            stdin,
            PgoConfig::Cell(pgo_data, None),
            None,
        );
    }

    #[test]
    #[ignore = "Too much RAM"]
    fn sha256_prove_large() {
        let mut stdin = StdIn::default();
        stdin.write(&GUEST_SHA256_ITER_LARGE);
        let pgo_data =
            execution_profile_from_guest(GUEST_SHA256, GuestOptions::default(), stdin.clone());

        let config = default_powdr_openvm_config(GUEST_SHA256_APC_PGO, GUEST_SHA256_SKIP);
        prove_recursion(
            GUEST_SHA256,
            config,
            PrecompileImplementation::SingleRowChip,
            stdin,
            PgoConfig::Instruction(pgo_data),
            None,
        );
    }

    #[test]
    fn sha256_small_prove_simple() {
        let mut stdin = StdIn::default();
        stdin.write(&GUEST_SHA256_ITER_SMALL);
        let config = default_powdr_openvm_config(GUEST_SHA256_APC_PGO, GUEST_SHA256_SKIP);

        let pgo_data =
            execution_profile_from_guest(GUEST_SHA256, GuestOptions::default(), stdin.clone());

        prove_simple(
            GUEST_SHA256,
            config,
            PrecompileImplementation::SingleRowChip,
            stdin,
            PgoConfig::Instruction(pgo_data),
            None,
        );
    }

    #[test]
    fn sha256_small_prove_mock() {
        let mut stdin = StdIn::default();
        stdin.write(&GUEST_SHA256_ITER_SMALL);
        let config = default_powdr_openvm_config(GUEST_SHA256_APC_PGO, GUEST_SHA256_SKIP);

        let pgo_data =
            execution_profile_from_guest(GUEST_SHA256, GuestOptions::default(), stdin.clone());

        prove_mock(
            GUEST_SHA256,
            config,
            PrecompileImplementation::SingleRowChip,
            stdin,
            PgoConfig::Instruction(pgo_data),
            None,
        );
    }

    #[test]
    fn sha256_prove_multiple_pgo_modes() {
        use std::time::Instant;

        let mut stdin = StdIn::default();
        stdin.write(&GUEST_SHA256_ITER_SMALL);
        let config = default_powdr_openvm_config(GUEST_SHA256_APC_PGO, GUEST_SHA256_SKIP);

        let pgo_data =
            execution_profile_from_guest(GUEST_SHA256, GuestOptions::default(), stdin.clone());

        let start = Instant::now();
        prove_simple(
            GUEST_SHA256,
            config.clone(),
            PrecompileImplementation::SingleRowChip,
            stdin.clone(),
            PgoConfig::Cell(pgo_data.clone(), None),
            None,
        );
        let elapsed = start.elapsed();
        tracing::debug!("Proving sha256 with PgoConfig::Cell took {:?}", elapsed);

        let start = Instant::now();
        prove_simple(
            GUEST_SHA256,
            config.clone(),
            PrecompileImplementation::SingleRowChip,
            stdin.clone(),
            PgoConfig::Instruction(pgo_data),
            None,
        );
        let elapsed = start.elapsed();
        tracing::debug!(
            "Proving sha256 with PgoConfig::Instruction took {:?}",
            elapsed
        );
    }

    // #[test]
    // #[ignore = "Too much RAM"]
    // // TODO: This test currently panics because the kzg params are not set up correctly. Fix this.
    // #[should_panic = "No such file or directory"]
    // fn keccak_prove_recursion() {
    //     let mut stdin = StdIn::default();
    //     stdin.write(&GUEST_KECCAK_ITER);
    //     prove_recursion(GUEST_KECCAK, GUEST_KECCAK_APC, GUEST_KECCAK_SKIP, stdin);
    // }

    // The following are compilation tests only

    struct GuestTestConfig {
        pgo_config: PgoConfig,
        name: &'static str,
        apc: u64,
        skip: u64,
    }

    struct MachineTestMetrics {
        powdr_expected_sum: Expect,
        powdr_expected_machine_count: Expect,
        non_powdr_expected_sum: AirMetrics,
        non_powdr_expected_machine_count: usize,
    }

    fn test_machine_compilation(
        guest: GuestTestConfig,
        expected_metrics: MachineTestMetrics,
        expected_columns_saved: Option<Expect>,
    ) {
        let apc_candidates_dir = tempfile::tempdir().unwrap();
        let apc_candidates_dir_path = apc_candidates_dir.path();
        let config = default_powdr_openvm_config(guest.apc, guest.skip)
            .with_apc_candidates_dir(apc_candidates_dir_path);
        let is_cell_pgo = matches!(guest.pgo_config, PgoConfig::Cell(_, _));
        let compiled_program = compile_guest(
            guest.name,
            GuestOptions::default(),
            config,
            PrecompileImplementation::SingleRowChip,
            guest.pgo_config,
        )
        .unwrap();

        let (powdr_air_metrics, non_powdr_air_metrics) = compiled_program.air_metrics();

        expected_metrics.powdr_expected_sum.assert_debug_eq(
            &powdr_air_metrics
                .iter()
                .map(|(metrics, _)| metrics.clone())
                .sum::<AirMetrics>(),
        );
        expected_metrics
            .powdr_expected_machine_count
            .assert_debug_eq(&powdr_air_metrics.len());
        assert_eq!(
            non_powdr_air_metrics.len(),
            expected_metrics.non_powdr_expected_machine_count
        );
        assert_eq!(
            non_powdr_air_metrics.into_iter().sum::<AirMetrics>(),
            expected_metrics.non_powdr_expected_sum
        );
        let columns_saved = is_cell_pgo.then(|| {
            // Test cells saved in Pgo::Cell
            powdr_air_metrics
                .into_iter()
                .map(|(_, columns_saved)| columns_saved.unwrap())
                .sum::<AirWidthsDiff>()
        });
        assert_eq!(columns_saved.is_some(), expected_columns_saved.is_some());
        if let Some(expected) = expected_columns_saved {
            expected.assert_debug_eq(&columns_saved.unwrap());
        }

        // In Cell PGO, check that the apc candidates were persisted to disk
        let json_files_count = std::fs::read_dir(apc_candidates_dir_path)
            .unwrap()
            .filter_map(Result::ok)
            .filter(|entry| entry.path().extension().is_some_and(|ext| ext == "json"))
            .count();
        let cbor_files_count = std::fs::read_dir(apc_candidates_dir_path)
            .unwrap()
            .filter_map(Result::ok)
            .filter(|entry| entry.path().extension().is_some_and(|ext| ext == "cbor"))
            .count();
        assert!(cbor_files_count > 0, "No APC candidate files found");
        if is_cell_pgo {
            assert_eq!(
                json_files_count, 1,
                "Expected exactly one APC candidate JSON file"
            );
        } else {
            assert_eq!(
                json_files_count, 0,
                "Unexpected APC candidate JSON files found"
            );
        }
    }

    const NON_POWDR_EXPECTED_MACHINE_COUNT: usize = 18;
    const NON_POWDR_EXPECTED_SUM: AirMetrics = AirMetrics {
        widths: AirWidths {
            preprocessed: 5,
            main: 797,
            log_up: 388,
        },
        constraints: 604,
        bus_interactions: 252,
    };

    #[test]
    fn guest_machine_pgo_modes() {
        let mut stdin = StdIn::default();
        stdin.write(&GUEST_ITER);
        let pgo_data = execution_profile_from_guest(GUEST, GuestOptions::default(), stdin);

        test_machine_compilation(
            GuestTestConfig {
                pgo_config: PgoConfig::Instruction(pgo_data.clone()),
                name: GUEST,
                apc: GUEST_APC,
                skip: GUEST_SKIP_PGO,
            },
            MachineTestMetrics {
                powdr_expected_sum: expect![[r#"
                    AirMetrics {
                        widths: AirWidths {
                            preprocessed: 0,
                            main: 48,
                            log_up: 36,
                        },
                        constraints: 22,
                        bus_interactions: 30,
                    }
                "#]],
                powdr_expected_machine_count: expect![[r#"
                    1
                "#]],
                non_powdr_expected_sum: NON_POWDR_EXPECTED_SUM,
                non_powdr_expected_machine_count: NON_POWDR_EXPECTED_MACHINE_COUNT,
            },
            None,
        );

        test_machine_compilation(
            GuestTestConfig {
                pgo_config: PgoConfig::Cell(pgo_data, None),
                name: GUEST,
                apc: GUEST_APC,
                skip: GUEST_SKIP_PGO,
            },
            MachineTestMetrics {
                powdr_expected_sum: expect![[r#"
                    AirMetrics {
                        widths: AirWidths {
                            preprocessed: 0,
                            main: 48,
                            log_up: 36,
                        },
                        constraints: 22,
                        bus_interactions: 30,
                    }
                "#]],
                powdr_expected_machine_count: expect![[r#"
                    1
                "#]],
                non_powdr_expected_sum: NON_POWDR_EXPECTED_SUM,
                non_powdr_expected_machine_count: NON_POWDR_EXPECTED_MACHINE_COUNT,
            },
            Some(expect![[r#"
                AirWidthsDiff {
                    before: AirWidths {
                        preprocessed: 0,
                        main: 170,
                        log_up: 128,
                    },
                    after: AirWidths {
                        preprocessed: 0,
                        main: 48,
                        log_up: 36,
                    },
                }
            "#]]),
        );
    }

    #[test]
    fn sha256_machine_pgo() {
        let mut stdin = StdIn::default();
        stdin.write(&GUEST_SHA256_ITER_SMALL);
        let pgo_data = execution_profile_from_guest(GUEST_SHA256, GuestOptions::default(), stdin);

        test_machine_compilation(
            GuestTestConfig {
                pgo_config: PgoConfig::Instruction(pgo_data.clone()),
                name: GUEST_SHA256,
                apc: GUEST_SHA256_APC_PGO,
                skip: GUEST_SHA256_SKIP,
            },
            MachineTestMetrics {
                powdr_expected_sum: expect![[r#"
                    AirMetrics {
                        widths: AirWidths {
                            preprocessed: 0,
                            main: 14676,
                            log_up: 11976,
                        },
                        constraints: 4143,
                        bus_interactions: 11642,
                    }
                "#]],
                powdr_expected_machine_count: expect![[r#"
                    10
                "#]],
                non_powdr_expected_sum: NON_POWDR_EXPECTED_SUM,
                non_powdr_expected_machine_count: NON_POWDR_EXPECTED_MACHINE_COUNT,
            },
            None,
        );

        test_machine_compilation(
            GuestTestConfig {
                pgo_config: PgoConfig::Cell(pgo_data, None),
                name: GUEST_SHA256,
                apc: GUEST_SHA256_APC_PGO,
                skip: GUEST_SHA256_SKIP,
            },
            MachineTestMetrics {
                powdr_expected_sum: expect![[r#"
                    AirMetrics {
                        widths: AirWidths {
                            preprocessed: 0,
                            main: 14656,
                            log_up: 11956,
                        },
                        constraints: 4127,
                        bus_interactions: 11632,
                    }
                "#]],
                powdr_expected_machine_count: expect![[r#"
                    10
                "#]],
                non_powdr_expected_sum: NON_POWDR_EXPECTED_SUM,
                non_powdr_expected_machine_count: NON_POWDR_EXPECTED_MACHINE_COUNT,
            },
            Some(expect![[r#"
                AirWidthsDiff {
                    before: AirWidths {
                        preprocessed: 0,
                        main: 176212,
                        log_up: 117468,
                    },
                    after: AirWidths {
                        preprocessed: 0,
                        main: 14656,
                        log_up: 11956,
                    },
                }
            "#]]),
        );
    }

    #[test]
    fn guest_machine_plonk() {
        let config = default_powdr_openvm_config(GUEST_APC, GUEST_SKIP);
        let (powdr_metrics, _) = compile_guest(
            GUEST,
            GuestOptions::default(),
            config,
            PrecompileImplementation::PlonkChip,
            PgoConfig::None,
        )
        .unwrap()
        .air_metrics();
        assert_eq!(powdr_metrics.len(), 1);
        let powdr_metrics_sum = powdr_metrics
            .into_iter()
            .map(|(metrics, _)| metrics)
            .sum::<AirMetrics>();
        assert_eq!(
            powdr_metrics_sum,
            AirMetrics {
                widths: AirWidths {
                    preprocessed: 0,
                    main: 26,
                    log_up: 20,
                },
                constraints: 1,
                bus_interactions: 16,
            }
        );
    }

    #[test]
    fn keccak_machine_pgo_modes() {
        let mut stdin = StdIn::default();
        stdin.write(&GUEST_KECCAK_ITER_SMALL);
        let pgo_data = execution_profile_from_guest(GUEST_KECCAK, GuestOptions::default(), stdin);

        test_machine_compilation(
            GuestTestConfig {
                pgo_config: PgoConfig::None,
                name: GUEST_KECCAK,
                apc: GUEST_KECCAK_APC,
                skip: GUEST_KECCAK_SKIP,
            },
            MachineTestMetrics {
                powdr_expected_sum: expect![[r#"
                    AirMetrics {
                        widths: AirWidths {
                            preprocessed: 0,
                            main: 2010,
                            log_up: 1788,
                        },
                        constraints: 166,
                        bus_interactions: 1782,
                    }
                "#]],
                powdr_expected_machine_count: expect![[r#"
                    1
                "#]],
                non_powdr_expected_sum: NON_POWDR_EXPECTED_SUM,
                non_powdr_expected_machine_count: NON_POWDR_EXPECTED_MACHINE_COUNT,
            },
            None,
        );

        test_machine_compilation(
            GuestTestConfig {
                pgo_config: PgoConfig::Instruction(pgo_data.clone()),
                name: GUEST_KECCAK,
                apc: GUEST_KECCAK_APC,
                skip: GUEST_KECCAK_SKIP,
            },
            MachineTestMetrics {
                powdr_expected_sum: expect![[r#"
                    AirMetrics {
                        widths: AirWidths {
                            preprocessed: 0,
                            main: 2010,
                            log_up: 1788,
                        },
                        constraints: 166,
                        bus_interactions: 1782,
                    }
                "#]],
                powdr_expected_machine_count: expect![[r#"
                    1
                "#]],
                non_powdr_expected_sum: NON_POWDR_EXPECTED_SUM,
                non_powdr_expected_machine_count: NON_POWDR_EXPECTED_MACHINE_COUNT,
            },
            None,
        );

        test_machine_compilation(
            GuestTestConfig {
                pgo_config: PgoConfig::Cell(pgo_data, None),
                name: GUEST_KECCAK,
                apc: GUEST_KECCAK_APC,
                skip: GUEST_KECCAK_SKIP,
            },
            MachineTestMetrics {
                powdr_expected_sum: expect![[r#"
                    AirMetrics {
                        widths: AirWidths {
                            preprocessed: 0,
                            main: 2010,
                            log_up: 1788,
                        },
                        constraints: 166,
                        bus_interactions: 1782,
                    }
                "#]],
                powdr_expected_machine_count: expect![[r#"
                    1
                "#]],
                non_powdr_expected_sum: NON_POWDR_EXPECTED_SUM,
                non_powdr_expected_machine_count: NON_POWDR_EXPECTED_MACHINE_COUNT,
            },
            Some(expect![[r#"
                AirWidthsDiff {
                    before: AirWidths {
                        preprocessed: 0,
                        main: 27194,
                        log_up: 18736,
                    },
                    after: AirWidths {
                        preprocessed: 0,
                        main: 2010,
                        log_up: 1788,
                    },
                }
            "#]]),
        );
    }

    #[test]
    fn keccak_machine_cell_pgo_max_columns() {
        const MAX_TOTAL_COLUMNS: usize = 10_000;

        let mut stdin = StdIn::default();
        stdin.write(&GUEST_KECCAK_ITER_SMALL);
        let pgo_data =
            execution_profile_from_guest(GUEST_KECCAK, GuestOptions::default(), stdin.clone());

        test_machine_compilation(
            GuestTestConfig {
                pgo_config: PgoConfig::Cell(pgo_data, Some(MAX_TOTAL_COLUMNS)),
                name: GUEST_KECCAK,
                apc: GUEST_KECCAK_APC_PGO_LARGE,
                skip: GUEST_KECCAK_SKIP,
            },
            MachineTestMetrics {
                powdr_expected_sum: expect![[r#"
                    AirMetrics {
                        widths: AirWidths {
                            preprocessed: 0,
                            main: 4843,
                            log_up: 3952,
                        },
                        constraints: 958,
                        bus_interactions: 3817,
                    }
                "#]],
                powdr_expected_machine_count: expect![[r#"
                    19
                "#]],
                non_powdr_expected_sum: NON_POWDR_EXPECTED_SUM,
                non_powdr_expected_machine_count: NON_POWDR_EXPECTED_MACHINE_COUNT,
            },
            Some(expect![[r#"
                AirWidthsDiff {
                    before: AirWidths {
                        preprocessed: 0,
                        main: 38986,
                        log_up: 26936,
                    },
                    after: AirWidths {
                        preprocessed: 0,
                        main: 4843,
                        log_up: 3952,
                    },
                }
            "#]]),
        );

        // TODO

        // // Assert that total columns don't exceed the initial limit set
        // let total_columns = (powdr_metrics_sum + NON_POWDR_EXPECTED_SUM).widths.total();
        // assert!(
        //     total_columns <= MAX_TOTAL_COLUMNS,
        //     "Total columns exceeded the limit: {total_columns} > {MAX_TOTAL_COLUMNS}"
        // );
    }
}<|MERGE_RESOLUTION|>--- conflicted
+++ resolved
@@ -25,12 +25,8 @@
 use openvm_stark_sdk::engine::StarkFriEngine;
 use openvm_stark_sdk::openvm_stark_backend::p3_field::PrimeField32;
 use openvm_stark_sdk::p3_baby_bear::BabyBear;
-<<<<<<< HEAD
 use openvm_transpiler::TranspilerExtension;
-use powdr_autoprecompiles::PowdrConfig;
-=======
 use powdr_autoprecompiles::{execution_profile::execution_profile, PowdrConfig};
->>>>>>> 11cb3d68
 use powdr_extension::{PowdrExecutor, PowdrExtension, PowdrPeriphery};
 use powdr_openvm_hints_circuit::{HintsExecutor, HintsExtension, HintsPeriphery};
 use powdr_openvm_hints_transpiler::HintsTranspilerExtension;
@@ -698,45 +694,22 @@
     guest_opts: GuestOptions,
     inputs: StdIn,
 ) -> HashMap<u64, u32> {
-<<<<<<< HEAD
     let hints_transpiler: Rc<dyn TranspilerExtension<BabyBear>> = Rc::new(HintsTranspilerExtension{});
     let extensions = vec![
         hints_transpiler,
     ];
-    let program = compile_openvm(guest, guest_opts, extensions).unwrap();
-    execution_profile(program, inputs)
-}
-
-// Produces execution count by pc
-// Used in Pgo::Cell and Pgo::Instruction to help rank basic blocks to create APCs for
-pub fn execution_profile(program: OriginalCompiledProgram, inputs: StdIn) -> HashMap<u64, u32> {
-    let OriginalCompiledProgram { exe, vm_config } = program;
-
-    // in memory collector storage
-    let collector = PgoCollector::new(&exe.program);
-
-    // build subscriber
-    let subscriber = Registry::default().with(collector.clone());
-=======
-    let OriginalCompiledProgram { exe, sdk_vm_config } = compile_openvm(guest, guest_opts).unwrap();
+    let OriginalCompiledProgram { exe, vm_config } = compile_openvm(guest, guest_opts, extensions).unwrap();
     let program = Prog::from(&exe.program);
->>>>>>> 11cb3d68
 
     // prepare for execute
     let sdk = Sdk::default();
 
-<<<<<<< HEAD
-    // dispatch constructs a local subscriber at trace level that is invoked during data collection but doesn't override the global one at info level
-    let dispatch = Dispatch::new(subscriber);
-    tracing::dispatcher::with_default(&dispatch, || {
-        sdk.execute(exe.clone(), vm_config.clone(), inputs)
-=======
     execution_profile::<BabyBearOpenVmApcAdapter>(&program, || {
-        sdk.execute(exe.clone(), sdk_vm_config.clone(), inputs.clone())
->>>>>>> 11cb3d68
+        sdk.execute(exe.clone(), vm_config.clone(), inputs.clone())
             .unwrap();
     })
 }
+
 
 #[cfg(test)]
 mod tests {
