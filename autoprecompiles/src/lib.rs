use std::collections::{BTreeMap, BTreeSet};

use powdr_ast::analyzed::{
    AlgebraicBinaryOperator, AlgebraicExpression, AlgebraicReference, PolyID, PolynomialType,
};

use powdr_number::FieldElement;

pub mod powdr;

const MAIN_MACHINE_STR: &str = "::Main";

#[derive(Debug, Clone, PartialEq, Eq)]
pub struct SymbolicInstructionStatement<T> {
    pub name: String,
    pub args: Vec<AlgebraicExpression<T>>,
}

#[derive(Debug, Clone)]
pub struct SymbolicInstructionDefinition {
    pub name: String,
    pub inputs: Vec<String>,
    pub outputs: Vec<String>,
}

#[derive(Debug, Clone)]
pub struct SymbolicConstraint<T> {
    pub expr: AlgebraicExpression<T>,
}

impl<T> From<AlgebraicExpression<T>> for SymbolicConstraint<T> {
    fn from(expr: AlgebraicExpression<T>) -> Self {
        SymbolicConstraint { expr }
    }
}

#[derive(Debug, Clone)]
pub struct SymbolicBusInteraction<T> {
    pub kind: BusInteractionKind,
    pub id: u64,
    pub mult: AlgebraicExpression<T>,
    pub args: Vec<AlgebraicExpression<T>>,
}

#[derive(Debug, Clone)]
pub enum BusInteractionKind {
    Send,
    Receive,
}

#[derive(Debug, Clone)]
pub struct SymbolicMachine<T> {
    pub cols: BTreeSet<String>,
    pub constraints: Vec<SymbolicConstraint<T>>,
    pub bus_interactions: Vec<SymbolicBusInteraction<T>>,
}

#[derive(Debug, Clone)]
pub enum InstructionKind {
    Normal,
    ConditionalBranch,
    UnconditionalBranch,
    Terminal,
}

#[derive(Debug, Clone)]
pub struct Autoprecompiles<T> {
    pub program: Vec<SymbolicInstructionStatement<T>>,
    pub instruction_kind: BTreeMap<String, InstructionKind>,
    pub instruction_machines: BTreeMap<String, (SymbolicInstructionDefinition, SymbolicMachine<T>)>,
}

#[derive(Debug, Clone)]
pub struct BasicBlock<T> {
    pub start_idx: u64,
    pub statements: Vec<SymbolicInstructionStatement<T>>,
}

impl<T: FieldElement + Clone> Autoprecompiles<T> {
    pub fn run(
        &self,
    ) -> (
        Vec<SymbolicInstructionStatement<T>>,
        Vec<(String, SymbolicMachine<T>)>,
    ) {
        let blocks = self.collect_basic_blocks();
        let new_instr_name = "new_instr".to_string();
        let new_instr = SymbolicInstructionStatement {
            name: new_instr_name.clone(),
            args: Vec::new(),
        };
        let selected = [(0, new_instr)].into();
        let new_program = replace_autoprecompile_basic_blocks(&blocks, &selected);

        let machine = generate_precompile(
            &blocks[0].statements,
            &self.instruction_kind,
            &self.instruction_machines,
        );

        (new_program, vec![(new_instr_name, machine)])
    }

    pub fn collect_basic_blocks(&self) -> Vec<BasicBlock<T>> {
        let mut blocks = Vec::new();
        let mut curr_block = BasicBlock {
            start_idx: 0,
            statements: Vec::new(),
        };
        for (i, instr) in self.program.iter().enumerate() {
            match self.instruction_kind.get(&instr.name).unwrap() {
                InstructionKind::Normal => {
                    curr_block.statements.push(instr.clone());
                }
                InstructionKind::ConditionalBranch
                | InstructionKind::UnconditionalBranch
                | InstructionKind::Terminal => {
                    curr_block.statements.push(instr.clone());
                    blocks.push(curr_block);
                    curr_block = BasicBlock {
                        start_idx: i as u64,
                        statements: Vec::new(),
                    };
                }
            }
        }

        if !curr_block.statements.is_empty() {
            blocks.push(curr_block);
        }

        blocks
    }
}

pub fn replace_autoprecompile_basic_blocks<T: Clone>(
    blocks: &Vec<BasicBlock<T>>,
    selected: &BTreeMap<u64, SymbolicInstructionStatement<T>>,
) -> Vec<SymbolicInstructionStatement<T>> {
    let mut new_program = Vec::new();
    for (i, block) in blocks.iter().enumerate() {
        if let Some(instr) = selected.get(&(i as u64)) {
            new_program.push(instr.clone());
        } else {
            new_program.extend(block.statements.clone());
        }
    }
    new_program
}

pub fn generate_precompile<T: FieldElement>(
    statements: &Vec<SymbolicInstructionStatement<T>>,
    instruction_kinds: &BTreeMap<String, InstructionKind>,
    instruction_machines: &BTreeMap<String, (SymbolicInstructionDefinition, SymbolicMachine<T>)>,
) -> SymbolicMachine<T> {
    let mut col_counter = 3;
    let mut cols: BTreeSet<String> = BTreeSet::new();
    let mut constraints: Vec<SymbolicConstraint<T>> = Vec::new();
    let mut bus_interactions: Vec<SymbolicBusInteraction<T>> = Vec::new();

    // let dest;
    cols.insert("dest".to_string());

    // let pc;
    // let pc_next;
    cols.insert("pc".to_string());
    cols.insert("pc_next".to_string());

    let dest_ref = AlgebraicReference {
        name: "dest".to_string(),
        poly_id: PolyID {
            ptype: PolynomialType::Intermediate,
            id: 0,
        },
        next: false,
    };
    let dest_ref: AlgebraicExpression<T> = AlgebraicExpression::Reference(dest_ref);

    let one = AlgebraicExpression::Number(T::from(1));

    let pc_next_ref = AlgebraicReference {
        name: "pc_next".to_string(),
        poly_id: PolyID {
            ptype: PolynomialType::Committed,
            id: 1,
        },
        next: false,
    };
    let pc_next_ref: AlgebraicExpression<T> = AlgebraicExpression::Reference(pc_next_ref);

    let pc_ref = AlgebraicReference {
        name: "pc".to_string(),
        poly_id: PolyID {
            ptype: PolynomialType::Intermediate,
            id: 2,
        },
        next: false,
    };
    let pc_ref: AlgebraicExpression<T> = AlgebraicExpression::Reference(pc_ref);

    for instr in statements.iter() {
        match instruction_kinds.get(&instr.name).unwrap() {
            InstructionKind::Normal
            | InstructionKind::UnconditionalBranch
            | InstructionKind::ConditionalBranch => {
                let (instr_def, machine) = instruction_machines.get(&instr.name).unwrap();

                let sub_map: BTreeMap<String, AlgebraicExpression<T>> = instr_def
                    .inputs
                    .clone()
                    .into_iter()
                    .zip(instr.args.clone())
                    .collect();

                let local_cols = machine
                    .cols
                    .iter()
                    .map(|col| {
                        let name = format!("w{col_counter}");
                        col_counter += 1;
                        (col.clone(), name)
                    })
                    .collect::<BTreeMap<_, _>>();

                let local_identities = machine
                    .constraints
                    .iter()
                    .map(|expr| {
                        let mut expr = expr.expr.clone();
<<<<<<< HEAD
=======
                        powdr::substitute_algebraic(&mut expr, &sub_map);
>>>>>>> 89751dee
                        powdr::substitute_name(&mut expr, &local_cols);
                        SymbolicConstraint { expr }
                    })
                    .collect::<Vec<_>>();

                cols.extend(local_cols.values().cloned());
                constraints.extend(local_identities);

                for bus_int in &machine.bus_interactions {
                    let mut link = bus_int.clone();
                    link.args
                        .iter_mut()
                        .chain(std::iter::once(&mut link.mult))
                        .for_each(|e| {
                            powdr::substitute_algebraic(e, &sub_map);
                        });
                    bus_interactions.push(link);
                }
            }
            _ => {}
        }
    }

    let last_is_branch = matches!(
        instruction_kinds
            .get(&statements.last().unwrap().name)
            .unwrap(),
        InstructionKind::UnconditionalBranch | InstructionKind::ConditionalBranch
    );

    if !last_is_branch {
        let pc_plus_one =
            AlgebraicExpression::new_binary(pc_ref.clone(), AlgebraicBinaryOperator::Add, one);
        let pc_eq_pc_plus_one = AlgebraicExpression::new_binary(
            pc_next_ref.clone(),
            AlgebraicBinaryOperator::Sub,
            pc_plus_one,
        );
        constraints.push(SymbolicConstraint {
            expr: pc_eq_pc_plus_one,
        });
    }

    SymbolicMachine {
        cols,
        constraints,
        bus_interactions,
    }
}

#[cfg(test)]
mod test {
    use powdr_number::BabyBearField;

    use super::*;

    #[test]
    fn test_replace_autoprecompile_basic_blocks() {
        let blocks: Vec<BasicBlock<AlgebraicExpression<BabyBearField>>> = vec![
            BasicBlock {
                start_idx: 0,
                statements: vec![
                    SymbolicInstructionStatement {
                        name: "instr1".to_string(),
                        args: vec![],
                    },
                    SymbolicInstructionStatement {
                        name: "instr2".to_string(),
                        args: vec![],
                    },
                ],
            },
            BasicBlock {
                start_idx: 2,
                statements: vec![
                    SymbolicInstructionStatement {
                        name: "instr3".to_string(),
                        args: vec![],
                    },
                    SymbolicInstructionStatement {
                        name: "instr4".to_string(),
                        args: vec![],
                    },
                ],
            },
        ];
        let selected = [(
            0,
            SymbolicInstructionStatement {
                name: "new_instr".to_string(),
                args: vec![],
            },
        )]
        .into();
        let new_program = replace_autoprecompile_basic_blocks(&blocks, &selected);
        assert_eq!(new_program.len(), 3);
        assert_eq!(new_program[0].name, "new_instr");
        assert_eq!(new_program[1].name, "instr3");
        assert_eq!(new_program[2].name, "instr4");
    }

    #[test]
    fn test_generate_precompile() {
        let program = vec![
            SymbolicInstructionStatement {
                name: "instr1".to_string(),
                args: vec![],
            },
            SymbolicInstructionStatement {
                name: "instr2".to_string(),
                args: vec![],
            },
            SymbolicInstructionStatement {
                name: "instr3".to_string(),
                args: vec![],
            },
            SymbolicInstructionStatement {
                name: "instr4".to_string(),
                args: vec![],
            },
        ];
        let one = AlgebraicExpression::Number(BabyBearField::from(1u32));

        let a_ref = AlgebraicReference {
            name: "a".to_string(),
            poly_id: PolyID {
                ptype: PolynomialType::Intermediate,
                id: 0,
            },
            next: false,
        };
        let a_ref = AlgebraicExpression::Reference(a_ref);

        let b_ref = AlgebraicReference {
            name: "b".to_string(),
            poly_id: PolyID {
                ptype: PolynomialType::Intermediate,
                id: 1,
            },
            next: false,
        };
        let b_ref = AlgebraicExpression::Reference(b_ref);

        let a_plus_one = AlgebraicExpression::new_binary(
            a_ref.clone(),
            AlgebraicBinaryOperator::Add,
            one.clone(),
        );
        let b_eq_a_plus_one = AlgebraicExpression::new_binary(
            b_ref.clone(),
            AlgebraicBinaryOperator::Sub,
            a_plus_one,
        );

        let c_ref: AlgebraicReference = AlgebraicReference {
            name: "c".to_string(),
            poly_id: PolyID {
                ptype: PolynomialType::Intermediate,
                id: 2,
            },
            next: false,
        };
        let c_ref = AlgebraicExpression::Reference(c_ref);

        let d_ref: AlgebraicReference = AlgebraicReference {
            name: "d".to_string(),
            poly_id: PolyID {
                ptype: PolynomialType::Intermediate,
                id: 3,
            },
            next: false,
        };
        let d_ref = AlgebraicExpression::Reference(d_ref);

        let bus_send = SymbolicBusInteraction {
            kind: BusInteractionKind::Send,
            id: 1,
            mult: one.clone(),
            args: vec![c_ref.into(), d_ref.into()],
        };

        let autoprecompiles = Autoprecompiles {
            program,
            instruction_kind: [
                ("instr1".to_string(), InstructionKind::Normal),
                ("instr2".to_string(), InstructionKind::Normal),
                ("instr3".to_string(), InstructionKind::UnconditionalBranch),
                ("instr4".to_string(), InstructionKind::Terminal),
            ]
            .into(),
            instruction_machines: [
                (
                    "instr1".to_string(),
                    (
                        SymbolicInstructionDefinition {
                            name: "instr1".to_string(),
                            inputs: vec!["a".to_string()],
                            outputs: vec!["b".to_string()],
                        },
                        SymbolicMachine {
                            cols: BTreeSet::new(),
                            constraints: vec![b_eq_a_plus_one.into()],
                            bus_interactions: vec![],
                        },
                    ),
                ),
                (
                    "instr2".to_string(),
                    (
                        SymbolicInstructionDefinition {
                            name: "instr2".to_string(),
                            inputs: vec!["c".to_string()],
                            outputs: vec!["d".to_string()],
                        },
                        SymbolicMachine {
                            cols: BTreeSet::new(),
                            constraints: vec![],
                            bus_interactions: vec![bus_send],
                        },
                    ),
                ),
                (
                    "instr3".to_string(),
                    (
                        SymbolicInstructionDefinition {
                            name: "instr3".to_string(),
                            inputs: vec![],
                            outputs: vec![],
                        },
                        SymbolicMachine {
                            cols: BTreeSet::new(),
                            constraints: vec![],
                            bus_interactions: vec![],
                        },
                    ),
                ),
                (
                    "instr4".to_string(),
                    (
                        SymbolicInstructionDefinition {
                            name: "instr4".to_string(),
                            inputs: vec![],
                            outputs: vec![],
                        },
                        SymbolicMachine {
                            cols: BTreeSet::new(),
                            constraints: vec![],
                            bus_interactions: vec![],
                        },
                    ),
                ),
            ]
            .into(),
        };
        let (new_program, new_machines) = autoprecompiles.run();
        let expected_program = vec![
            SymbolicInstructionStatement {
                name: "new_instr".to_string(),
                args: vec![],
            },
            SymbolicInstructionStatement {
                name: "instr4".to_string(),
                args: vec![],
            },
        ];
        assert_eq!(new_program, expected_program);
        println!("{:?}", new_machines);
    }
}<|MERGE_RESOLUTION|>--- conflicted
+++ resolved
@@ -227,10 +227,7 @@
                     .iter()
                     .map(|expr| {
                         let mut expr = expr.expr.clone();
-<<<<<<< HEAD
-=======
                         powdr::substitute_algebraic(&mut expr, &sub_map);
->>>>>>> 89751dee
                         powdr::substitute_name(&mut expr, &local_cols);
                         SymbolicConstraint { expr }
                     })
