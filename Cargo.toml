[workspace]

resolver = "2"

members = [
  "number",
  "constraint-solver",
  "expression",
  "riscv-elf",
  "riscv-types",
  "isa-utils",
  "syscalls",
  "autoprecompiles",
  "openvm",
  "cli-openvm",
  "openvm/extensions/hints-guest",
  "openvm/extensions/hints-transpiler",
  "openvm/extensions/hints-circuit",
]

exclude = ["riscv-runtime"]

[workspace.package]
version = "0.1.4"
edition = "2021"
license = "MIT"
homepage = "https://powdr.org"
repository = "https://github.com/powdr-labs/powdr"

[workspace.dependencies]
# workspace crates
powdr-constraint-solver = { path = "./constraint-solver", version = "0.1.4" }
powdr-isa-utils = { path = "./isa-utils", version = "0.1.4" }
powdr-expression = { path = "./expression", version = "0.1.4" }
powdr-number = { path = "./number", version = "0.1.4" }
powdr-riscv-elf = { path = "./riscv-elf", version = "0.1.4" }
powdr-riscv-types = { path = "./riscv-types", version = "0.1.4" }
powdr-syscalls = { path = "./syscalls", version = "0.1.4" }
powdr-autoprecompiles = { path = "./autoprecompiles", version = "0.1.4" }
powdr-openvm = { path = "./openvm", version = "0.1.4" }

powdr-openvm-hints-guest = { path = "./openvm/extensions/hints-guest", version = "0.1.4" }
powdr-openvm-hints-transpiler = { path = "./openvm/extensions/hints-transpiler", version = "0.1.4" }
powdr-openvm-hints-circuit = { path = "./openvm/extensions/hints-circuit", version = "0.1.4" }

# openvm
<<<<<<< HEAD
openvm = { git = "https://github.com/powdr-labs/openvm.git", rev = "db693ab" }
openvm-build = { git = "https://github.com/powdr-labs/openvm.git", rev = "db693ab" }
openvm-rv32im-circuit = { git = "https://github.com/powdr-labs/openvm.git", rev = "db693ab" }
openvm-rv32im-transpiler = { git = "https://github.com/powdr-labs/openvm.git", rev = "db693ab" }
openvm-rv32im-guest = { git = "https://github.com/powdr-labs/openvm.git", rev = "db693ab", default-features = false }
openvm-transpiler = { git = "https://github.com/powdr-labs/openvm.git", rev = "db693ab" }
openvm-circuit = { git = "https://github.com/powdr-labs/openvm.git", rev = "db693ab" }
openvm-circuit-derive = { git = "https://github.com/powdr-labs/openvm.git", rev = "db693ab" }
openvm-circuit-primitives = { git = "https://github.com/powdr-labs/openvm.git", rev = "db693ab" }
openvm-circuit-primitives-derive = { git = "https://github.com/powdr-labs/openvm.git", rev = "db693ab" }
openvm-instructions = { git = "https://github.com/powdr-labs/openvm.git", rev = "db693ab" }
openvm-instructions-derive = { git = "https://github.com/powdr-labs/openvm.git", rev = "db693ab" }
openvm-sdk = { git = "https://github.com/powdr-labs/openvm.git", rev = "db693ab", default-features = false, features = [
=======
openvm = { git = "https://github.com/powdr-labs/openvm.git", rev = "d613315" }
openvm-build = { git = "https://github.com/powdr-labs/openvm.git", rev = "d613315" }
openvm-rv32im-circuit = { git = "https://github.com/powdr-labs/openvm.git", rev = "d613315" }
openvm-rv32im-transpiler = { git = "https://github.com/powdr-labs/openvm.git", rev = "d613315" }
openvm-rv32im-guest = { git = "https://github.com/powdr-labs/openvm.git", rev = "d613315", default-features = false }
openvm-transpiler = { git = "https://github.com/powdr-labs/openvm.git", rev = "d613315" }
openvm-circuit = { git = "https://github.com/powdr-labs/openvm.git", rev = "d613315" }
openvm-circuit-derive = { git = "https://github.com/powdr-labs/openvm.git", rev = "d613315" }
openvm-circuit-primitives = { git = "https://github.com/powdr-labs/openvm.git", rev = "d613315" }
openvm-circuit-primitives-derive = { git = "https://github.com/powdr-labs/openvm.git", rev = "d613315" }
openvm-instructions = { git = "https://github.com/powdr-labs/openvm.git", rev = "d613315" }
openvm-instructions-derive = { git = "https://github.com/powdr-labs/openvm.git", rev = "d613315" }
openvm-sdk = { git = "https://github.com/powdr-labs/openvm.git", rev = "d613315", default-features = false, features = [
>>>>>>> 3daad32b
  "parallel",
  "jemalloc",
  "nightly-features",
  "evm-prove",
] }
<<<<<<< HEAD
openvm-ecc-circuit = { git = "https://github.com/powdr-labs/openvm.git", rev = "db693ab" }
openvm-ecc-transpiler = { git = "https://github.com/powdr-labs/openvm.git", rev = "db693ab" }
openvm-keccak256-circuit = { git = "https://github.com/powdr-labs/openvm.git", rev = "db693ab" }
openvm-keccak256-transpiler = { git = "https://github.com/powdr-labs/openvm.git", rev = "db693ab" }
openvm-sha256-circuit = { git = "https://github.com/powdr-labs/openvm.git", rev = "db693ab" }
openvm-sha256-transpiler = { git = "https://github.com/powdr-labs/openvm.git", rev = "db693ab" }
openvm-algebra-circuit = { git = "https://github.com/powdr-labs/openvm.git", rev = "db693ab" }
openvm-algebra-transpiler = { git = "https://github.com/powdr-labs/openvm.git", rev = "db693ab" }
openvm-bigint-circuit = { git = "https://github.com/powdr-labs/openvm.git", rev = "db693ab" }
openvm-bigint-transpiler = { git = "https://github.com/powdr-labs/openvm.git", rev = "db693ab" }
openvm-pairing-circuit = { git = "https://github.com/powdr-labs/openvm.git", rev = "db693ab" }
openvm-pairing-transpiler = { git = "https://github.com/powdr-labs/openvm.git", rev = "db693ab" }
openvm-native-circuit = { git = "https://github.com/powdr-labs/openvm.git", rev = "db693ab", default-features = false }
openvm-native-recursion = { git = "https://github.com/powdr-labs/openvm.git", rev = "db693ab", default-features = false }
openvm-platform = { git = "https://github.com/powdr-labs/openvm.git", rev = "db693ab" }
openvm-custom-insn = { git = "https://github.com/powdr-labs/openvm.git", rev = "db693ab" }
=======
openvm-ecc-circuit = { git = "https://github.com/powdr-labs/openvm.git", rev = "d613315" }
openvm-ecc-transpiler = { git = "https://github.com/powdr-labs/openvm.git", rev = "d613315" }
openvm-keccak256-circuit = { git = "https://github.com/powdr-labs/openvm.git", rev = "d613315" }
openvm-keccak256-transpiler = { git = "https://github.com/powdr-labs/openvm.git", rev = "d613315" }
openvm-sha256-circuit = { git = "https://github.com/powdr-labs/openvm.git", rev = "d613315" }
openvm-sha256-transpiler = { git = "https://github.com/powdr-labs/openvm.git", rev = "d613315" }
openvm-algebra-circuit = { git = "https://github.com/powdr-labs/openvm.git", rev = "d613315" }
openvm-algebra-transpiler = { git = "https://github.com/powdr-labs/openvm.git", rev = "d613315" }
openvm-bigint-circuit = { git = "https://github.com/powdr-labs/openvm.git", rev = "d613315" }
openvm-bigint-transpiler = { git = "https://github.com/powdr-labs/openvm.git", rev = "d613315" }
openvm-pairing-circuit = { git = "https://github.com/powdr-labs/openvm.git", rev = "d613315" }
openvm-pairing-transpiler = { git = "https://github.com/powdr-labs/openvm.git", rev = "d613315" }
openvm-native-circuit = { git = "https://github.com/powdr-labs/openvm.git", rev = "d613315", default-features = false }
openvm-native-recursion = { git = "https://github.com/powdr-labs/openvm.git", rev = "d613315", default-features = false }
openvm-platform = { git = "https://github.com/powdr-labs/openvm.git", rev = "d613315" }
openvm-custom-insn = { git = "https://github.com/powdr-labs/openvm.git", rev = "d613315" }
>>>>>>> 3daad32b

# stark-backend
openvm-stark-sdk = { git = "https://github.com/powdr-labs/stark-backend.git", rev = "e27de8b", default-features = false, features = [
  "parallel",
  "jemalloc",
  "nightly-features",
] }
openvm-stark-backend = { git = "https://github.com/powdr-labs/stark-backend.git", rev = "e27de8b", default-features = false, features = [
  "parallel",
  "jemalloc",
] }
openvm-cuda-backend = { git = "https://github.com/powdr-labs/stark-backend.git", rev = "e27de8b", default-features = false }
openvm-cuda-builder = { git = "https://github.com/powdr-labs/stark-backend.git", rev = "e27de8b", default-features = false }
openvm-cuda-common = { git = "https://github.com/powdr-labs/stark-backend.git", rev = "e27de8b", default-features = false }

[profile.pr-tests]
inherits = "dev"
opt-level = 3
debug = "line-tables-only"
debug-assertions = true
overflow-checks = true
panic = 'unwind'
incremental = true         # This is true because target is cached
codegen-units = 256

[profile.release-with-debug]
inherits = "release"
debug = true

[workspace.lints.clippy]
print_stdout = "deny"
uninlined_format_args = "deny"
iter_over_hash_type = "deny"

# Uncomment both patches below for local stark-backend and openvm.
# The local openvm also needs to have stark-backend patched so all types match.
# [patch."https://github.com/powdr-labs/stark-backend.git"]
# openvm-stark-sdk = { path = "../stark-backend/crates/stark-sdk", default-features = false }
# openvm-stark-backend = { path = "../stark-backend/crates/stark-backend", default-features = false }
# openvm-cuda-backend = { path = "../stark-backend/crates/cuda-backend", default-features = false }
# openvm-cuda-builder = { path = "../stark-backend/crates/cuda-builder", default-features = false }
# openvm-cuda-common = { path = "../stark-backend/crates/cuda-common", default-features = false }

# [patch."https://github.com/powdr-labs/openvm.git"]
# openvm = { path = "../openvm/crates/toolchain/openvm" }
# openvm-build = { path = "../openvm/crates/toolchain/build" }
# openvm-rv32im-circuit = { path = "../openvm/extensions/rv32im/circuit/" }
# openvm-rv32im-transpiler = { path = "../openvm/extensions/rv32im/transpiler" }
# openvm-rv32im-guest = { path = "../openvm/extensions/rv32im/guest" }
# openvm-transpiler = { path = "../openvm/crates/toolchain/transpiler" }
# openvm-circuit = { path = "../openvm/crates/vm" }
# openvm-circuit-derive = { path = "../openvm/crates/vm/derive" }
# openvm-circuit-primitives = { path = "../openvm/crates/circuits/primitives" }
# openvm-circuit-primitives-derive = { path = "../openvm/crates/circuits/primitives/derive" }
# openvm-instructions = { path = "../openvm/crates/toolchain/instructions" }
# openvm-instructions-derive = { path = "../openvm/crates/toolchain/instructions/derive" }
# openvm-sdk = { path = "../openvm/crates/sdk" }
# openvm-ecc-circuit = { path = "../openvm/extensions/ecc/circuit" }
# openvm-ecc-transpiler = { path = "../openvm/extensions/ecc/transpiler" }
# openvm-keccak256-circuit = { path = "../openvm/extensions/keccak256/circuit" }
# openvm-keccak256-transpiler = { path = "../openvm/extensions/keccak256/transpiler" }
# openvm-sha256-circuit = { path = "../openvm/extensions/sha256/circuit" }
# openvm-sha256-transpiler = { path = "../openvm/extensions/sha256/transpiler" }
# openvm-algebra-circuit = { path = "../openvm/extensions/algebra/circuit" }
# openvm-algebra-transpiler = { path = "../openvm/extensions/algebra/transpiler" }
# openvm-bigint-circuit = { path = "../openvm/extensions/bigint/circuit" }
# openvm-bigint-transpiler = { path = "../openvm/extensions/bigint/transpiler" }
# openvm-pairing-circuit = { path = "../openvm/extensions/pairing/circuit" }
# openvm-pairing-transpiler = { path = "../openvm/extensions/pairing/transpiler" }
# openvm-native-circuit = { path = "../openvm/extensions/native/circuit" }
# openvm-native-recursion = { path = "../openvm/extensions/native/recursion" }
# openvm-platform = { path = "../openvm/crates/toolchain/platform" }
# openvm-custom-insn = { path = "../openvm/crates/toolchain/custom_insn" }<|MERGE_RESOLUTION|>--- conflicted
+++ resolved
@@ -44,21 +44,6 @@
 powdr-openvm-hints-circuit = { path = "./openvm/extensions/hints-circuit", version = "0.1.4" }
 
 # openvm
-<<<<<<< HEAD
-openvm = { git = "https://github.com/powdr-labs/openvm.git", rev = "db693ab" }
-openvm-build = { git = "https://github.com/powdr-labs/openvm.git", rev = "db693ab" }
-openvm-rv32im-circuit = { git = "https://github.com/powdr-labs/openvm.git", rev = "db693ab" }
-openvm-rv32im-transpiler = { git = "https://github.com/powdr-labs/openvm.git", rev = "db693ab" }
-openvm-rv32im-guest = { git = "https://github.com/powdr-labs/openvm.git", rev = "db693ab", default-features = false }
-openvm-transpiler = { git = "https://github.com/powdr-labs/openvm.git", rev = "db693ab" }
-openvm-circuit = { git = "https://github.com/powdr-labs/openvm.git", rev = "db693ab" }
-openvm-circuit-derive = { git = "https://github.com/powdr-labs/openvm.git", rev = "db693ab" }
-openvm-circuit-primitives = { git = "https://github.com/powdr-labs/openvm.git", rev = "db693ab" }
-openvm-circuit-primitives-derive = { git = "https://github.com/powdr-labs/openvm.git", rev = "db693ab" }
-openvm-instructions = { git = "https://github.com/powdr-labs/openvm.git", rev = "db693ab" }
-openvm-instructions-derive = { git = "https://github.com/powdr-labs/openvm.git", rev = "db693ab" }
-openvm-sdk = { git = "https://github.com/powdr-labs/openvm.git", rev = "db693ab", default-features = false, features = [
-=======
 openvm = { git = "https://github.com/powdr-labs/openvm.git", rev = "d613315" }
 openvm-build = { git = "https://github.com/powdr-labs/openvm.git", rev = "d613315" }
 openvm-rv32im-circuit = { git = "https://github.com/powdr-labs/openvm.git", rev = "d613315" }
@@ -72,30 +57,11 @@
 openvm-instructions = { git = "https://github.com/powdr-labs/openvm.git", rev = "d613315" }
 openvm-instructions-derive = { git = "https://github.com/powdr-labs/openvm.git", rev = "d613315" }
 openvm-sdk = { git = "https://github.com/powdr-labs/openvm.git", rev = "d613315", default-features = false, features = [
->>>>>>> 3daad32b
   "parallel",
   "jemalloc",
   "nightly-features",
   "evm-prove",
 ] }
-<<<<<<< HEAD
-openvm-ecc-circuit = { git = "https://github.com/powdr-labs/openvm.git", rev = "db693ab" }
-openvm-ecc-transpiler = { git = "https://github.com/powdr-labs/openvm.git", rev = "db693ab" }
-openvm-keccak256-circuit = { git = "https://github.com/powdr-labs/openvm.git", rev = "db693ab" }
-openvm-keccak256-transpiler = { git = "https://github.com/powdr-labs/openvm.git", rev = "db693ab" }
-openvm-sha256-circuit = { git = "https://github.com/powdr-labs/openvm.git", rev = "db693ab" }
-openvm-sha256-transpiler = { git = "https://github.com/powdr-labs/openvm.git", rev = "db693ab" }
-openvm-algebra-circuit = { git = "https://github.com/powdr-labs/openvm.git", rev = "db693ab" }
-openvm-algebra-transpiler = { git = "https://github.com/powdr-labs/openvm.git", rev = "db693ab" }
-openvm-bigint-circuit = { git = "https://github.com/powdr-labs/openvm.git", rev = "db693ab" }
-openvm-bigint-transpiler = { git = "https://github.com/powdr-labs/openvm.git", rev = "db693ab" }
-openvm-pairing-circuit = { git = "https://github.com/powdr-labs/openvm.git", rev = "db693ab" }
-openvm-pairing-transpiler = { git = "https://github.com/powdr-labs/openvm.git", rev = "db693ab" }
-openvm-native-circuit = { git = "https://github.com/powdr-labs/openvm.git", rev = "db693ab", default-features = false }
-openvm-native-recursion = { git = "https://github.com/powdr-labs/openvm.git", rev = "db693ab", default-features = false }
-openvm-platform = { git = "https://github.com/powdr-labs/openvm.git", rev = "db693ab" }
-openvm-custom-insn = { git = "https://github.com/powdr-labs/openvm.git", rev = "db693ab" }
-=======
 openvm-ecc-circuit = { git = "https://github.com/powdr-labs/openvm.git", rev = "d613315" }
 openvm-ecc-transpiler = { git = "https://github.com/powdr-labs/openvm.git", rev = "d613315" }
 openvm-keccak256-circuit = { git = "https://github.com/powdr-labs/openvm.git", rev = "d613315" }
@@ -112,7 +78,6 @@
 openvm-native-recursion = { git = "https://github.com/powdr-labs/openvm.git", rev = "d613315", default-features = false }
 openvm-platform = { git = "https://github.com/powdr-labs/openvm.git", rev = "d613315" }
 openvm-custom-insn = { git = "https://github.com/powdr-labs/openvm.git", rev = "d613315" }
->>>>>>> 3daad32b
 
 # stark-backend
 openvm-stark-sdk = { git = "https://github.com/powdr-labs/stark-backend.git", rev = "e27de8b", default-features = false, features = [
