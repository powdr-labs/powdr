--- conflicted
+++ resolved
@@ -1,7 +1,7 @@
 use std::collections::BTreeMap;
 
 use powdr_ast::analyzed::PolynomialType;
-use powdr_ast::analyzed::{self, AlgebraicExpression as Expression, AlgebraicReference, PolyID};
+use powdr_ast::analyzed::{AlgebraicExpression as Expression, AlgebraicReference, PolyID};
 
 use powdr_number::{DegreeType, FieldElement};
 
@@ -81,8 +81,6 @@
     /// Relevant witness columns that have a prover query function attached.
     // TODO remove
     prover_query_witnesses: Vec<PolyID>,
-    /// Prover functions that are relevant for this machine.
-    prover_functions: &'c [&'a analyzed::Expression],
     /// Which prover functions were successfully executed on which row.
     processed_prover_functions: ProcessedProverFunctions,
     /// The outer query, if any. If there is none, processing an outer query will fail.
@@ -98,13 +96,7 @@
         row_offset: RowIndex,
         data: FinalizableData<T>,
         mutable_state: &'c mut MutableState<'a, 'b, T, Q>,
-<<<<<<< HEAD
-        fixed_data: &'a FixedData<'a, T>,
-        witness_cols: &'c HashSet<PolyID>,
-        prover_functions: &'c [&'a analyzed::Expression],
-=======
         parts: &'c MachineParts<'a, T>,
->>>>>>> bf574d65
         size: DegreeType,
     ) -> Self {
         let is_relevant_witness = WitnessColumnMap::from(
@@ -129,8 +121,7 @@
             parts,
             is_relevant_witness,
             prover_query_witnesses,
-            prover_functions,
-            processed_prover_functions: ProcessedProverFunctions::new(prover_functions.len()),
+            processed_prover_functions: ProcessedProverFunctions::new(parts.prover_functions.len()),
             outer_query: None,
             inputs: Vec::new(),
             previously_set_inputs: BTreeMap::new(),
@@ -214,7 +205,7 @@
         );
         let mut updates = EvalValue::complete(vec![]);
 
-        for (i, fun) in self.prover_functions.iter().enumerate() {
+        for (i, fun) in self.parts.prover_functions.iter().enumerate() {
             if !self.processed_prover_functions.has_run(row_index, i) {
                 let r = query_processor.process_prover_function(&row_pair, fun)?;
                 if r.is_complete() {
