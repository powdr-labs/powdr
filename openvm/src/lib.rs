use std::collections::BTreeMap;
use std::{
    collections::{HashMap, HashSet},
    path::{Path, PathBuf},
    sync::{Arc, Mutex},
};

use air_builder::AirKeygenBuilder;
use derive_more::From;
use eyre::Result;
use itertools::{multiunzip, Itertools};
use openvm_build::{build_guest_package, find_unique_executable, get_package, TargetFilter};
use openvm_circuit::arch::{
    instructions::exe::VmExe, segment::DefaultSegmentationStrategy, InstructionExecutor, Streams,
    SystemConfig, VirtualMachine, VmChipComplex, VmConfig, VmInventoryError,
};
use openvm_circuit::{circuit_derive::Chip, derive::AnyEnum};
use openvm_circuit_primitives_derive::ChipUsageGetter;
use openvm_instructions::VmOpcode;
use openvm_sdk::{
    config::{AggStarkConfig, AppConfig, SdkVmConfig, SdkVmConfigExecutor, SdkVmConfigPeriphery},
    keygen::AggStarkProvingKey,
    prover::AggStarkProver,
    Sdk, StdIn,
};
use openvm_stark_backend::{
    air_builders::symbolic::SymbolicConstraints, config::StarkGenericConfig, engine::StarkEngine,
    rap::AnyRap, Chip,
};
use openvm_stark_sdk::config::{
    baby_bear_poseidon2::{
        config_from_perm, default_perm, BabyBearPoseidon2Config, BabyBearPoseidon2Engine,
    },
    fri_params::SecurityParameters,
    FriParameters,
};
use openvm_stark_sdk::engine::StarkFriEngine;
use openvm_stark_sdk::openvm_stark_backend::{
    config::Val,
    p3_field::{Field, PrimeField32},
};
use openvm_stark_sdk::p3_baby_bear;
use powdr_autoprecompiles::SymbolicMachine;
use powdr_extension::{PowdrExecutor, PowdrExtension, PowdrPeriphery};
use powdr_number::{BabyBearField, FieldElement, LargeInt};
use serde::{Deserialize, Serialize};

use tracing::dispatcher::Dispatch;
use tracing::field::Field as TracingField;
use tracing::{Event, Level, Subscriber};
use tracing_subscriber::{
    layer::Context,
    prelude::*,
    registry::{LookupSpan, Registry},
    Layer,
};

use utils::get_pil;

use crate::customize_exe::openvm_bus_interaction_to_powdr;
use crate::traits::OpenVmField;
use crate::utils::symbolic_to_algebraic;

mod air_builder;
pub mod bus_map;
pub mod opcode;
pub mod symbolic_instruction_builder;
mod utils;

use bus_map::default_openvm_bus_map;

type BabyBearSC = BabyBearPoseidon2Config;
type PowdrBB = powdr_number::BabyBearField;

pub use powdr_autoprecompiles::DegreeBound;
pub use traits::IntoOpenVm;

impl IntoOpenVm for PowdrBB {
    type Field = openvm_stark_sdk::p3_baby_bear::BabyBear;

    fn into_openvm_field(self) -> Self::Field {
        use openvm_stark_backend::p3_field::FieldAlgebra;
        openvm_stark_sdk::p3_baby_bear::BabyBear::from_canonical_u32(
            self.to_integer().try_into_u32().unwrap(),
        )
    }

    fn from_openvm_field(field: Self::Field) -> Self {
        BabyBearField::from(
            <Self::Field as openvm_stark_backend::p3_field::PrimeField32>::as_canonical_u32(&field),
        )
    }
}

pub use openvm_build::GuestOptions;
pub use powdr_autoprecompiles::bus_map::{BusMap, BusType};

/// We do not use the transpiler, instead we customize an already transpiled program
mod customize_exe;

pub use customize_exe::{customize, OPENVM_DEGREE_BOUND, POWDR_OPCODE};

// A module for our extension
mod powdr_extension;

pub mod bus_interaction_handler;
mod instruction_formatter;
mod traits;

mod plonk;

/// Three modes for profiler guided optimization with different cost functions to sort the basic blocks by descending cost and select the most costly ones to accelerate.
/// The inner HashMap contains number of time a pc is executed.
#[derive(Default)]
pub enum PgoConfig {
    /// cost = cells saved per apc * times executed
    Cell(HashMap<u32, u32>),
    /// cost = instruction per apc * times executed
    Instruction(HashMap<u32, u32>),
    /// disable PGO
    #[default]
    None,
}

/// A custom VmConfig that wraps the SdkVmConfig, adding our custom extension.
#[derive(Serialize, Deserialize, Clone)]
#[serde(bound = "P::Field: Field")]
pub struct SpecializedConfig<P: IntoOpenVm> {
    pub sdk_config: SdkVmConfig,
    powdr: PowdrExtension<P>,
}

#[allow(clippy::large_enum_variant)]
#[derive(ChipUsageGetter, From, AnyEnum)]
pub enum SpecializedExecutor<P: IntoOpenVm> {
    #[any_enum]
    SdkExecutor(SdkVmConfigExecutor<OpenVmField<P>>),
    #[any_enum]
    PowdrExecutor(PowdrExecutor<P>),
}

// These implementations could normally be derived by the `InstructionExecutorDerive` and `Chip` macros,
// but they don't work with the field types above.
impl<SC: StarkGenericConfig, P: IntoOpenVm<Field = Val<SC>>> Chip<SC> for SpecializedExecutor<P>
where
    Val<SC>: PrimeField32,
{
    fn generate_air_proof_input(self) -> openvm_stark_backend::prover::types::AirProofInput<SC> {
        match self {
            SpecializedExecutor::SdkExecutor(executor) => executor.generate_air_proof_input(),
            SpecializedExecutor::PowdrExecutor(executor) => executor.generate_air_proof_input(),
        }
    }

    fn air(&self) -> std::sync::Arc<dyn AnyRap<SC>> {
        match self {
            SpecializedExecutor::SdkExecutor(executor) => executor.air(),
            SpecializedExecutor::PowdrExecutor(executor) => executor.air(),
        }
    }
}

impl<P: IntoOpenVm> InstructionExecutor<OpenVmField<P>> for SpecializedExecutor<P> {
    fn execute(
        &mut self,
        memory: &mut openvm_circuit::system::memory::MemoryController<OpenVmField<P>>,
        instruction: &openvm_instructions::instruction::Instruction<OpenVmField<P>>,
        from_state: openvm_circuit::arch::ExecutionState<u32>,
    ) -> openvm_circuit::arch::Result<openvm_circuit::arch::ExecutionState<u32>> {
        match self {
            SpecializedExecutor::SdkExecutor(executor) => {
                executor.execute(memory, instruction, from_state)
            }
            SpecializedExecutor::PowdrExecutor(executor) => {
                executor.execute(memory, instruction, from_state)
            }
        }
    }

    fn get_opcode_name(&self, opcode: usize) -> String {
        match self {
            SpecializedExecutor::SdkExecutor(executor) => executor.get_opcode_name(opcode),
            SpecializedExecutor::PowdrExecutor(executor) => executor.get_opcode_name(opcode),
        }
    }
}

#[derive(From, ChipUsageGetter, Chip, AnyEnum)]
pub enum MyPeriphery<F: PrimeField32> {
    #[any_enum]
    SdkPeriphery(SdkVmConfigPeriphery<F>),
    #[any_enum]
    PowdrPeriphery(PowdrPeriphery<F>),
}

impl<P: IntoOpenVm> VmConfig<OpenVmField<P>> for SpecializedConfig<P> {
    type Executor = SpecializedExecutor<P>;
    type Periphery = MyPeriphery<OpenVmField<P>>;

    fn system(&self) -> &SystemConfig {
        VmConfig::<OpenVmField<P>>::system(&self.sdk_config)
    }

    fn system_mut(&mut self) -> &mut SystemConfig {
        VmConfig::<OpenVmField<P>>::system_mut(&mut self.sdk_config)
    }

    fn create_chip_complex(
        &self,
    ) -> Result<VmChipComplex<OpenVmField<P>, Self::Executor, Self::Periphery>, VmInventoryError>
    {
        let chip = self.sdk_config.create_chip_complex()?;
        let chip = chip.extend(&self.powdr)?;

        Ok(chip)
    }
}

impl<P: IntoOpenVm> SpecializedConfig<P> {
    pub fn from_base_and_extension(sdk_config: SdkVmConfig, powdr: PowdrExtension<P>) -> Self {
        Self { sdk_config, powdr }
    }
}

pub fn build_elf_path<P: AsRef<Path>>(
    guest_opts: GuestOptions,
    pkg_dir: P,
    target_filter: &Option<TargetFilter>,
) -> Result<PathBuf> {
    let pkg = get_package(pkg_dir.as_ref());
    let target_dir = match build_guest_package(&pkg, &guest_opts, None, target_filter) {
        Ok(target_dir) => target_dir,
        Err(Some(code)) => {
            return Err(eyre::eyre!("Failed to build guest: code = {}", code));
        }
        Err(None) => {
            return Err(eyre::eyre!(
                "Failed to build guest (OPENVM_SKIP_BUILD is set)"
            ));
        }
    };

    find_unique_executable(pkg_dir, target_dir, target_filter)
}

// compile the original openvm program without powdr extension
pub fn compile_openvm(
    guest: &str,
    guest_opts: GuestOptions,
) -> Result<OriginalCompiledProgram<BabyBearField>, Box<dyn std::error::Error>> {
    // wrap the sdk config (with the standard extensions) in our custom config (with our custom extension)
    let sdk_vm_config = SdkVmConfig::builder()
        .system(Default::default())
        .rv32i(Default::default())
        .rv32m(Default::default())
        .io(Default::default())
        .keccak(Default::default())
        .build();

    let sdk = Sdk::default();

    // Build the ELF with guest options and a target filter.
    // We need these extra Rust flags to get the labels.
    let guest_opts = guest_opts.with_rustc_flags(vec!["-C", "link-arg=--emit-relocs"]);

    // Point to our local guest
    use std::path::PathBuf;
    let mut path = PathBuf::from(env!("CARGO_MANIFEST_DIR")).to_path_buf();
    path.push(guest);
    let target_path = path.to_str().unwrap();

    let elf = sdk.build(guest_opts, target_path, &Default::default())?;

    // Transpile the ELF into a VmExe. Note that this happens using the sdk transpiler only, our extension does not use a transpiler.
    let exe = sdk.transpile(elf, sdk_vm_config.transpiler())?;

    Ok(OriginalCompiledProgram { exe, sdk_vm_config })
}

/// Determines how the precompile (a circuit with algebraic gates and bus interactions)
/// is implemented as a RAP.
#[derive(Default, Clone, Deserialize, Serialize)]
pub enum PrecompileImplementation {
    /// Allocate a column for each variable and process a call in a single row.
    #[default]
    SingleRowChip,
    /// Compile the circuit to a PlonK circuit.
    PlonkChip,
}

#[derive(Clone)]
pub struct PowdrConfig {
    /// Number of autoprecompiles to generate.
    pub autoprecompiles: u64,
    /// Number of basic blocks to skip for autoprecompiles.
    /// This is either the largest N if no PGO, or the costliest N with PGO.
    pub skip_autoprecompiles: u64,
    /// Max degree of constraints.
    pub degree_bound: DegreeBound,
    /// Implementation of the precompile, i.e., how to compile it to a RAP.
    pub implementation: PrecompileImplementation,
}

impl PowdrConfig {
    pub fn new(autoprecompiles: u64, skip_autoprecompiles: u64) -> Self {
        Self {
            autoprecompiles,
            skip_autoprecompiles,
            degree_bound: DegreeBound {
                identities: customize_exe::OPENVM_DEGREE_BOUND,
                bus_interactions: customize_exe::OPENVM_DEGREE_BOUND - 1,
            },
            implementation: PrecompileImplementation::default(),
        }
    }

    pub fn with_autoprecompiles(self, autoprecompiles: u64) -> Self {
        Self {
            autoprecompiles,
            ..self
        }
    }

    pub fn with_degree_bound(self, degree_bound: DegreeBound) -> Self {
        Self {
            degree_bound,
            ..self
        }
    }

    pub fn with_precompile_implementation(
        self,
        precompile_implementation: PrecompileImplementation,
    ) -> Self {
        Self {
            implementation: precompile_implementation,
            ..self
        }
    }
}

pub fn compile_guest(
    guest: &str,
    guest_opts: GuestOptions,
    config: PowdrConfig,
    pgo_config: PgoConfig,
) -> Result<CompiledProgram<BabyBearField>, Box<dyn std::error::Error>> {
    let original_program = compile_openvm(guest, guest_opts.clone())?;
    compile_exe(guest, guest_opts, original_program, config, pgo_config)
}

pub fn compile_exe(
    guest: &str,
    guest_opts: GuestOptions,
    original_program: OriginalCompiledProgram<BabyBearField>,
    config: PowdrConfig,
    pgo_config: PgoConfig,
) -> Result<CompiledProgram<BabyBearField>, Box<dyn std::error::Error>> {
    // Build the ELF with guest options and a target filter.
    // We need these extra Rust flags to get the labels.
    let guest_opts = guest_opts.with_rustc_flags(vec!["-C", "link-arg=--emit-relocs"]);

    // Point to our local guest
    use std::path::PathBuf;
    let mut path = PathBuf::from(env!("CARGO_MANIFEST_DIR")).to_path_buf();
    path.push(guest);
    let target_path = path.to_str().unwrap();

    let elf_binary = build_elf_path(guest_opts.clone(), target_path, &Default::default())?;
    let elf_powdr = powdr_riscv_elf::load_elf(&elf_binary);

    let used_instructions = original_program
        .exe
        .program
        .instructions_and_debug_infos
        .iter()
        .map(|instr| instr.as_ref().unwrap().0.opcode)
        .collect();
    let (airs, bus_map) =
        get_airs_and_bus_map(original_program.sdk_vm_config.clone(), &used_instructions);

    let sdk_vm_config = original_program.sdk_vm_config.clone();

    let (exe, extension) = customize_exe::customize(
        original_program,
        &elf_powdr.text_labels,
        &airs,
        config.clone(),
        bus_map.clone(),
        pgo_config,
    );
    // Generate the custom config based on the generated instructions
    let vm_config = SpecializedConfig::from_base_and_extension(sdk_vm_config, extension);
    export_pil(vm_config.clone(), "debug.pil", 1000, &bus_map);

    Ok(CompiledProgram { exe, vm_config })
}

#[derive(Serialize, Deserialize, Clone)]
#[serde(bound = "P::Field: Field")]
pub struct CompiledProgram<P: IntoOpenVm> {
    pub exe: VmExe<OpenVmField<P>>,
    pub vm_config: SpecializedConfig<P>,
}

// the original openvm program and config without powdr extension
pub struct OriginalCompiledProgram<P: IntoOpenVm> {
    pub exe: VmExe<OpenVmField<P>>,
    pub sdk_vm_config: SdkVmConfig,
}

pub struct AirMetrics {
    pub name: String,
    pub width: usize,
    pub constraints: usize,
    pub bus_interactions: usize,
}

impl CompiledProgram<PowdrBB> {
    pub fn powdr_airs_metrics(&self) -> Vec<AirMetrics> {
        let chip_complex: VmChipComplex<_, _, _> = self.vm_config.create_chip_complex().unwrap();

        chip_complex
            .inventory
            .executors()
            .iter()
            .filter_map(|executor| {
                let air = executor.air();
                let width = air.width();
                let name = air.name();

                // We actually give name "powdr_air_for_opcode_<opcode>" to the AIRs,
                // but OpenVM uses the actual Rust type (PowdrAir) as the name in this method.
                // TODO this is hacky but not sure how to do it better rn.
                if name.starts_with("PowdrAir") || name.starts_with("PlonkAir") {
                    let constraints = get_constraints(air);
                    Some(AirMetrics {
                        name: name.to_string(),
                        width,
                        constraints: constraints.constraints.len(),
                        bus_interactions: constraints.interactions.len(),
                    })
                } else {
                    None
                }
            })
            .collect()
    }
}

pub fn execute(
    program: CompiledProgram<PowdrBB>,
    inputs: StdIn,
) -> Result<(), Box<dyn std::error::Error>> {
    let CompiledProgram { exe, vm_config } = program;

    let sdk = Sdk::default();

    let output = sdk.execute(exe.clone(), vm_config.clone(), inputs)?;
    tracing::info!("Public values output: {:?}", output);

    Ok(())
}

pub fn pgo(
    program: OriginalCompiledProgram<BabyBearField>,
    inputs: StdIn,
) -> Result<HashMap<u32, u32>, Box<dyn std::error::Error>> {
    // in memory collector storage
    let collected = Arc::new(Mutex::new(Vec::new()));
    let collector_layer = PgoCollector {
        pc: collected.clone(),
    };

    // build subscriber
    let subscriber = Registry::default().with(collector_layer);

    // prepare for execute
    let OriginalCompiledProgram { exe, sdk_vm_config } = program;
    let sdk = Sdk::default();

    // dispatch constructs a local subscriber at trace level that is invoked during pgo but doesn't override the global one at info level
    let dispatch = Dispatch::new(subscriber);
    tracing::dispatcher::with_default(&dispatch, || {
        sdk.execute(exe.clone(), sdk_vm_config.clone(), inputs)
            .unwrap();
    });

    // collect the pc's during execution
    let pc = collected.lock().unwrap().clone();

    // create pc_index map to times executed, where pc_index = (pc - pc_base) / step
    let pc_base = exe.program.pc_base;
    let step = exe.program.step;
    let pc_index_count = pc
        .iter()
        .fold(std::collections::HashMap::new(), |mut acc, pc| {
            let pc_index = (*pc as u32 - pc_base) / step;
            *acc.entry(pc_index).or_insert(0u32) += 1;
            acc
        });

    // the smallest pc is the same as the base_pc if there's no stdin
    let pc_min = pc.iter().min().unwrap();
    tracing::debug!("pc_min: {}; pc_base: {}", pc_min, pc_base);

    // print the total and by pc counts
    tracing::debug!("Pgo captured {} pc's", pc.len());

<<<<<<< HEAD
=======
    if tracing::enabled!(Level::DEBUG) {
        // print pc_index map in descending order of pc_index count
        let mut pc_index_count_sorted: Vec<_> = pc_index_count.iter().collect();
        pc_index_count_sorted.sort_by(|a, b| b.1.cmp(a.1));
        pc_index_count_sorted.iter().for_each(|(pc, count)| {
            tracing::debug!("pc_index {}: {}", pc, count);
        });
    }

>>>>>>> 1f9978b8
    Ok(pc_index_count)
}

pub fn prove(
    program: &CompiledProgram<PowdrBB>,
    mock: bool,
    recursion: bool,
    inputs: StdIn,
    segment_height: Option<usize>, // uses the default height if None
) -> Result<(), Box<dyn std::error::Error>> {
    let exe = &program.exe;
    let mut vm_config = program.vm_config.clone();

    // DefaultSegmentationStrategy { max_segment_len: 4194204, max_cells_per_chip_in_segment: 503304480 }
    if let Some(segment_height) = segment_height {
        vm_config.sdk_config.system.config.segmentation_strategy = Arc::new(
            DefaultSegmentationStrategy::new_with_max_segment_len(segment_height),
        );
        tracing::debug!("Setting max segment len to {}", segment_height);
    }

    let sdk = Sdk::default();

    // Set app configuration
    let app_log_blowup = 2;
    let app_fri_params = FriParameters::standard_with_100_bits_conjectured_security(app_log_blowup);
    let app_config = AppConfig::new(app_fri_params, vm_config.clone());

    // Commit the exe
    let app_committed_exe = sdk.commit_app_exe(app_fri_params, exe.clone())?;

    // Generate an AppProvingKey
    let app_pk = Arc::new(sdk.app_keygen(app_config)?);

    if mock {
        tracing::info!("Checking constraints and witness in Mock prover...");
        let engine = BabyBearPoseidon2Engine::new(
            FriParameters::standard_with_100_bits_conjectured_security(app_log_blowup),
        );
        let vm = VirtualMachine::new(engine, vm_config.clone());
        let pk = vm.keygen();
        let streams = Streams::from(inputs);
        let mut result = vm.execute_and_generate(exe.clone(), streams).unwrap();
        let _final_memory = Option::take(&mut result.final_memory);
        let global_airs = vm.config().create_chip_complex().unwrap().airs();
        for proof_input in &result.per_segment {
            let (airs, pks, air_proof_inputs): (Vec<_>, Vec<_>, Vec<_>) =
                multiunzip(proof_input.per_air.iter().map(|(air_id, air_proof_input)| {
                    (
                        global_airs[*air_id].clone(),
                        pk.per_air[*air_id].clone(),
                        air_proof_input.clone(),
                    )
                }));
            vm.engine.debug(&airs, &pks, &air_proof_inputs);
        }
    } else {
        // Generate a proof
        tracing::info!("Generating app proof...");
        let start = std::time::Instant::now();
        let app_proof =
            sdk.generate_app_proof(app_pk.clone(), app_committed_exe.clone(), inputs.clone())?;
        tracing::info!("App proof took {:?}", start.elapsed());

        tracing::info!(
            "Public values: {:?}",
            app_proof.user_public_values.public_values
        );

        // Verify
        let app_vk = app_pk.get_app_vk();
        sdk.verify_app_proof(&app_vk, &app_proof)?;
        tracing::info!("App proof verification done.");

        if recursion {
            // Generate the aggregation proving key
            tracing::info!("Generating aggregation proving key...");
            let (agg_stark_pk, _) =
                AggStarkProvingKey::dummy_proof_and_keygen(AggStarkConfig::default());

            tracing::info!("Generating aggregation proof...");

            let agg_prover = AggStarkProver::<BabyBearPoseidon2Engine>::new(
                agg_stark_pk,
                app_pk.leaf_committed_exe.clone(),
                *sdk.agg_tree_config(),
            );
            // Note that this proof is not verified. We assume that any valid app proof
            // (verified above) also leads to a valid aggregation proof.
            // If this was not the case, it would be a completeness bug in OpenVM.
            let start = std::time::Instant::now();
            let _proof_with_publics = agg_prover.generate_root_verifier_input(app_proof);
            tracing::info!("Agg proof (inner recursion) took {:?}", start.elapsed());
        }

        tracing::info!("All done.");
    }

    Ok(())
}

pub fn get_pc_idx_count(guest: &str, guest_opts: GuestOptions, inputs: StdIn) -> HashMap<u32, u32> {
    let program = compile_openvm(guest, guest_opts).unwrap();
    // times executed by program index, where index = (pc - base_pc) / step
    // help determine the basic blocks to create autoprecompile for
    pgo(program, inputs).unwrap()
}

pub fn get_airs_and_bus_map<P: IntoOpenVm, VC: VmConfig<OpenVmField<P>>>(
    vm_config: VC,
    used_instructions: &HashSet<VmOpcode>,
) -> (BTreeMap<usize, SymbolicMachine<P>>, BusMap)
where
    VC::Executor: Chip<BabyBearSC>,
    VC::Periphery: Chip<BabyBearSC>,
{
    let chip_complex: VmChipComplex<_, _, _> = vm_config.create_chip_complex().unwrap();

    // Note that we could use chip_complex.inventory.available_opcodes() instead of used_instructions,
    // which depends on the program being executed. But this turns out to be heavy on memory, because
    // it includes large precompiles like Keccak.
    (
        used_instructions
            .iter()
            .filter_map(|op| {
                chip_complex.inventory.get_executor(*op).map(|executor| {
                    let air = executor.air();

                    let columns = get_columns(air.clone());

                    let constraints = get_constraints(air);

                    let powdr_exprs = constraints
                        .constraints
                        .iter()
                        .map(|expr| symbolic_to_algebraic(expr, &columns).into())
                        .collect::<Vec<_>>();

                    let powdr_bus_interactions = constraints
                        .interactions
                        .iter()
                        .map(|expr| openvm_bus_interaction_to_powdr(expr, &columns))
                        .collect();

                    let symb_machine = SymbolicMachine {
                        constraints: powdr_exprs,
                        bus_interactions: powdr_bus_interactions,
                    };

                    (op.as_usize(), symb_machine)
                })
            })
            .collect(),
        // TODO: We always return the default map here, which is only correct for a subset of the possible `vm_config`.
        // Instead, the bus map should be generated from the VM config by inspecting the chip complex above
        default_openvm_bus_map(),
    )
}

pub fn export_pil<VC: VmConfig<p3_baby_bear::BabyBear>>(
    vm_config: VC,
    path: &str,
    max_width: usize,
    bus_map: &BusMap,
) where
    VC::Executor: Chip<BabyBearSC>,
    VC::Periphery: Chip<BabyBearSC>,
{
    let chip_complex: VmChipComplex<_, _, _> = vm_config.create_chip_complex().unwrap();

    let pil = chip_complex
        .inventory
        .executors()
        .iter()
        .filter_map(|executor| {
            let air = executor.air();
            let width = air.width();
            let name = air.name();

            if width > max_width {
                log::warn!("Skipping {name} (width: {width})");
                return None;
            }

            let columns = get_columns(air.clone());

            let constraints = get_constraints(air);

            Some(get_pil(&name, &constraints, &columns, vec![], bus_map))
        })
        .join("\n\n\n");

    println!("Writing PIL...");
    std::fs::write(path, pil).unwrap();
    println!("Exported PIL to {path}");
}

fn get_columns(air: Arc<dyn AnyRap<BabyBearSC>>) -> Vec<String> {
    let width = air.width();
    air.columns()
        .inspect(|columns| {
            assert_eq!(columns.len(), width);
        })
        .unwrap_or_else(|| (0..width).map(|i| format!("unknown_{i}")).collect())
}

fn get_constraints(
    air: Arc<dyn AnyRap<BabyBearSC>>,
) -> SymbolicConstraints<p3_baby_bear::BabyBear> {
    let perm = default_perm();
    let security_params = SecurityParameters::standard_fast();
    let config = config_from_perm(&perm, security_params);
    let air_keygen_builder = AirKeygenBuilder::new(config.pcs(), air);
    let builder = air_keygen_builder.get_symbolic_builder(None);
    builder.constraints()
}

// holds basic type fields of execution objects captured in trace by subscriber
#[derive(Default)]
struct PgoData {
    pc: Option<usize>,
}

impl tracing::field::Visit for PgoData {
    // when we receive a u64 field, they are parsed into fields of the pgo data
    fn record_u64(&mut self, field: &tracing::field::Field, value: u64) {
        if field.name() == "pc" {
            self.pc = Some(value as usize);
        }
    }

    // required for implementation, but in practice we will only receive u64 fields
    // the fields we receive are determined by the instruction trace print out of our openvm fork during execution
    fn record_debug(&mut self, _: &TracingField, _: &dyn std::fmt::Debug) {}
}

// A Layer that collects data we are interested in using for the pgo from the trace fields.
#[derive(Clone)]
struct PgoCollector {
    pc: Arc<Mutex<Vec<usize>>>,
}

impl<S> Layer<S> for PgoCollector
where
    S: Subscriber + for<'a> LookupSpan<'a>,
{
    fn on_event(&self, event: &Event<'_>, _ctx: Context<'_, S>) {
        // build a visitor to parse and hold trace fields we are interested in
        let mut visitor = PgoData::default();
        event.record(&mut visitor);

        // because our subscriber is at the trace level, for trace print outs that don't match PgoData,
        // the visitor can't parse them, and these cases are filtered out automatically
        if let Some(pc) = visitor.pc {
            self.pc.lock().unwrap().push(pc);
        }
    }
}

#[cfg(test)]
mod tests {
    use super::*;
    use test_log::test;

    fn compile_and_prove(
        guest: &str,
        config: PowdrConfig,
        mock: bool,
        recursion: bool,
        stdin: StdIn,
        pgo_config: PgoConfig,
        segment_height: Option<usize>,
    ) -> Result<(), Box<dyn std::error::Error>> {
        let program = compile_guest(guest, GuestOptions::default(), config, pgo_config).unwrap();
        prove(&program, mock, recursion, stdin, segment_height)
    }

    fn prove_simple(
        guest: &str,
        config: PowdrConfig,
        stdin: StdIn,
        pgo_config: PgoConfig,
        segment_height: Option<usize>,
    ) {
        let result = compile_and_prove(
            guest,
            config,
            false,
            false,
            stdin,
            pgo_config,
            segment_height,
        );
        assert!(result.is_ok());
    }

    fn prove_mock(
        guest: &str,
        config: PowdrConfig,
        stdin: StdIn,
        pgo_config: PgoConfig,
        segment_height: Option<usize>,
    ) {
        let result = compile_and_prove(
            guest,
            config,
            true,
            false,
            stdin,
            pgo_config,
            segment_height,
        );
        assert!(result.is_ok());
    }

    fn prove_recursion(
        guest: &str,
        config: PowdrConfig,
        stdin: StdIn,
        pgo_config: PgoConfig,
        segment_height: Option<usize>,
    ) {
        let result = compile_and_prove(
            guest,
            config,
            false,
            true,
            stdin,
            pgo_config,
            segment_height,
        );
        assert!(result.is_ok());
    }

    const GUEST: &str = "guest";
    const GUEST_ITER: u32 = 1 << 10;
    const GUEST_APC: u64 = 1;
    const GUEST_SKIP: u64 = 56;
    const GUEST_SKIP_PGO: u64 = 0;

    const GUEST_KECCAK: &str = "guest-keccak";
    const GUEST_KECCAK_ITER: u32 = 1_000;
    const GUEST_KECCAK_ITER_SMALL: u32 = 10;
    const GUEST_KECCAK_ITER_LARGE: u32 = 25_000;
    const GUEST_KECCAK_APC: u64 = 1;
    const GUEST_KECCAK_APC_PGO: u64 = 10;
    const GUEST_KECCAK_APC_PGO_LARGE: u64 = 100;
    const GUEST_KECCAK_SKIP: u64 = 0;

    #[test]
    fn guest_prove_simple() {
        let mut stdin = StdIn::default();
        stdin.write(&GUEST_ITER);
        let config = PowdrConfig::new(GUEST_APC, GUEST_SKIP);
        prove_simple(GUEST, config, stdin, PgoConfig::None, None);
    }

    #[test]
    fn guest_prove_mock() {
        let mut stdin = StdIn::default();
        stdin.write(&GUEST_ITER);
        let config = PowdrConfig::new(GUEST_APC, GUEST_SKIP);
        prove_mock(GUEST, config, stdin, PgoConfig::None, None);
    }

    // All gate constraints should be satisfied, but bus interactions are not implemented yet.
    #[test]
    fn guest_plonk_prove_mock() {
        let mut stdin = StdIn::default();
        stdin.write(&GUEST_ITER);
        let config = PowdrConfig::new(GUEST_APC, GUEST_SKIP)
            .with_precompile_implementation(PrecompileImplementation::PlonkChip);
        prove_mock(GUEST, config, stdin, PgoConfig::None, None);
    }

    #[test]
    #[ignore = "Too much RAM"]
    fn guest_prove_recursion() {
        let mut stdin = StdIn::default();
        stdin.write(&GUEST_ITER);
        let config = PowdrConfig::new(GUEST_APC, GUEST_SKIP);
        let pgo_data = get_pc_idx_count(GUEST, GuestOptions::default(), stdin.clone());
        prove_recursion(GUEST, config, stdin, PgoConfig::Instruction(pgo_data), None);
    }

    #[test]
    fn keccak_small_prove_simple() {
        let mut stdin = StdIn::default();
        stdin.write(&GUEST_KECCAK_ITER_SMALL);
        let config = PowdrConfig::new(GUEST_KECCAK_APC, GUEST_KECCAK_SKIP);
        prove_simple(GUEST_KECCAK, config, stdin, PgoConfig::None, None);
    }

    #[test]
    fn kecak_small_prove_simple_multi_segment() {
        // Set the default segmentation height to a small value to test multi-segment proving
        let mut stdin = StdIn::default();
        stdin.write(&GUEST_KECCAK_ITER_SMALL);
        let config = PowdrConfig::new(GUEST_KECCAK_APC, GUEST_KECCAK_SKIP);
        // should create two segments
        prove_simple(GUEST_KECCAK, config, stdin, PgoConfig::None, Some(4_000));
    }

    #[test]
    #[ignore = "Too long"]
    fn keccak_prove_simple() {
        let mut stdin = StdIn::default();
        stdin.write(&GUEST_KECCAK_ITER);
        let config = PowdrConfig::new(GUEST_KECCAK_APC, GUEST_KECCAK_SKIP);
        prove_simple(GUEST_KECCAK, config, stdin, PgoConfig::None, None);
    }

    #[test]
    #[ignore = "Too much RAM"]
    fn keccak_prove_many_apcs() {
        let mut stdin = StdIn::default();
        stdin.write(&GUEST_KECCAK_ITER);
        let pgo_data = get_pc_idx_count(GUEST_KECCAK, GuestOptions::default(), stdin.clone());

        let config = PowdrConfig::new(GUEST_KECCAK_APC_PGO_LARGE, GUEST_KECCAK_SKIP);
        prove_recursion(
            GUEST_KECCAK,
            config.clone(),
            stdin.clone(),
            PgoConfig::Instruction(pgo_data.clone()),
            None,
        );

        prove_recursion(
            GUEST_KECCAK,
            config.clone(),
            stdin,
            PgoConfig::Cell(pgo_data),
            None,
        );
    }

    #[test]
    #[ignore = "Too much RAM"]
    fn keccak_prove_large() {
        let mut stdin = StdIn::default();
        stdin.write(&GUEST_KECCAK_ITER_LARGE);
        let pgo_data = get_pc_idx_count(GUEST_KECCAK, GuestOptions::default(), stdin.clone());

        let config = PowdrConfig::new(GUEST_KECCAK_APC_PGO, GUEST_KECCAK_SKIP);
        prove_recursion(
            GUEST_KECCAK,
            config,
            stdin,
            PgoConfig::Instruction(pgo_data),
            None,
        );
    }

    #[test]
    fn keccak_small_prove_mock() {
        let mut stdin = StdIn::default();
        stdin.write(&GUEST_KECCAK_ITER_SMALL);

        let config = PowdrConfig::new(GUEST_KECCAK_APC, GUEST_KECCAK_SKIP);
        prove_mock(GUEST_KECCAK, config, stdin, PgoConfig::None, None);
    }

    // All gate constraints should be satisfied, but bus interactions are not implemented yet.
    #[test]
    fn keccak_plonk_small_prove_mock() {
        let mut stdin = StdIn::default();
        stdin.write(&GUEST_KECCAK_ITER_SMALL);
        let config = PowdrConfig::new(GUEST_KECCAK_APC, GUEST_KECCAK_SKIP)
            .with_precompile_implementation(PrecompileImplementation::PlonkChip);
        prove_mock(GUEST_KECCAK, config, stdin, PgoConfig::None, None);
    }

    #[test]
    #[ignore = "Too long"]
    fn keccak_prove_mock() {
        let mut stdin = StdIn::default();
        stdin.write(&GUEST_KECCAK_ITER);
        let config = PowdrConfig::new(GUEST_KECCAK_APC, GUEST_KECCAK_SKIP);
        prove_mock(GUEST_KECCAK, config, stdin, PgoConfig::None, None);
    }

    // Create multiple APC for 10 Keccak iterations to test different PGO modes
    #[test]
    fn keccak_prove_multiple_pgo_modes() {
        use std::time::Instant;
        // Config
        let mut stdin = StdIn::default();
        stdin.write(&GUEST_KECCAK_ITER_SMALL);
        let config = PowdrConfig::new(GUEST_KECCAK_APC_PGO, GUEST_KECCAK_SKIP);

        // Pgo data
        let pgo_data = get_pc_idx_count(GUEST_KECCAK, GuestOptions::default(), stdin.clone());

        // Pgo Cell mode
        let start = Instant::now();
        prove_simple(
            GUEST_KECCAK,
            config.clone(),
            stdin.clone(),
            PgoConfig::Cell(pgo_data.clone()),
            None,
        );
        let elapsed = start.elapsed();
        tracing::debug!("Proving with PgoConfig::Instruction took {:?}", elapsed);

        // Pgo Instruction mode
        let start = Instant::now();
        prove_simple(
            GUEST_KECCAK,
            config.clone(),
            stdin.clone(),
            PgoConfig::Instruction(pgo_data),
            None,
        );
        let elapsed = start.elapsed();
        tracing::debug!("Proving with PgoConfig::Cell took {:?}", elapsed);
    }

    // #[test]
    // #[ignore = "Too much RAM"]
    // // TODO: This test currently panics because the kzg params are not set up correctly. Fix this.
    // #[should_panic = "No such file or directory"]
    // fn keccak_prove_recursion() {
    //     let mut stdin = StdIn::default();
    //     stdin.write(&GUEST_KECCAK_ITER);
    //     prove_recursion(GUEST_KECCAK, GUEST_KECCAK_APC, GUEST_KECCAK_SKIP, stdin);
    // }

    // The following are compilation tests only
    fn test_guest_machine(pgo_config: PgoConfig) {
        let config = PowdrConfig::new(GUEST_APC, GUEST_SKIP_PGO);
        let machines = compile_guest(GUEST, GuestOptions::default(), config, pgo_config)
            .unwrap()
            .powdr_airs_metrics();
        assert_eq!(machines.len(), 1);
        let m = &machines[0];
        assert_eq!([m.width, m.constraints, m.bus_interactions], [53, 22, 31]);
    }

    fn test_keccak_machine(pgo_config: PgoConfig) {
        let config = PowdrConfig::new(GUEST_KECCAK_APC, GUEST_KECCAK_SKIP);
        let machines = compile_guest(GUEST_KECCAK, GuestOptions::default(), config, pgo_config)
            .unwrap()
            .powdr_airs_metrics();
        assert_eq!(machines.len(), 1);
        let m = &machines[0];
        assert_eq!(
            [m.width, m.constraints, m.bus_interactions],
            [2011, 166, 1783]
        );
    }

    #[test]
    fn guest_machine_pgo() {
        let mut stdin = StdIn::default();
        stdin.write(&GUEST_ITER);
        let pgo_data = get_pc_idx_count(GUEST, GuestOptions::default(), stdin);
        test_guest_machine(PgoConfig::Instruction(pgo_data.clone()));
        test_guest_machine(PgoConfig::Cell(pgo_data));
    }

    #[test]
    fn guest_machine_plonk() {
        let config = PowdrConfig::new(GUEST_APC, GUEST_SKIP)
            .with_precompile_implementation(PrecompileImplementation::PlonkChip);
        let machines = compile_guest(GUEST, GuestOptions::default(), config, PgoConfig::None)
            .unwrap()
            .powdr_airs_metrics();
        assert_eq!(machines.len(), 1);
        let m = &machines[0];
        assert_eq!(m.width, 16);
        assert_eq!(m.constraints, 1);
        assert_eq!(m.bus_interactions, 5);
    }

    #[test]
    fn keccak_machine() {
        test_keccak_machine(PgoConfig::None);
    }

    #[test]
    fn keccak_machine_pgo() {
        let mut stdin = StdIn::default();
        stdin.write(&GUEST_KECCAK_ITER_SMALL);
        let pgo_data = get_pc_idx_count(GUEST_KECCAK, GuestOptions::default(), stdin);
        test_keccak_machine(PgoConfig::Instruction(pgo_data.clone()));
        test_keccak_machine(PgoConfig::Cell(pgo_data));
    }
}<|MERGE_RESOLUTION|>--- conflicted
+++ resolved
@@ -507,8 +507,6 @@
     // print the total and by pc counts
     tracing::debug!("Pgo captured {} pc's", pc.len());
 
-<<<<<<< HEAD
-=======
     if tracing::enabled!(Level::DEBUG) {
         // print pc_index map in descending order of pc_index count
         let mut pc_index_count_sorted: Vec<_> = pc_index_count.iter().collect();
@@ -518,7 +516,6 @@
         });
     }
 
->>>>>>> 1f9978b8
     Ok(pc_index_count)
 }
 
