--- conflicted
+++ resolved
@@ -18,10 +18,7 @@
        assert_eq A, 10;
        A <== add4(2, 2, 2, 2);
        assert_eq A, 8;
-<<<<<<< HEAD
-=======
 
->>>>>>> a711df4d
        return;
     }
 }
