--- conflicted
+++ resolved
@@ -21,40 +21,6 @@
     pub bus_interactions: Vec<BusInteraction<GroupedExpression<T, V>>>,
     /// Newly added variables whose values are derived from existing variables.
     pub derived_variables: Vec<DerivedVariable<T, V>>,
-<<<<<<< HEAD
-}
-
-pub type DerivedVariable<T, V> = (V, ComputationMethod<T, GroupedExpression<T, V>>);
-
-/// Specifies a way to compute the value of a variable from other variables.
-/// It is generic over the field `T` and the expression type `E`.
-#[derive(Debug, Clone, Serialize, Deserialize)]
-pub enum ComputationMethod<T, E> {
-    /// A constant value.
-    Constant(T),
-    /// The field inverse of an expression if it exists or zero otherwise.
-    InverseOrZero(E),
-}
-
-impl<T: Display, E: Display> Display for ComputationMethod<T, E> {
-    fn fmt(&self, f: &mut std::fmt::Formatter<'_>) -> std::fmt::Result {
-        match self {
-            ComputationMethod::Constant(c) => write!(f, "{c}"),
-            ComputationMethod::InverseOrZero(e) => write!(f, "InverseOrZero({e})"),
-        }
-    }
-}
-
-impl<T, F> ComputationMethod<T, GroupedExpression<T, F>> {
-    /// Returns the set of referenced unknown variables in the computation method. Might contain repetitions.
-    pub fn referenced_unknown_variables(&self) -> Box<dyn Iterator<Item = &F> + '_> {
-        match self {
-            ComputationMethod::Constant(_) => Box::new(std::iter::empty()),
-            ComputationMethod::InverseOrZero(e) => e.referenced_unknown_variables(),
-        }
-    }
-=======
->>>>>>> f68b8407
 }
 
 impl<T, V> Default for ConstraintSystem<T, V> {
@@ -80,20 +46,12 @@
                         .iter()
                         .map(|bus_inter| format!("{bus_inter}"))
                 )
-<<<<<<< HEAD
-                .chain(
-                    self.derived_variables
-                        .iter()
-                        .map(|(var, method)| { format!("{var} := {method}") })
-                )
-=======
                 .chain(self.derived_variables.iter().map(
                     |DerivedVariable {
                          variable,
                          computation_method,
                      }| { format!("{variable} := {computation_method}") }
                 ))
->>>>>>> f68b8407
                 .format("\n")
         )
     }
@@ -121,8 +79,6 @@
             .extend(system.algebraic_constraints);
         self.bus_interactions.extend(system.bus_interactions);
         self.derived_variables.extend(system.derived_variables);
-<<<<<<< HEAD
-=======
     }
 }
 
@@ -186,7 +142,6 @@
                 e.substitute_by_unknown(variable, substitution);
             }
         }
->>>>>>> f68b8407
     }
 }
 
