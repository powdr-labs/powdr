--- conflicted
+++ resolved
@@ -9,12 +9,8 @@
       with:
         repository: powdr-labs/openvm-reth-benchmark
         # Set once here — no inputs required elsewhere
-<<<<<<< HEAD
         # TODO: Merge https://github.com/powdr-labs/openvm-reth-benchmark/pull/46 and update ref
-        ref: 5d4e083cff31097684c2d71114abaa2c01724535
-=======
-        ref: ede8f6e050b8faa78878b989be8f3c8d3618cc25
->>>>>>> 6fa41151
+        ref: 4fae2206ff7414075762b6576a0380e969798883
         path: openvm-reth-benchmark
 
     - name: Patch openvm-reth-benchmark to use local powdr
