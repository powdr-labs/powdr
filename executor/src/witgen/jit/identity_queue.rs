use std::{
    collections::{BTreeSet, HashMap},
    rc::Rc,
};

use itertools::Itertools;
use powdr_ast::{
    analyzed::{
        AlgebraicExpression as Expression, AlgebraicReferenceThin, PolynomialIdentity,
        PolynomialType,
    },
    parsed::visitor::{AllChildren, Children},
};
use powdr_number::FieldElement;

use crate::witgen::{
    data_structures::identity::Identity, jit::variable::MachineCallVariable, FixedData,
};

use super::{
    prover_function_heuristics::ProverFunction,
    variable::{MachineCallVariable, Variable},
    witgen_inference::{Assignment, VariableOrValue},
};

/// Keeps track of identities that still need to be processed and
/// updates this list based on the occurrence of updated variables
/// in identities.
#[derive(Clone)]
pub struct IdentityQueue<'a, T: FieldElement> {
    queue: BTreeSet<QueueItem<'a, T>>,
    occurrences: Rc<HashMap<Variable, Vec<QueueItem<'a, T>>>>,
}

impl<'a, T: FieldElement> IdentityQueue<'a, T> {
    pub fn new(
        fixed_data: &'a FixedData<'a, T>,
        identities: &[(&'a Identity<T>, i32)],
        assignments: &[Assignment<'a, T>],
        prover_functions: &[(ProverFunction<'a, T>, i32)],
    ) -> Self {
        let queue: BTreeSet<_> = identities
            .iter()
            .map(|(id, row)| QueueItem::Identity(id, *row))
            .chain(assignments.iter().map(|a| QueueItem::Assignment(a.clone())))
            .chain(
                prover_functions
                    .iter()
                    .map(|(p, row)| QueueItem::ProverFunction(p.clone(), *row)),
            )
            .collect();
        let mut references = ReferencesComputer::new(fixed_data);
        let occurrences = Rc::new(
            queue
                .iter()
                .flat_map(|item| {
                    references
                        .references(item)
                        .iter()
                        .map(|v| (v.clone(), item.clone()))
                        .collect_vec()
                })
                .into_group_map(),
        );
        Self { queue, occurrences }
    }

    /// Returns the next identity to be processed and its row and
    /// removes it from the queue.
    pub fn next(&mut self) -> Option<QueueItem<'a, T>> {
        self.queue.pop_first()
    }

    pub fn variables_updated(
        &mut self,
        variables: impl IntoIterator<Item = Variable>,
        skip_item: Option<QueueItem<'a, T>>,
    ) {
        self.queue.extend(
            variables
                .into_iter()
                .flat_map(|var| self.occurrences.get(&var))
                .flatten()
                .filter(|item| match &skip_item {
                    Some(it) => *item != it,
                    None => true,
                })
                .cloned(),
        )
    }
}

#[derive(Clone)]
pub enum QueueItem<'a, T: FieldElement> {
    Identity(&'a Identity<T>, i32),
    Assignment(Assignment<'a, T>),
    ProverFunction(ProverFunction<'a, T>, i32),
}

/// Sorts identities by row and then by ID, preceded by assignments.
impl<T: FieldElement> Ord for QueueItem<'_, T> {
    fn cmp(&self, other: &Self) -> std::cmp::Ordering {
        match (self, other) {
            (QueueItem::Identity(id1, row1), QueueItem::Identity(id2, row2)) => {
                (row1, id1.id()).cmp(&(row2, id2.id()))
            }
            (QueueItem::Assignment(a1), QueueItem::Assignment(a2)) => a1.cmp(a2),
            (QueueItem::ProverFunction(p1, row1), QueueItem::ProverFunction(p2, row2)) => {
                (row1, p1.index).cmp(&(row2, p2.index))
            }
            (QueueItem::Assignment(..), _) => std::cmp::Ordering::Less,
            (QueueItem::Identity(..), QueueItem::Assignment(..)) => std::cmp::Ordering::Greater,
            (QueueItem::Identity(..), QueueItem::ProverFunction(..)) => std::cmp::Ordering::Less,
            (QueueItem::ProverFunction(..), _) => std::cmp::Ordering::Greater,
        }
    }
}

impl<T: FieldElement> PartialOrd for QueueItem<'_, T> {
    fn partial_cmp(&self, other: &Self) -> Option<std::cmp::Ordering> {
        Some(self.cmp(other))
    }
}

impl<T: FieldElement> PartialEq for QueueItem<'_, T> {
    fn eq(&self, other: &Self) -> bool {
        self.cmp(other) == std::cmp::Ordering::Equal
    }
}

impl<T: FieldElement> Eq for QueueItem<'_, T> {}

/// Utility to compute the variables that occur in a queue item.
/// Follows intermediate column references and employs caches.
struct ReferencesComputer<'a, T: FieldElement> {
    fixed_data: &'a FixedData<'a, T>,
    intermediate_cache: HashMap<AlgebraicReferenceThin, Vec<AlgebraicReferenceThin>>,
    /// A cache to store algebraic references in a polynomial identity, so that it
    /// can be re-used on all rows.
    references_per_identity: HashMap<u64, Vec<AlgebraicReferenceThin>>,
}

<<<<<<< HEAD
impl<'a, T: FieldElement> ReferencesComputer<'a, T> {
    pub fn new(fixed_data: &'a FixedData<'a, T>) -> Self {
        Self {
            fixed_data,
            intermediate_cache: HashMap::new(),
            references_per_identity: HashMap::new(),
        }
    }
    pub fn references(&mut self, item: &QueueItem<'a, T>) -> Vec<Variable> {
        let vars: Box<dyn Iterator<Item = _>> = match item {
            QueueItem::Identity(id, row) => match id {
                Identity::Polynomial(poly_id) => Box::new(
                    self.references_in_polynomial_identity(poly_id)
                        .into_iter()
                        .map(|r| self.reference_to_variable(&r, *row)),
                ),
                Identity::BusSend(bus_send) => Box::new(
                    self.variables_in_expression(&bus_send.selected_payload.selector, *row)
                        .into_iter()
                        .chain(
                            (0..bus_send.selected_payload.expressions.len()).map(|index| {
                                Variable::MachineCallParam(MachineCallVariable {
                                    identity_id: bus_send.identity_id,
                                    index,
                                    row_offset: *row,
                                })
                            }),
                        ),
                ),
                Identity::Connect(..) => Box::new(std::iter::empty()),
            },
            QueueItem::Assignment(a) => {
                let vars_in_rhs = match &a.rhs {
                    VariableOrValue::Variable(v) => Some(v.clone()),
                    VariableOrValue::Value(_) => None,
                };
                Box::new(
                    self.variables_in_expression(a.lhs, a.row_offset)
                        .into_iter()
                        .chain(vars_in_rhs),
                )
            }
            QueueItem::ProverFunction(p, row) => Box::new(
                p.condition
                    .iter()
                    .flat_map(|c| self.variables_in_expression(c, *row))
                    .chain(
                        p.input_columns
                            .iter()
                            .map(|r| Variable::from_reference(r, *row)),
                    ),
            ),
        };
        vars.unique().collect_vec()
    }

    fn variables_in_expression(&mut self, expression: &Expression<T>, row: i32) -> Vec<Variable> {
        self.references_in_expression(expression)
            .iter()
            .map(|r| {
                let name = self.fixed_data.column_name(&r.poly_id).to_string();
                Variable::from_reference(&r.with_name(name), row)
            })
            .collect()
    }
=======
    items
        .iter()
        .flat_map(|item| {
            let variables = match item {
                QueueItem::Identity(id, row) => {
                    let mut variables = references_per_identity[&id.id()]
                        .iter()
                        .map(|r| {
                            let name = fixed_data.column_name(&r.poly_id).to_string();
                            Variable::from_reference(&r.with_name(name), *row)
                        })
                        .collect_vec();
                    if let Identity::BusSend(bus_send) = id {
                        variables.extend((0..bus_send.selected_payload.expressions.len()).map(
                            |index| {
                                Variable::MachineCallParam(MachineCallVariable {
                                    identity_id: id.id(),
                                    row_offset: *row,
                                    index,
                                })
                            },
                        ));
                    };
                    variables
                }
                QueueItem::Assignment(a) => {
                    variables_in_assignment(a, fixed_data, &mut intermediate_cache)
                }
            };
            variables.into_iter().map(move |v| (v, item.clone()))
        })
        .into_group_map()
}

/// Returns all references to witness column in the identity.
fn references_in_identity<T: FieldElement>(
    identity: &Identity<T>,
    fixed_data: &FixedData<T>,
    intermediate_cache: &mut HashMap<AlgebraicReferenceThin, Vec<AlgebraicReferenceThin>>,
) -> Vec<AlgebraicReferenceThin> {
    let mut result = BTreeSet::new();

    match identity {
        Identity::BusSend(bus_send) => result.extend(references_in_expression(
            &bus_send.selected_payload.selector,
            fixed_data,
            intermediate_cache,
        )),
        _ => {
            for e in identity.children() {
                result.extend(references_in_expression(e, fixed_data, intermediate_cache));
            }
        }
    }

    result.into_iter().collect()
}
>>>>>>> afd3830c

    /// Turns AlgebraicReferenceThin to Variable, by including the row offset.
    fn reference_to_variable(&self, reference: &AlgebraicReferenceThin, row: i32) -> Variable {
        let name = self.fixed_data.column_name(&reference.poly_id).to_string();
        Variable::from_reference(&reference.with_name(name), row)
    }

    fn references_in_polynomial_identity(
        &mut self,
        identity: &PolynomialIdentity<T>,
    ) -> Vec<AlgebraicReferenceThin> {
        if !self.references_per_identity.contains_key(&identity.id) {
            let mut result = BTreeSet::new();
            for e in identity.children() {
                result.extend(self.references_in_expression(e));
            }
            self.references_per_identity
                .insert(identity.id, result.into_iter().collect_vec());
        }
        self.references_per_identity[&identity.id].clone()
    }

    /// Returns all references to witness column in the expression, including indirect
    /// references through intermediate columns.
    fn references_in_expression(
        &mut self,
        expression: &Expression<T>,
    ) -> Vec<AlgebraicReferenceThin> {
        let mut references = BTreeSet::new();
        for e in expression.all_children() {
            match e {
                Expression::Reference(r) => match r.poly_id.ptype {
                    PolynomialType::Constant => {}
                    PolynomialType::Committed => {
                        references.insert(r.into());
                    }
                    PolynomialType::Intermediate => references
                        .extend(self.references_in_intermediate(&r.into()).iter().cloned()),
                },
                Expression::PublicReference(_) | Expression::Challenge(_) => {
                    // TODO we need to introduce a variable type for those.
                }
                Expression::Number(_)
                | Expression::BinaryOperation(..)
                | Expression::UnaryOperation(..) => {}
            }
        }
        references.into_iter().collect()
    }

    fn references_in_intermediate(
        &mut self,
        intermediate: &AlgebraicReferenceThin,
    ) -> &Vec<AlgebraicReferenceThin> {
        if !self.intermediate_cache.contains_key(intermediate) {
            let definition = &self.fixed_data.intermediate_definitions[intermediate];
            let references = self.references_in_expression(definition);
            self.intermediate_cache
                .insert(intermediate.clone(), references.clone());
        }
        &self.intermediate_cache[intermediate]
    }
}<|MERGE_RESOLUTION|>--- conflicted
+++ resolved
@@ -19,7 +19,7 @@
 
 use super::{
     prover_function_heuristics::ProverFunction,
-    variable::{MachineCallVariable, Variable},
+    variable::Variable,
     witgen_inference::{Assignment, VariableOrValue},
 };
 
@@ -140,7 +140,6 @@
     references_per_identity: HashMap<u64, Vec<AlgebraicReferenceThin>>,
 }
 
-<<<<<<< HEAD
 impl<'a, T: FieldElement> ReferencesComputer<'a, T> {
     pub fn new(fixed_data: &'a FixedData<'a, T>) -> Self {
         Self {
@@ -206,65 +205,6 @@
             })
             .collect()
     }
-=======
-    items
-        .iter()
-        .flat_map(|item| {
-            let variables = match item {
-                QueueItem::Identity(id, row) => {
-                    let mut variables = references_per_identity[&id.id()]
-                        .iter()
-                        .map(|r| {
-                            let name = fixed_data.column_name(&r.poly_id).to_string();
-                            Variable::from_reference(&r.with_name(name), *row)
-                        })
-                        .collect_vec();
-                    if let Identity::BusSend(bus_send) = id {
-                        variables.extend((0..bus_send.selected_payload.expressions.len()).map(
-                            |index| {
-                                Variable::MachineCallParam(MachineCallVariable {
-                                    identity_id: id.id(),
-                                    row_offset: *row,
-                                    index,
-                                })
-                            },
-                        ));
-                    };
-                    variables
-                }
-                QueueItem::Assignment(a) => {
-                    variables_in_assignment(a, fixed_data, &mut intermediate_cache)
-                }
-            };
-            variables.into_iter().map(move |v| (v, item.clone()))
-        })
-        .into_group_map()
-}
-
-/// Returns all references to witness column in the identity.
-fn references_in_identity<T: FieldElement>(
-    identity: &Identity<T>,
-    fixed_data: &FixedData<T>,
-    intermediate_cache: &mut HashMap<AlgebraicReferenceThin, Vec<AlgebraicReferenceThin>>,
-) -> Vec<AlgebraicReferenceThin> {
-    let mut result = BTreeSet::new();
-
-    match identity {
-        Identity::BusSend(bus_send) => result.extend(references_in_expression(
-            &bus_send.selected_payload.selector,
-            fixed_data,
-            intermediate_cache,
-        )),
-        _ => {
-            for e in identity.children() {
-                result.extend(references_in_expression(e, fixed_data, intermediate_cache));
-            }
-        }
-    }
-
-    result.into_iter().collect()
-}
->>>>>>> afd3830c
 
     /// Turns AlgebraicReferenceThin to Variable, by including the row offset.
     fn reference_to_variable(&self, reference: &AlgebraicReferenceThin, row: i32) -> Variable {
