use powdr_backend::BackendType;
use powdr_number::{Bn254Field, FieldElement, GoldilocksField};
use powdr_pipeline::{
    test_util::{
<<<<<<< HEAD
        asm_string_to_pil, gen_estark_proof, resolve_test_file, test_halo2, verify_test_file,
=======
        gen_estark_proof, gen_halo2_composite_proof, resolve_test_file, test_halo2,
        verify_test_file,
>>>>>>> 82cfdb4b
    },
    util::{read_poly_set, FixedPolySet, WitnessPolySet},
    Pipeline,
};
use test_log::test;

fn verify_asm(file_name: &str, inputs: Vec<GoldilocksField>) {
    verify_test_file(file_name, inputs, vec![]).unwrap();
}

fn slice_to_vec<T: FieldElement>(arr: &[i32]) -> Vec<T> {
    arr.iter().cloned().map(|x| x.into()).collect()
}

#[test]
fn sqrt_asm() {
    let f = "asm/sqrt.asm";
    let i = [3];
    verify_asm(f, slice_to_vec(&i));
    test_halo2(f, slice_to_vec(&i));
    gen_estark_proof(f, slice_to_vec(&i));
}

#[test]
fn challenges_asm() {
    let f = "asm/challenges.asm";
    test_halo2(f, Default::default());
}

#[test]
fn simple_sum_asm() {
    let f = "asm/simple_sum.asm";
    let i = [16, 4, 1, 2, 8, 5];
    verify_asm(f, slice_to_vec(&i));
    test_halo2(f, slice_to_vec(&i));
    gen_estark_proof(f, slice_to_vec(&i));
}

#[test]
#[should_panic = "Witness generation failed."]
fn secondary_machine_plonk() {
    // Currently fails because no copy constraints are expressed in PIL yet.
    let f = "asm/secondary_machine_plonk.asm";
    verify_asm(f, Default::default());
    test_halo2(f, Default::default());
    gen_estark_proof(f, Default::default());
}

#[test]
fn secondary_block_machine_add2() {
    let f = "asm/secondary_block_machine_add2.asm";
    verify_asm(f, Default::default());
    test_halo2(f, Default::default());
    gen_estark_proof(f, Default::default());
}

#[test]
fn second_phase_hint() {
    let f = "asm/second_phase_hint.asm";
    test_halo2(f, Default::default());
}

#[test]
fn mem_write_once() {
    let f = "asm/mem_write_once.asm";
    verify_asm(f, Default::default());
    test_halo2(f, Default::default());
    gen_estark_proof(f, Default::default());
}

#[test]
fn mem_write_once_external_write() {
    let f = "asm/mem_write_once_external_write.asm";
    let mut mem = vec![GoldilocksField::from(0); 256];
    mem[17] = GoldilocksField::from(42);
    mem[62] = GoldilocksField::from(123);
    mem[255] = GoldilocksField::from(-1);
    verify_test_file(
        f,
        Default::default(),
        vec![("main_memory.value".to_string(), mem)],
    )
    .unwrap();
}

#[test]
fn block_machine_cache_miss() {
    let f = "asm/block_machine_cache_miss.asm";
    verify_asm(f, Default::default());
    test_halo2(f, Default::default());
    gen_estark_proof(f, Default::default());
}

#[test]
fn palindrome() {
    let f = "asm/palindrome.asm";
    let i = [7, 1, 7, 3, 9, 3, 7, 1];
    verify_asm(f, slice_to_vec(&i));
    test_halo2(f, slice_to_vec(&i));
    gen_estark_proof(f, slice_to_vec(&i));
}

#[test]
fn single_function_vm() {
    let f = "asm/single_function_vm.asm";
    let i = [];
    verify_asm(f, slice_to_vec(&i));
    test_halo2(f, slice_to_vec(&i));
    gen_estark_proof(f, slice_to_vec(&i));
}

#[test]
fn empty() {
    let f = "asm/empty.asm";
    let i = [];
    verify_asm(f, slice_to_vec(&i));
    test_halo2(f, slice_to_vec(&i));
    gen_estark_proof(f, slice_to_vec(&i));
}

#[test]
fn single_operation() {
    let f = "asm/single_operation.asm";
    let i = [];
    verify_asm(f, slice_to_vec(&i));
    test_halo2(f, slice_to_vec(&i));
    gen_estark_proof(f, slice_to_vec(&i));
}

#[test]
fn empty_vm() {
    let f = "asm/empty_vm.asm";
    let i = [];
    verify_asm(f, slice_to_vec(&i));
    test_halo2(f, slice_to_vec(&i));
    gen_estark_proof(f, slice_to_vec(&i));
}

#[test]
fn vm_to_block_unique_interface() {
    let f = "asm/vm_to_block_unique_interface.asm";
    let i = [];
    verify_asm(f, slice_to_vec(&i));
    test_halo2(f, slice_to_vec(&i));
    gen_estark_proof(f, slice_to_vec(&i));
}

#[test]
fn vm_to_block_to_block() {
    let f = "asm/vm_to_block_to_block.asm";
    let i = [];
    verify_asm(f, slice_to_vec(&i));
    test_halo2(f, slice_to_vec(&i));
}

#[test]
fn block_to_block() {
    let f = "asm/block_to_block.asm";
    let i = [];
    verify_asm(f, slice_to_vec(&i));
    test_halo2(f, slice_to_vec(&i));
    gen_estark_proof(f, slice_to_vec(&i));
}

#[test]
fn vm_instr_param_mapping() {
    let f = "asm/vm_instr_param_mapping.asm";
    let i = [];
    verify_asm(f, slice_to_vec(&i));
    test_halo2(f, slice_to_vec(&i));
    gen_estark_proof(f, slice_to_vec(&i));
}

#[test]
fn vm_to_block_multiple_interfaces() {
    let f = "asm/vm_to_block_multiple_interfaces.asm";
    let i = [];
    verify_asm(f, slice_to_vec(&i));
    test_halo2(f, slice_to_vec(&i));
    gen_estark_proof(f, slice_to_vec(&i));
}

#[test]
fn vm_to_vm() {
    let f = "asm/vm_to_vm.asm";
    let i = [];
    verify_asm(f, slice_to_vec(&i));
    test_halo2(f, slice_to_vec(&i));
    gen_estark_proof(f, slice_to_vec(&i));
}

#[test]
fn vm_to_vm_dynamic_trace_length() {
    let f = "asm/vm_to_vm_dynamic_trace_length.asm";
    let i = [];
    verify_asm(f, slice_to_vec(&i));
    test_halo2(f, slice_to_vec(&i));
    gen_estark_proof(f, slice_to_vec(&i));
}

#[test]
fn vm_to_vm_to_block() {
    let f = "asm/vm_to_vm_to_block.asm";
    let i = [];
    verify_asm(f, slice_to_vec(&i));
    test_halo2(f, slice_to_vec(&i));
    gen_estark_proof(f, slice_to_vec(&i));
}

#[test]
fn vm_to_block_array() {
    let f = "asm/vm_to_block_array.asm";
    let i = [];
    verify_asm(f, slice_to_vec(&i));
    test_halo2(f, slice_to_vec(&i));
    gen_estark_proof(f, slice_to_vec(&i));
}

#[test]
fn vm_to_block_different_length() {
    let f = "asm/vm_to_block_different_length.asm";
    // Because machines have different lengths, this can only be proven
    // with a composite proof.
    gen_halo2_composite_proof(f, vec![]);
}

#[test]
fn vm_to_vm_to_vm() {
    let f = "asm/vm_to_vm_to_vm.asm";
    let i = [];
    verify_asm(f, slice_to_vec(&i));
    test_halo2(f, slice_to_vec(&i));
    gen_estark_proof(f, slice_to_vec(&i));
}

#[test]
fn vm_to_block_multiple_links() {
    let f = "asm/permutations/vm_to_block_multiple_links.asm";
    let i = [];
    verify_asm(f, slice_to_vec(&i));
    test_halo2(f, slice_to_vec(&i));
    gen_estark_proof(f, slice_to_vec(&i));
}

#[test]
fn mem_read_write() {
    let f = "asm/mem_read_write.asm";
    verify_asm(f, Default::default());
    test_halo2(f, Default::default());
    gen_estark_proof(f, Default::default());
}

#[test]
fn mem_read_write_no_memory_accesses() {
    let f = "asm/mem_read_write_no_memory_accesses.asm";
    verify_asm(f, Default::default());
    test_halo2(f, Default::default());
    gen_estark_proof(f, Default::default());
}

#[test]
fn mem_read_write_with_bootloader() {
    let f = "asm/mem_read_write_with_bootloader.asm";
    verify_asm(f, Default::default());
    test_halo2(f, Default::default());
    gen_estark_proof(f, Default::default());
}

#[test]
fn mem_read_write_large_diffs() {
    let f = "asm/mem_read_write_large_diffs.asm";
    verify_asm(f, Default::default());
    test_halo2(f, Default::default());
    gen_estark_proof(f, Default::default());
}

#[test]
fn multi_assign() {
    let f = "asm/multi_assign.asm";
    let i = [7];
    verify_asm(f, slice_to_vec(&i));
    test_halo2(f, slice_to_vec(&i));
    gen_estark_proof(f, slice_to_vec(&i));
}

#[test]
fn multi_return() {
    let f = "asm/multi_return.asm";
    let i = [];
    verify_asm(f, slice_to_vec(&i));
    test_halo2(f, slice_to_vec(&i));
    gen_estark_proof(f, Default::default());
}

#[test]
#[should_panic = "called `Result::unwrap()` on an `Err` value: [\"Assignment register `Z` is incompatible with `square_and_double(3)`. Try using `<==` with no explicit assignment registers.\", \"Assignment register `Y` is incompatible with `square_and_double(3)`. Try using `<==` with no explicit assignment registers.\"]"]
fn multi_return_wrong_assignment_registers() {
    let f = "asm/multi_return_wrong_assignment_registers.asm";
    let i = [];
    verify_asm(f, slice_to_vec(&i));
}

#[test]
#[should_panic = "Result::unwrap()` on an `Err` value: [\"Mismatched number of registers for assignment A, B <=Y= square_and_double(3);\"]"]
fn multi_return_wrong_assignment_register_length() {
    let f = "asm/multi_return_wrong_assignment_register_length.asm";
    let i = [];
    verify_asm(f, slice_to_vec(&i));
}

#[test]
fn bit_access() {
    let f = "asm/bit_access.asm";
    let i = [20];
    verify_asm(f, slice_to_vec(&i));
    test_halo2(f, slice_to_vec(&i));
    gen_estark_proof(f, slice_to_vec(&i));
}

#[test]
fn sqrt() {
    let f = "asm/sqrt.asm";
    verify_asm(f, Default::default());
    test_halo2(f, Default::default());
    gen_estark_proof(f, Default::default());
}

#[test]
fn functional_instructions() {
    let f = "asm/functional_instructions.asm";
    let i = [20];
    verify_asm(f, slice_to_vec(&i));
    test_halo2(f, slice_to_vec(&i));
    gen_estark_proof(f, slice_to_vec(&i));
}

#[test]
fn full_pil_constant() {
    let f = "asm/full_pil_constant.asm";
    verify_asm(f, Default::default());
    test_halo2(f, Default::default());
    gen_estark_proof(f, Default::default());
}

#[test]
fn intermediate() {
    let f = "asm/intermediate.asm";
    verify_asm(f, Default::default());
    test_halo2(f, Default::default());
    gen_estark_proof(f, Default::default());
}

#[test]
fn intermediate_nested() {
    let f = "asm/intermediate_nested.asm";
    verify_asm(f, Default::default());
    test_halo2(f, Default::default());
    gen_estark_proof(f, Default::default());
}

#[test]
fn pil_at_module_level() {
    let f = "asm/pil_at_module_level.asm";
    verify_asm(f, Default::default());
    test_halo2(f, Default::default());
    gen_estark_proof(f, Default::default());
}

#[test]
fn read_poly_files() {
    let asm_files = ["asm/vm_to_block_unique_interface.asm", "asm/empty.asm"];
    for f in asm_files {
        let tmp_dir = mktemp::Temp::new_dir().unwrap();

        // generate poly files
        let mut pipeline = Pipeline::<Bn254Field>::default()
            .from_file(resolve_test_file(f))
            .with_output(tmp_dir.to_path_buf(), true)
            .with_backend(BackendType::EStarkDump, None);
        pipeline.compute_witness().unwrap();
        let pil = pipeline.compute_optimized_pil().unwrap();
        pipeline.compute_proof().unwrap();

        // check fixed cols (may have no fixed cols)
        let fixed = read_poly_set::<FixedPolySet, Bn254Field>(tmp_dir.as_path());
        if !fixed.is_empty() {
            assert_eq!(pil.degree(), fixed[0].1.len() as u64);
        }

        // check witness cols (examples assumed to have at least one witness col)
        let witness = read_poly_set::<WitnessPolySet, Bn254Field>(tmp_dir.as_path());
        assert_eq!(pil.degree(), witness[0].1.len() as u64);
    }
}

#[test]
fn enum_in_asm() {
    let f = "asm/enum_in_asm.asm";
    verify_asm(f, Default::default());
    test_halo2(f, Default::default());
    gen_estark_proof(f, Default::default());
}

#[test]
fn pass_range_constraints() {
    let f = "asm/pass_range_constraints.asm";
    verify_asm(f, Default::default());
    test_halo2(f, Default::default());
    gen_estark_proof(f, Default::default());
}

#[test]
fn side_effects() {
    let f = "asm/side_effects.asm";
    verify_asm(f, Default::default());
    test_halo2(f, Default::default());
    gen_estark_proof(f, Default::default());
}

#[test]
fn multiple_signatures() {
    let f = "asm/multiple_signatures.asm";
    verify_asm(f, Default::default());
    test_halo2(f, Default::default());
    gen_estark_proof(f, Default::default());
}

#[test]
fn permutation_simple() {
    let f = "asm/permutations/simple.asm";
    verify_asm(f, Default::default());
    test_halo2(f, Default::default());
    gen_estark_proof(f, Default::default());
}

#[test]
fn permutation_to_block() {
    let f = "asm/permutations/vm_to_block.asm";
    verify_asm(f, Default::default());
    test_halo2(f, Default::default());
    gen_estark_proof(f, Default::default());
}

#[test]
#[should_panic = "called `Result::unwrap()` on an `Err` value: Linear constraint is not satisfiable: 18446744069414584320 != 0"]
fn permutation_to_vm() {
    // TODO: witgen issue: Machine incorrectly detected as block machine.
    let f = "asm/permutations/vm_to_vm.asm";
    verify_asm(f, Default::default());
    test_halo2(f, Default::default());
    gen_estark_proof(f, Default::default());
}

#[test]
fn permutation_to_block_to_block() {
    let f = "asm/permutations/block_to_block.asm";
    verify_asm(f, Default::default());
    test_halo2(f, Default::default());
    gen_estark_proof(f, Default::default());
}

#[test]
#[should_panic = "has incoming permutations but doesn't declare call_selectors"]
fn permutation_incoming_needs_selector() {
    let f = "asm/permutations/incoming_needs_selector.asm";
    verify_asm(f, Default::default());
    test_halo2(f, Default::default());
    gen_estark_proof(f, Default::default());
}

#[test]
fn call_selectors_with_no_permutation() {
    let f = "asm/permutations/call_selectors_with_no_permutation.asm";
    verify_asm(f, Default::default());
    test_halo2(f, Default::default());
    gen_estark_proof(f, Default::default());
}

#[test]
fn vm_args() {
    let f = "asm/vm_args.asm";
    verify_asm(f, Default::default());
    test_halo2(f, Default::default());
    gen_estark_proof(f, Default::default());
}

#[test]
fn vm_args_memory() {
    let f = "asm/vm_args_memory.asm";
    verify_asm(f, Default::default());
    test_halo2(f, Default::default());
    gen_estark_proof(f, Default::default());
}

#[test]
fn vm_args_relative_path() {
    let f = "asm/vm_args_relative_path.asm";
    verify_asm(f, Default::default());
    test_halo2(f, Default::default());
    gen_estark_proof(f, Default::default());
}

#[test]
fn vm_args_two_levels() {
    let f = "asm/vm_args_two_levels.asm";
    verify_asm(f, Default::default());
    test_halo2(f, Default::default());
    gen_estark_proof(f, Default::default());
}

mod book {
    use super::*;
    use test_log::test;

    fn run_book_test(file: &str) {
        // passing 0 to all tests currently works as they either take no prover input or 0 works
        let i = [0];

        verify_asm(file, slice_to_vec(&i));
        test_halo2(file, slice_to_vec(&i));
        gen_estark_proof(file, slice_to_vec(&i));
    }

    include!(concat!(env!("OUT_DIR"), "/asm_book_tests.rs"));
}

#[test]
#[should_panic = "Witness generation failed."]
fn hello_world_asm_fail() {
    let f = "asm/book/hello_world.asm";
    let i = [1];
    verify_asm(f, slice_to_vec(&i));
}

#[test]
#[should_panic = "FailedAssertion(\"This should fail.\")"]
fn failing_assertion() {
    let f = "asm/failing_assertion.asm";
    let i = [];
    verify_asm(f, slice_to_vec(&i));
}

#[test]
fn keccak() {
    use powdr_ast::analyzed::Analyzed;
    use powdr_number::BigInt;
    use powdr_pil_analyzer::evaluator::Value;
    use powdr_pipeline::test_util::evaluate_function;
    use std::{fs, sync::Arc};

    // Set up the file to test
    let code_path = format!("{}/../test_data/asm/keccak.asm", env!("CARGO_MANIFEST_DIR"),);
    let code = fs::read_to_string(code_path).unwrap();
    let mut pipeline = Pipeline::<GoldilocksField>::default().from_asm_string(code, None);
    let analyzed = pipeline.compute_analyzed_pil().unwrap().clone();

    // Helper
    fn array_argument<T>(values: Vec<u64>) -> Value<'static, T> {
        Value::Array(
            values
                .iter()
                .map(|x| Arc::new(Value::Integer(BigInt::from(*x))))
                .collect(),
        )
    }

    fn compare_integer_array_evaluations<T>(this: &Value<T>, other: &Value<T>) {
        if let (Value::Array(ref this), Value::Array(ref other)) = (this, other) {
            assert_eq!(this.len(), other.len());
            for (this_elem, other_elem) in this.iter().zip(other.iter()) {
                if let (Value::Integer(ref this_int), Value::Integer(ref other_int)) =
                    (this_elem.as_ref(), other_elem.as_ref())
                {
                    assert_eq!(this_int, other_int);
                } else {
                    panic!("Expected integer.");
                }
            }
        } else {
            panic!("Expected array.");
        }
    }

    // Test vectors for keccakf_inner and keccakf
    let padded_input: Vec<u64> = vec![
        0x7a6f6b7261746573,
        0x0100000000000000,
        0x0,
        0x0,
        0x0,
        0x0,
        0x0,
        0x0,
        0x0,
        0x0,
        0x0,
        0x0,
        0x0,
        0x0,
        0x0,
        0x0,
        0x80,
        0x0,
        0x0,
        0x0,
        0x0,
        0x0,
        0x0,
        0x0,
        0x0,
    ];

    let padded_endianness_swapped_input = padded_input.iter().map(|x| x.swap_bytes()).collect();

    // Test keccakf_inner
    let keccakf_inner_result = evaluate_function(
        &analyzed,
        "keccakf_inner",
        vec![Arc::new(array_argument(padded_endianness_swapped_input))],
    );

    let keccakf_inner_expected: Vec<u64> = vec![
        0xb6dc406d97d185ca,
        0x836e59c6c8ec3bca,
        0x6a01cf85414f77c0,
        0x397fa356584f8305,
        0xc8ad140a950d0cba,
        0x3dacc584b36c843f,
        0x428a466fad758146,
        0xa68af9b0cfafaf4c,
        0xffbba567083af2a9,
        0xb880d631598051a4,
        0x683f441da93e7295,
        0xbb5b42d2641b17c6,
        0xf4ec07dc2064443c,
        0x21959efb97953f8b,
        0x31c5e9b638335876,
        0xaa95e01d2bf963ed,
        0x82117b4b8decd828,
        0xe2a255871d47f57f,
        0x659b271c81bf6d3b,
        0x680b15e3d98b97ee,
        0x58118ac68850970d,
        0xada41f9e251307e6,
        0xf9a0529a1f229355,
        0x17cf3d9d8026e97f,
        0xdf84d5da988117d2,
    ];

    compare_integer_array_evaluations(
        &keccakf_inner_result,
        &array_argument(keccakf_inner_expected.clone()),
    );

    // Test keccakf
    let keccakf_result = evaluate_function(
        &analyzed,
        "keccakf",
        vec![Arc::new(array_argument(padded_input))],
    );

    let keccakf_expected = keccakf_inner_expected
        .iter()
        .map(|x| x.swap_bytes())
        .collect();

    compare_integer_array_evaluations(&keccakf_result, &array_argument(keccakf_expected));

    // Helper for testing full keccak
    fn test_main(analyzed: &Analyzed<GoldilocksField>, input: Vec<u8>, expected: Vec<u8>) {
        let result = evaluate_function(
            analyzed,
            "main",
            vec![
                Arc::new(Value::Integer(BigInt::from(32))), // W = 32 (output bytes)
                Arc::new(Value::Array(
                    input
                        .iter()
                        .map(|x| Arc::new(Value::Integer(BigInt::from(*x))))
                        .collect(),
                )),
                Arc::new(Value::Integer(BigInt::from(0x01))), // delim = 0x01
            ],
        );

        compare_integer_array_evaluations(
            &result,
            &array_argument(expected.iter().map(|x| *x as u64).collect()),
        );
    }

    // Test full keccak
    let input: Vec<Vec<u8>> = vec![
        // The following three test vectors are from Zokrates
        // https://github.com/Zokrates/ZoKrates/blob/develop/zokrates_stdlib/tests/tests/hashes/keccak/keccak.zok
        vec![0x7a, 0x6f, 0x6b, 0x72, 0x61, 0x74, 0x65, 0x73],
        [0x2a; 135].to_vec(),
        [0x2a; 136].to_vec(),
        // This test vector tests input size greater than compression function (keccakf) output size (200 bytes)
        {
            let mut v = vec![0x2a; 399];
            v.push(0x01);
            v
        },
        // All zero input test vector
        [0x00; 256].to_vec(),
    ];

    let expected: Vec<Vec<u8>> = vec![
        "ca85d1976d40dcb6ca3becc8c6596e83c0774f4185cf016a05834f5856a37f39",
        "723e2ae02ca8d8fb45dca21e5f6369c4f124da72f217dca5e657a4bbc69b917d",
        "e60d5160227cb1b8dc8547deb9c6a2c5e6c3306a1ca155611a73ed2c2324bfc0",
        "cf54f48e5701fed7b85fa015ff3def02604863f68c585fcf6af54a86d42e1046",
        "d397b3b043d87fcd6fad1291ff0bfd16401c274896d8c63a923727f077b8e0b5",
    ]
    .into_iter()
    .map(|x| {
        (0..x.len())
            .step_by(2)
            .map(|i| u8::from_str_radix(&x[i..i + 2], 16).unwrap())
            .collect()
    })
    .collect();

    input
        .into_iter()
        .zip(expected.into_iter())
        .for_each(|(input, expected)| {
            test_main(&analyzed, input, expected);
        });
}

#[test]
fn connect_no_witgen() {
    let f = "asm/connect_no_witgen.asm";
    let i = [];
    verify_asm(f, slice_to_vec(&i));
}

#[test]
fn generics_preservation() {
    let f = "asm/generics_preservation.asm";
    verify_asm(f, Default::default());
}

#[test]
fn trait_parsing() {
    // Should be expanded/renamed when traits functionality is fully implemented
    let f = "asm/trait_parsing.asm";
    verify_asm(f, Default::default());
}

#[test]
fn dynamic_fixed_cols() {
    let f = "asm/dynamic_fixed_cols.asm";
    let i = [];
    verify_asm(f, slice_to_vec(&i));
}

#[test]
fn types_in_expressions() {
    let input = r#"
        enum O<X> {
            A(X),
            B,
        }
        let f: -> Constr = || {
            let g: expr[] = [1, 2];
            let h: expr -> O<expr> = |i| O::A::<expr>(i);
            match h(g[1]) {
                O::A(x) => x,
            } = 0
        };
        machine Main {
            col witness w;
            f();
        }
        "#;
    let output = asm_string_to_pil::<GoldilocksField>(input).to_string();
    let expected = "    2 = 0;\n";
    assert_eq!(output, expected);
}<|MERGE_RESOLUTION|>--- conflicted
+++ resolved
@@ -2,12 +2,8 @@
 use powdr_number::{Bn254Field, FieldElement, GoldilocksField};
 use powdr_pipeline::{
     test_util::{
-<<<<<<< HEAD
-        asm_string_to_pil, gen_estark_proof, resolve_test_file, test_halo2, verify_test_file,
-=======
-        gen_estark_proof, gen_halo2_composite_proof, resolve_test_file, test_halo2,
-        verify_test_file,
->>>>>>> 82cfdb4b
+        asm_string_to_pil, gen_estark_proof, gen_halo2_composite_proof, resolve_test_file,
+        test_halo2, verify_test_file,
     },
     util::{read_poly_set, FixedPolySet, WitnessPolySet},
     Pipeline,
