use constraint_optimizer::IsBusStateful;
use itertools::Itertools;
use legacy_expression::{AlgebraicExpression, AlgebraicReference, PolyID, PolynomialType};
use powdr::UniqueColumns;
use powdr_constraint_solver::constraint_system::BusInteractionHandler;
use powdr_expression::{
    visitors::Children, AlgebraicBinaryOperation, AlgebraicBinaryOperator, AlgebraicUnaryOperation,
    AlgebraicUnaryOperator,
};
use serde::{Deserialize, Serialize};
use std::fmt::Display;
use std::{collections::BTreeMap, iter::once};
use symbolic_machine_generator::statements_to_symbolic_machine;

use crate::simplify_expression::simplify_expression;
use powdr_number::{FieldElement, LargeInt};

mod bitwise_lookup_optimizer;
pub mod constraint_optimizer;
<<<<<<< HEAD
pub mod legacy_expression;
=======
pub mod memory_optimizer;
>>>>>>> 53ec1878
pub mod optimizer;
pub mod powdr;
pub mod register_optimizer;
mod simplify_expression;
mod stats_logger;
pub mod symbolic_machine_generator;

#[derive(Debug, Clone, PartialEq, Eq, Serialize, Deserialize)]
pub struct SymbolicInstructionStatement<T> {
    pub name: String,
    pub opcode: usize,
    pub args: Vec<T>,
}

#[derive(Debug, Clone, Serialize, Deserialize)]
pub struct SymbolicConstraint<T> {
    pub expr: AlgebraicExpression<T>,
}

impl<T: Display> Display for SymbolicConstraint<T> {
    fn fmt(&self, f: &mut std::fmt::Formatter<'_>) -> std::fmt::Result {
        write!(f, "{}", self.expr)
    }
}

impl<T> From<AlgebraicExpression<T>> for SymbolicConstraint<T> {
    fn from(expr: AlgebraicExpression<T>) -> Self {
        SymbolicConstraint { expr }
    }
}

impl<T: Clone + Ord + std::fmt::Display> Children<AlgebraicExpression<T>>
    for SymbolicConstraint<T>
{
    fn children(&self) -> Box<dyn Iterator<Item = &AlgebraicExpression<T>> + '_> {
        Box::new(once(&self.expr))
    }

    fn children_mut(&mut self) -> Box<dyn Iterator<Item = &mut AlgebraicExpression<T>> + '_> {
        Box::new(once(&mut self.expr))
    }
}

#[derive(Debug, Clone, Serialize, Deserialize, Eq, PartialEq, Hash)]
pub struct SymbolicBusInteraction<T> {
    pub id: u64,
    pub mult: AlgebraicExpression<T>,
    pub args: Vec<AlgebraicExpression<T>>,
}

impl<T: Display> Display for SymbolicBusInteraction<T> {
    fn fmt(&self, f: &mut std::fmt::Formatter<'_>) -> std::fmt::Result {
        write!(
            f,
            "(id={}, mult={}, args=[{}])",
            self.id,
            self.mult,
            self.args.iter().join(", ")
        )
    }
}

impl<T: Copy> SymbolicBusInteraction<T> {
    pub fn try_multiplicity_to_number(&self) -> Option<T> {
        match self.mult {
            AlgebraicExpression::Number(n) => Some(n),
            _ => None,
        }
    }
}

impl<T: Clone + Ord + std::fmt::Display> Children<AlgebraicExpression<T>>
    for SymbolicBusInteraction<T>
{
    fn children(&self) -> Box<dyn Iterator<Item = &AlgebraicExpression<T>> + '_> {
        Box::new(once(&self.mult).chain(&self.args))
    }

    fn children_mut(&mut self) -> Box<dyn Iterator<Item = &mut AlgebraicExpression<T>> + '_> {
        Box::new(once(&mut self.mult).chain(&mut self.args))
    }
}

#[derive(Debug, Clone, Serialize, Deserialize, Ord, PartialOrd, Eq, PartialEq, Hash)]
pub enum BusInteractionKind {
    Send,
    Receive,
}

#[derive(Debug, Clone, Serialize, Deserialize)]
pub struct SymbolicMachine<T> {
    pub constraints: Vec<SymbolicConstraint<T>>,
    pub bus_interactions: Vec<SymbolicBusInteraction<T>>,
}

impl<T: Display> Display for SymbolicMachine<T> {
    fn fmt(&self, f: &mut std::fmt::Formatter<'_>) -> std::fmt::Result {
        for constraint in &self.constraints {
            writeln!(f, "{constraint}")?;
        }
        for bus_interaction in &self.bus_interactions {
            writeln!(f, "{bus_interaction}")?;
        }
        Ok(())
    }
}

impl<T: Clone + Ord + std::fmt::Display> SymbolicMachine<T> {
    pub fn degree(&self) -> usize {
        self.children().map(|e| e.degree()).max().unwrap_or(0)
    }
}

impl<T: Clone + Ord + std::fmt::Display> Children<AlgebraicExpression<T>> for SymbolicMachine<T> {
    fn children(&self) -> Box<dyn Iterator<Item = &AlgebraicExpression<T>> + '_> {
        Box::new(
            self.constraints
                .iter()
                .flat_map(|c| c.children())
                .chain(self.bus_interactions.iter().flat_map(|i| i.children())),
        )
    }

    fn children_mut(&mut self) -> Box<dyn Iterator<Item = &mut AlgebraicExpression<T>> + '_> {
        Box::new(
            self.constraints
                .iter_mut()
                .flat_map(|c| c.children_mut())
                .chain(
                    self.bus_interactions
                        .iter_mut()
                        .flat_map(|i| i.children_mut()),
                ),
        )
    }
}

#[derive(Debug, Clone)]
pub enum InstructionKind {
    Normal,
    ConditionalBranch,
    UnconditionalBranch,
    Terminal,
}

#[derive(Clone, Debug, PartialEq, Eq, Hash, PartialOrd, Ord)]
pub enum MemoryType {
    Constant,
    Register,
    Memory,
    Native,
}

impl<T: FieldElement> From<AlgebraicExpression<T>> for MemoryType {
    fn from(expr: AlgebraicExpression<T>) -> Self {
        match expr {
            AlgebraicExpression::Number(n) => {
                let n_u32 = n.to_integer().try_into_u32().unwrap();
                match n_u32 {
                    0 => MemoryType::Constant,
                    1 => MemoryType::Register,
                    2 => MemoryType::Memory,
                    3 => MemoryType::Native,
                    _ => unreachable!("Expected 0, 1, 2 or 3 but got {n}"),
                }
            }
            _ => unreachable!("Expected number"),
        }
    }
}

impl<T: FieldElement> From<MemoryType> for AlgebraicExpression<T> {
    fn from(ty: MemoryType) -> Self {
        match ty {
            MemoryType::Constant => AlgebraicExpression::Number(T::from(0u32)),
            MemoryType::Register => AlgebraicExpression::Number(T::from(1u32)),
            MemoryType::Memory => AlgebraicExpression::Number(T::from(2u32)),
            MemoryType::Native => AlgebraicExpression::Number(T::from(3u32)),
        }
    }
}

#[derive(Clone, Debug)]
pub enum MemoryOp {
    Send,
    Receive,
}

#[derive(Clone, Debug)]
pub struct MemoryBusInteraction<T> {
    pub ty: MemoryType,
    pub op: MemoryOp,
    pub addr: AlgebraicExpression<T>,
    pub data: Vec<AlgebraicExpression<T>>,
}

impl<T: FieldElement> MemoryBusInteraction<T> {
    pub fn try_addr_u32(&self) -> Option<u32> {
        match self.addr {
            AlgebraicExpression::Number(n) => n.to_integer().try_into_u32(),
            _ => None,
        }
    }
}

impl<T: FieldElement> MemoryBusInteraction<T> {
    /// Tries to convert a `SymbolicBusInteraction` to a `MemoryBusInteraction` of the given memory type.
    ///
    /// Returns `Ok(None)` if we know that the bus interaction is not a memory bus interaction of the given type.
    /// Returns `Err(_)` if the bus interaction is a memory bus interaction of the given type but could not be converted properly
    /// (usually because the multiplicity is not -1 or 1).
    /// Otherwise returns `Ok(Some(memory_bus_interaction))`
    fn try_from_symbolic_bus_interaction_with_memory_kind(
        bus_interaction: &SymbolicBusInteraction<T>,
        memory_type: MemoryType,
    ) -> Result<Option<Self>, ()> {
        if bus_interaction.id != MEMORY_BUS_ID {
            return Ok(None);
        }
        // TODO: Timestamp is ignored, we could use it to assert that the bus interactions
        // are in the right order.
        let ty = bus_interaction.args[0].clone().into();
        if ty != memory_type {
            return Ok(None);
        }
        let op = match bus_interaction.try_multiplicity_to_number() {
            Some(n) if n == 1.into() => MemoryOp::Send,
            Some(n) if n == (-1).into() => MemoryOp::Receive,
            _ => return Err(()),
        };
        let addr = bus_interaction.args[1].clone();
        let data = bus_interaction.args[2..bus_interaction.args.len() - 1].to_vec();
        Ok(Some(MemoryBusInteraction { ty, op, addr, data }))
    }
}

#[derive(Clone, Debug, Eq, PartialEq, Hash)]
pub struct PcLookupBusInteraction<T> {
    pub from_pc: AlgebraicExpression<T>,
    pub op: AlgebraicExpression<T>,
    pub args: Vec<AlgebraicExpression<T>>,
    pub bus_interaction: SymbolicBusInteraction<T>,
}

impl<T: FieldElement> TryFrom<SymbolicBusInteraction<T>> for PcLookupBusInteraction<T> {
    type Error = ();

    fn try_from(bus_interaction: SymbolicBusInteraction<T>) -> Result<Self, ()> {
        (bus_interaction.id == PC_LOOKUP_BUS_ID)
            .then(|| {
                let from_pc = bus_interaction.args[0].clone();
                let op = bus_interaction.args[1].clone();
                let args = bus_interaction.args[2..].to_vec();
                PcLookupBusInteraction {
                    from_pc,
                    op,
                    args,
                    bus_interaction,
                }
            })
            .ok_or(())
    }
}

pub enum VMBusInteraction<T> {
    Memory(MemoryBusInteraction<T>),
}

pub const EXECUTION_BUS_ID: u64 = 0;
pub const MEMORY_BUS_ID: u64 = 1;
pub const PC_LOOKUP_BUS_ID: u64 = 2;
pub const VARIABLE_RANGE_CHECKER_BUS_ID: u64 = 3;
pub const BITWISE_LOOKUP_BUS_ID: u64 = 6;
pub const TUPLE_RANGE_CHECKER_BUS_ID: u64 = 7;

pub fn build<T: FieldElement>(
    program: Vec<SymbolicInstructionStatement<T>>,
    instruction_kind: BTreeMap<String, InstructionKind>,
    instruction_machines: BTreeMap<String, SymbolicMachine<T>>,
    bus_interaction_handler: impl BusInteractionHandler<T> + IsBusStateful<T> + Clone,
    degree_bound: usize,
    opcode: u32,
) -> Result<(SymbolicMachine<T>, Vec<Vec<u64>>), crate::constraint_optimizer::Error> {
    let (machine, subs) =
        statements_to_symbolic_machine(&program, &instruction_kind, &instruction_machines);

    let machine =
        optimizer::optimize(machine, bus_interaction_handler, Some(opcode), degree_bound)?;

    // add guards to constraints that are not satisfied by zeroes
    let machine = add_guards(machine);

    Ok((machine, subs))
}

fn satisfies_zero_witness<T: FieldElement>(expr: &AlgebraicExpression<T>) -> bool {
    let mut zeroed_expr = expr.clone();
    powdr::make_refs_zero(&mut zeroed_expr);
    let zeroed_expr = simplify_expression(zeroed_expr);
    powdr::is_zero(&zeroed_expr)
}

/// Adds `is_valid` guards to constraints without increasing its degree.
/// This implementation always guards the LHS of multiplications.
/// In the future this could be changed to minimize the number of guards added.
/// Assumption:
/// - `expr` is already simplified, i.e., expressions like (3 + 4) and (x * 1) do not appear.
fn add_guards_constraint<T: FieldElement>(
    expr: AlgebraicExpression<T>,
    is_valid: &AlgebraicExpression<T>,
) -> AlgebraicExpression<T> {
    if satisfies_zero_witness(&expr) {
        return expr;
    }

    match expr {
        AlgebraicExpression::BinaryOperation(AlgebraicBinaryOperation { left, op, right }) => {
            let left = add_guards_constraint(*left, is_valid);
            let right = match op {
                AlgebraicBinaryOperator::Add | AlgebraicBinaryOperator::Sub => {
                    Box::new(add_guards_constraint(*right, is_valid))
                }
                AlgebraicBinaryOperator::Mul => right,
            };
            AlgebraicExpression::new_binary(left, op, *right)
        }
        AlgebraicExpression::UnaryOperation(AlgebraicUnaryOperation { op, expr }) => {
            let inner = add_guards_constraint(*expr, is_valid);
            AlgebraicExpression::new_unary(op, inner)
        }
        AlgebraicExpression::Number(..) => expr * is_valid.clone(),
        _ => expr,
    }
}

/// Adds an `is_valid` guard to all constraints and bus interactions.
/// Assumptions:
/// - There are exactly one execution bus receive and one execution bus send, in this order.
/// - There is exactly one program bus send.
fn add_guards<T: FieldElement>(mut machine: SymbolicMachine<T>) -> SymbolicMachine<T> {
    let pre_degree = machine.degree();

    let max_id = machine
        .unique_columns()
        .map(|c| {
            assert_eq!(c.id.ptype, PolynomialType::Committed);
            c.id.id
        })
        .max()
        .unwrap()
        + 1;

    let is_valid = AlgebraicExpression::Reference(AlgebraicReference {
        name: "is_valid".to_string(),
        poly_id: PolyID {
            ptype: PolynomialType::Committed,
            id: max_id,
        },
        next: false,
    });

    machine.constraints = machine
        .constraints
        .into_iter()
        .map(|c| add_guards_constraint(c.expr, &is_valid).into())
        .collect();

    let [execution_bus_receive, execution_bus_send] = machine
        .bus_interactions
        .iter_mut()
        .filter_map(|bus_int| match bus_int.id {
            EXECUTION_BUS_ID => Some(bus_int),
            _ => None,
        })
        .collect::<Vec<_>>()
        .try_into()
        .unwrap();

    execution_bus_receive.mult =
        AlgebraicExpression::new_unary(AlgebraicUnaryOperator::Minus, is_valid.clone());
    execution_bus_send.mult = is_valid.clone();

    let [program_bus_send] = machine
        .bus_interactions
        .iter_mut()
        .filter_map(|bus_int| match bus_int.id {
            PC_LOOKUP_BUS_ID => Some(bus_int),
            _ => None,
        })
        .collect::<Vec<_>>()
        .try_into()
        .unwrap();
    program_bus_send.mult = is_valid.clone();

    let mut is_valid_mults: Vec<SymbolicConstraint<T>> = Vec::new();
    for b in &mut machine.bus_interactions {
        match b.id {
            EXECUTION_BUS_ID => {
                // already handled
            }
            PC_LOOKUP_BUS_ID => {
                // already handled
            }
            _ => {
                if !satisfies_zero_witness(&b.mult) {
                    // guard the multiplicity by `is_valid`
                    b.mult = is_valid.clone() * b.mult.clone();
                    // TODO this would not have to be cloned if we had *=
                    //c.expr *= guard.clone();
                } else {
                    // if it's zero, then we do not have to change the multiplicity, but we need to force it to be zero on non-valid rows with a constraint
                    let one = AlgebraicExpression::Number(1u64.into());
                    let e = ((one - is_valid.clone()) * b.mult.clone()).into();
                    is_valid_mults.push(e);
                }
            }
        }
    }

    machine.constraints.extend(is_valid_mults);

    assert_eq!(
        pre_degree,
        machine.degree(),
        "Degree should not change after adding guards"
    );

    // This needs to be added after the assertion above because it's a quadratic constraint
    // so it may increase the degree of the machine.
    machine.constraints.push(powdr::make_bool(is_valid).into());

    machine
}<|MERGE_RESOLUTION|>--- conflicted
+++ resolved
@@ -17,11 +17,8 @@
 
 mod bitwise_lookup_optimizer;
 pub mod constraint_optimizer;
-<<<<<<< HEAD
 pub mod legacy_expression;
-=======
 pub mod memory_optimizer;
->>>>>>> 53ec1878
 pub mod optimizer;
 pub mod powdr;
 pub mod register_optimizer;
