use std::collections::BTreeMap;

use itertools::Itertools;
use powdr_ast::analyzed::AlgebraicExpression;
use powdr_constraint_solver::{
    constraint_system::{BusInteraction, BusInteractionHandler, ConstraintSystem},
    quadratic_symbolic_expression::QuadraticSymbolicExpression,
    symbolic_expression::SymbolicExpression,
};
use powdr_number::FieldElement;
use powdr_pilopt::{
    qse_opt::{
        algebraic_to_quadratic_symbolic_expression, quadratic_symbolic_expression_to_algebraic,
        Variable,
    },
    simplify_expression,
};

use crate::{
    constraint_optimizer::{optimize_constraints, IsBusStateful},
    powdr::{self},
    register_optimizer::{check_register_operation_consistency, optimize_register_operations},
    stats_logger::StatsLogger,
    SymbolicBusInteraction, SymbolicConstraint, SymbolicMachine, EXECUTION_BUS_ID,
    PC_LOOKUP_BUS_ID,
};

pub fn optimize<T: FieldElement>(
    machine: SymbolicMachine<T>,
    bus_interaction_handler: impl BusInteractionHandler<T> + IsBusStateful<T> + Clone,
    opcode: Option<u32>,
    degree_bound: usize,
) -> Result<SymbolicMachine<T>, crate::constraint_optimizer::Error> {
    let mut stats_logger = StatsLogger::start(&machine);
    let machine = if let Some(opcode) = opcode {
        let machine = optimize_pc_lookup(machine, opcode);
        stats_logger.log("PC lookup optimization", &machine);
        machine
    } else {
        machine
    };
    let machine = optimize_exec_bus(machine);
    stats_logger.log("exec bus optimization", &machine);

    let mut constraint_system = symbolic_machine_to_constraint_system(machine);

    loop {
        let size = system_size(&constraint_system);
        constraint_system = optimization_loop_iteration(
            constraint_system,
            bus_interaction_handler.clone(),
            degree_bound,
            &mut stats_logger,
<<<<<<< HEAD
        )?;
        if machine_size(&machine) == size {
            return Ok(machine);
=======
        );
        if system_size(&constraint_system) == size {
            return constraint_system_to_symbolic_machine(constraint_system);
>>>>>>> 0a0ae081
        }
    }
}

fn optimization_loop_iteration<T: FieldElement>(
    constraint_system: ConstraintSystem<T, Variable>,
    bus_interaction_handler: impl BusInteractionHandler<T> + IsBusStateful<T> + Clone,
    degree_bound: usize,
    stats_logger: &mut StatsLogger,
<<<<<<< HEAD
) -> Result<SymbolicMachine<T>, crate::constraint_optimizer::Error> {
    let machine = optimize_constraints(
        machine,
        bus_interaction_handler.clone(),
        degree_bound,
        stats_logger,
    )?;
    let machine = optimize_register_operations(machine);
    assert!(check_register_operation_consistency(&machine));
    stats_logger.log("register optimization", &machine);

    Ok(machine)
=======
) -> ConstraintSystem<T, Variable> {
    let constraint_system = optimize_constraints(
        constraint_system,
        bus_interaction_handler.clone(),
        degree_bound,
        stats_logger,
    );
    // TODO avoid this conversion.
    let machine =
        optimize_register_operations(constraint_system_to_symbolic_machine(constraint_system));
    assert!(check_register_operation_consistency(&machine));
    let constraint_system = symbolic_machine_to_constraint_system(machine);
    stats_logger.log("register optimization", &constraint_system);
    constraint_system
>>>>>>> 0a0ae081
}

fn system_size<T: FieldElement>(constraint_system: &ConstraintSystem<T, Variable>) -> [usize; 3] {
    [
        constraint_system.algebraic_constraints.len(),
        constraint_system.bus_interactions.len(),
        constraint_system
            .expressions()
            .flat_map(|expr| expr.referenced_variables())
            .unique()
            .count(),
    ]
}

pub fn optimize_pc_lookup<T: FieldElement>(
    mut machine: SymbolicMachine<T>,
    opcode: u32,
) -> SymbolicMachine<T> {
    let mut first_pc = None;
    machine.bus_interactions.retain(|bus_int| {
        if bus_int.id == PC_LOOKUP_BUS_ID {
            if first_pc.is_none() {
                first_pc = Some(bus_int.clone());
            }
            return false;
        }
        true
    });
    let mut first_pc = first_pc.unwrap();
    assert_eq!(first_pc.args.len(), 9);
    first_pc.args[1] = AlgebraicExpression::Number(T::from(opcode));
    first_pc.args[2] = AlgebraicExpression::Number(T::from(0u32));
    first_pc.args[3] = AlgebraicExpression::Number(T::from(0u32));
    first_pc.args[4] = AlgebraicExpression::Number(T::from(0u32));
    first_pc.args[5] = AlgebraicExpression::Number(T::from(0u32));
    first_pc.args[6] = AlgebraicExpression::Number(T::from(0u32));
    first_pc.args[7] = AlgebraicExpression::Number(T::from(0u32));
    first_pc.args[8] = AlgebraicExpression::Number(T::from(0u32));

    machine.bus_interactions.push(first_pc);

    machine
}

pub fn optimize_exec_bus<T: FieldElement>(mut machine: SymbolicMachine<T>) -> SymbolicMachine<T> {
    let mut first_seen = false;
    let mut receive = true;
    let mut latest_send = None;
    let mut subs_pc: BTreeMap<AlgebraicExpression<T>, AlgebraicExpression<T>> = Default::default();
    let mut subs_ts: BTreeMap<AlgebraicExpression<T>, AlgebraicExpression<T>> = Default::default();
    machine.bus_interactions.retain(|bus_int| {
        if bus_int.id != EXECUTION_BUS_ID {
            return true;
        }

        if receive {
            // TODO assert that mult matches -expr
        }

        // Keep the first receive
        let keep = if !first_seen {
            first_seen = true;
            true
        } else if !receive {
            // Save the latest send and remove the bus interaction
            let mut pc_expr = bus_int.args[0].clone();
            powdr::substitute_algebraic_algebraic(&mut pc_expr, &subs_pc);
            pc_expr = simplify_expression(pc_expr);

            let mut ts_expr = bus_int.args[1].clone();
            powdr::substitute_algebraic_algebraic(&mut ts_expr, &subs_ts);
            ts_expr = simplify_expression(ts_expr);

            let mut send = bus_int.clone();
            send.args[0] = pc_expr;
            send.args[1] = ts_expr;

            latest_send = Some(send);
            false
        } else {
            // Equate the latest send to the new receive and remove the bus interaction
            subs_pc.insert(
                bus_int.args[0].clone(),
                latest_send.clone().unwrap().args[0].clone(),
            );
            subs_ts.insert(
                bus_int.args[1].clone(),
                latest_send.clone().unwrap().args[1].clone(),
            );
            false
        };

        receive = !receive;

        keep
    });

    // Re-add the last send
    machine.bus_interactions.push(latest_send.unwrap());

    for c in &mut machine.constraints {
        powdr::substitute_algebraic_algebraic(&mut c.expr, &subs_pc);
        powdr::substitute_algebraic_algebraic(&mut c.expr, &subs_ts);
        c.expr = simplify_expression(c.expr.clone());
    }
    for b in &mut machine.bus_interactions {
        powdr::substitute_algebraic_algebraic(&mut b.mult, &subs_pc);
        powdr::substitute_algebraic_algebraic(&mut b.mult, &subs_ts);
        b.mult = simplify_expression(b.mult.clone());
        for a in &mut b.args {
            powdr::substitute_algebraic_algebraic(a, &subs_pc);
            powdr::substitute_algebraic_algebraic(a, &subs_ts);
            *a = simplify_expression(a.clone());
        }
    }

    machine
}

fn symbolic_machine_to_constraint_system<P: FieldElement>(
    symbolic_machine: SymbolicMachine<P>,
) -> ConstraintSystem<P, Variable> {
    ConstraintSystem {
        algebraic_constraints: symbolic_machine
            .constraints
            .iter()
            .map(|constraint| algebraic_to_quadratic_symbolic_expression(&constraint.expr))
            .collect(),
        bus_interactions: symbolic_machine
            .bus_interactions
            .iter()
            .map(symbolic_bus_interaction_to_bus_interaction)
            .collect(),
    }
}

fn constraint_system_to_symbolic_machine<P: FieldElement>(
    constraint_system: ConstraintSystem<P, Variable>,
) -> SymbolicMachine<P> {
    SymbolicMachine {
        constraints: constraint_system
            .algebraic_constraints
            .iter()
            .map(|constraint| SymbolicConstraint {
                expr: simplify_expression(quadratic_symbolic_expression_to_algebraic(constraint)),
            })
            .collect(),
        bus_interactions: constraint_system
            .bus_interactions
            .into_iter()
            .map(bus_interaction_to_symbolic_bus_interaction)
            .collect(),
    }
}

fn symbolic_bus_interaction_to_bus_interaction<P: FieldElement>(
    bus_interaction: &SymbolicBusInteraction<P>,
) -> BusInteraction<QuadraticSymbolicExpression<P, Variable>> {
    BusInteraction {
        bus_id: SymbolicExpression::Concrete(P::from(bus_interaction.id)).into(),
        payload: bus_interaction
            .args
            .iter()
            .map(|arg| algebraic_to_quadratic_symbolic_expression(arg))
            .collect(),
        multiplicity: algebraic_to_quadratic_symbolic_expression(&bus_interaction.mult),
    }
}

fn bus_interaction_to_symbolic_bus_interaction<P: FieldElement>(
    bus_interaction: BusInteraction<QuadraticSymbolicExpression<P, Variable>>,
) -> SymbolicBusInteraction<P> {
    // We set the bus_id to a constant in `bus_interaction_to_symbolic_bus_interaction`,
    // so this should always succeed.
    let id = bus_interaction
        .bus_id
        .try_to_number()
        .unwrap()
        .to_arbitrary_integer()
        .try_into()
        .unwrap();
    SymbolicBusInteraction {
        id,
        args: bus_interaction
            .payload
            .into_iter()
            .map(|arg| simplify_expression(quadratic_symbolic_expression_to_algebraic(&arg)))
            .collect(),
        mult: simplify_expression(quadratic_symbolic_expression_to_algebraic(
            &bus_interaction.multiplicity,
        )),
    }
}<|MERGE_RESOLUTION|>--- conflicted
+++ resolved
@@ -51,15 +51,9 @@
             bus_interaction_handler.clone(),
             degree_bound,
             &mut stats_logger,
-<<<<<<< HEAD
         )?;
-        if machine_size(&machine) == size {
-            return Ok(machine);
-=======
-        );
         if system_size(&constraint_system) == size {
-            return constraint_system_to_symbolic_machine(constraint_system);
->>>>>>> 0a0ae081
+            return Ok(constraint_system_to_symbolic_machine(constraint_system));
         }
     }
 }
@@ -69,35 +63,20 @@
     bus_interaction_handler: impl BusInteractionHandler<T> + IsBusStateful<T> + Clone,
     degree_bound: usize,
     stats_logger: &mut StatsLogger,
-<<<<<<< HEAD
-) -> Result<SymbolicMachine<T>, crate::constraint_optimizer::Error> {
-    let machine = optimize_constraints(
-        machine,
-        bus_interaction_handler.clone(),
-        degree_bound,
-        stats_logger,
-    )?;
-    let machine = optimize_register_operations(machine);
-    assert!(check_register_operation_consistency(&machine));
-    stats_logger.log("register optimization", &machine);
-
-    Ok(machine)
-=======
-) -> ConstraintSystem<T, Variable> {
+) -> Result<ConstraintSystem<T, Variable>, crate::constraint_optimizer::Error> {
     let constraint_system = optimize_constraints(
         constraint_system,
         bus_interaction_handler.clone(),
         degree_bound,
         stats_logger,
-    );
+    )?;
     // TODO avoid this conversion.
     let machine =
         optimize_register_operations(constraint_system_to_symbolic_machine(constraint_system));
     assert!(check_register_operation_consistency(&machine));
     let constraint_system = symbolic_machine_to_constraint_system(machine);
     stats_logger.log("register optimization", &constraint_system);
-    constraint_system
->>>>>>> 0a0ae081
+    Ok(constraint_system)
 }
 
 fn system_size<T: FieldElement>(constraint_system: &ConstraintSystem<T, Variable>) -> [usize; 3] {
