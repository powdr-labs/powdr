--- conflicted
+++ resolved
@@ -1,21 +1,12 @@
 use itertools::Itertools;
-<<<<<<< HEAD
-use powdr_expression::{AlgebraicBinaryOperation, AlgebraicBinaryOperator};
-=======
 use powdr_constraint_solver::constraint_system::ComputationMethod;
->>>>>>> f467bc87
 use rayon::prelude::*;
 use std::collections::{BTreeMap, BTreeSet, HashMap};
 use std::fmt::Display;
 use std::{cmp::Eq, hash::Hash};
 
 use crate::expression::{AlgebraicExpression, AlgebraicReference};
-<<<<<<< HEAD
-use crate::powdr::UniqueReferences;
-use crate::{Apc, InstructionHandler, SymbolicMachine};
-=======
 use crate::{Apc, InstructionHandler};
->>>>>>> f467bc87
 
 /// Returns data needed for constructing the APC trace.
 pub struct TraceData<'a, F> {
@@ -52,11 +43,7 @@
 ) -> TraceData<'a, IH::Field>
 where
     IH: InstructionHandler,
-<<<<<<< HEAD
-    IH::Field: Display + Send + Sync,
-=======
     IH::Field: Display + Clone + Send + Sync,
->>>>>>> f467bc87
     IH::AirId: Eq + Hash + Send + Sync,
 {
     // Returns a vector with the same length as original instructions
@@ -127,23 +114,6 @@
         })
         .collect();
 
-<<<<<<< HEAD
-    let mut columns_to_compute = [(is_valid_index, ComputationMethod::Constant(1u64))]
-        .into_iter()
-        .collect::<BTreeMap<_, _>>();
-    // Column IDs for which we could not find a corresponding column in the dummy trace.
-    // Those are newly created columns that we will need to compute.
-    for column in apc
-        .machine
-        .main_columns()
-        .filter(|id| !mapped_poly_ids.contains(&id.id) && id.id != apc.is_valid_poly_id())
-    {
-        columns_to_compute.insert(
-            apc_poly_id_to_index[&column.id],
-            derive_computation_method(&column, apc.machine()),
-        );
-    }
-=======
     // The "is_valid" column
     let is_valid_column = AlgebraicReference {
         name: "is_valid".to_string().into(),
@@ -154,82 +124,11 @@
         .into_iter()
         .chain(apc.machine.derived_columns.iter().cloned())
         .collect();
->>>>>>> f467bc87
 
     TraceData {
         dummy_values,
         dummy_trace_index_to_apc_index_by_instruction,
         apc_poly_id_to_index,
         columns_to_compute,
-<<<<<<< HEAD
-    }
-}
-
-fn derive_computation_method<T: Display>(
-    column: &AlgebraicReference,
-    machine: &SymbolicMachine<T>,
-) -> ComputationMethod {
-    for constr in &machine.constraints {
-        if !constr.unique_references().contains(column) {
-            continue;
-        }
-        println!("{constr}");
-        // // We try to match against the pattern `column * something - 1 = 0`.
-        // // TODO cannot use GroupedExpression here, unfortunately.
-        // // TODO avoid doing the conversion multiple times.
-        // let expr = constr.expr.to_expression(
-        //     &|n| GroupedExpression::<_, AlgebraicReference>::from_number(A::from_field(*n)),
-        //     &|r| GroupedExpression::from_unknown_variable(r.clone()),
-        // );
-        // let (quadratic, linear, constant) = expr.components();
-    }
-    panic!("Could not derive a computation method for column {column}");
-}
-
-fn try_derive_method_from_constr<T: Display>(
-    column: &AlgebraicReference,
-    expr: &AlgebraicExpression<T>,
-) -> Option<ComputationMethod> {
-    match expr {
-        AlgebraicExpression::Reference(_) => todo!(),
-        AlgebraicExpression::Number(_) => None,
-        AlgebraicExpression::BinaryOperation(AlgebraicBinaryOperation { left, op, right }) => {
-            match op {
-                AlgebraicBinaryOperator::Add | AlgebraicBinaryOperator::Sub => None,
-                AlgebraicBinaryOperator::Mul => try_derive_method_from_constr(column, left)
-                    .or_else(|| try_derive_method_from_constr(column, right)),
-            }
-        }
-        AlgebraicExpression::UnaryOperation(_) => None,
-    }
-}
-
-#[cfg(test)]
-mod test {
-    use super::*;
-
-    #[test]
-    fn test_try_derive() {
-        let x = AlgebraicReference {
-            id: 0,
-            name: "x".to_string().into(),
-        };
-        let x_expr = AlgebraicExpression::Reference(x.clone());
-        let y = AlgebraicExpression::Reference(AlgebraicReference {
-            id: 1,
-            name: "y".to_string().into(),
-        });
-        let z = AlgebraicExpression::Reference(AlgebraicReference {
-            id: 2,
-            name: "z".to_string().into(),
-        });
-        // (1 - x * (y + z)) * z
-        let expr = (AlgebraicExpression::from(1u64) - x_expr.clone() * (y.clone() + z.clone()))
-            * z.clone();
-        let result = try_derive_method_from_constr(&x, &expr);
-        assert!(result.is_some());
-        // TODO more
-=======
->>>>>>> f467bc87
     }
 }