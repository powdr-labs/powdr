--- conflicted
+++ resolved
@@ -18,17 +18,12 @@
     opcode: Option<u32>,
     degree_bound: usize,
 ) -> SymbolicMachine<T> {
-<<<<<<< HEAD
     let machine = if let Some(opcode) = opcode {
         optimize_pc_lookup(machine, opcode)
     } else {
         machine
     };
-    let machine = optimize_exec_bus(machine);
-=======
-    let machine = optimize_pc_lookup(machine, opcode);
     let mut machine = optimize_exec_bus(machine);
->>>>>>> 62e1e641
     assert!(check_register_operation_consistency(&machine));
 
     loop {
