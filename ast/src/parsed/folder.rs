--- conflicted
+++ resolved
@@ -3,11 +3,7 @@
         ASMModule, ASMProgram, Import, Machine, Module, ModuleStatement, SymbolDefinition,
         SymbolValue,
     },
-<<<<<<< HEAD
-    EnumDeclaration, Expression, TraitImplementation,
-=======
-    EnumDeclaration, Expression, TraitDeclaration,
->>>>>>> 70e4f7c3
+    EnumDeclaration, Expression, TraitDeclaration, TraitImplementation,
 };
 
 pub trait Folder {
@@ -68,18 +64,17 @@
         Ok(ty)
     }
 
-<<<<<<< HEAD
     fn fold_trait_implementation(
         &mut self,
         trait_impl: TraitImplementation<Expression>,
     ) -> Result<TraitImplementation<Expression>, Self::Error> {
         Ok(trait_impl)
-=======
+    }
+
     fn fold_trait_declaration(
         &mut self,
         trait_decl: TraitDeclaration<Expression>,
     ) -> Result<TraitDeclaration<Expression>, Self::Error> {
         Ok(trait_decl)
->>>>>>> 70e4f7c3
     }
 }