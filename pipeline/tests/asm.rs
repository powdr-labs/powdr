--- conflicted
+++ resolved
@@ -169,12 +169,7 @@
 fn block_to_block_empty_submachine() {
     let f = "asm/block_to_block_empty_submachine.asm";
 
-<<<<<<< HEAD
-    let witness = &pipeline.compute_witness().unwrap().0;
-    let arith_size = witness
-=======
     [BackendType::Mock, BackendType::Plonky3]
->>>>>>> ce7a136f
         .iter()
         .for_each(|backend| {
             let mut pipeline = make_simple_prepared_pipeline::<GoldilocksField>(f, LinkerMode::Bus)
@@ -315,22 +310,6 @@
 fn dynamic_vadcop() {
     let f = "asm/dynamic_vadcop.asm";
 
-<<<<<<< HEAD
-    let mut pipeline_gl = make_simple_prepared_pipeline::<GoldilocksField>(f, LinkerMode::Bus);
-    let witness = &pipeline_gl.compute_witness().unwrap().0;
-    let witness_by_name = witness
-        .iter()
-        .map(|(k, v)| (k.as_str(), v))
-        .collect::<BTreeMap<_, _>>();
-
-    // Spot-check some witness columns to have the expected length.
-    assert_eq!(witness_by_name["main::X"].len(), 128);
-    assert_eq!(witness_by_name["main_arith::y"].len(), 32);
-    assert_eq!(witness_by_name["main_memory::m_addr"].len(), 32);
-
-    test_mock_backend(pipeline_gl.clone());
-    test_plonky3_pipeline(pipeline_gl);
-=======
     // Witness generation require backend to be known
     for backend in [BackendType::Mock, BackendType::Plonky3].iter() {
         let mut pipeline = make_simple_prepared_pipeline::<GoldilocksField>(f, LinkerMode::Bus)
@@ -352,7 +331,6 @@
             _ => unreachable!(),
         }
     }
->>>>>>> ce7a136f
 }
 
 #[test]
