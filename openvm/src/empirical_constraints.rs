use itertools::Itertools;
use openvm_circuit::arch::VmCircuitConfig;
use openvm_sdk::StdIn;
use openvm_stark_backend::p3_field::FieldAlgebra;
use openvm_stark_backend::p3_maybe_rayon::prelude::IntoParallelIterator;
use openvm_stark_backend::p3_maybe_rayon::prelude::ParallelIterator;
use openvm_stark_sdk::openvm_stark_backend::p3_field::PrimeField32;
<<<<<<< HEAD
use powdr_autoprecompiles::empirical_constraints::EquivalenceClass;
use powdr_autoprecompiles::empirical_constraints::Partition;
use powdr_autoprecompiles::empirical_constraints::VariableId;
use powdr_autoprecompiles::empirical_constraints::{DebugInfo, EmpiricalConstraints};
=======
use openvm_stark_sdk::p3_baby_bear::BabyBear;
use powdr_autoprecompiles::bus_map::BusType;
use powdr_autoprecompiles::empirical_constraints::{
    intersect_partitions, DebugInfo, EmpiricalConstraints,
};
use powdr_autoprecompiles::expression::AlgebraicEvaluator;
use powdr_autoprecompiles::expression::RowEvaluator;
>>>>>>> bbf223bf
use powdr_autoprecompiles::DegreeBound;
use std::collections::btree_map::Entry;
use std::collections::BTreeMap;
use std::collections::HashMap;

use crate::bus_map::default_openvm_bus_map;
use crate::trace_generation::do_with_trace;
use crate::{CompiledProgram, OriginalCompiledProgram};

/// A single row in the execution trace
#[derive(Debug)]
struct Row {
    /// The program counter value for this row
    pc: u32,
    /// The timestamp for this row (segment index, row index within segment)
    timestamp: (u32, u32),
    /// The values of the cells in this row
    cells: Vec<u32>,
}

/// Materialized execution trace
#[derive(Default)]
struct Trace {
    /// The raw rows, in any order
    rows: Vec<Row>,
}

impl Trace {
    /// Groups rows by their program counter value. The order of rows within each PC group is arbitrary.
    fn rows_by_pc(&self) -> BTreeMap<u32, Vec<&Row>> {
        self.rows.iter().fold(BTreeMap::new(), |mut acc, row| {
            acc.entry(row.pc).or_insert(Vec::new()).push(row);
            acc
        })
    }

    /// Returns all rows sorted by their timestamp
    fn rows_by_time(&self) -> Vec<&Row> {
        self.rows
            .iter()
            .sorted_by_key(|row| row.timestamp)
            .collect()
    }
}

pub fn detect_empirical_constraints(
    program: &OriginalCompiledProgram,
    degree_bound: DegreeBound,
    inputs: Vec<StdIn>,
) -> (EmpiricalConstraints, DebugInfo) {
    tracing::info!("Collecting empirical constraints...");
    let blocks = program.collect_basic_blocks(degree_bound.identities);
    let instruction_counts = blocks
        .iter()
        .map(|block| (block.start_pc, block.statements.len()))
        .collect();

    // Collect trace, without any autoprecompiles.
    let program = program.compiled_program(Vec::new(), degree_bound.identities);

    let mut constraint_detector = ConstraintDetector::new(instruction_counts);

    let num_inputs = inputs.len();
    for (i, input) in inputs.into_iter().enumerate() {
        tracing::info!("  Processing input {} / {}", i + 1, num_inputs);
        // Materialize the full trace for a given input.
        // If this becomes a RAM issue, we can also pass individual segments to process_trace.
        // The advantage of the current approach is that the percentiles can be computed more accurately.
        tracing::info!("    Collecting trace...");
        let (trace, new_debug_info) = collect_trace(&program, input, degree_bound.identities);
        tracing::info!("    Detecting constraints...");
        constraint_detector.process_trace(trace, new_debug_info);
    }
    tracing::info!("Done collecting empirical constraints.");

    constraint_detector.finalize()
}

fn collect_trace(
    program: &CompiledProgram,
    inputs: StdIn,
    degree_bound: usize,
) -> (Trace, DebugInfo) {
    let mut trace = Trace::default();
    let mut debug_info = DebugInfo::default();

<<<<<<< HEAD
    do_with_trace(program, inputs, |seg_idx, vm, _pk, ctx| {
=======
    do_with_trace(program, inputs, |vm, _pk, ctx| {
        let airs = program.vm_config.sdk.airs(degree_bound).unwrap();
>>>>>>> bbf223bf
        let global_airs = vm
            .config()
            .create_airs()
            .unwrap()
            .into_airs()
            .enumerate()
            .collect::<HashMap<_, _>>();

        for (air_id, proving_context) in &ctx.per_air {
            if !proving_context.cached_mains.is_empty() {
                // Instruction chips always have a cached main.
                continue;
            }
            let main = proving_context.common_main.as_ref().unwrap();
<<<<<<< HEAD
            assert_eq!(main.width, column_names.len());

            // Instruction chips have a PC and timestamp
            let find_col = |name: &str| -> Option<usize> {
                column_names.iter().position(|col_name| {
                    col_name == name || col_name == &format!("inner__{}", name)
=======
            let air_name = global_airs[air_id].name();
            let (machine, _) = &airs.air_name_to_machine.get(&air_name).unwrap();

            // Find the execution bus interation
            // This assumes there is exactly one, which is the case for instruction chips
            let execution_bus_interaction = machine
                .bus_interactions
                .iter()
                .find(|interaction| {
                    interaction.id
                        == default_openvm_bus_map()
                            .get_bus_id(&BusType::ExecutionBridge)
                            .unwrap()
>>>>>>> bbf223bf
                })
                .unwrap();

            for row in main.row_slices() {
                // Create an evaluator over this row
                let evaluator = RowEvaluator::new(row);

                // Evaluate the execution bus interaction
                let execution = evaluator.eval_bus_interaction(execution_bus_interaction);

                // `is_valid` is the multiplicity
                let is_valid = execution.mult;
                if is_valid == BabyBear::ZERO {
                    // If `is_valid` is zero, this is a padding row
                    continue;
                }

                // Recover the values of the pc and timestamp
                let [pc, timestamp] = execution
                    .args
                    .map(|v| v.as_canonical_u32())
                    .collect_vec()
                    .try_into()
                    .unwrap();

                // Convert the row to u32s
                // TODO: is this necessary?
                let row = row.iter().map(|v| v.as_canonical_u32()).collect();

                let row = Row {
                    cells: row,
<<<<<<< HEAD
                    pc: pc_value,
                    timestamp: (seg_idx as u32, ts_value),
=======
                    pc,
                    timestamp: (seg_idx, timestamp),
>>>>>>> bbf223bf
                };
                trace.rows.push(row);

                match debug_info.air_id_by_pc.entry(pc) {
                    Entry::Vacant(entry) => {
                        entry.insert(*air_id);
                    }
                    Entry::Occupied(existing) => {
                        assert_eq!(*existing.get(), *air_id);
                    }
                }
                if !debug_info.column_names_by_air_id.contains_key(air_id) {
                    debug_info.column_names_by_air_id.insert(
                        *air_id,
                        machine.main_columns().map(|r| (*r.name).clone()).collect(),
                    );
                }
            }
        }
    })
    .unwrap();
    (trace, debug_info)
}

struct ConstraintDetector {
    /// Mapping from block PC to number of instructions in that block
    instruction_counts: HashMap<u64, usize>,
    empirical_constraints: EmpiricalConstraints,
    debug_info: DebugInfo,
}

impl ConstraintDetector {
    pub fn new(instruction_counts: HashMap<u64, usize>) -> Self {
        Self {
            instruction_counts,
            empirical_constraints: EmpiricalConstraints::default(),
            debug_info: DebugInfo::default(),
        }
    }

    pub fn finalize(self) -> (EmpiricalConstraints, DebugInfo) {
        (self.empirical_constraints, self.debug_info)
    }

    pub fn process_trace(&mut self, trace: Trace, new_debug_info: DebugInfo) {
        // Compute empirical constraints from the current trace
        tracing::info!("      Detecting equivalence classes by block...");
        let equivalence_classes_by_block = self.generate_equivalence_classes_by_block(&trace);
        tracing::info!("      Detecting column ranges by PC...");
        let column_ranges_by_pc = self.detect_column_ranges_by_pc(trace);
        let new_empirical_constraints = EmpiricalConstraints {
            column_ranges_by_pc,
            equivalence_classes_by_block,
        };

        // Combine the new empirical constraints and debug info with the existing ones
        self.empirical_constraints
            .combine_with(new_empirical_constraints);
        self.debug_info.combine_with(new_debug_info);
    }

    fn detect_column_ranges_by_pc(&self, trace: Trace) -> BTreeMap<u32, Vec<(u32, u32)>> {
        // Map all column values to their range (1st and 99th percentile) for each pc
        trace
            .rows_by_pc()
            .into_iter()
            .map(|(pc, rows)| (pc, self.detect_column_ranges(&rows)))
            .collect()
    }

    fn detect_column_ranges(&self, rows: &[&Row]) -> Vec<(u32, u32)> {
        for row in rows {
            // All rows for a given PC should be in the same chip
            assert_eq!(row.cells.len(), rows[0].cells.len());
        }

        (0..rows[0].cells.len())
            .map(|col_index| {
                let mut values = rows
                    .iter()
                    .map(|row| row.cells[col_index])
                    .collect::<Vec<_>>();
                values.sort_unstable();
                let len = values.len();
                let p1_index = len / 100; // 1st percentile
                let p99_index = len * 99 / 100; // 99th percentile
                (values[p1_index], values[p99_index])
            })
            .collect()
    }

    fn generate_equivalence_classes_by_block(
        &self,
        trace: &Trace,
    ) -> BTreeMap<u64, Partition<VariableId>> {
        tracing::info!("        Segmenting trace into blocks...");
        let blocks = self.get_blocks(trace);
        tracing::info!("        Finding equivalence classes...");
        blocks
            .into_par_iter()
            .map(|(block_id, block_instances)| {
                // Segment each block instance into equivalence classes
                let classes = block_instances
                    .into_iter()
                    .map(|block| self.block_equivalence_classes(block))
                    .collect::<Vec<_>>();

                // Intersect the equivalence classes across all instances of the block
                let intersected = Partition::intersect(&classes);

                (block_id, intersected)
            })
            .collect()
    }

    /// Segments a trace into basic blocks.
    /// Returns a mapping from block ID to all instances of that block in the trace.
    fn get_blocks<'a>(&self, trace: &'a Trace) -> BTreeMap<u64, Vec<Vec<&'a Row>>> {
        let mut block_rows = BTreeMap::new();
        let mut row_index = 0;
        let rows_by_time = trace.rows_by_time();

        while row_index < rows_by_time.len() {
            let first_row = rows_by_time[row_index];
            let block_id = first_row.pc as u64;

            if let Some(instruction_count) = self.instruction_counts.get(&block_id) {
                let block_row_slice = &rows_by_time[row_index..row_index + instruction_count];

                for (row1, row2) in block_row_slice.iter().tuple_windows() {
                    assert_eq!(row2.pc, row1.pc + 4);
                }

                block_rows
                    .entry(block_id)
                    .or_insert(Vec::new())
                    .push(block_row_slice.to_vec());
                row_index += instruction_count;
            } else {
                // Single instruction block, ignore.
                row_index += 1;
            }
        }

        block_rows
    }

    fn block_equivalence_classes(&self, block: Vec<&Row>) -> Partition<VariableId> {
        Partition {
            classes: block
                .into_iter()
                .enumerate()
                // Map each cell to a (value, (instruction_index, col_index)) pair
                .flat_map(|(instruction_index, row)| {
                    row.cells
                        .iter()
                        .enumerate()
                        .map(|(col_index, v)| (*v, (instruction_index, col_index)))
                        .collect::<Vec<_>>()
                })
                // Group by value
                .into_group_map()
                .values()
                // Convert to set
                .map(|v| EquivalenceClass {
                    ids: v.clone().into_iter().collect(),
                })
                .collect(),
        }
    }
}

#[cfg(test)]
mod tests {
    use std::collections::BTreeSet;

    use super::*;

    fn make_trace(rows_by_time_with_pc: Vec<(u32, Vec<u32>)>) -> Trace {
        Trace {
            rows: rows_by_time_with_pc
                .into_iter()
                .enumerate()
                .map(|(clk, (pc, cells))| Row {
                    cells,
                    pc,
                    timestamp: (0, clk as u32),
                })
                .collect(),
        }
    }

    fn assert_equivalence_classes_equal(
        actual: Partition<VariableId>,
        expected: Vec<Vec<(usize, usize)>>,
    ) {
        assert_eq!(actual.classes.len(), expected.len());
        let mut actual = actual.classes.into_iter();
        for expected_class in expected {
            let actual_class = actual.next().unwrap();
            let expected_class_set: BTreeSet<(usize, usize)> = expected_class.into_iter().collect();
            assert_eq!(actual_class.ids, expected_class_set);
        }
        assert!(actual.next().is_none());
    }

    #[test]
    fn test_constraint_detector() {
        // Assume the following test program:
        // ADDI x1, x1, 1    // note how the second operand is always 1
        // BLT x1, x2, -4    // Note how the first operand is always equal to the result of the previous ADDI

        let instruction_counts = vec![(0, 2)].into_iter().collect();
        let mut detector = ConstraintDetector::new(instruction_counts);

        let trace1 = make_trace(vec![
            (0, vec![1, 0, 1]),  // ADDI: 0 + 1 = 1
            (4, vec![0, 1, 2]),  // BLT: 1 < 2 => PC = 0
            (0, vec![2, 1, 1]),  // ADDI: 1 + 1 = 2
            (4, vec![12, 2, 2]), // BLT: 2 >= 2 => PC = 8
        ]);
        detector.process_trace(trace1, DebugInfo::default());

        let (empirical_constraints, _debug_info) = detector.finalize();

        assert_eq!(
            empirical_constraints.column_ranges_by_pc.get(&0),
            // For the ADDI instruction, the second operand (col 2) is always 1; the other columns vary
            Some(&vec![(1, 2), (0, 1), (1, 1)])
        );
        assert_eq!(
            empirical_constraints.column_ranges_by_pc.get(&4),
            // For the BLT instruction, second operand (col 2) is always 2; the other columns vary
            Some(&vec![(0, 12), (1, 2), (2, 2)])
        );

        let equivalence_classes = empirical_constraints
            .equivalence_classes_by_block
            .get(&0)
            .unwrap()
            .clone();
        println!("Equivalence classes: {:?}", equivalence_classes);
        assert_equivalence_classes_equal(
            equivalence_classes,
            vec![
                // The result of the first instruction (col 0) is always equal to the
                // first operand of the second instruction (col 1)
                vec![(0, 0), (1, 1)],
            ],
        );
    }
}<|MERGE_RESOLUTION|>--- conflicted
+++ resolved
@@ -5,20 +5,14 @@
 use openvm_stark_backend::p3_maybe_rayon::prelude::IntoParallelIterator;
 use openvm_stark_backend::p3_maybe_rayon::prelude::ParallelIterator;
 use openvm_stark_sdk::openvm_stark_backend::p3_field::PrimeField32;
-<<<<<<< HEAD
+use openvm_stark_sdk::p3_baby_bear::BabyBear;
+use powdr_autoprecompiles::bus_map::BusType;
 use powdr_autoprecompiles::empirical_constraints::EquivalenceClass;
 use powdr_autoprecompiles::empirical_constraints::Partition;
 use powdr_autoprecompiles::empirical_constraints::VariableId;
 use powdr_autoprecompiles::empirical_constraints::{DebugInfo, EmpiricalConstraints};
-=======
-use openvm_stark_sdk::p3_baby_bear::BabyBear;
-use powdr_autoprecompiles::bus_map::BusType;
-use powdr_autoprecompiles::empirical_constraints::{
-    intersect_partitions, DebugInfo, EmpiricalConstraints,
-};
 use powdr_autoprecompiles::expression::AlgebraicEvaluator;
 use powdr_autoprecompiles::expression::RowEvaluator;
->>>>>>> bbf223bf
 use powdr_autoprecompiles::DegreeBound;
 use std::collections::btree_map::Entry;
 use std::collections::BTreeMap;
@@ -105,12 +99,8 @@
     let mut trace = Trace::default();
     let mut debug_info = DebugInfo::default();
 
-<<<<<<< HEAD
     do_with_trace(program, inputs, |seg_idx, vm, _pk, ctx| {
-=======
-    do_with_trace(program, inputs, |vm, _pk, ctx| {
         let airs = program.vm_config.sdk.airs(degree_bound).unwrap();
->>>>>>> bbf223bf
         let global_airs = vm
             .config()
             .create_airs()
@@ -125,18 +115,10 @@
                 continue;
             }
             let main = proving_context.common_main.as_ref().unwrap();
-<<<<<<< HEAD
-            assert_eq!(main.width, column_names.len());
-
-            // Instruction chips have a PC and timestamp
-            let find_col = |name: &str| -> Option<usize> {
-                column_names.iter().position(|col_name| {
-                    col_name == name || col_name == &format!("inner__{}", name)
-=======
             let air_name = global_airs[air_id].name();
             let (machine, _) = &airs.air_name_to_machine.get(&air_name).unwrap();
 
-            // Find the execution bus interation
+            // Find the execution bus interaction
             // This assumes there is exactly one, which is the case for instruction chips
             let execution_bus_interaction = machine
                 .bus_interactions
@@ -146,7 +128,6 @@
                         == default_openvm_bus_map()
                             .get_bus_id(&BusType::ExecutionBridge)
                             .unwrap()
->>>>>>> bbf223bf
                 })
                 .unwrap();
 
@@ -178,13 +159,8 @@
 
                 let row = Row {
                     cells: row,
-<<<<<<< HEAD
-                    pc: pc_value,
-                    timestamp: (seg_idx as u32, ts_value),
-=======
                     pc,
-                    timestamp: (seg_idx, timestamp),
->>>>>>> bbf223bf
+                    timestamp: (seg_idx as u32, timestamp),
                 };
                 trace.rows.push(row);
 
