use std::{
    fmt::{self, Display},
    hash::Hash,
    ops::*,
    str::FromStr,
};

use ibig::IBig;
use num_traits::{ConstOne, ConstZero, One, Zero};
use schemars::JsonSchema;
use serde::{de::DeserializeOwned, Deserialize, Serialize};

use crate::{BigUint, DegreeType};

/// A fixed-width integer type
pub trait LargeInt:
    Copy
    + Send
    + Sync
    + PartialEq
    + Eq
    + PartialOrd
    + Ord
    + Hash
    + From<u64>
    + BitAnd<Output = Self>
    + BitOr<Output = Self>
    + BitOrAssign
    + BitAndAssign
    + AddAssign
    + Add<Output = Self>
    + SubAssign
    + Sub<Output = Self>
    + fmt::Display
    + fmt::Debug
    + Copy
    + Not<Output = Self>
    + Shl<usize, Output = Self>
    + Shr<usize, Output = Self>
    + BitXor<Output = Self>
    + Zero
    + ConstZero
    + fmt::LowerHex
{
    /// The largest value of this type, i.e. 2**NUM_BITS - 1
    const MAX: Self;
    /// Number of bits of this base type. Not to be confused with the number of bits
    /// of the field elements!
    const NUM_BITS: usize;
    fn to_arbitrary_integer(self) -> BigUint;
    /// Number of bits required to encode this particular number.
    fn num_bits(&self) -> usize;

    /// Returns the constant one.
    /// We are not implementing num_traits::One because it also requires multiplication.
    fn one() -> Self;

    /// Checks if the number is one.
    fn is_one(&self) -> bool;

    /// Tries to convert to u64.
    ///
    /// Returns None if value is out of u64 range.
    fn try_into_u64(&self) -> Option<u64>;

    /// Tries to convert to u32.
    ///
    /// Returns None if value is out of u32 range.
    fn try_into_u32(&self) -> Option<u32>;

    /// Creates a LargeInt from a hex string.
    /// Panics on failure - intended for testing.
    fn from_hex(s: &str) -> Self;
}

pub enum FieldSize {
    /// Fields that fit a 29-Bit number, but not much more.
    Small,
    /// Fields that at least fit a product of two 32-Bit numbers
    /// (Goldilocks and larger)
    Large,
}

#[derive(Copy, Clone, Debug, PartialEq, Serialize, Deserialize)]
pub enum KnownField {
    BabyBearField,
    KoalaBearField,
    Mersenne31Field,
    GoldilocksField,
    Bn254Field,
}

impl KnownField {
    pub fn field_size(&self) -> FieldSize {
        match self {
            KnownField::BabyBearField
            | KnownField::KoalaBearField
            | KnownField::Mersenne31Field => FieldSize::Small,
            KnownField::GoldilocksField | KnownField::Bn254Field => FieldSize::Large,
        }
    }
}

impl Display for KnownField {
    fn fmt(&self, f: &mut fmt::Formatter<'_>) -> fmt::Result {
        match self {
            KnownField::BabyBearField => write!(f, "BabyBear"),
            KnownField::KoalaBearField => write!(f, "KoalaBear"),
            KnownField::Mersenne31Field => write!(f, "Mersenne31"),
            KnownField::GoldilocksField => write!(f, "Goldilocks"),
            KnownField::Bn254Field => write!(f, "Bn254"),
        }
    }
}

/// A field element
pub trait FieldElement:
    'static
    + Sync
    + Send
    + Default
    + Copy
    + PartialEq
    + Eq
    + Send
    + Sync
    + PartialOrd
    + Ord
    + Hash
    + Add<Output = Self>
    + AddAssign
    + Sub<Output = Self>
    + SubAssign
    + Mul<Output = Self>
<<<<<<< HEAD
    + MulAssign<Self>
=======
    + MulAssign
>>>>>>> 6669d944
    + Div<Output = Self>
    + Neg<Output = Self>
    + Zero
    + ConstZero
    + ConstOne
    + One
    + fmt::Display
    + fmt::Debug
    + From<Self::Integer>
    + From<crate::BigUint>
    + FromStr<Err = String>
    + From<u32>
    + From<u64>
    + From<i32>
    + From<i64>
    + From<bool>
    + fmt::LowerHex
    + Serialize
    + DeserializeOwned
    + JsonSchema
{
    /// The underlying fixed-width integer type
    type Integer: LargeInt;
    /// Number of bits required to represent elements of this field.
    const BITS: u32;

    fn to_degree(&self) -> DegreeType;

    fn to_integer(&self) -> Self::Integer;

    fn to_arbitrary_integer(&self) -> BigUint {
        self.to_integer().to_arbitrary_integer()
    }

    fn modulus() -> Self::Integer;

    fn pow(self, exponent: Self::Integer) -> Self;

    fn to_bytes_le(&self) -> Vec<u8>;

    fn from_bytes_le(bytes: &[u8]) -> Self;

    fn from_str_radix(s: &str, radix: u32) -> Result<Self, String>;

    /// Only converts the value to a field element if it is less than the modulus.
    fn checked_from(value: BigUint) -> Option<Self>;

    /// Returns true if the value is in the "lower half" of the field,
    /// i.e. the value <= (modulus() - 1) / 2
    fn is_in_lower_half(&self) -> bool;

    /// If the field is a known field (as listed in the `KnownField` enum), returns the field variant.
    fn known_field() -> Option<KnownField>;

    /// Converts to a signed integer.
    ///
    /// Negative values are in relation to 0 in the field.
    /// Values up to the modulus / 2 are positive, values above are negative.
    fn to_signed_integer(&self) -> IBig {
        if self.is_in_lower_half() {
            self.to_arbitrary_integer().into()
        } else {
            IBig::from(self.to_arbitrary_integer())
                - IBig::from(Self::modulus().to_arbitrary_integer())
        }
    }

    /// Returns `true` if values of this type are directly stored as their integer
    /// value, i.e
    /// - montgomery representation is not used
    /// - values are always canonical (i.e. smaller than the modulus)
    /// - there are no additional fields and
    /// - `repr(transparent)` is used.
    ///
    /// In other words, the `to_integer` function can be implemented as
    /// a mem::transmute operation on pointers.
    fn has_direct_repr() -> bool;
}

#[cfg(test)]
pub fn int_from_hex_str<T: FieldElement>(s: &str) -> T::Integer {
    T::Integer::from_hex(s)
}<|MERGE_RESOLUTION|>--- conflicted
+++ resolved
@@ -132,11 +132,7 @@
     + Sub<Output = Self>
     + SubAssign
     + Mul<Output = Self>
-<<<<<<< HEAD
-    + MulAssign<Self>
-=======
     + MulAssign
->>>>>>> 6669d944
     + Div<Output = Self>
     + Neg<Output = Self>
     + Zero
