--- conflicted
+++ resolved
@@ -248,28 +248,6 @@
         }
     }
 
-<<<<<<< HEAD
-    pub fn condense_identity(&mut self, identity: &'a ParsedIdentity) {
-        if identity.kind == IdentityKind::Polynomial {
-            let expr = identity.expression_for_poly_id();
-            evaluator::evaluate(expr, self)
-                .and_then(|expr| {
-                    if let Value::Tuple(items) = expr.as_ref() {
-                        assert!(items.is_empty());
-                        Ok(())
-                    } else {
-                        self.add_constraints(expr, identity.source.clone())
-                    }
-                })
-                .unwrap_or_else(|err| {
-                    panic!(
-                        "Error reducing expression to constraint:\nExpression: {expr}\nError: {err:?}"
-                    )
-                });
-        } else {
-            unreachable!();
-        }
-=======
     pub fn condense_proof_item(&mut self, item: &'a Expression) {
         evaluator::evaluate(item, self)
             .and_then(|expr| {
@@ -285,7 +263,6 @@
                     "Error reducing expression to constraint:\nExpression: {item}\nError: {err:?}"
                 )
             });
->>>>>>> 06abb2a2
     }
 
     /// Sets the current namespace which will be used for newly generated witness columns.
@@ -619,8 +596,7 @@
 
                 self.new_prover_functions.push(e);
             }
-<<<<<<< HEAD
-            _ => self.new_constraints.push((constraints, source)),
+            _ => self.new_constraints.push((items, source)),
         }
         Ok(())
     }
@@ -652,11 +628,6 @@
         let result = result?;
         if !matches!(result.as_ref(), Value::Tuple(items) if items.is_empty()) {
             panic!();
-=======
-            _ => self
-                .new_constraints
-                .push(to_constraint(&items, source, &mut self.counters)),
->>>>>>> 06abb2a2
         }
         Ok(())
     }
