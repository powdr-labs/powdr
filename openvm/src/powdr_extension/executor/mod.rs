use std::{
    collections::{BTreeMap, HashMap},
    sync::{Arc, Mutex},
};

use crate::{
    extraction_utils::OriginalAirs,
    powdr_extension::executor::{
        inventory::{DummyChipComplex, DummyInventory},
        periphery::SharedPeripheryChips,
        trace_handler::OpenVmTraceHandler,
    },
    ExtendedVmConfig, Instr,
};

use powdr_autoprecompiles::trace_handler::{TraceHandler, TraceHandlerData};

use super::{
    chip::{RangeCheckerSend, RowEvaluator},
    vm::OriginalInstruction,
};
use itertools::Itertools;
use openvm_circuit::{
    arch::VmConfig, system::memory::MemoryController, utils::next_power_of_two_or_zero,
};
use openvm_circuit::{
    arch::{ExecutionState, InstructionExecutor, Result as ExecutionResult, VmInventoryError},
    system::memory::{online::MemoryLogEntry, OfflineMemory},
};
use openvm_native_circuit::CastFExtension;
use openvm_stark_backend::{
    p3_field::FieldAlgebra, p3_matrix::Matrix, p3_maybe_rayon::prelude::ParallelIterator,
};

use openvm_stark_backend::{
    air_builders::symbolic::symbolic_expression::SymbolicEvaluator,
    config::StarkGenericConfig,
    p3_commit::{Pcs, PolynomialSpace},
    p3_maybe_rayon::prelude::ParallelSliceMut,
    Chip,
};
use openvm_stark_backend::{p3_field::PrimeField32, p3_matrix::dense::RowMajorMatrix};
use openvm_stark_backend::{p3_maybe_rayon::prelude::IndexedParallelIterator, ChipUsageGetter};
use powdr_autoprecompiles::{
    expression::AlgebraicReference, InstructionHandler, SymbolicBusInteraction,
};

/// The inventory of the PowdrExecutor, which contains the executors for each opcode.
mod inventory;
/// The shared periphery chips used by the PowdrExecutor
mod periphery;

mod trace_handler;

pub use periphery::PowdrPeripheryInstances;
use powdr_openvm_hints_circuit::HintsExtension;

/// A struct which holds the state of the execution based on the original instructions in this block and a dummy inventory.
pub struct PowdrExecutor<F: PrimeField32> {
    instructions: Vec<OriginalInstruction<F>>,
    air_by_opcode_id: OriginalAirs<F>,
    is_valid_poly_id: u64,
    inventory: DummyInventory<F>,
    number_of_calls: usize,
    periphery: SharedPeripheryChips,
}

impl<F: PrimeField32> PowdrExecutor<F> {
    pub fn new(
        instructions: Vec<OriginalInstruction<F>>,
        air_by_opcode_id: OriginalAirs<F>,
        is_valid_column: AlgebraicReference,
        memory: Arc<Mutex<OfflineMemory<F>>>,
        base_config: ExtendedVmConfig,
        periphery: PowdrPeripheryInstances,
    ) -> Self {
        Self {
            instructions,
            air_by_opcode_id,
            is_valid_poly_id: is_valid_column.id,
            inventory: create_chip_complex_with_memory(
                memory,
                periphery.dummy,
                base_config.clone(),
            )
            .unwrap()
            .inventory,
            number_of_calls: 0,
            periphery: periphery.real,
        }
    }

    pub fn number_of_calls(&self) -> usize {
        self.number_of_calls
    }

    pub fn execute(
        &mut self,
        memory: &mut MemoryController<F>,
        from_state: ExecutionState<u32>,
    ) -> ExecutionResult<ExecutionState<u32>> {
        // save the next available `RecordId`
        let from_record_id = memory.get_memory_logs().len();

        // execute the original instructions one by one
        let res = self
            .instructions
            .iter()
            .try_fold(from_state, |execution_state, instruction| {
                let executor = self
                    .inventory
                    .get_mut_executor(&instruction.opcode())
                    .unwrap();
                executor.execute(memory, instruction.as_ref(), execution_state)
            });

        self.number_of_calls += 1;
        let memory_logs = memory.get_memory_logs(); // exclusive range

        let to_record_id = memory_logs.len();

        let last_read_write = memory_logs[from_record_id..to_record_id]
            .iter()
            .rposition(|entry| {
                matches!(
                    entry,
                    MemoryLogEntry::Read { .. } | MemoryLogEntry::Write { .. }
                )
            })
            .map(|idx| idx + from_record_id);

        tracing::trace!(
            "APC range (exclusive): {}..{} (last read/write at {})",
            from_record_id,
            to_record_id,
            last_read_write.unwrap_or(to_record_id)
        );

        res
    }

    /// Generates the witness for the autoprecompile. The result will be a matrix of
    /// size `next_power_of_two(number_of_calls) * width`, where `width` is the number of
    /// nodes in the APC circuit.
    pub fn generate_witness<SC>(
        self,
        column_index_by_poly_id: &BTreeMap<u64, usize>,
        bus_interactions: &[SymbolicBusInteraction<F>],
    ) -> RowMajorMatrix<F>
    where
        SC: StarkGenericConfig,
        <SC::Pcs as Pcs<SC::Challenge, SC::Challenger>>::Domain: PolynomialSpace<Val = F>,
    {
        let is_valid_index = column_index_by_poly_id[&self.is_valid_poly_id];
        let width = column_index_by_poly_id.len();
        let height = next_power_of_two_or_zero(self.number_of_calls);
        let mut values = <F as FieldAlgebra>::zero_vec(height * width);

        let original_instruction_air_names = self
            .instructions
            .iter()
            .map(|instruction| instruction.opcode())
            .map(|opcode| self.inventory.get_executor(opcode).unwrap().air_name())
            .collect::<Vec<_>>();

        let dummy_trace_by_air_name: HashMap<_, _> =
            self.inventory
                .executors
                .into_iter()
                .map(|executor| {
                    let air_name = executor.air_name().clone();
                    let dummy_trace =
                        tracing::debug_span!("dummy trace", air_name = executor.air_name())
                            .in_scope(|| {
                                Chip::<SC>::generate_air_proof_input(executor)
                                    .raw
                                    .common_main
                                    .unwrap()
                            });
                    let dummy_trace_width = dummy_trace.width();
                    (air_name, (dummy_trace.values, dummy_trace_width))
                })
                .collect();

<<<<<<< HEAD
        let trace_handler = OpenVmTraceHandler::new(
            &self.instructions,
            column_index_by_poly_id,
            &dummy_trace_by_air_name,
            original_instruction_air_names,
            self.number_of_calls,
        );

        let TraceHandlerData {
            dummy_values,
            dummy_trace_index_to_apc_index_by_instruction,
        } = trace_handler.data();
=======
        let occurrences_by_table_name = original_instruction_air_names.iter().counts();

        let instruction_index_to_table_offset = original_instruction_air_names
            .iter()
            .scan(
                HashMap::default(),
                |counts: &mut HashMap<&str, usize>, air_name| {
                    let count = counts.entry(air_name).or_default();
                    let current_count = *count;
                    *count += 1;
                    Some(current_count)
                },
            )
            .collect::<Vec<_>>();

        let dummy_trace_index_to_apc_index_by_instruction: Vec<HashMap<usize, usize>> = self
            .instructions
            .iter()
            .map(|instruction| {
                let mut dummy_trace_index_to_apc_index = HashMap::new();
                for (dummy_index, poly_id) in instruction.subs.iter().enumerate() {
                    if let Some(apc_index) = column_index_by_poly_id.get(poly_id) {
                        dummy_trace_index_to_apc_index.insert(dummy_index, *apc_index);
                    }
                }
                dummy_trace_index_to_apc_index
            })
            .collect();

        assert_eq!(
            self.instructions.len(),
            dummy_trace_index_to_apc_index_by_instruction.len()
        );

        let dummy_values = (0..self.number_of_calls)
            .into_par_iter()
            .map(|record_index| {
                original_instruction_air_names
                    .iter()
                    .zip_eq(instruction_index_to_table_offset.iter())
                    .map(|(air_name, offset)| {
                        let table = dummy_trace_by_air_name.get(air_name).unwrap();
                        let occurrences_per_record =
                            occurrences_by_table_name.get(air_name).unwrap();
                        let width = table.width();
                        let start = (record_index * occurrences_per_record + offset) * width;
                        let end = start + width;
                        &table.values[start..end]
                    })
                    .collect_vec()
            });
>>>>>>> 7570d862

        // precompute the symbolic bus sends to the range checker for each original instruction
        let range_checker_sends_per_original_instruction: Vec<Vec<RangeCheckerSend<_>>> = self
            .instructions
            .iter()
            .map(|instruction| {
                self.air_by_opcode_id
                    // TODO: avoid cloning the instruction
                    .get_instruction_air(&Instr(instruction.instruction.clone()))
                    .bus_interactions
                    .iter()
                    .filter_map(|interaction| interaction.try_into().ok())
                    .collect_vec()
            })
            .collect_vec();

        // precompute the symbolic bus interactions for the autoprecompile
        let bus_interactions: Vec<crate::powdr_extension::chip::SymbolicBusInteraction<_>> =
            bus_interactions
                .iter()
                .map(|interaction| interaction.clone().into())
                .collect_vec();

        // go through the final table and fill in the values
        values
            // a record is `width` values
            .par_chunks_mut(width)
            .zip(dummy_values)
            .for_each(|(row_slice, dummy_values)| {
                // map the dummy rows to the autoprecompile row
                for ((dummy_row, range_checker_sends), dummy_trace_index_to_apc_index) in
                    dummy_values
                        .iter()
                        .zip_eq(&range_checker_sends_per_original_instruction)
                        .zip_eq(&dummy_trace_index_to_apc_index_by_instruction)
                {
                    let evaluator = RowEvaluator::new(dummy_row, None);

                    // first remove the side effects of this row on the main periphery
                    for range_checker_send in range_checker_sends {
                        let mult = evaluator
                            .eval_expr(&range_checker_send.mult)
                            .as_canonical_u32();
                        let value = evaluator
                            .eval_expr(&range_checker_send.value)
                            .as_canonical_u32();
                        let max_bits = evaluator
                            .eval_expr(&range_checker_send.max_bits)
                            .as_canonical_u32();
                        for _ in 0..mult {
                            self.periphery
                                .range_checker
                                .remove_count(value, max_bits as usize);
                        }
                    }

                    for (dummy_trace_index, apc_index) in dummy_trace_index_to_apc_index {
                        row_slice[*apc_index] = dummy_row[*dummy_trace_index];
                    }
                }

                // Set the is_valid column to 1
                row_slice[is_valid_index] = F::ONE;

                let evaluator = RowEvaluator::new(row_slice, Some(column_index_by_poly_id));

                // replay the side effects of this row on the main periphery
                // TODO: this could be done in parallel since `self.periphery` is thread safe, but is it worth it? cc @qwang98
                for bus_interaction in &bus_interactions {
                    let mult = evaluator
                        .eval_expr(&bus_interaction.mult)
                        .as_canonical_u32();
                    let args = bus_interaction
                        .args
                        .iter()
                        .map(|arg| evaluator.eval_expr(arg).as_canonical_u32());

                    self.periphery.apply(bus_interaction.id, mult, args);
                }
            });

        RowMajorMatrix::new(values, width)
    }
}

// Extracted from openvm, extended to create an inventory with the correct memory and periphery chips.
fn create_chip_complex_with_memory<F: PrimeField32>(
    memory: Arc<Mutex<OfflineMemory<F>>>,
    shared_chips: SharedPeripheryChips,
    base_config: ExtendedVmConfig,
) -> std::result::Result<DummyChipComplex<F>, VmInventoryError> {
    use openvm_keccak256_circuit::Keccak256;
    use openvm_native_circuit::Native;
    use openvm_rv32im_circuit::{Rv32I, Rv32Io};
    use openvm_sha256_circuit::Sha256;

    let this = base_config;
    let mut complex: DummyChipComplex<F> = this
        .sdk_vm_config
        .system
        .config
        .create_chip_complex()?
        .transmute();

    // CHANGE: inject the correct memory here to be passed to the chips, to be accessible in their get_proof_input
    complex.base.memory_controller.offline_memory = memory.clone();
    complex.base.range_checker_chip = shared_chips.range_checker.clone();
    // END CHANGE

    // CHANGE: inject the periphery chips so that they are not created by the extensions. This is done for memory footprint: the dummy periphery chips are thrown away anyway, so we reuse a single one for all APCs.
    complex = complex.extend(&shared_chips)?;
    // END CHANGE

    if this.sdk_vm_config.rv32i.is_some() {
        complex = complex.extend(&Rv32I)?;
    }
    if this.sdk_vm_config.io.is_some() {
        complex = complex.extend(&Rv32Io)?;
    }
    if this.sdk_vm_config.keccak.is_some() {
        complex = complex.extend(&Keccak256)?;
    }
    if this.sdk_vm_config.sha256.is_some() {
        complex = complex.extend(&Sha256)?;
    }
    if this.sdk_vm_config.native.is_some() {
        complex = complex.extend(&Native)?;
    }
    if this.sdk_vm_config.castf.is_some() {
        complex = complex.extend(&CastFExtension)?;
    }

    if let Some(rv32m) = this.sdk_vm_config.rv32m {
        let mut rv32m = rv32m;
        if let Some(ref bigint) = this.sdk_vm_config.bigint {
            rv32m.range_tuple_checker_sizes[0] =
                rv32m.range_tuple_checker_sizes[0].max(bigint.range_tuple_checker_sizes[0]);
            rv32m.range_tuple_checker_sizes[1] =
                rv32m.range_tuple_checker_sizes[1].max(bigint.range_tuple_checker_sizes[1]);
        }
        complex = complex.extend(&rv32m)?;
    }
    if let Some(bigint) = this.sdk_vm_config.bigint {
        let mut bigint = bigint;
        if let Some(ref rv32m) = this.sdk_vm_config.rv32m {
            bigint.range_tuple_checker_sizes[0] =
                rv32m.range_tuple_checker_sizes[0].max(bigint.range_tuple_checker_sizes[0]);
            bigint.range_tuple_checker_sizes[1] =
                rv32m.range_tuple_checker_sizes[1].max(bigint.range_tuple_checker_sizes[1]);
        }
        complex = complex.extend(&bigint)?;
    }
    if let Some(ref modular) = this.sdk_vm_config.modular {
        complex = complex.extend(modular)?;
    }
    if let Some(ref fp2) = this.sdk_vm_config.fp2 {
        complex = complex.extend(fp2)?;
    }
    if let Some(ref pairing) = this.sdk_vm_config.pairing {
        complex = complex.extend(pairing)?;
    }
    if let Some(ref ecc) = this.sdk_vm_config.ecc {
        complex = complex.extend(ecc)?;
    }

    // add custom extensions
    complex = complex.extend(&HintsExtension)?;

    Ok(complex)
}<|MERGE_RESOLUTION|>--- conflicted
+++ resolved
@@ -157,9 +157,12 @@
         let mut values = <F as FieldAlgebra>::zero_vec(height * width);
 
         let original_instruction_air_names = self
+        let original_instruction_air_names = self
             .instructions
             .iter()
             .map(|instruction| instruction.opcode())
+            .map(|opcode| self.inventory.get_executor(opcode).unwrap().air_name())
+            .collect::<Vec<_>>();
             .map(|opcode| self.inventory.get_executor(opcode).unwrap().air_name())
             .collect::<Vec<_>>();
 
@@ -182,7 +185,6 @@
                 })
                 .collect();
 
-<<<<<<< HEAD
         let trace_handler = OpenVmTraceHandler::new(
             &self.instructions,
             column_index_by_poly_id,
@@ -195,59 +197,6 @@
             dummy_values,
             dummy_trace_index_to_apc_index_by_instruction,
         } = trace_handler.data();
-=======
-        let occurrences_by_table_name = original_instruction_air_names.iter().counts();
-
-        let instruction_index_to_table_offset = original_instruction_air_names
-            .iter()
-            .scan(
-                HashMap::default(),
-                |counts: &mut HashMap<&str, usize>, air_name| {
-                    let count = counts.entry(air_name).or_default();
-                    let current_count = *count;
-                    *count += 1;
-                    Some(current_count)
-                },
-            )
-            .collect::<Vec<_>>();
-
-        let dummy_trace_index_to_apc_index_by_instruction: Vec<HashMap<usize, usize>> = self
-            .instructions
-            .iter()
-            .map(|instruction| {
-                let mut dummy_trace_index_to_apc_index = HashMap::new();
-                for (dummy_index, poly_id) in instruction.subs.iter().enumerate() {
-                    if let Some(apc_index) = column_index_by_poly_id.get(poly_id) {
-                        dummy_trace_index_to_apc_index.insert(dummy_index, *apc_index);
-                    }
-                }
-                dummy_trace_index_to_apc_index
-            })
-            .collect();
-
-        assert_eq!(
-            self.instructions.len(),
-            dummy_trace_index_to_apc_index_by_instruction.len()
-        );
-
-        let dummy_values = (0..self.number_of_calls)
-            .into_par_iter()
-            .map(|record_index| {
-                original_instruction_air_names
-                    .iter()
-                    .zip_eq(instruction_index_to_table_offset.iter())
-                    .map(|(air_name, offset)| {
-                        let table = dummy_trace_by_air_name.get(air_name).unwrap();
-                        let occurrences_per_record =
-                            occurrences_by_table_name.get(air_name).unwrap();
-                        let width = table.width();
-                        let start = (record_index * occurrences_per_record + offset) * width;
-                        let end = start + width;
-                        &table.values[start..end]
-                    })
-                    .collect_vec()
-            });
->>>>>>> 7570d862
 
         // precompute the symbolic bus sends to the range checker for each original instruction
         let range_checker_sends_per_original_instruction: Vec<Vec<RangeCheckerSend<_>>> = self
