use std::{
    collections::{BTreeMap, HashSet},
    fmt::Display,
    hash::Hash,
<<<<<<< HEAD
    iter::once,
    iter::Sum,
=======
    iter::{once, Sum},
>>>>>>> 5e83a8a9
    ops::{Add, AddAssign, Mul, MulAssign, Neg, Sub},
};

use crate::{
    effect::Condition,
    runtime_constant::{ReferencedSymbols, RuntimeConstant, Substitutable, VarTransformable},
};
use itertools::Itertools;
use num_traits::One;
use num_traits::Zero;
use powdr_number::{log2_exact, ExpressionConvertible, FieldElement, LargeInt};

use super::effect::{Assertion, BitDecomposition, BitDecompositionComponent, Effect};
use super::range_constraint::RangeConstraint;
use super::symbolic_expression::SymbolicExpression;

/// Terms with more than `MAX_SUM_SIZE_FOR_QUADRATIC_ANALYSIS` quadratic terms
/// are not analyzed for pairs that sum to zero.
const MAX_SUM_SIZE_FOR_QUADRATIC_ANALYSIS: usize = 20;

#[derive(Default)]
pub struct ProcessResult<T: RuntimeConstant, V> {
    pub effects: Vec<Effect<T, V>>,
    pub complete: bool,
}

impl<T: RuntimeConstant, V> ProcessResult<T, V> {
    pub fn empty() -> Self {
        Self {
            effects: vec![],
            complete: false,
        }
    }
    pub fn complete(effects: Vec<Effect<T, V>>) -> Self {
        Self {
            effects,
            complete: true,
        }
    }
}

#[derive(Debug, PartialEq, Eq)]
pub enum Error {
    /// The range constraints of the parts do not cover the full constant sum.
    ConflictingRangeConstraints,
    /// An equality constraint evaluates to a known-nonzero value.
    ConstraintUnsatisfiable(String),
}

/// A symbolic expression in unknown variables of type `V` and (symbolically)
/// known terms, representing a sum of (super-)quadratic, linear and constant parts.
/// The quadratic terms are of the form `X * Y`, where `X` and `Y` are
/// `GroupedExpression`s that have at least one unknown.
/// The linear terms are of the form `a * X`, where `a` is a (symbolically) known
/// value and `X` is an unknown variable.
/// The constant term is a (symbolically) known value.
///
/// It also provides ways to quickly update the expression when the value of
/// an unknown variable gets known and provides functions to solve
/// (some kinds of) equations.
///
/// The name is derived from the fact that it groups linear terms by variable.
#[derive(Debug, Clone, PartialEq, Eq, Hash, PartialOrd, Ord)]
pub struct GroupedExpression<T, V> {
    /// Quadratic terms of the form `a * X * Y`, where `a` is a (symbolically)
    /// known value and `X` and `Y` are grouped expressions that
    /// have at least one unknown.
    quadratic: Vec<(Self, Self)>,
    /// Linear terms of the form `a * X`, where `a` is a (symbolically) known
    /// value and `X` is an unknown variable.
    linear: BTreeMap<V, T>,
    /// Constant term, a (symbolically) known value.
    constant: T,
}

impl<F: FieldElement, T: RuntimeConstant<FieldType = F>, V> GroupedExpression<T, V> {
    pub fn from_number(k: F) -> Self {
        Self {
            quadratic: Default::default(),
            linear: Default::default(),
            constant: T::from(k),
        }
    }
}

impl<T: RuntimeConstant, V: Clone + Ord + Eq> Zero for GroupedExpression<T, V> {
    fn zero() -> Self {
        Self {
            quadratic: Default::default(),
            linear: Default::default(),
            constant: T::zero(),
        }
    }

    fn is_zero(&self) -> bool {
        self.try_to_known().is_some_and(|k| k.is_known_zero())
    }
}

impl<T: RuntimeConstant, V: Clone + Ord + Eq> One for GroupedExpression<T, V> {
    fn one() -> Self {
        Self {
            quadratic: Default::default(),
            linear: Default::default(),
            constant: T::one(),
        }
    }

    fn is_one(&self) -> bool {
        self.try_to_known().is_some_and(|k| k.is_known_one())
    }
}

impl<F: FieldElement, V: Ord + Clone + Eq> GroupedExpression<SymbolicExpression<F, V>, V> {
    pub fn from_known_symbol(symbol: V, rc: RangeConstraint<F>) -> Self {
        Self::from_runtime_constant(SymbolicExpression::from_symbol(symbol, rc))
    }
}

impl<T: RuntimeConstant, V: Ord + Clone + Eq> GroupedExpression<T, V> {
    pub fn from_runtime_constant(constant: T) -> Self {
        Self {
            quadratic: Default::default(),
            linear: Default::default(),
            constant,
        }
    }

    pub fn from_unknown_variable(var: V) -> Self {
        Self {
            quadratic: Default::default(),
            linear: [(var.clone(), T::one())].into_iter().collect(),
            constant: T::zero(),
        }
    }

    /// If this expression does not contain unknown variables, returns the symbolic expression.
    pub fn try_to_known(&self) -> Option<&T> {
        if self.quadratic.is_empty() && self.linear.is_empty() {
            Some(&self.constant)
        } else {
            None
        }
    }

    /// Returns true if this expression does not contain any quadratic terms.
    pub fn is_affine(&self) -> bool {
        !self.is_quadratic()
    }

    /// If the expression is a known number, returns it.
    pub fn try_to_number(&self) -> Option<T::FieldType> {
        self.try_to_known()?.try_to_number()
    }

    /// If the expression is equal to `GroupedExpression::from_unknown_variable(v)`, returns `v`.
    pub fn try_to_simple_unknown(&self) -> Option<V> {
        if self.is_quadratic() || !self.constant.is_known_zero() {
            return None;
        }
        let Ok((var, coeff)) = self.linear.iter().exactly_one() else {
            return None;
        };
        if !coeff.is_known_one() {
            return None;
        }
        Some(var.clone())
    }

    /// Returns true if this expression contains at least one quadratic term.
    pub fn is_quadratic(&self) -> bool {
        !self.quadratic.is_empty()
    }

    /// Returns `(l, r)` if `self == l * r`.
    pub fn try_as_single_product(&self) -> Option<(&Self, &Self)> {
        if self.linear.is_empty() && self.constant.is_known_zero() {
            match self.quadratic.as_slice() {
                [(l, r)] => Some((l, r)),
                _ => None,
            }
        } else {
            None
        }
    }

    /// Returns `vec![f1, f2, ..., fn]` such that `self` is equivalent to
    /// `c * f1 * f2 * ... * fn` for some constant `c`.
    /// Tries to find as many factors as possible and also tries to normalize
    /// the factors as much as possible.
    pub fn to_factors(&self) -> Vec<Self> {
        let summands = self.quadratic.len()
            + self.linear.len()
            + if self.constant.is_known_zero() { 0 } else { 1 };
        if summands == 0 {
            vec![Self::zero()]
        } else if summands == 1 {
            if let [(l, r)] = self.quadratic.as_slice() {
                l.to_factors().into_iter().chain(r.to_factors()).collect()
            } else if let Some((var, _)) = self.linear.iter().next() {
                vec![Self::from_unknown_variable(var.clone())]
            } else {
                vec![]
            }
        } else {
            // Try to normalize
            let divide_by = if !self.constant.is_known_zero() {
                // If the constant is not zero, we divide by the constant.
                if self.constant.is_known_nonzero() {
                    self.constant.clone()
                } else {
                    T::one()
                }
            } else if !self.linear.is_empty() {
                // Otherwise, we divide by the factor of the smallest variable.
                self.linear.iter().next().unwrap().1.clone()
            } else {
                // This is a sum of quadratic expressions, we cannot really normalize this part.
                T::one()
            };
            vec![self.clone() * T::one().field_div(&divide_by)]
        }
    }

    /// Returns the quadratic, linear and constant components of this expression.
    pub fn components(
        &self,
    ) -> (
        &[(Self, Self)],
        impl DoubleEndedIterator<Item = (&V, &T)>,
        &T,
    ) {
        (&self.quadratic, self.linear.iter(), &self.constant)
    }

    pub fn into_components(self) -> (Vec<(Self, Self)>, impl Iterator<Item = (V, T)>, T) {
        (self.quadratic, self.linear.into_iter(), self.constant)
    }

    /// Computes the degree of a GroupedExpression in the unknown variables.
    /// Note that it might overestimate the degree if the expression contains
    /// terms that cancel each other out, e.g. `a * (b + 1) - a * b - a`.
    /// Variables inside runtime constants are ignored.
    pub fn degree(&self) -> usize {
        self.quadratic
            .iter()
            .map(|(l, r)| l.degree() + r.degree())
            .chain((!self.linear.is_empty()).then_some(1))
            .max()
            .unwrap_or(0)
    }

    /// Computes the degree of a variable in this expression.
    /// Variables inside runtime constants are ignored.
    pub fn degree_of_variable(&self, var: &V) -> usize {
        let linear_degree = if self.linear.contains_key(var) { 1 } else { 0 };
        self.quadratic
            .iter()
            .map(|(l, r)| l.degree_of_variable(var) + r.degree_of_variable(var))
            .chain(once(linear_degree))
            .max()
            .unwrap()
    }

    /// Returns the coefficient of the variable `variable` if this is an affine expression.
    /// Panics if the expression is quadratic.
    pub fn coefficient_of_variable<'a>(&'a self, var: &V) -> Option<&'a T> {
        assert!(!self.is_quadratic());
        self.linear.get(var)
    }

    /// Returns the range constraint of the full expression.
    pub fn range_constraint(
        &self,
        range_constraints: &impl RangeConstraintProvider<T::FieldType, V>,
    ) -> RangeConstraint<T::FieldType> {
        self.quadratic
            .iter()
            .map(|(l, r)| {
                l.range_constraint(range_constraints)
                    .combine_product(&r.range_constraint(range_constraints))
            })
            .chain(self.linear.iter().map(|(var, coeff)| {
                range_constraints
                    .get(var)
                    .combine_product(&coeff.range_constraint())
            }))
            .chain(std::iter::once(self.constant.range_constraint()))
            .reduce(|rc1, rc2| rc1.combine_sum(&rc2))
            .unwrap_or_else(|| RangeConstraint::from_value(0.into()))
    }
}

impl<T: RuntimeConstant + Substitutable<V>, V: Ord + Clone + Eq> GroupedExpression<T, V> {
    /// Substitute a variable by a symbolically known expression. The variable can be known or unknown.
    /// If it was already known, it will be substituted in the known expressions.
    pub fn substitute_by_known(&mut self, variable: &V, substitution: &T) {
        self.constant.substitute(variable, substitution);

        if self.linear.contains_key(variable) {
            // If the variable is a key in `linear`, it must be unknown
            // and thus can only occur there. Otherwise, it can be in
            // any symbolic expression.
            // We replace the variable by a symbolic expression, so it goes into the constant part.
            let coeff = self.linear.remove(variable).unwrap();
            self.constant += coeff * substitution.clone();
        } else {
            for coeff in self.linear.values_mut() {
                coeff.substitute(variable, substitution);
            }
            self.linear.retain(|_, f| !f.is_known_zero());
        }

        // TODO can we do that without moving everything?
        // In the end, the order does not matter much.

        let mut to_add = GroupedExpression::zero();
        self.quadratic.retain_mut(|(l, r)| {
            l.substitute_by_known(variable, substitution);
            r.substitute_by_known(variable, substitution);
            match (l.try_to_known(), r.try_to_known()) {
                (Some(l), Some(r)) => {
                    to_add += GroupedExpression::from_runtime_constant(l.clone() * r.clone());
                    false
                }
                (Some(l), None) => {
                    to_add += r.clone() * l;
                    false
                }
                (None, Some(r)) => {
                    to_add += l.clone() * r;
                    false
                }
                _ => true,
            }
        });
        remove_quadratic_terms_adding_to_zero(&mut self.quadratic);

        if to_add.try_to_known().map(|ta| ta.is_known_zero()) != Some(true) {
            *self += to_add;
        }
    }

    /// Substitute an unknown variable by a GroupedExpression.
    ///
    /// Note this does NOT work properly if the variable is used inside a
    /// known SymbolicExpression.
    pub fn substitute_by_unknown(&mut self, variable: &V, substitution: &GroupedExpression<T, V>) {
        if !self.referenced_unknown_variables().any(|v| v == variable) {
            return;
        }

        let mut to_add = GroupedExpression::zero();
        for (var, coeff) in std::mem::take(&mut self.linear) {
            if var == *variable {
                to_add += substitution.clone() * coeff;
            } else {
                self.linear.insert(var, coeff);
            }
        }

        self.quadratic = std::mem::take(&mut self.quadratic)
            .into_iter()
            .filter_map(|(mut l, mut r)| {
                l.substitute_by_unknown(variable, substitution);
                r.substitute_by_unknown(variable, substitution);
                match (l.try_to_known(), r.try_to_known()) {
                    (Some(lval), Some(rval)) => {
                        to_add += Self::from_runtime_constant(lval.clone() * rval.clone());
                        None
                    }
                    (Some(lval), None) => {
                        to_add += r * lval;
                        None
                    }
                    (None, Some(rval)) => {
                        to_add += l * rval;
                        None
                    }
                    _ => Some((l, r)),
                }
            })
            .collect();
        remove_quadratic_terms_adding_to_zero(&mut self.quadratic);

        *self += to_add;
    }
}

impl<T: ReferencedSymbols<V>, V> GroupedExpression<T, V> {
    /// Returns the set of referenced variables, both know and unknown. Might contain repetitions.
    pub fn referenced_variables(&self) -> Box<dyn Iterator<Item = &V> + '_> {
        let quadr = self
            .quadratic
            .iter()
            .flat_map(|(a, b)| a.referenced_variables().chain(b.referenced_variables()));

        let linear = self
            .linear
            .iter()
            .flat_map(|(var, coeff)| std::iter::once(var).chain(coeff.referenced_symbols()));
        let constant = self.constant.referenced_symbols();
        Box::new(quadr.chain(linear).chain(constant))
    }
}

impl<T, V> GroupedExpression<T, V> {
    /// Returns the referenced unknown variables. Might contain repetitions.
    pub fn referenced_unknown_variables(&self) -> Box<dyn Iterator<Item = &V> + '_> {
        let quadratic = self.quadratic.iter().flat_map(|(a, b)| {
            a.referenced_unknown_variables()
                .chain(b.referenced_unknown_variables())
        });
        Box::new(quadratic.chain(self.linear.keys()))
    }
}

impl<T: RuntimeConstant + VarTransformable<V1, V2>, V1: Ord + Clone, V2: Ord + Clone>
    VarTransformable<V1, V2> for GroupedExpression<T, V1>
{
    type Transformed = GroupedExpression<T::Transformed, V2>;

    fn try_transform_var_type(
        &self,
        var_transform: &mut impl FnMut(&V1) -> Option<V2>,
    ) -> Option<Self::Transformed> {
        Some(GroupedExpression {
            quadratic: self
                .quadratic
                .iter()
                .map(|(l, r)| {
                    Some((
                        l.try_transform_var_type(var_transform)?,
                        r.try_transform_var_type(var_transform)?,
                    ))
                })
                .collect::<Option<Vec<_>>>()?,
            linear: self
                .linear
                .iter()
                .map(|(var, coeff)| {
                    let new_var = var_transform(var)?;
                    Some((new_var, coeff.try_transform_var_type(var_transform)?))
                })
                .collect::<Option<BTreeMap<_, _>>>()?,
            constant: self.constant.try_transform_var_type(var_transform)?,
        })
    }
}

pub trait RangeConstraintProvider<T: FieldElement, V> {
    fn get(&self, var: &V) -> RangeConstraint<T>;
}

impl<R: RangeConstraintProvider<T, V>, T: FieldElement, V> RangeConstraintProvider<T, V> for &R {
    fn get(&self, var: &V) -> RangeConstraint<T> {
        R::get(self, var)
    }
}

#[derive(Clone, Copy)]
pub struct NoRangeConstraints;
impl<T: FieldElement, V> RangeConstraintProvider<T, V> for NoRangeConstraints {
    fn get(&self, _var: &V) -> RangeConstraint<T> {
        RangeConstraint::default()
    }
}

impl<
        T: RuntimeConstant + Display + ExpressionConvertible<<T as RuntimeConstant>::FieldType, V>,
        V: Ord + Clone + Eq + Hash + Display,
    > GroupedExpression<T, V>
{
    /// Solves the equation `self = 0` and returns how to compute the solution.
    /// The solution can contain assignments to multiple variables.
    /// If no way to solve the equation (and no way to derive new range
    /// constraints) has been found, but it still contains
    /// unknown variables, returns an empty, incomplete result.
    /// If the equation is known to be unsolvable, returns an error.
    pub fn solve(
        &self,
        range_constraints: &impl RangeConstraintProvider<T::FieldType, V>,
    ) -> Result<ProcessResult<T, V>, Error> {
        if !self
            .range_constraint(range_constraints)
            .allows_value(Zero::zero())
        {
            return Err(Error::ConstraintUnsatisfiable(self.to_string()));
        }

        Ok(if self.is_quadratic() {
            self.solve_quadratic(range_constraints)?
        } else if let Some(k) = self.try_to_known() {
            if k.is_known_nonzero() {
                return Err(Error::ConstraintUnsatisfiable(self.to_string()));
            } else {
                // TODO we could still process more information
                // and reach "unsatisfiable" here.
                ProcessResult::complete(vec![])
            }
        } else {
            self.solve_affine(range_constraints)?
        })
    }

    /// Solves the constraint for `variable`. This is only possible if
    /// `variable` does not appear in the quadratic component and
    /// has a coefficient which is known to be not zero.
    ///
    /// Returns the resulting solved grouped expression.
    pub fn try_solve_for(&self, variable: &V) -> Option<GroupedExpression<T, V>> {
        if self
            .quadratic
            .iter()
            .flat_map(|(l, r)| [l, r])
            .flat_map(|c| c.referenced_unknown_variables())
            .contains(variable)
        {
            // The variable is in the quadratic component, we cannot solve for it.
            return None;
        }
        if !self.linear.get(variable)?.is_known_nonzero() {
            return None;
        }
        let mut result = self.clone();
        let coefficient = result.linear.remove(variable)?;
        Some(result * (-T::one().field_div(&coefficient)))
    }

    /// Algebraically transforms the constraint such that `self = 0` is equivalent
    /// to `expr = result` and returns `result`.
    ///
    /// Returns `None` if it cannot solve (this happens for example if self is quadratic).
    /// Panics if `expr` is quadratic.
    pub fn try_solve_for_expr(
        &self,
        expr: &GroupedExpression<T, V>,
    ) -> Option<GroupedExpression<T, V>> {
        assert!(
            expr.is_affine(),
            "Tried to solve for quadratic expression {expr}"
        );
        if self.is_quadratic() {
            return None;
        }

        // Find a normalization factor by iterating over the variables.
        let normalization_factor = expr
            .referenced_unknown_variables()
            .find_map(|var| {
                let coeff = self.coefficient_of_variable(var)?;
                // We can only divide if we know the coefficient is non-zero.
                if coeff.is_known_nonzero() {
                    Some(expr.coefficient_of_variable(var).unwrap().field_div(coeff))
                } else {
                    None
                }
            })
            .unwrap_or(T::one());
        let result = expr - &(self.clone() * normalization_factor);

        // Check that the operations removed all variables in `expr` from `self`.
        if !expr
            .referenced_unknown_variables()
            .collect::<HashSet<_>>()
            .is_disjoint(
                &result
                    .referenced_unknown_variables()
                    .collect::<HashSet<_>>(),
            )
        {
            // The variables did not fully cancel out
            return None;
        }
        Some(result)
    }

    /// Tries to split this constraint into a list of equivalent constraints.
    /// This is the case for example if the variables in this expression can
    /// be split into different bit areas.
    pub fn try_split(
        &self,
        range_constraints: &impl RangeConstraintProvider<T::FieldType, V>,
    ) -> Option<Vec<GroupedExpression<T, V>>> {
        //        println!("Trying to split {self}");
        if self.is_quadratic() {
            return None;
        }
        let mut constant = -self.constant.try_to_number()?;

        // Group the linear part by absolute coefficients.
        let mut components = self
            .linear
            .iter()
            .map(|(var, coeff)| Some((coeff.try_to_number()?, var)))
            .collect::<Option<Vec<_>>>()?
            .into_iter()
            .map(|(coeff, var)| {
                let is_negative = !coeff.is_in_lower_half();
                if is_negative {
                    (-coeff, -Self::from_unknown_variable(var.clone()))
                } else {
                    (coeff, Self::from_unknown_variable(var.clone()))
                }
            })
            .into_grouping_map()
            .sum()
            .into_iter()
            .filter(|(_, expr)| !expr.is_zero())
            .sorted_by_key(|(c, _)| c.to_integer())
            .collect_vec();
        if components.len() < 2 {
            return None;
        }

        // Now try to split out each one in turn.
        let mut parts = vec![];
        for index in 0..components.len() {
            // println!(
            //     "Components: {} = {constant}",
            //     components
            //         .iter()
            //         .map(|(c, e)| format!("{c} * ({e})"))
            //         .join(" + ")
            // );

            let (candidate_coeff, candidate) = &components[index];
            // println!("Trying to split out {candidate_coeff} * ({candidate})");
            let rest = components
                .iter()
                .enumerate()
                .filter(|(i, component)| *i != index && component.0 != Zero::zero())
                .map(|(_, (coeff, expr))| (*coeff / *candidate_coeff, expr.clone()))
                .map(|(coeff, expr)| {
                    if !coeff.is_in_lower_half() {
                        (-coeff, -expr)
                    } else {
                        (coeff, expr)
                    }
                })
                .collect_vec();
            if rest.is_empty() {
                // We are done anyway.
                continue;
            }
            // The original constraint is equivalent to `candidate + rest = constant`.
            // Now we try to extract the smallest coefficient in rest.
            let smallest_coeff = rest.iter().map(|(coeff, _)| *coeff).min().unwrap();
            assert_ne!(smallest_coeff, 0.into());
            assert!(smallest_coeff.is_in_lower_half());

            let rest: GroupedExpression<_, _> = rest
                .into_iter()
                .map(|(coeff, expr)| expr * &T::from(coeff / smallest_coeff))
                .sum();

            let candidate_rc = candidate.range_constraint(range_constraints);
            // println!("Trying candidate {candidate} [rc: {candidate_rc}] with coeff {candidate_coeff} and rest {rest} (smallest coeff: {smallest_coeff})");
            // TODO do we need to compute the full range constraint of the complete expression?
            // TODO what about `constant`?
            if candidate_rc.is_unconstrained()
                || rest
                    .range_constraint(range_constraints)
                    .multiple(smallest_coeff)
                    .is_unconstrained()
            {
                // println!(" -> Cannot split out {candidate} because its rc {candidate_rc} is not tight enough");
                // for var in candidate.referenced_unknown_variables() {
                //     println!("    {var} has rc {}", range_constraints.get(var));
                // }
                continue;
            }
            // The original constraint is equivalent to `candidate + smallest_coeff * rest = constant`
            // and the constraint can equivalently be evaluated in the integers.
            // We now apply `x -> x % smallest_coeff` to the whole constraint.
            // If it was true before, it will be true afterwards.
            // So we get `candidate % smallest_coeff = constant % smallest_coeff`.
            // Now the only remaining task is to check that this new constraint has a unique solution
            // that does not require the use of the `%` operator.

            if let Some(solution) = candidate_rc
                // TODO what if the field div here is not a division without remainder in the integers?
                .has_unique_modular_solution(constant.field_div(candidate_coeff), smallest_coeff)
            {
                // TODO do we need to modify constant in some way?

                // candidate % smallest_coeff == constant only if candidate = solution.
                // Add `candidate = solution` to the parts
                parts.push(candidate - &GroupedExpression::from_number(solution));
                // println!("Split out {}", parts.last().unwrap());
                // println!(
                //     "Adjusting constant from {constant} to {}",
                //     constant - solution * *candidate_coeff
                // );
                constant -= solution * *candidate_coeff;
                // Substitute `candidate = solution` in our expression
                // by replacing the component by zero and subtracting
                // the solution from the constant.
                components[index] = (Zero::zero(), Zero::zero());
                // TODO correct?
                //constant = constant.field_div(&smallest_coeff);
            }
        }
        if parts.is_empty() {
            None
        } else {
            // We found some independent parts, add the remaining components to the parts
            // and return them.
            let remaining = components
                .into_iter()
                .filter(|(coeff, _)| *coeff != 0.into())
                .collect_vec();
            let constant = GroupedExpression::from_number(constant);
            parts.push(match remaining.as_slice() {
                [(coeff, expr)] => expr - &(constant * T::one().field_div(&T::from(*coeff))), // if there is only one component, we normalize
                _ => {
                    remaining
                        .into_iter()
                        .map(|(coeff, expr)| expr * T::from(coeff))
                        .sum::<GroupedExpression<_, _>>()
                        - constant
                }
            });
            Some(parts)
        }
    }

    fn solve_affine(
        &self,
        range_constraints: &impl RangeConstraintProvider<T::FieldType, V>,
    ) -> Result<ProcessResult<T, V>, Error> {
        Ok(if self.linear.len() == 1 {
            let (var, coeff) = self.linear.iter().next().unwrap();
            // Solve "coeff * X + self.constant = 0" by division.
            assert!(
                !coeff.is_known_zero(),
                "Zero coefficient has not been removed: {self}"
            );
            if coeff.is_known_nonzero() {
                // In this case, we can always compute a solution.
                let value = self.constant.field_div(&-coeff.clone());
                ProcessResult::complete(vec![assignment_if_satisfies_range_constraints(
                    var.clone(),
                    value,
                    range_constraints,
                )?])
            } else if self.constant.is_known_nonzero() {
                // If the offset is not zero, then the coefficient must be non-zero,
                // otherwise the constraint is violated.
                let value = self.constant.field_div(&-coeff.clone());
                ProcessResult::complete(vec![
                    Assertion::assert_is_nonzero(coeff.clone()),
                    assignment_if_satisfies_range_constraints(
                        var.clone(),
                        value,
                        range_constraints,
                    )?,
                ])
            } else {
                // If this case, we could have an equation of the form
                // 0 * X = 0, which is valid and generates no information about X.
                ProcessResult::empty()
            }
        } else {
            // Solve expression of the form `a * X + b * Y + ... + self.constant = 0`
            let r = self.solve_bit_decomposition(range_constraints)?;

            if r.complete {
                r
            } else {
                ProcessResult {
                    effects: self.transfer_constraints(range_constraints),
                    complete: false,
                }
            }
        })
    }

    /// Tries to solve a bit-decomposition equation.
    fn solve_bit_decomposition(
        &self,
        range_constraints: &impl RangeConstraintProvider<T::FieldType, V>,
    ) -> Result<ProcessResult<T, V>, Error> {
        assert!(!self.is_quadratic());
        // All the coefficients need to be known numbers and the
        // variables need to be range-constrained.
        let constrained_coefficients = self
            .linear
            .iter()
            .map(|(var, coeff)| {
                let coeff = coeff.try_to_number()?;
                let rc = range_constraints.get(var);
                let is_negative = !coeff.is_in_lower_half();
                let coeff_abs = if is_negative { -coeff } else { coeff };
                // We could work with non-powers of two, but it would require
                // division instead of shifts.
                let exponent = log2_exact(coeff_abs.to_arbitrary_integer())?;
                // We negate here because we are solving
                // c_1 * x_1 + c_2 * x_2 + ... + offset = 0,
                // instead of
                // c_1 * x_1 + c_2 * x_2 + ... = offset.
                Some((var.clone(), rc, !is_negative, coeff_abs, exponent))
            })
            .collect::<Option<Vec<_>>>();
        let Some(constrained_coefficients) = constrained_coefficients else {
            return Ok(ProcessResult::empty());
        };

        // If the offset is a known number, we gradually remove the
        // components from this number.
        let mut offset = self.constant.try_to_number();
        let mut concrete_assignments = vec![];

        let any_negative = constrained_coefficients
            .iter()
            .any(|(_, _, is_negative, _, _)| *is_negative);

        // Check if they are mutually exclusive and compute assignments.
        let mut covered_bits: <T::FieldType as FieldElement>::Integer = 0.into();
        let mut components: Vec<BitDecompositionComponent<T::FieldType, V>> = vec![];
        for (variable, constraint, is_negative, coeff_abs, exponent) in constrained_coefficients
            .into_iter()
            .sorted_by_key(|(_, _, _, _, exponent)| *exponent)
        {
            let bit_mask = *constraint.multiple(coeff_abs).mask();
            if !(bit_mask & covered_bits).is_zero() {
                // Overlapping range constraints.
                return Ok(ProcessResult::empty());
            } else {
                covered_bits |= bit_mask;
            }

            // If the offset is a known number, we create concrete assignments and modify the offset.
            // if it is not known, we return a BitDecomposition effect.
            if let Some(offset) = &mut offset {
                let mut component = if is_negative { -*offset } else { *offset }.to_integer();
                if component > (T::FieldType::modulus() - 1.into()) >> 1 {
                    // Convert a signed finite field element into two's complement.
                    // a regular subtraction would underflow, so we do this.
                    // We add the difference between negative numbers in the field
                    // and negative numbers in two's complement.
                    component += <T::FieldType as FieldElement>::Integer::MAX
                        - T::FieldType::modulus()
                        + 1.into();
                };
                component &= bit_mask;
                if component >= T::FieldType::modulus() {
                    // If the component does not fit the field, the bit mask is not
                    // tight good enough.
                    return Ok(ProcessResult::empty());
                }
                concrete_assignments.push(
                    // We're not using assignment_if_satisfies_range_constraints here, because we
                    // might still exit early. The error case is handled below.
                    Effect::Assignment(
                        variable.clone(),
                        T::FieldType::from(component >> exponent).into(),
                    ),
                );
                if is_negative {
                    *offset += T::FieldType::from(component);
                } else {
                    *offset -= T::FieldType::from(component);
                }
            } else {
                components.push(BitDecompositionComponent {
                    variable,
                    is_negative,
                    exponent: exponent as u64,
                    bit_mask,
                });
            }
        }

        if covered_bits >= T::FieldType::modulus() {
            return Ok(ProcessResult::empty());
        }

        if let Some(offset) = offset {
            if offset != 0.into() {
                if any_negative {
                    // In case we have negative coefficients, the algorithm
                    // does not always find the correct assignment.
                    return Ok(ProcessResult::empty());
                } else {
                    return Err(Error::ConstraintUnsatisfiable(self.to_string()));
                }
            }
            assert_eq!(concrete_assignments.len(), self.linear.len());
            Ok(ProcessResult::complete(concrete_assignments))
        } else {
            Ok(ProcessResult::complete(vec![Effect::BitDecomposition(
                BitDecomposition {
                    value: self.constant.clone(),
                    components,
                },
            )]))
        }
    }

    fn transfer_constraints(
        &self,
        range_constraints: &impl RangeConstraintProvider<T::FieldType, V>,
    ) -> Vec<Effect<T, V>> {
        // Solve for each of the variables in the linear component and
        // compute the range constraints.
        assert!(!self.is_quadratic());
        self.linear
            .iter()
            .filter_map(|(var, _)| {
                let rc = self.try_solve_for(var)?.range_constraint(range_constraints);
                Some((var, rc))
            })
            .filter(|(_, constraint)| !constraint.is_unconstrained())
            .map(|(var, constraint)| Effect::RangeConstraint(var.clone(), constraint))
            .collect()
    }

    fn solve_quadratic(
        &self,
        range_constraints: &impl RangeConstraintProvider<T::FieldType, V>,
    ) -> Result<ProcessResult<T, V>, Error> {
        let Some((left, right)) = self.try_as_single_product() else {
            return Ok(ProcessResult::empty());
        };
        // Now we have `left * right = 0`, i.e. one (or both) of them has to be zero.
        let (left_solution, right_solution) = match (
            left.solve(range_constraints),
            right.solve(range_constraints),
        ) {
            // If one of them is always unsatisfiable, it is equivalent to just solving the other one for zero.
            (Err(_), o) | (o, Err(_)) => {
                return o;
            }
            (Ok(left), Ok(right)) => (left, right),
        };

        if let Some(result) =
            combine_to_conditional_assignment(&left_solution, &right_solution, range_constraints)
        {
            return Ok(result);
        }

        // Now at least combine new range constraints on the same variable.
        // TODO: This will correctly find a bit range constraint on
        // `(X - 1) * X = 0`, but it fails to detect the case of
        // `X * X - X`.
        // This could be fixed by finding a canonical form for the quadratic
        // expression, and normalizing the constants.
        Ok(combine_range_constraints(&left_solution, &right_solution))
    }
}

/// Tries to combine two process results from alternative branches into a
/// conditional assignment.
fn combine_to_conditional_assignment<
    T: RuntimeConstant + ExpressionConvertible<<T as RuntimeConstant>::FieldType, V>,
    V: Ord + Clone + Eq + Display,
>(
    left: &ProcessResult<T, V>,
    right: &ProcessResult<T, V>,
    range_constraints: &impl RangeConstraintProvider<T::FieldType, V>,
) -> Option<ProcessResult<T, V>> {
    let [Effect::Assignment(first_var, first_assignment)] = left.effects.as_slice() else {
        return None;
    };
    let [Effect::Assignment(second_var, second_assignment)] = right.effects.as_slice() else {
        return None;
    };

    if first_var != second_var {
        return None;
    }

    // At this point, we have two assignments to the same variable, i.e.
    // "`X = A` or `X = B`". If the two alternatives can never be satisfied at
    // the same time (i.e. the "or" is exclusive), we can turn this into a
    // conditional assignment.

    let diff = first_assignment.clone() + -second_assignment.clone();
    let diff: GroupedExpression<T::FieldType, V> = diff.try_to_expression(
        &|n| GroupedExpression::from_number(*n),
        &|v| GroupedExpression::from_unknown_variable(v.clone()),
        &|e| e.try_to_number(),
    )?;

    let diff = diff.try_to_known()?.try_to_number()?;
    // `diff = A - B` is a compile-time known number, i.e. `A = B + diff`.
    // Now if `rc + diff` is disjoint from `rc`, it means
    // that if the value that `A` evaluates to falls into the allowed range for `X`,
    // then `B = A + diff` is not a possible value for `X` and vice-versa.
    // This means the two alternatives are disjoint and we can use a conditional assignment.
    let rc = range_constraints.get(first_var);
    if !rc
        .combine_sum(&RangeConstraint::from_value(diff))
        .is_disjoint(&rc)
    {
        return None;
    }

    Some(ProcessResult {
        effects: vec![Effect::ConditionalAssignment {
            variable: first_var.clone(),
            condition: Condition {
                value: first_assignment.clone(),
                condition: rc,
            },
            in_range_value: first_assignment.clone(),
            out_of_range_value: second_assignment.clone(),
        }],
        complete: left.complete && right.complete,
    })
}

/// Tries to combine range constraint results from two alternative branches.
/// In some cases, if both branches produce a complete range constraint for the same variable,
/// and those range constraints can be combined without loss, the result is complete as well.
fn combine_range_constraints<T: RuntimeConstant, V: Ord + Clone + Eq + Hash + Display>(
    left: &ProcessResult<T, V>,
    right: &ProcessResult<T, V>,
) -> ProcessResult<T, V> {
    let left_constraints = left
        .effects
        .iter()
        .filter_map(|e| effect_to_range_constraint(e))
        .into_grouping_map()
        .reduce(|rc1, _, rc2| rc1.conjunction(&rc2));
    let right_constraints = right
        .effects
        .iter()
        .filter_map(|e| effect_to_range_constraint(e))
        .into_grouping_map()
        .reduce(|rc1, _, rc2| rc1.conjunction(&rc2));

    let effects = left_constraints
        .iter()
        .filter_map(|(v, rc1)| {
            let rc2 = right_constraints.get(v)?;
            let rc = rc1.disjunction(rc2);
            // This does not capture all cases where the disjunction does not lose information,
            // but we want this to be an indicator of whether we can remove the original
            // constraint, and thus we want it to only hit the "single value" case.
            let complete = rc1.try_to_single_value().is_some()
                && rc2.try_to_single_value().is_some()
                && rc.size_estimate() <= 2.into();
            Some((v, rc, complete))
        })
        .collect_vec();
    // The completeness is tricky, but if there is just a single left effect
    // and a single right effect and the final range constraint is complete,
    // it means that both branches have a concrete assignment for the variable
    // and thus the range constraint is exactly what the original constraint captures.
    let complete = left.effects.len() == 1
        && right.effects.len() == 1
        && effects.len() == 1
        && effects.iter().all(|(_, _, complete)| *complete);
    ProcessResult {
        effects: effects
            .into_iter()
            .map(|(v, rc, _)| Effect::RangeConstraint(v.clone(), rc))
            .collect(),
        complete,
    }
}

fn assignment_if_satisfies_range_constraints<T: RuntimeConstant, V: Ord + Clone + Eq>(
    var: V,
    value: T,
    range_constraints: &impl RangeConstraintProvider<T::FieldType, V>,
) -> Result<Effect<T, V>, Error> {
    let rc = range_constraints.get(&var);
    if rc.is_disjoint(&value.range_constraint()) {
        return Err(Error::ConflictingRangeConstraints);
    }
    Ok(Effect::Assignment(var, value))
}

/// Turns an effect into a range constraint on a variable.
fn effect_to_range_constraint<T: RuntimeConstant, V: Ord + Clone + Eq>(
    effect: &Effect<T, V>,
) -> Option<(V, RangeConstraint<T::FieldType>)> {
    match effect {
        Effect::RangeConstraint(var, rc) => Some((var.clone(), rc.clone())),
        Effect::Assignment(var, value) => Some((var.clone(), value.range_constraint())),
        _ => None,
    }
}

impl<T: RuntimeConstant, V: Clone + Ord + Eq> Add for GroupedExpression<T, V> {
    type Output = GroupedExpression<T, V>;

    fn add(mut self, rhs: Self) -> Self {
        self += rhs;
        self
    }
}

impl<T: RuntimeConstant, V: Clone + Ord + Eq> Add for &GroupedExpression<T, V> {
    type Output = GroupedExpression<T, V>;

    fn add(self, rhs: Self) -> Self::Output {
        self.clone() + rhs.clone()
    }
}

impl<T: RuntimeConstant, V: Clone + Ord + Eq> AddAssign<GroupedExpression<T, V>>
    for GroupedExpression<T, V>
{
    fn add_assign(&mut self, rhs: Self) {
        self.quadratic = combine_removing_zeros(std::mem::take(&mut self.quadratic), rhs.quadratic);
        for (var, coeff) in rhs.linear {
            self.linear
                .entry(var.clone())
                .and_modify(|f| *f += coeff.clone())
                .or_insert_with(|| coeff);
        }
        self.constant += rhs.constant.clone();
        self.linear.retain(|_, f| !f.is_known_zero());
    }
}

impl<T: RuntimeConstant, V: Clone + Ord + Hash + Eq> Sum for GroupedExpression<T, V> {
    fn sum<I: Iterator<Item = Self>>(iter: I) -> Self {
        let mut result = Zero::zero();
        for item in iter {
            result += item;
        }
        result
    }
}

/// Returns the sum of these quadratic terms while removing terms that
/// cancel each other out.
fn combine_removing_zeros<E: PartialEq>(first: Vec<(E, E)>, mut second: Vec<(E, E)>) -> Vec<(E, E)>
where
    for<'a> &'a E: Neg<Output = E>,
{
    if first.len() + second.len() > MAX_SUM_SIZE_FOR_QUADRATIC_ANALYSIS {
        // If there are too many terms, we cannot do this efficiently.
        return first.into_iter().chain(second).collect();
    }

    let mut result = first
        .into_iter()
        .filter(|first| {
            // Try to find l1 * r1 inside `second`.
            if let Some((j, _)) = second
                .iter()
                .find_position(|second| quadratic_terms_add_to_zero(first, second))
            {
                // We found a match, so they cancel each other out, we remove both.
                second.remove(j);
                false
            } else {
                true
            }
        })
        .collect_vec();
    result.extend(second);
    result
}

/// Removes pairs of items from `terms` whose products add to zero.
fn remove_quadratic_terms_adding_to_zero<E: PartialEq>(terms: &mut Vec<(E, E)>)
where
    for<'a> &'a E: Neg<Output = E>,
{
    if terms.len() > MAX_SUM_SIZE_FOR_QUADRATIC_ANALYSIS {
        // If there are too many terms, we cannot do this efficiently.
        return;
    }

    let mut to_remove = HashSet::new();
    for ((i, first), (j, second)) in terms.iter().enumerate().tuple_combinations() {
        if to_remove.contains(&i) || to_remove.contains(&j) {
            // We already removed this term.
            continue;
        }
        if quadratic_terms_add_to_zero(first, second) {
            // We found a match, so they cancel each other out, we remove both.
            to_remove.insert(i);
            to_remove.insert(j);
        }
    }
    if !to_remove.is_empty() {
        *terms = terms
            .drain(..)
            .enumerate()
            .filter(|(i, _)| !to_remove.contains(i))
            .map(|(_, term)| term)
            .collect();
    }
}

/// Returns true if `first.0 * first.1 = -second.0 * second.1`,
/// but does not catch all cases.
fn quadratic_terms_add_to_zero<E: PartialEq>(first: &(E, E), second: &(E, E)) -> bool
where
    for<'a> &'a E: Neg<Output = E>,
{
    let (s0, s1) = second;
    // Check if `first.0 * first.1 == -(second.0 * second.1)`, but we can swap left and right
    // and we can put the negation either left or right.
    let n1 = (&-s0, s1);
    let n2 = (s0, &-s1);
    [n1, n2].contains(&(&first.0, &first.1)) || [n1, n2].contains(&(&first.1, &first.0))
}

impl<T: RuntimeConstant, V: Clone + Ord + Eq> Sub for &GroupedExpression<T, V> {
    type Output = GroupedExpression<T, V>;

    fn sub(self, rhs: Self) -> Self::Output {
        self + &-rhs
    }
}

impl<T: RuntimeConstant, V: Clone + Ord + Eq> Sub for GroupedExpression<T, V> {
    type Output = GroupedExpression<T, V>;

    fn sub(self, rhs: Self) -> Self::Output {
        &self - &rhs
    }
}

impl<T: RuntimeConstant, V: Clone + Ord> GroupedExpression<T, V> {
    fn negate(&mut self) {
        for (first, _) in &mut self.quadratic {
            first.negate()
        }
        for coeff in self.linear.values_mut() {
            *coeff = -coeff.clone();
        }
        self.constant = -self.constant.clone();
    }
}

impl<T: RuntimeConstant, V: Clone + Ord> Neg for GroupedExpression<T, V> {
    type Output = GroupedExpression<T, V>;

    fn neg(mut self) -> Self {
        self.negate();
        self
    }
}

impl<T: RuntimeConstant, V: Clone + Ord> Neg for &GroupedExpression<T, V> {
    type Output = GroupedExpression<T, V>;

    fn neg(self) -> Self::Output {
        -((*self).clone())
    }
}

/// Multiply by known symbolic expression.
impl<T: RuntimeConstant, V: Clone + Ord + Eq> Mul<&T> for GroupedExpression<T, V> {
    type Output = GroupedExpression<T, V>;

    fn mul(mut self, rhs: &T) -> Self {
        self *= rhs;
        self
    }
}

impl<T: RuntimeConstant, V: Clone + Ord + Eq> Mul<T> for GroupedExpression<T, V> {
    type Output = GroupedExpression<T, V>;

    fn mul(self, rhs: T) -> Self {
        self * &rhs
    }
}

impl<T: RuntimeConstant, V: Clone + Ord + Eq> MulAssign<&T> for GroupedExpression<T, V> {
    fn mul_assign(&mut self, rhs: &T) {
        if rhs.is_known_zero() {
            *self = Self::zero();
        } else {
            for (first, _) in &mut self.quadratic {
                *first *= rhs;
            }
            for coeff in self.linear.values_mut() {
                *coeff *= rhs.clone();
            }
            self.constant *= rhs.clone();
        }
    }
}

impl<T: RuntimeConstant, V: Clone + Ord + Eq> Sum for GroupedExpression<T, V> {
    fn sum<I: Iterator<Item = Self>>(iter: I) -> Self {
        iter.fold(Self::zero(), |mut acc, item| {
            acc += item;
            acc
        })
    }
}

impl<T: RuntimeConstant, V: Clone + Ord + Eq> Mul for GroupedExpression<T, V> {
    type Output = GroupedExpression<T, V>;

    fn mul(self, rhs: GroupedExpression<T, V>) -> Self {
        if let Some(k) = rhs.try_to_known() {
            self * k
        } else if let Some(k) = self.try_to_known() {
            rhs * k
        } else {
            Self {
                quadratic: vec![(self, rhs)],
                linear: Default::default(),
                constant: T::zero(),
            }
        }
    }
}

impl<T: RuntimeConstant + Display, V: Clone + Ord + Display> Display for GroupedExpression<T, V> {
    fn fmt(&self, f: &mut std::fmt::Formatter<'_>) -> std::fmt::Result {
        let (sign, s) = self.to_signed_string();
        if sign {
            write!(f, "-({s})")
        } else {
            write!(f, "{s}")
        }
    }
}

impl<T: RuntimeConstant + Display, V: Clone + Ord + Display> GroupedExpression<T, V> {
    fn to_signed_string(&self) -> (bool, String) {
        self.quadratic
            .iter()
            .map(|(a, b)| {
                let (a_sign, a) = a.to_signed_string();
                let (b_sign, b) = b.to_signed_string();
                (a_sign ^ b_sign, format!("({a}) * ({b})"))
            })
            .chain(
                self.linear
                    .iter()
                    .map(|(var, coeff)| match coeff.try_to_number() {
                        Some(k) if k == T::FieldType::one() => (false, format!("{var}")),
                        Some(k) if k == -T::FieldType::one() => (true, format!("{var}")),
                        _ => {
                            let (sign, coeff) = Self::symbolic_expression_to_signed_string(coeff);
                            (sign, format!("{coeff} * {var}"))
                        }
                    }),
            )
            .chain(match self.constant.try_to_number() {
                Some(k) if k == T::FieldType::zero() => None,
                _ => Some(Self::symbolic_expression_to_signed_string(&self.constant)),
            })
            .reduce(|(n1, p1), (n2, p2)| {
                (
                    n1,
                    if n1 == n2 {
                        format!("{p1} + {p2}")
                    } else {
                        format!("{p1} - {p2}")
                    },
                )
            })
            .unwrap_or((false, "0".to_string()))
    }

    fn symbolic_expression_to_signed_string(value: &T) -> (bool, String) {
        match value.try_to_number() {
            Some(k) => {
                if k.is_in_lower_half() {
                    (false, format!("{k}"))
                } else {
                    (true, format!("{}", -k))
                }
            }
            _ => (false, value.to_string()),
        }
    }
}

#[cfg(test)]
mod tests {
    use std::collections::HashMap;

    use crate::test_utils::{constant, var};

    use super::*;
    use powdr_number::GoldilocksField;

    use pretty_assertions::assert_eq;

    type Qse = GroupedExpression<SymbolicExpression<GoldilocksField, &'static str>, &'static str>;

    #[test]
    fn test_mul() {
        let x = Qse::from_unknown_variable("X");
        let y = Qse::from_unknown_variable("Y");
        let a = Qse::from_known_symbol("A", RangeConstraint::default());
        let t = x * y + a;
        assert_eq!(t.to_string(), "(X) * (Y) + A");
    }

    #[test]
    fn test_add() {
        let x = Qse::from_unknown_variable("X");
        let y = Qse::from_unknown_variable("Y");
        let a = Qse::from_unknown_variable("A");
        let b = Qse::from_known_symbol("B", RangeConstraint::default());
        let t: Qse = x * y - a + b;
        assert_eq!(t.to_string(), "(X) * (Y) - A + B");
        assert_eq!(
            (t.clone() + t).to_string(),
            "(X) * (Y) + (X) * (Y) - 2 * A + (B + B)"
        );
    }

    #[test]
    fn test_mul_by_known() {
        let x = Qse::from_unknown_variable("X");
        let y = Qse::from_unknown_variable("Y");
        let a = Qse::from_known_symbol("A", RangeConstraint::default());
        let b = Qse::from_known_symbol("B", RangeConstraint::default());
        let t: Qse = (x * y + a) * b;
        assert_eq!(t.to_string(), "(B * X) * (Y) + (A * B)");
    }

    #[test]
    fn test_mul_by_zero() {
        let x = Qse::from_unknown_variable("X");
        let y = Qse::from_unknown_variable("Y");
        let a = Qse::from_known_symbol("A", RangeConstraint::default());
        let zero = Qse::zero();
        let t: Qse = x * y + a;
        assert_eq!(t.to_string(), "(X) * (Y) + A");
        assert_eq!((t.clone() * zero).to_string(), "0");
    }

    #[test]
    fn test_apply_update() {
        let x = Qse::from_unknown_variable("X");
        let y = Qse::from_unknown_variable("Y");
        let a = Qse::from_known_symbol("A", RangeConstraint::default());
        let b = Qse::from_known_symbol("B", RangeConstraint::default());
        let mut t: Qse = (x * y + a) * b;
        assert_eq!(t.to_string(), "(B * X) * (Y) + (A * B)");
        t.substitute_by_known(
            &"B",
            &SymbolicExpression::from_symbol("B", RangeConstraint::from_value(7.into())),
        );
        assert!(t.is_quadratic());
        assert_eq!(t.to_string(), "(7 * X) * (Y) + (A * 7)");
        t.substitute_by_known(
            &"X",
            &SymbolicExpression::from_symbol("X", RangeConstraint::from_range(1.into(), 2.into())),
        );
        assert!(!t.is_quadratic());
        assert_eq!(t.to_string(), "(7 * X) * Y + (A * 7)");
        t.substitute_by_known(
            &"Y",
            &SymbolicExpression::from_symbol("Y", RangeConstraint::from_value(3.into())),
        );
        assert!(t.try_to_known().is_some());
        assert_eq!(t.to_string(), "((A * 7) + ((7 * X) * 3))");
    }

    #[test]
    fn test_apply_update_inner_zero() {
        let x = Qse::from_unknown_variable("X");
        let y = Qse::from_unknown_variable("Y");
        let a = Qse::from_known_symbol("A", RangeConstraint::default());
        let b = Qse::from_known_symbol("B", RangeConstraint::default());
        let mut t: Qse = (x * a + y) * b;
        assert_eq!(t.to_string(), "(A * B) * X + B * Y");
        t.substitute_by_known(
            &"B",
            &SymbolicExpression::from_symbol("B", RangeConstraint::from_value(7.into())),
        );
        assert_eq!(t.to_string(), "(A * 7) * X + 7 * Y");
        t.substitute_by_known(
            &"A",
            &SymbolicExpression::from_symbol("A", RangeConstraint::from_value(0.into())),
        );
        assert_eq!(t.to_string(), "7 * Y");
    }

    #[test]
    fn substitute_known() {
        let x = Qse::from_unknown_variable("X");
        let y = Qse::from_unknown_variable("Y");
        let a = Qse::from_known_symbol("A", RangeConstraint::default());
        let b = Qse::from_known_symbol("B", RangeConstraint::default());
        let mut t: Qse = (x * a + y) * b.clone() + b;
        assert_eq!(t.to_string(), "(A * B) * X + B * Y + B");
        // We substitute B by an expression containing B on purpose.
        t.substitute_by_known(
            &"B",
            &(SymbolicExpression::from_symbol("B", Default::default())
                + SymbolicExpression::from(GoldilocksField::from(1))),
        );
        assert_eq!(t.to_string(), "(A * (B + 1)) * X + (B + 1) * Y + (B + 1)");
        t.substitute_by_known(
            &"B",
            &SymbolicExpression::from_symbol("B", RangeConstraint::from_value(10.into())),
        );
        assert_eq!(t.to_string(), "(A * 11) * X + 11 * Y + 11");
    }

    impl RangeConstraintProvider<GoldilocksField, &'static str>
        for HashMap<&'static str, RangeConstraint<GoldilocksField>>
    {
        fn get(&self, var: &&'static str) -> RangeConstraint<GoldilocksField> {
            self.get(var).cloned().unwrap_or_default()
        }
    }

    #[test]
    fn unsolvable() {
        let r = Qse::from_number(GoldilocksField::from(10)).solve(&NoRangeConstraints);
        assert!(r.is_err());
    }

    #[test]
    fn unsolvable_with_vars() {
        let x = &Qse::from_known_symbol("X", Default::default());
        let y = &Qse::from_known_symbol("Y", Default::default());
        let mut constr = x + y - constant(10);
        // We cannot solve it, but we can also not learn anything new from it.
        let result = constr.solve(&NoRangeConstraints).unwrap();
        assert!(result.complete && result.effects.is_empty());
        // But if we know the values, we can be sure there is a conflict.
        assert!(constant(10).solve(&NoRangeConstraints).is_err());

        // The same with range constraints that disallow zero.
        constr.substitute_by_known(
            &"X",
            &SymbolicExpression::from_symbol("X", RangeConstraint::from_value(5.into())),
        );
        constr.substitute_by_known(
            &"Y",
            &SymbolicExpression::from_symbol(
                "Y",
                RangeConstraint::from_range(100.into(), 102.into()),
            ),
        );
        assert!(constant(10).solve(&NoRangeConstraints).is_err());
    }

    #[test]
    fn solvable_without_vars() {
        let constr = constant(0);
        let result = constr.solve(&NoRangeConstraints).unwrap();
        assert!(result.complete && result.effects.is_empty());
    }

    #[test]
    fn solve_simple_eq() {
        let y = Qse::from_known_symbol("y", Default::default());
        let x = Qse::from_unknown_variable("X");
        // 2 * X + 7 * y - 10 = 0
        let two = constant(2);
        let seven = constant(7);
        let ten = constant(10);
        let constr = two * x + seven * y - ten;
        let result = constr.solve(&NoRangeConstraints).unwrap();
        assert!(result.complete);
        assert_eq!(result.effects.len(), 1);
        let Effect::Assignment(var, expr) = &result.effects[0] else {
            panic!("Expected assignment");
        };
        assert_eq!(var.to_string(), "X");
        assert_eq!(expr.to_string(), "(((7 * y) + -10) / -2)");
    }

    #[test]
    fn solve_div_by_range_constrained_var() {
        let y = Qse::from_known_symbol("y", Default::default());
        let z = Qse::from_known_symbol("z", Default::default());
        let x = Qse::from_unknown_variable("X");
        // z * X + 7 * y - 10 = 0
        let seven = constant(7);
        let ten = constant(10);
        let mut constr = z * x + seven * y - ten.clone();
        // If we do not range-constrain z, we cannot solve since we don't know if it might be zero.
        let result = constr.solve(&NoRangeConstraints).unwrap();
        assert!(!result.complete && result.effects.is_empty());
        let z_rc = RangeConstraint::from_range(1.into(), 2.into());
        let range_constraints: HashMap<&'static str, RangeConstraint<GoldilocksField>> =
            HashMap::from([("z", z_rc.clone())]);
        // Just solving without applying the update to the known symbolic expressions
        // does not help either. Note that the argument `&range_constraints` to
        // `solve()` is only used for unknown variables and not for known variables.
        // For the latter to take effect, we need to call `apply_update`.
        let result = constr.solve(&range_constraints).unwrap();
        assert!(!result.complete && result.effects.is_empty());
        constr.substitute_by_known(&"z", &SymbolicExpression::from_symbol("z", z_rc.clone()));
        // Now it should work.
        let result = constr.solve(&range_constraints).unwrap();
        assert!(result.complete);
        let effects = result.effects;
        let Effect::Assignment(var, expr) = &effects[0] else {
            panic!("Expected assignment");
        };
        assert_eq!(var.to_string(), "X");
        assert_eq!(expr.to_string(), "(((7 * y) + -10) / -z)");
    }

    #[test]
    fn solve_bit_decomposition() {
        let rc = RangeConstraint::from_mask(0xffu32);
        // First try without range constrain on a, but on b and c.
        let a = Qse::from_unknown_variable("a");
        let b = Qse::from_unknown_variable("b");
        let c = Qse::from_unknown_variable("c");
        let z = Qse::from_known_symbol("Z", Default::default());
        // a * 0x100 - b * 0x10000 + c * 0x1000000 + 10 + Z = 0
        let ten = constant(10);
        let constr: Qse = a * constant(0x100) - b * constant(0x10000)
            + c * constant(0x1000000)
            + ten.clone()
            + z.clone();
        // Without range constraints on a, this is not solvable.
        let mut range_constraints = HashMap::from([("b", rc.clone()), ("c", rc.clone())]);
        let result = constr.solve(&range_constraints).unwrap();
        assert!(!result.complete && result.effects.is_empty());
        // Now add the range constraint on a, it should be solvable.
        range_constraints.insert("a", rc.clone());
        let result = constr.solve(&range_constraints).unwrap();
        assert!(result.complete);

        let [effect] = &result.effects[..] else {
            panic!();
        };
        let Effect::BitDecomposition(BitDecomposition { value, components }) = effect else {
            panic!();
        };
        assert_eq!(format!("{value}"), "(10 + Z)");
        let formatted = components
            .iter()
            .map(|c| {
                format!(
                    "{} = (({value} & 0x{:0x}) >> {}){};\n",
                    c.variable,
                    c.bit_mask,
                    c.exponent,
                    if c.is_negative { " [negative]" } else { "" }
                )
            })
            .join("");

        assert_eq!(
            formatted,
            "\
a = (((10 + Z) & 0xff00) >> 8) [negative];
b = (((10 + Z) & 0xff0000) >> 16);
c = (((10 + Z) & 0xff000000) >> 24) [negative];
"
        );
    }

    #[test]
    fn bit_decomposition_bug() {
        let lin = Qse::from_unknown_variable("lin");
        let result = Qse::from_unknown_variable("result");
        let constr = lin.clone() - constant(4) * result.clone() - constant(4);
        let range_constraints = HashMap::from([
            ("lin", RangeConstraint::from_mask(0x8u32)),
            ("result", RangeConstraint::from_mask(0x1u32)),
        ]);
        // We try to solve `lin - 4 * result = 4` and the problem is
        // that we cannot assign `lin = 4 & mask` for some mask, since
        // it needs to be assigned `8`.
        let result = constr.solve(&range_constraints).unwrap();
        assert!(!result.complete);
        // The algorithm has a bug, so we exect no bit decomposition.
        let has_bit_decomp = result
            .effects
            .iter()
            .filter(|e| matches!(e, Effect::BitDecomposition(_)))
            .count()
            != 0;
        assert!(!has_bit_decomp);
    }

    #[test]
    fn solve_constraint_transfer() {
        let rc = RangeConstraint::from_mask(0xffu32);
        let a = Qse::from_unknown_variable("a");
        let b = Qse::from_unknown_variable("b");
        let c = Qse::from_unknown_variable("c");
        let z = Qse::from_unknown_variable("Z");
        let range_constraints =
            HashMap::from([("a", rc.clone()), ("b", rc.clone()), ("c", rc.clone())]);
        // a * 0x100 + b * 0x10000 + c * 0x1000000 + 10 - Z = 0
        let ten = constant(10);
        let constr =
            a * constant(0x100) + b * constant(0x10000) + c * constant(0x1000000) + ten.clone()
                - z.clone();
        let result = constr.solve(&range_constraints).unwrap();
        assert!(!result.complete);
        let effects = result
            .effects
            .into_iter()
            .map(|effect| match effect {
                Effect::RangeConstraint(v, rc) => format!("{v}: {rc};\n"),
                _ => panic!(),
            })
            .format("")
            .to_string();
        // It appears twice because we solve the positive and the negated equation.
        // Note that the negated version has a different bit mask.
        assert_eq!(
            effects,
            "Z: [10, 4294967050] & 0xffffff0a;
"
        );
    }

    #[test]
    fn solve_quadratic() {
        let rc = RangeConstraint::from_mask(0xffu32);
        let a = Qse::from_unknown_variable("a");
        let b = Qse::from_known_symbol("b", rc.clone());
        let range_constraints = HashMap::from([("a", rc.clone()), ("b", rc.clone())]);
        let ten = constant(10);
        let two_pow8 = constant(0x100);
        let constr = (a.clone() - b.clone() + two_pow8 - ten.clone()) * (a - b - ten);
        let result = constr.solve(&range_constraints).unwrap();
        assert!(result.complete);
        let effects = result
            .effects
            .into_iter()
            .map(|effect| match effect {
                Effect::ConditionalAssignment {
                    variable,
                    condition: Condition { value, condition },
                    in_range_value,
                    out_of_range_value,
                } => {
                    format!("{variable} = if {value} in {condition} {{ {in_range_value} }} else {{ {out_of_range_value} }}\n")
                }
                _ => panic!(),
            })
            .format("")
            .to_string();
        assert_eq!(
            effects,
            "a = if ((b + -256) + 10) in [0, 255] & 0xff { ((b + -256) + 10) } else { (b + 10) }
"
        );

        // Do the same, but setting b to a concrete value (2).
        // The result should be an unconditional assignment to b + 10 = 12.
        let mut constr = constr;
        constr.substitute_by_known(&"b", &GoldilocksField::from(2).into());
        let result = constr.solve(&range_constraints).unwrap();
        assert!(result.complete);
        let [Effect::Assignment(var, expr)] = result.effects.as_slice() else {
            panic!("Expected 1 assignment");
        };
        assert_eq!(var, &"a");
        assert_eq!(expr.to_string(), "12");
    }

    fn unpack_range_constraint(
        process_result: &ProcessResult<
            SymbolicExpression<GoldilocksField, &'static str>,
            &'static str,
        >,
    ) -> (&'static str, RangeConstraint<GoldilocksField>) {
        let [effect] = &process_result.effects[..] else {
            panic!();
        };
        let Effect::RangeConstraint(var, rc) = effect else {
            panic!();
        };
        (var, rc.clone())
    }

    #[test]
    fn detect_bit_constraint() {
        let a = Qse::from_unknown_variable("a");
        let one = constant(1);
        let three = constant(3);
        let five = constant(5);

        // All these constraints should be equivalent to a bit constraint.
        let constraints = [
            a.clone() * (a.clone() - one.clone()),
            (a.clone() - one.clone()) * a.clone(),
            (three * a.clone()) * (five.clone() * a.clone() - five),
        ];

        for constraint in constraints {
            let result = constraint.solve(&NoRangeConstraints).unwrap();
            assert!(result.complete);
            let (var, rc) = unpack_range_constraint(&result);
            assert_eq!(var.to_string(), "a");
            assert_eq!(rc, RangeConstraint::from_mask(1u64));
        }
    }

    #[test]
    fn detect_complete_range_constraint() {
        let a = Qse::from_unknown_variable("a");
        let three = constant(3);
        let four = constant(4);

        // `a` can be 3 or 4, which is can be completely represented by
        // RangeConstraint::from_range(3, 4), so the identity should be
        // marked as complete.
        let constraint = (a.clone() - three) * (a - four);

        let result = constraint.solve(&NoRangeConstraints).unwrap();
        assert!(result.complete);
        let (var, rc) = unpack_range_constraint(&result);
        assert_eq!(var.to_string(), "a");
        assert_eq!(
            rc,
            RangeConstraint::from_range(GoldilocksField::from(3), GoldilocksField::from(4))
        );
    }

    #[test]
    fn detect_incomplete_range_constraint() {
        let a = Qse::from_unknown_variable("a");
        let three = constant(3);
        let five = constant(5);

        // `a` can be 3 or 5, so there is a range constraint
        // RangeConstraint::from_range(3, 5) on `a`.
        // However, the identity is not complete, because the
        // range constraint allows for a value of 4, so removing
        // the identity would loose information.
        let constraint = (a.clone() - three) * (a - five);

        let result = constraint.solve(&NoRangeConstraints).unwrap();
        assert!(!result.complete);
        let (var, rc) = unpack_range_constraint(&result);
        assert_eq!(var.to_string(), "a");
        assert_eq!(
            rc,
            RangeConstraint::from_range(GoldilocksField::from(3), GoldilocksField::from(5))
        );
    }

    #[test]
    fn test_substitute_by_unknown_basic_replacement() {
        let mut expr = var("a");
        let subst = var("x");

        expr.substitute_by_unknown(&"a", &subst);
        assert_eq!(expr.to_string(), "x");
    }

    #[test]
    fn test_substitute_by_unknown_linear_to_quadratic() {
        let mut expr = var("x");
        let subst = var("y") * var("z") + constant(3);
        expr.substitute_by_unknown(&"x", &subst);

        assert!(expr.is_quadratic());
        assert_eq!(expr.to_string(), "(y) * (z) + 3");
    }

    #[test]
    fn test_substitute_by_unknown_inside_quadratic() {
        let mut expr = var("x") * var("y");
        let subst = var("a") + constant(1);

        expr.substitute_by_unknown(&"x", &subst);
        assert!(expr.is_quadratic());
        assert_eq!(expr.to_string(), "(a + 1) * (y)");
    }

    #[test]
    fn test_substitute_by_unknown_linear() {
        let mut expr = var("x") + var("y");
        let subst = var("a") + var("b");

        expr.substitute_by_unknown(&"x", &subst);
        assert!(!expr.is_quadratic());
        assert_eq!(expr.linear.len(), 3);
        assert_eq!(expr.to_string(), "a + b + y");
    }

    #[test]
    fn test_complex_expression_multiple_substitution() {
        let mut expr = (var("x") * var("w")) + var("x") + constant(3) * var("y") + constant(5);
        assert_eq!(expr.to_string(), "(x) * (w) + x + 3 * y + 5");

        let subst = var("a") * var("b") + constant(1);

        expr.substitute_by_unknown(&"x", &subst);

        let (quadratic, linear_iter, constant) = expr.components();
        let linear: Vec<_> = linear_iter.collect();

        assert_eq!(
            expr.to_string(),
            "((a) * (b) + 1) * (w) + (a) * (b) + 3 * y + 6"
        );
        // Structural validation
        assert_eq!(quadratic.len(), 2);
        assert_eq!(quadratic[0].0.to_string(), "(a) * (b) + 1");
        assert_eq!(quadratic[0].0.quadratic[0].0.to_string(), "a");
        assert_eq!(quadratic[0].0.quadratic[0].1.to_string(), "b");
        assert!(quadratic[0].0.linear.is_empty());
        assert_eq!(
            quadratic[0].0.constant.try_to_number(),
            Some(GoldilocksField::from(1)),
        );
        assert_eq!(quadratic[0].1.to_string(), "w");
        assert_eq!(quadratic[1].0.to_string(), "a");
        assert_eq!(quadratic[1].1.to_string(), "b");
        assert_eq!(linear[0].0.to_string(), "y");
        assert_eq!(linear.len(), 1);
        assert_eq!(constant.try_to_number(), Some(GoldilocksField::from(6)),);
    }

    #[test]
    fn test_substitute_by_unknown_coeff_distribution() {
        let mut expr = constant(2) * var("a") + constant(7);
        assert_eq!(expr.to_string(), "2 * a + 7");

        let subst = var("x") * var("y");

        expr.substitute_by_unknown(&"a", &subst);

        let (quadratic, linear_iter, constant) = expr.components();
        let linear: Vec<_> = linear_iter.collect();

        assert_eq!(expr.to_string(), "(2 * x) * (y) + 7");

        assert_eq!(quadratic.len(), 1);
        assert_eq!(quadratic[0].0.to_string(), "2 * x");
        assert_eq!(quadratic[0].1.to_string(), "y");
        assert!(linear.is_empty());
        assert_eq!(constant.try_to_number(), Some(GoldilocksField::from(7)));
    }

    #[test]
    fn bool_plus_one_cant_be_zero() {
        let expr = var("a") + constant(1);
        let rc = RangeConstraint::from_mask(0x1u64);
        let range_constraints = HashMap::from([("a", rc.clone())]);
        assert!(expr.solve(&range_constraints).is_err());
    }

    #[test]
    fn solve_for() {
        let expr = var("w") + var("x") + constant(3) * var("y") + constant(5);
        assert_eq!(expr.to_string(), "w + x + 3 * y + 5");
        assert_eq!(
            expr.try_solve_for(&"x").unwrap().to_string(),
            "-(w + 3 * y + 5)"
        );
        assert_eq!(
            expr.try_solve_for(&"y").unwrap().to_string(),
            "6148914689804861440 * w + 6148914689804861440 * x - 6148914689804861442"
        );
        assert!(expr.try_solve_for(&"t").is_none());
    }

    #[test]
    fn solve_for_expr() {
        let expr = var("w") + var("x") + constant(3) * var("y") + constant(5);
        assert_eq!(expr.to_string(), "w + x + 3 * y + 5");
        assert_eq!(
            expr.try_solve_for_expr(&var("x")).unwrap().to_string(),
            "-(w + 3 * y + 5)"
        );
        assert_eq!(
            expr.try_solve_for_expr(&var("y")).unwrap().to_string(),
            "6148914689804861440 * w + 6148914689804861440 * x - 6148914689804861442"
        );
        assert_eq!(
            expr.try_solve_for_expr(&-(constant(3) * var("y")))
                .unwrap()
                .to_string(),
            "w + x + 5"
        );
        assert_eq!(
            expr.try_solve_for_expr(&-(constant(3) * var("y") + constant(2)))
                .unwrap()
                .to_string(),
            "w + x + 3"
        );
        assert_eq!(
            expr.try_solve_for_expr(&(var("x") + constant(3) * var("y") + constant(2)))
                .unwrap()
                .to_string(),
            "-(w + 3)"
        );
        // We cannot solve these because the constraint does not contain a linear multiple
        // of the expression.
        assert!(expr
            .try_solve_for_expr(&(var("x") + constant(2) * var("y")))
            .is_none());
        assert!(expr.try_solve_for_expr(&(var("x") + var("y"))).is_none());
        assert!(expr
            .try_solve_for_expr(&(constant(2) * var("x") + var("y")))
            .is_none());
    }

    #[test]
    fn solve_for_expr_normalization() {
        // Test normalization
        let t = SymbolicExpression::from_symbol("t", Default::default());
        let r = SymbolicExpression::from_symbol("r", Default::default());
        let expr = var("x") * r.clone() + var("y") * t;
        assert_eq!(expr.to_string(), "r * x + t * y");
        assert_eq!(
            expr.try_solve_for_expr(&(var("x") * r))
                .unwrap()
                .to_string(),
            "-t * y"
        );
    }

    #[test]
    fn split_simple() {
        let four_bit_rc = RangeConstraint::from_mask(0xfu32);
        let rcs = [
            ("x", four_bit_rc.clone()),
            ("y", four_bit_rc.clone()),
            ("a", four_bit_rc.clone()),
            ("b", four_bit_rc.clone()),
        ]
        .into_iter()
        .collect::<HashMap<_, _>>();
        let expr = var("x") + var("y") * constant(255) - var("a") + var("b") * constant(255);
        let items = expr.try_split(&rcs).unwrap().iter().join("\n");
        assert_eq!(
            items,
            "-(a - x)
b + y"
        );
    }

    #[test]
    fn split_multiple() {
        let four_bit_rc = RangeConstraint::from_mask(0xfu32);
        let rcs = [
            ("x", four_bit_rc.clone()),
            ("y", four_bit_rc.clone()),
            ("a", four_bit_rc.clone()),
            ("b", four_bit_rc.clone()),
            ("r", four_bit_rc.clone()),
            ("s", four_bit_rc.clone()),
            ("w", four_bit_rc.clone()),
        ]
        .into_iter()
        .collect::<HashMap<_, _>>();
        let expr = var("x") + var("y") * constant(50) - var("a") + var("b") * constant(50)
            - var("r") * constant(6000)
            + var("s") * constant(6000)
            + var("w") * constant(1200000);
        let items = expr.try_split(&rcs).unwrap().iter().join("\n");
        assert_eq!(
            items,
            "-(a - x)
b + y
-(r - s)
w"
        );
    }

    #[test]
    fn split_bit_decomp_bug() {
        let lin = Qse::from_unknown_variable("lin");
        let result = Qse::from_unknown_variable("result");
        let constr = lin.clone() - constant(4) * result.clone() - constant(4);
        let range_constraints = HashMap::from([
            ("lin", RangeConstraint::from_mask(0x8u32)),
            ("result", RangeConstraint::from_mask(0x1u32)),
        ]);
        let result = constr.try_split(&range_constraints).unwrap();
    }

    #[test]
    fn split_seqz() {
        // From the seqz instruction:
        // (b__3_0 - b_msb_f_0) * (b_msb_f_0 + 256 - b__3_0) = 0
        // After boolean extraction:
        // b__3_0 - b_msb_f_0 + 256 * x = 0;
        // or:
        // b__3_0 - b_msb_f_0 + 256 * (1 - x) = 0;

        let byte_rc = RangeConstraint::from_mask(0xffu32);
        let bit_rc = RangeConstraint::from_mask(0x1u32);
        let rcs = [
            ("b__3_0", byte_rc.clone()),
            ("b_msb_f_0", byte_rc.clone()),
            ("x", bit_rc.clone()),
        ]
        .into_iter()
        .collect::<HashMap<_, _>>();
        let expr1 = var("b__3_0") - var("b_msb_f_0") + constant(256) * var("x");
        let items = expr1.try_split(&rcs).unwrap().iter().join("\n");
        assert_eq!(
            items,
            "b__3_0 - b_msb_f_0
x"
        );
        let expr2 = var("b__3_0") - var("b_msb_f_0") + constant(256) * (var("x") - constant(1));
        let items = expr2.try_split(&rcs).unwrap().iter().join("\n");
        assert_eq!(
            items,
            "b__3_0 - b_msb_f_0
x - 1"
        );
    }

    #[test]
    fn split_multiple_with_const() {
        let four_bit_rc = RangeConstraint::from_mask(0xfu32);
        let rcs = [
            ("x", four_bit_rc.clone()),
            ("y", four_bit_rc.clone()),
            ("a", four_bit_rc.clone()),
            ("b", four_bit_rc.clone()),
            ("r", four_bit_rc.clone()),
            ("s", four_bit_rc.clone()),
            ("w", four_bit_rc.clone()),
        ]
        .into_iter()
        .collect::<HashMap<_, _>>();
        let expr = var("x") + var("y") * constant(64)
            - var("a")
            - var("b") * constant(64)
            - var("r") * constant(65536)
            + var("s") * constant(65536)
            + var("w") * constant(0x1000000)
            - constant(5 * 0x1000000 - 6 + 64 - 5 * 65536);

        let items = expr.try_split(&rcs).unwrap().iter().join("\n");
        assert_eq!(
            items,
            "-(a - x - 6)
-(b - y + 1)
-(r - s - 5)
w - 5"
        );
    }

    #[test]
    fn split_limb_decomposition() {
        let four_bit_rc = RangeConstraint::from_mask(0xfu32);
        let rcs = [
            ("l0", four_bit_rc.clone()),
            ("l1", four_bit_rc.clone()),
            ("l2", four_bit_rc.clone()),
            ("l3", four_bit_rc.clone()),
        ]
        .into_iter()
        .collect::<HashMap<_, _>>();
        let expr = var("l0")
            + var("l1") * constant(0x10)
            + var("l2") * constant(0x100)
            + var("l3") * constant(0x1000)
            - constant(0x1234);

        let items = expr.try_split(&rcs).unwrap().iter().join("\n");
        assert_eq!(
            items,
            "l0 - 4
l1 - 3
l2 - 2
l3 - 1"
        );
    }

    #[test]
    fn combine_removing_zeros() {
        let a = var("x") * var("y") + var("z") * constant(3);
        let b = var("t") * var("u") + constant(5) + var("y") * var("x");
        assert_eq!(
            (a.clone() - b.clone()).to_string(),
            "-((t) * (u) - 3 * z + 5)"
        );
        assert_eq!((b - a).to_string(), "(t) * (u) - 3 * z + 5");
    }

    #[test]
    fn remove_quadratic_zeros_after_substitution() {
        let a = var("x") * var("r") + var("z") * constant(3);
        let b = var("t") * var("u") + constant(5) + var("y") * var("x");
        let mut t = b - a;
        // Cannot simplify yet, because the terms are different
        assert_eq!(
            t.to_string(),
            "(t) * (u) + (y) * (x) - (x) * (r) - 3 * z + 5"
        );
        t.substitute_by_unknown(&"r", &var("y"));
        // Now the first term in `a` is equal to the last in `b`.
        assert_eq!(t.to_string(), "(t) * (u) - 3 * z + 5");
    }

    #[test]
    fn to_factors() {
        let expr = (constant(3) * var("x"))
            * -var("y")
            * constant(3)
            * (constant(5) * var("z") + constant(5))
            * (constant(2) * var("t") + constant(4) * var("z"))
            * (var("t") * constant(2));
        assert_eq!(
            expr.to_string(),
            "-(((((9 * x) * (y)) * (5 * z + 5)) * (2 * t + 4 * z)) * (2 * t))"
        );
        let factors = expr.to_factors().into_iter().format(", ").to_string();
        assert_eq!(factors, "x, y, z + 1, t + 2 * z, t");
    }
}<|MERGE_RESOLUTION|>--- conflicted
+++ resolved
@@ -2,12 +2,7 @@
     collections::{BTreeMap, HashSet},
     fmt::Display,
     hash::Hash,
-<<<<<<< HEAD
-    iter::once,
-    iter::Sum,
-=======
     iter::{once, Sum},
->>>>>>> 5e83a8a9
     ops::{Add, AddAssign, Mul, MulAssign, Neg, Sub},
 };
 
@@ -1129,16 +1124,6 @@
     }
 }
 
-impl<T: RuntimeConstant, V: Clone + Ord + Hash + Eq> Sum for GroupedExpression<T, V> {
-    fn sum<I: Iterator<Item = Self>>(iter: I) -> Self {
-        let mut result = Zero::zero();
-        for item in iter {
-            result += item;
-        }
-        result
-    }
-}
-
 /// Returns the sum of these quadratic terms while removing terms that
 /// cancel each other out.
 fn combine_removing_zeros<E: PartialEq>(first: Vec<(E, E)>, mut second: Vec<(E, E)>) -> Vec<(E, E)>
