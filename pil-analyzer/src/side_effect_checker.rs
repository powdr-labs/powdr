use std::collections::HashMap;

use powdr_ast::{
    analyzed::{
        Expression, FunctionValueDefinition, Reference, Symbol, SymbolKind, TypedExpression,
    },
    parsed::{
        types::Type, BlockExpression, FunctionCall, FunctionKind, LambdaExpression,
        StatementInsideBlock,
    },
};

use lazy_static::lazy_static;
use powdr_parser_util::Error;

/// Check that query functions are only referenced/defined in a query context
/// and that constr functions are only referenced/defined in a constr context.
pub fn check(
    definitions: &HashMap<String, (Symbol, Option<FunctionValueDefinition>)>,
    context: FunctionKind,
    e: &Expression,
) -> Result<(), Error> {
    SideEffectChecker {
        definitions,
        context,
    }
    .check(e)
}

struct SideEffectChecker<'a> {
    definitions: &'a HashMap<String, (Symbol, Option<FunctionValueDefinition>)>,
    context: FunctionKind,
}

impl<'a> SideEffectChecker<'a> {
    fn check(&mut self, e: &Expression) -> Result<(), Error> {
        match e {
            Expression::Reference(source, Reference::Poly(r)) => {
                let kind = self.function_kind_of_symbol(&r.name);
                if kind != FunctionKind::Pure && kind != self.context {
                    return Err(source.with_error(format!(
                        "Referenced the {kind} function {} inside a {} context.",
                        &r.name, self.context,
                    )));
                }
                Ok(())
            }
            Expression::LambdaExpression(
                source,
                LambdaExpression {
                    kind,
                    params: _,
                    body,
                },
            ) => {
<<<<<<< HEAD
                if *kind != FunctionKind::Pure && *kind != self.context {
                    return Err(source.with_error(format!(
                        "Used a {kind} lambda function inside a {} context.",
                        self.context
                    )));
=======
                let new_context;
                if kind == &FunctionKind::Query && self.context == FunctionKind::Constr {
                    // Query lambda expressions are allowed in constr context.
                    new_context = FunctionKind::Query;
                } else if *kind != FunctionKind::Pure && *kind != self.context {
                    return Err(format!(
                        "Used a {kind} lambda function inside a {} context: {e}",
                        self.context
                    ));
                } else {
                    new_context = self.context;
>>>>>>> b2a06c2b
                }
                let old_context = self.context;
                self.context = new_context;
                let result = self.check(body);
                self.context = old_context;
                result
            }
            Expression::BlockExpression(source, BlockExpression { statements, .. }) => {
                for s in statements {
                    if let StatementInsideBlock::LetStatement(ls) = s {
                        if ls.value.is_none() && self.context != FunctionKind::Constr {
                            // TODO the source location is not exact enough. there should be one for each statement.
                            return Err(source.with_error(format!(
                                "Tried to create a witness column in a {} context: {ls}",
                                self.context
                            )));
                        } else if ls.ty == Some(Type::Col) && self.context != FunctionKind::Constr {
                            // TODO the source location is not exact enough. there should be one for each statement.
                            return Err(source.with_error(format!(
                                "Tried to create a fixed column in a {} context: {ls}",
                                self.context
                            )));
                        }
                    }
                }
                e.children().try_for_each(|e| self.check(e))
            }
            Expression::FunctionCall(
                _,
                FunctionCall {
                    function,
                    arguments,
                },
            ) if matches!(function.as_ref(), Expression::Reference(_, Reference::Poly(r)) if r.name == "std::prelude::set_hint") =>
            {
                // The function "set_hint" is special: It expects a "query" function as
                // second argument, so we switch context when descending into the second argument.
                self.check(function)?;
                match &arguments[..] {
                    [col, hint] => {
                        self.check(col)?;
                        assert_eq!(self.context, FunctionKind::Constr);
                        self.context = FunctionKind::Query;
                        let result = self.check(hint);
                        self.context = FunctionKind::Constr;
                        result
                    }
                    _ => {
                        // Not the correct number of arguments, will lead to a type error later.
                        arguments.iter().try_for_each(|e| self.check(e))
                    }
                }
            }
            _ => e.children().try_for_each(|e| self.check(e)),
        }
    }

    /// Returns the function kind of a referenced symbol.
    fn function_kind_of_symbol(&self, name: &str) -> FunctionKind {
        if let Some(kind) = BUILTIN_KINDS.get(name) {
            return *kind;
        }
        let (symbol, value) = self.definitions.get(name).unwrap();
        if symbol.kind != SymbolKind::Other() {
            // If referenced, columns are `expr`, so they are not functions and thus pure.
            return FunctionKind::Pure;
        }
        if let Some(FunctionValueDefinition::Expression(TypedExpression {
            type_scheme: _,
            e: Expression::LambdaExpression(_, LambdaExpression { kind, .. }),
        })) = value
        {
            *kind
        } else {
            FunctionKind::Pure
        }
    }
}

lazy_static! {
    static ref BUILTIN_KINDS: HashMap<&'static str, FunctionKind> = [
        ("std::array::len", FunctionKind::Pure),
        ("std::check::panic", FunctionKind::Pure),
        ("std::convert::expr", FunctionKind::Pure),
        ("std::convert::fe", FunctionKind::Pure),
        ("std::convert::int", FunctionKind::Pure),
        ("std::convert::expr", FunctionKind::Pure),
        ("std::debug::print", FunctionKind::Pure),
        ("std::field::modulus", FunctionKind::Pure),
        ("std::prelude::challenge", FunctionKind::Constr), // strictly, only new_challenge would need "constr"
        ("std::prover::min_degree", FunctionKind::Pure),
        ("std::prover::max_degree", FunctionKind::Pure),
        ("std::prover::degree", FunctionKind::Pure),
        ("std::prelude::set_hint", FunctionKind::Constr),
        ("std::prover::eval", FunctionKind::Query),
        ("std::prover::try_eval", FunctionKind::Query),
    ]
    .into_iter()
    .collect();
}<|MERGE_RESOLUTION|>--- conflicted
+++ resolved
@@ -53,25 +53,17 @@
                     body,
                 },
             ) => {
-<<<<<<< HEAD
-                if *kind != FunctionKind::Pure && *kind != self.context {
-                    return Err(source.with_error(format!(
-                        "Used a {kind} lambda function inside a {} context.",
-                        self.context
-                    )));
-=======
                 let new_context;
                 if kind == &FunctionKind::Query && self.context == FunctionKind::Constr {
                     // Query lambda expressions are allowed in constr context.
                     new_context = FunctionKind::Query;
                 } else if *kind != FunctionKind::Pure && *kind != self.context {
-                    return Err(format!(
-                        "Used a {kind} lambda function inside a {} context: {e}",
+                    return Err(source.with_error(format!(
+                        "Used a {kind} lambda function inside a {} context.",
                         self.context
-                    ));
+                    )));
                 } else {
                     new_context = self.context;
->>>>>>> b2a06c2b
                 }
                 let old_context = self.context;
                 self.context = new_context;
