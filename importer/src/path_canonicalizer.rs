--- conflicted
+++ resolved
@@ -110,11 +110,7 @@
                                 mut struct_decl,
                             )) => {
                                 let type_vars = struct_decl.type_vars.vars().collect();
-<<<<<<< HEAD
-                                for (_name, ty) in struct_decl.fields.iter_mut() {
-=======
                                 for (_, ty) in struct_decl.fields.iter_mut() {
->>>>>>> f7393d69
                                     canonicalize_inside_type(
                                         ty, &type_vars, &self.path, self.paths,
                                     );
@@ -536,13 +532,8 @@
                                 chain,
                             )
                         }),
-<<<<<<< HEAD
-                    SymbolValueRef::TypeDeclaration(TypeDeclaration::Struct(_struct_decl)) => {
-                        unimplemented!("check_path_internal for TypeDeclaration::Struct")
-=======
                     SymbolValueRef::TypeDeclaration(TypeDeclaration::Struct(_)) => {
                         Ok((location.with_part(member), value, chain))
->>>>>>> f7393d69
                     }
                 }
             },
