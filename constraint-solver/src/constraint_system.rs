use crate::{
    effect::Effect,
    quadratic_symbolic_expression::{QuadraticSymbolicExpression, RangeConstraintProvider},
    range_constraint::RangeConstraint,
};
use itertools::Itertools;
use powdr_number::FieldElement;
use std::{fmt::Display, hash::Hash};

/// Description of a constraint system.
#[derive(Clone)]
pub struct ConstraintSystem<T: FieldElement, V> {
    /// The algebraic expressions which have to evaluate to zero.
    pub algebraic_constraints: Vec<QuadraticSymbolicExpression<T, V>>,
    /// Bus interactions, which can further restrict variables.
    /// Exact semantics are up to the implementation of BusInteractionHandler
    pub bus_interactions: Vec<BusInteraction<QuadraticSymbolicExpression<T, V>>>,
}

impl<T: FieldElement, V> ConstraintSystem<T, V> {
    pub fn iter(&self) -> impl Iterator<Item = ConstraintRef<T, V>> {
        Box::new(
            self.algebraic_constraints
                .iter()
                .map(ConstraintRef::AlgebraicConstraint)
                .chain(
                    self.bus_interactions
                        .iter()
                        .map(ConstraintRef::BusInteraction),
                ),
        )
    }

    pub fn expressions(&self) -> impl Iterator<Item = &QuadraticSymbolicExpression<T, V>> {
        Box::new(
            self.algebraic_constraints
                .iter()
                .chain(self.bus_interactions.iter().flat_map(|b| b.fields())),
        )
    }

    pub fn expressions_mut(
        &mut self,
    ) -> impl Iterator<Item = &mut QuadraticSymbolicExpression<T, V>> {
        Box::new(
            self.algebraic_constraints.iter_mut().chain(
                self.bus_interactions
                    .iter_mut()
                    .flat_map(|b| b.fields_mut()),
            ),
        )
    }
}

/// A bus interaction.
#[derive(Clone, Debug)]
pub struct BusInteraction<V> {
    /// The ID of the bus.
    pub bus_id: V,
    /// The payload of the bus interaction.
    pub payload: Vec<V>,
    /// The multiplicity of the bus interaction. In most cases,
    /// this should evaluate to 1 or -1.
    pub multiplicity: V,
}

impl<V> BusInteraction<V> {
    pub fn fields(&self) -> impl Iterator<Item = &V> {
        Box::new(
            [&self.bus_id, &self.multiplicity]
                .into_iter()
                .chain(self.payload.iter()),
        )
    }

    pub fn fields_mut(&mut self) -> impl Iterator<Item = &mut V> {
        Box::new(
            [&mut self.bus_id, &mut self.multiplicity]
                .into_iter()
                .chain(self.payload.iter_mut()),
        )
    }
}

impl<V: Display> Display for BusInteraction<V> {
    fn fmt(&self, f: &mut std::fmt::Formatter<'_>) -> std::fmt::Result {
        write!(
            f,
            "BusInteraction {{ bus_id: {}, multiplicity: {}, payload: {} }}",
            self.bus_id,
            self.multiplicity,
            self.payload.iter().format(", ")
        )
    }
}

impl<V> FromIterator<V> for BusInteraction<V> {
    fn from_iter<T: IntoIterator<Item = V>>(iter: T) -> Self {
        let mut iter = iter.into_iter();
        let bus_id = iter.next().unwrap();
        let multiplicity = iter.next().unwrap();
        let payload = iter.collect();
        BusInteraction {
            bus_id,
            payload,
            multiplicity,
        }
    }
}

<<<<<<< HEAD
impl<T: FieldElement, V1: Clone + Ord> BusInteraction<QuadraticSymbolicExpression<T, V1>> {
    pub fn transform_var_type<V2: Clone + Ord>(
        &self,
        var_transform: &mut impl FnMut(&V1) -> V2,
    ) -> BusInteraction<QuadraticSymbolicExpression<T, V2>> {
        self.fields()
            .map(|expr| expr.transform_var_type(var_transform))
            .collect()
    }
}

impl<T: FieldElement, V: Clone + Hash + Ord + Eq>
=======
impl<T: FieldElement, V: Clone + Hash + Ord + Eq + Display>
>>>>>>> 95bc966c
    BusInteraction<QuadraticSymbolicExpression<T, V>>
{
    /// Converts a bus interactions with fields represented by expressions
    /// to a bus interaction with fields represented by range constraints.
    fn to_range_constraints(
        &self,
        range_constraints: &impl RangeConstraintProvider<T, V>,
    ) -> BusInteraction<RangeConstraint<T>> {
        BusInteraction::from_iter(
            self.fields()
                .map(|expr| expr.range_constraint(range_constraints)),
        )
    }

    /// Refines range constraints of the bus interaction's fields
    /// using the provided `BusInteractionHandler`.
    /// Returns a list of updates to be executed by the caller.
    /// Forwards and error by the bus interaction handler.
    pub fn solve(
        &self,
        bus_interaction_handler: &dyn BusInteractionHandler<T>,
        range_constraint_provider: &impl RangeConstraintProvider<T, V>,
    ) -> Result<Vec<Effect<T, V>>, ViolatesBusRules> {
        let range_constraints = self.to_range_constraints(range_constraint_provider);
        let range_constraints =
            bus_interaction_handler.handle_bus_interaction_checked(range_constraints)?;
        Ok(self
            .fields()
            .zip_eq(range_constraints.fields())
            // TODO: This does not handle all cases. We might want to introduce variables for
            // bus interaction parameters.
            .filter(|(expr, _)| expr.is_affine())
            .flat_map(|(expr, rc)| {
                expr.referenced_unknown_variables().filter_map(|var| {
                    // `k * var + e` is in range rc <=>
                    // `var` is in range `(rc - RC[e]) / k` = `rc / k + RC[-e / k]`
                    // If we solve `expr` for `var`, we get `-e / k`.
                    let k = expr.coefficient_of_variable(var).unwrap().try_to_number()?;
                    let expr = expr.try_solve_for(var)?;
                    let rc = rc
                        .multiple(T::from(1) / k)
                        .combine_sum(&expr.range_constraint(range_constraint_provider));
                    (!rc.is_unconstrained()).then(|| Effect::RangeConstraint(var.clone(), rc))
                })
            })
            .collect())
    }

    /// Returns the set of referenced variables, both know and unknown.
    pub fn referenced_variables(&self) -> Box<dyn Iterator<Item = &V> + '_> {
        Box::new(self.fields().flat_map(|expr| expr.referenced_variables()))
    }
}

/// The sent / received data could not be received / sent.
#[derive(Debug)]
pub struct ViolatesBusRules {}

/// A trait for handling bus interactions.
pub trait BusInteractionHandler<T: FieldElement> {
    /// Handles a bus interaction, by transforming taking a bus interaction
    /// (with the fields represented by range constraints) and returning
    /// updated range constraints.
    /// The idea is that a certain combination of range constraints on elements
    /// can be further restricted given internal knowledge about the specific
    /// bus interaction, in particular if some elements are restricted to just
    /// a few or even concrete values.
    /// The range constraints are intersected with the previous ones by the
    /// caller, so there is no need to do that in the implementation of this
    /// trait.
    fn handle_bus_interaction(
        &self,
        bus_interaction: BusInteraction<RangeConstraint<T>>,
    ) -> BusInteraction<RangeConstraint<T>>;

    /// Like handle_bus_interaction, but returns an error if the current bus
    /// interaction violates the rules of the bus (e.g. [1234] in [BYTES]).
    fn handle_bus_interaction_checked(
        &self,
        bus_interaction: BusInteraction<RangeConstraint<T>>,
    ) -> Result<BusInteraction<RangeConstraint<T>>, ViolatesBusRules> {
        let previous_constraints = bus_interaction.clone();
        let new_constraints = self.handle_bus_interaction(bus_interaction);

        // Intersect the old and new range constraints. If they don't overlap,
        // there is a contradiction.
        for (previous_rc, new_rc) in previous_constraints
            .fields()
            .zip_eq(new_constraints.fields())
        {
            if previous_rc.is_disjoint(new_rc) {
                return Err(ViolatesBusRules {});
            }
        }
        Ok(new_constraints)
    }
}

/// A default bus interaction handler that does nothing. Using it is
/// equivalent to ignoring bus interactions.
#[derive(Default)]
pub struct DefaultBusInteractionHandler<T: FieldElement> {
    _marker: std::marker::PhantomData<T>,
}

impl<T: FieldElement> BusInteractionHandler<T> for DefaultBusInteractionHandler<T> {
    fn handle_bus_interaction(
        &self,
        bus_interaction: BusInteraction<RangeConstraint<T>>,
    ) -> BusInteraction<RangeConstraint<T>> {
        bus_interaction
    }
}

pub enum ConstraintRef<'a, T: FieldElement, V> {
    AlgebraicConstraint(&'a QuadraticSymbolicExpression<T, V>),
    BusInteraction(&'a BusInteraction<QuadraticSymbolicExpression<T, V>>),
}

impl<'a, T: FieldElement, V: Ord + Clone + Hash + Display> ConstraintRef<'a, T, V> {
    pub fn referenced_variables(&self) -> Box<dyn Iterator<Item = &V> + '_> {
        match self {
            ConstraintRef::AlgebraicConstraint(expr) => Box::new(expr.referenced_variables()),
            ConstraintRef::BusInteraction(bus_interaction) => {
                Box::new(bus_interaction.referenced_variables())
            }
        }
    }
}<|MERGE_RESOLUTION|>--- conflicted
+++ resolved
@@ -108,7 +108,6 @@
     }
 }
 
-<<<<<<< HEAD
 impl<T: FieldElement, V1: Clone + Ord> BusInteraction<QuadraticSymbolicExpression<T, V1>> {
     pub fn transform_var_type<V2: Clone + Ord>(
         &self,
@@ -120,10 +119,7 @@
     }
 }
 
-impl<T: FieldElement, V: Clone + Hash + Ord + Eq>
-=======
 impl<T: FieldElement, V: Clone + Hash + Ord + Eq + Display>
->>>>>>> 95bc966c
     BusInteraction<QuadraticSymbolicExpression<T, V>>
 {
     /// Converts a bus interactions with fields represented by expressions
