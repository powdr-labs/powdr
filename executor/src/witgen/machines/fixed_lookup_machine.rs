use bit_vec::BitVec;
use num_traits::One;
use std::collections::{BTreeMap, HashMap, HashSet};
use std::iter::Peekable;
use std::mem;

use itertools::{Either, Itertools};
use powdr_ast::analyzed::{AlgebraicReference, PolynomialType};
use powdr_number::{DegreeType, FieldElement};

use crate::witgen::affine_expression::{AffineExpression, AlgebraicVariable};
use crate::witgen::data_structures::multiplicity_counter::MultiplicityCounter;
use crate::witgen::data_structures::mutable_state::MutableState;
use crate::witgen::global_constraints::{GlobalConstraints, RangeConstraintSet};
use crate::witgen::processor::OuterQuery;
use crate::witgen::range_constraints::RangeConstraint;
use crate::witgen::rows::RowPair;
use crate::witgen::util::try_to_simple_poly;
use crate::witgen::{EvalError, EvalValue, IncompleteCause, QueryCallback};
use crate::witgen::{EvalResult, FixedData};

use super::{Connection, LookupCell, Machine};

/// An Application specifies a lookup cache.
#[derive(Hash, Eq, PartialEq, Ord, PartialOrd, Clone)]
struct Application {
    pub identity_id: u64,
    /// Booleans indicating if the respective column is a known input column (true)
    /// or an unknown output column (false).
    pub inputs: BitVec,
}

type Index<T> = HashMap<Vec<T>, IndexValue<T>>;

#[derive(Debug)]
struct IndexValue<T>(Option<(usize, Vec<T>)>);

impl<T> IndexValue<T> {
    pub fn multiple_matches() -> Self {
        Self(None)
    }
    pub fn single_row(row: usize, values: Vec<T>) -> Self {
        Self(Some((row, values)))
    }
    pub fn get(&self) -> Option<(usize, &Vec<T>)> {
        self.0.as_ref().map(|(row, values)| (*row, values))
    }
}

/// Create an index for a set of columns to be queried, if does not exist already
/// `input_fixed_columns` is assumed to be sorted
fn create_index<T: FieldElement>(
    fixed_data: &FixedData<T>,
    application: &Application,
    connections: &BTreeMap<u64, Connection<'_, T>>,
) -> HashMap<Vec<T>, IndexValue<T>> {
    let right = connections[&application.identity_id].right;

    let (input_fixed_columns, output_fixed_columns): (Vec<_>, Vec<_>) = right
        .expressions
        .iter()
        .map(|e| try_to_simple_poly(e).unwrap().poly_id)
        .zip(&application.inputs)
        .partition_map(|(poly_id, is_input)| {
            if is_input {
                Either::Left(poly_id)
            } else {
                Either::Right(poly_id)
            }
        });

    // create index for this lookup
    log::trace!(
        "Generating index for lookup in columns (in: {}, out: {})",
        input_fixed_columns
            .iter()
            .map(|c| fixed_data.column_name(c).to_string())
            .join(", "),
        output_fixed_columns
            .iter()
            .map(|c| fixed_data.column_name(c).to_string())
            .join(", ")
    );

    let start = std::time::Instant::now();

    // get all values for the columns to be indexed
    let input_column_values = input_fixed_columns
        .iter()
        .map(|id| fixed_data.fixed_cols[id].values_max_size())
        .collect::<Vec<_>>();

    let output_column_values = output_fixed_columns
        .iter()
        .map(|id| fixed_data.fixed_cols[id].values_max_size())
        .collect::<Vec<_>>();

    let degree = input_column_values
        .iter()
        .chain(output_column_values.iter())
        .map(|values| values.len())
        .unique()
        .exactly_one()
        .expect("all columns in a given lookup are expected to have the same degree");

    let index: HashMap<Vec<T>, IndexValue<T>> = (0..degree)
        .fold(
            (
                HashMap::<Vec<T>, IndexValue<T>>::default(),
                HashSet::<(Vec<T>, Vec<T>)>::default(),
            ),
            |(mut acc, mut set), row| {
                let input: Vec<_> = input_column_values
                    .iter()
                    .map(|column| column[row])
                    .collect();

                let output: Vec<_> = output_column_values
                    .iter()
                    .map(|column| column[row])
                    .collect();

                let input_output = (input, output);

                if !set.contains(&input_output) {
                    set.insert(input_output.clone());

                    let (input, output) = input_output;

                    acc.entry(input)
                        // we have a new, different output, so we lose knowledge
                        .and_modify(|value| {
                            *value = IndexValue::multiple_matches();
                        })
                        .or_insert_with(|| IndexValue::single_row(row, output));
                }
                (acc, set)
            },
        )
        .0;

    let elapsed = start.elapsed().as_millis();
    log::trace!(
            "Done creating index in {elapsed} ms. Size (as flat list): entries * (num_inputs * input_size + num_outputs * output_size) = {} * ({} * {} bytes + {} * {} bytes) = {:.2} MB",
            index.len(),
            input_column_values.len(),
            mem::size_of::<T>(),
            output_column_values.len(),
            mem::size_of::<T>(),
            (index.len() * (input_column_values.len() * mem::size_of::<T>() + output_column_values.len() * mem::size_of::<T>())) as f64 / 1024.0 / 1024.0
        );
    index
}

/// Machine to perform a lookup in fixed columns only.
pub struct FixedLookup<'a, T: FieldElement> {
    global_constraints: GlobalConstraints<T>,
    indices: HashMap<Application, Index<T>>,
    connections: BTreeMap<u64, Connection<'a, T>>,
    fixed_data: &'a FixedData<'a, T>,
    multiplicity_counter: MultiplicityCounter,
}

impl<'a, T: FieldElement> FixedLookup<'a, T> {
    pub fn is_responsible(connection: &Connection<T>) -> bool {
        connection.is_lookup()
            && connection.right.selector.is_one()
            && connection.right.expressions.iter().all(|e| {
                try_to_simple_poly(e)
                    .map(|poly| poly.poly_id.ptype == PolynomialType::Constant)
                    .unwrap_or(false)
            })
            && !connection.right.expressions.is_empty()
    }

    pub fn new(
        global_constraints: GlobalConstraints<T>,
        fixed_data: &'a FixedData<'a, T>,
        connections: BTreeMap<u64, Connection<'a, T>>,
    ) -> Self {
        let multiplicity_column_sizes = connections
            .values()
            .filter_map(|connection| {
                connection
                    .multiplicity_column
                    .map(|poly_id| (poly_id, unique_size(fixed_data, connection)))
            })
            .collect();
        let multiplicity_counter =
            MultiplicityCounter::new_with_sizes(&connections, multiplicity_column_sizes);

        Self {
            global_constraints,
            indices: Default::default(),
            connections,
            fixed_data,
            multiplicity_counter,
        }
    }

    fn process_plookup_internal<'b, Q: QueryCallback<T>>(
        &mut self,
        mutable_state: &'b MutableState<'a, T, Q>,
        identity_id: u64,
<<<<<<< HEAD
        rows: &RowPair<'_, '_, T>,
        outer_query: &OuterQuery<'a, 'b, T>,
=======
        rows: &RowPair<'_, 'a, T>,
        left: &[AffineExpression<AlgebraicVariable<'a>, T>],
>>>>>>> 8450f6a1
        mut right: Peekable<impl Iterator<Item = &'a AlgebraicReference>>,
    ) -> EvalResult<'a, T> {
        if outer_query.left.len() == 1
            && !outer_query.left.first().unwrap().is_constant()
            && right.peek().unwrap().poly_id.ptype == PolynomialType::Constant
        {
            // Lookup of the form "c $ [ X ] in [ B ]". Might be a conditional range check.
            return self.process_range_check(
                rows,
                outer_query.left.first().unwrap(),
                AlgebraicVariable::Column(right.peek().unwrap()),
            );
        }

        // Split the left-hand-side into known input values and unknown output expressions.
<<<<<<< HEAD
        let mut input_output_data = vec![T::zero(); outer_query.left.len()];
        let values = outer_query.prepare_for_direct_lookup(&mut input_output_data);
=======
        let mut data = vec![T::zero(); left.len()];
        let mut values = left
            .iter()
            .zip(&mut data)
            .map(|(l, d)| {
                if let Some(value) = l.constant_value() {
                    *d = value;
                    LookupCell::Input(d)
                } else {
                    LookupCell::Output(d)
                }
            })
            .collect::<Vec<_>>();
>>>>>>> 8450f6a1

        if !self.process_lookup_direct(mutable_state, identity_id, &mut values)? {
            // multiple matches, we stop and learnt nothing
            return Ok(EvalValue::incomplete(
                IncompleteCause::MultipleLookupMatches,
            ));
        };

        outer_query.direct_lookup_to_eval_result(input_output_data)
    }

    fn process_range_check(
        &self,
        rows: &RowPair<'_, 'a, T>,
        lhs: &AffineExpression<AlgebraicVariable<'a>, T>,
        rhs: AlgebraicVariable<'a>,
    ) -> EvalResult<'a, T> {
        // Use AffineExpression::solve_with_range_constraints to transfer range constraints
        // from the rhs to the lhs.
        let equation = lhs.clone() - AffineExpression::from_variable_id(rhs);
        let range_constraints = UnifiedRangeConstraints {
            witness_constraints: rows,
            global_constraints: &self.global_constraints,
        };
        let updates = equation.solve_with_range_constraints(&range_constraints)?;

        // Filter out any updates to the fixed columns
        Ok(EvalValue::incomplete_with_constraints(
            updates
                .constraints
                .into_iter()
                .filter(|(poly, _)| match poly {
                    AlgebraicVariable::Column(poly) => {
                        poly.poly_id.ptype == PolynomialType::Committed
                    }
                    _ => unimplemented!(),
                })
                .collect(),
            IncompleteCause::NotConcrete,
        ))
    }
}

/// Get the unique size of the fixed lookup machine referenced by the provided connection.
/// Panics if any expression in the connection's RHS is not a reference to a fixed column,
/// if the fixed columns are variably-sized, or if the fixed columns have different sizes.
fn unique_size<T: FieldElement>(
    fixed_data: &FixedData<T>,
    connection: &Connection<T>,
) -> DegreeType {
    let fixed_columns = connection
        .right
        .expressions
        .iter()
        .map(|expr| try_to_simple_poly(expr).unwrap().poly_id)
        .collect::<Vec<_>>();
    fixed_columns
        .iter()
        .map(|fixed_col| {
            // Get unique size for fixed column
            fixed_data.fixed_cols[fixed_col]
                .values
                .get_uniquely_sized()
                .unwrap()
                .len() as DegreeType
        })
        .unique()
        .exactly_one()
        .expect("All fixed columns on the same RHS must have the same size")
}

impl<'a, T: FieldElement> Machine<'a, T> for FixedLookup<'a, T> {
    fn name(&self) -> &str {
        "FixedLookup"
    }

    fn process_plookup<'b, Q: crate::witgen::QueryCallback<T>>(
        &mut self,
        mutable_state: &'b MutableState<'a, T, Q>,
        identity_id: u64,
        caller_rows: &'b RowPair<'b, 'a, T>,
    ) -> EvalResult<'a, T> {
        let identity = self.connections[&identity_id];
        let right = identity.right;

        // get the values of the fixed columns
        let right = right
            .expressions
            .iter()
            .map(|e| try_to_simple_poly(e).unwrap())
            .peekable();

        let outer_query = OuterQuery::new(caller_rows, identity);
        self.process_plookup_internal(mutable_state, identity_id, caller_rows, &outer_query, right)
    }

    fn process_lookup_direct<'b, 'c, Q: QueryCallback<T>>(
        &mut self,
        _mutable_state: &'b MutableState<'a, T, Q>,
        identity_id: u64,
        values: &mut [LookupCell<'c, T>],
    ) -> Result<bool, EvalError<T>> {
        let mut input_values = vec![];

        let known_inputs = values
            .iter()
            .map(|v| match v {
                LookupCell::Input(value) => {
                    input_values.push(**value);
                    true
                }
                LookupCell::Output(_) => false,
            })
            .collect();

        let application = Application {
            identity_id,
            inputs: known_inputs,
        };

        let index = self
            .indices
            .entry(application)
            .or_insert_with_key(|application| {
                create_index(self.fixed_data, application, &self.connections)
            });
        let index_value = index.get(&input_values).ok_or_else(|| {
            let right = self.connections[&identity_id].right;
            let input_assignment = values
                .iter()
                .zip(&right.expressions)
                .filter_map(|(l, r)| match l {
                    LookupCell::Input(v) => {
                        let name = try_to_simple_poly(r).unwrap().name.clone();
                        Some((name, **v))
                    }
                    _ => None,
                })
                .collect();
            EvalError::FixedLookupFailed(input_assignment)
        })?;

        let Some((row, output)) = index_value.get() else {
            // multiple matches, we stop and learnt nothing
            return Ok(false);
        };

        self.multiplicity_counter.increment_at_row(identity_id, row);

        values
            .iter_mut()
            .filter_map(|v| match v {
                LookupCell::Output(e) => Some(e),
                _ => None,
            })
            .zip(output)
            .for_each(|(e, v)| {
                **e = *v;
            });
        Ok(true)
    }

    fn take_witness_col_values<'b, Q: QueryCallback<T>>(
        &mut self,
        _mutable_state: &'b MutableState<'a, T, Q>,
    ) -> HashMap<String, Vec<T>> {
        self.multiplicity_counter
            .generate_columns_different_sizes()
            .into_iter()
            .map(|(poly_id, column)| (self.fixed_data.column_name(&poly_id).to_string(), column))
            .collect()
    }

    fn identity_ids(&self) -> Vec<u64> {
        self.connections.keys().copied().collect()
    }
}

/// Combines witness constraints on a concrete row with global range constraints
/// (used for fixed columns).
/// This is useful in order to transfer range constraints from fixed columns to
/// witness columns (see [FixedLookup::process_range_check]).
pub struct UnifiedRangeConstraints<'a, 'b, T: FieldElement> {
    witness_constraints: &'b RowPair<'b, 'a, T>,
    global_constraints: &'b GlobalConstraints<T>,
}

impl<'a, T: FieldElement> RangeConstraintSet<AlgebraicVariable<'a>, T>
    for UnifiedRangeConstraints<'_, '_, T>
{
    fn range_constraint(&self, var: AlgebraicVariable<'a>) -> Option<RangeConstraint<T>> {
        let poly = match var {
            AlgebraicVariable::Column(poly) => poly,
            _ => unimplemented!(),
        };
        match poly.poly_id.ptype {
            PolynomialType::Committed => self.witness_constraints.range_constraint(var),
            PolynomialType::Constant => self.global_constraints.range_constraint(poly),
            PolynomialType::Intermediate => unimplemented!(),
        }
    }
}<|MERGE_RESOLUTION|>--- conflicted
+++ resolved
@@ -202,13 +202,8 @@
         &mut self,
         mutable_state: &'b MutableState<'a, T, Q>,
         identity_id: u64,
-<<<<<<< HEAD
         rows: &RowPair<'_, '_, T>,
         outer_query: &OuterQuery<'a, 'b, T>,
-=======
-        rows: &RowPair<'_, 'a, T>,
-        left: &[AffineExpression<AlgebraicVariable<'a>, T>],
->>>>>>> 8450f6a1
         mut right: Peekable<impl Iterator<Item = &'a AlgebraicReference>>,
     ) -> EvalResult<'a, T> {
         if outer_query.left.len() == 1
@@ -224,24 +219,8 @@
         }
 
         // Split the left-hand-side into known input values and unknown output expressions.
-<<<<<<< HEAD
         let mut input_output_data = vec![T::zero(); outer_query.left.len()];
-        let values = outer_query.prepare_for_direct_lookup(&mut input_output_data);
-=======
-        let mut data = vec![T::zero(); left.len()];
-        let mut values = left
-            .iter()
-            .zip(&mut data)
-            .map(|(l, d)| {
-                if let Some(value) = l.constant_value() {
-                    *d = value;
-                    LookupCell::Input(d)
-                } else {
-                    LookupCell::Output(d)
-                }
-            })
-            .collect::<Vec<_>>();
->>>>>>> 8450f6a1
+        let mut values = outer_query.prepare_for_direct_lookup(&mut input_output_data);
 
         if !self.process_lookup_direct(mutable_state, identity_id, &mut values)? {
             // multiple matches, we stop and learnt nothing
@@ -255,7 +234,7 @@
 
     fn process_range_check(
         &self,
-        rows: &RowPair<'_, 'a, T>,
+        rows: &RowPair<'_, '_, T>,
         lhs: &AffineExpression<AlgebraicVariable<'a>, T>,
         rhs: AlgebraicVariable<'a>,
     ) -> EvalResult<'a, T> {
@@ -338,9 +317,9 @@
         self.process_plookup_internal(mutable_state, identity_id, caller_rows, &outer_query, right)
     }
 
-    fn process_lookup_direct<'b, 'c, Q: QueryCallback<T>>(
+    fn process_lookup_direct<'c, Q: QueryCallback<T>>(
         &mut self,
-        _mutable_state: &'b MutableState<'a, T, Q>,
+        _mutable_state: &MutableState<'a, T, Q>,
         identity_id: u64,
         values: &mut [LookupCell<'c, T>],
     ) -> Result<bool, EvalError<T>> {
