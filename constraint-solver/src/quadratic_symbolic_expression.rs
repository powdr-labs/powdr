use std::{
    collections::{BTreeMap, HashSet},
    fmt::Display,
    hash::Hash,
    ops::{Add, AddAssign, Mul, MulAssign, Neg, Sub},
};

use itertools::Itertools;
use num_traits::Zero;
use powdr_number::{log2_exact, FieldElement, LargeInt};

use crate::{
    effect::Condition, symbolic_to_quadratic::symbolic_expression_to_quadratic_symbolic_expression,
};

use super::effect::{Assertion, BitDecomposition, BitDecompositionComponent, Effect};
use super::range_constraint::RangeConstraint;
use super::symbolic_expression::SymbolicExpression;

#[derive(Default)]
pub struct ProcessResult<T: FieldElement, V> {
    pub effects: Vec<Effect<T, V>>,
    pub complete: bool,
}

impl<T: FieldElement, V> ProcessResult<T, V> {
    pub fn empty() -> Self {
        Self {
            effects: vec![],
            complete: false,
        }
    }
    pub fn complete(effects: Vec<Effect<T, V>>) -> Self {
        Self {
            effects,
            complete: true,
        }
    }
}

#[derive(Debug, PartialEq, Eq)]
pub enum Error {
    /// The range constraints of the parts do not cover the full constant sum.
    ConflictingRangeConstraints,
    /// An equality constraint evaluates to a known-nonzero value.
    ConstraintUnsatisfiable,
}

/// A symbolic expression in unknown variables of type `V` and (symbolically)
/// known terms, representing a sum of (super-)quadratic, linear and constant parts.
/// The quadratic terms are of the form `X * Y`, where `X` and `Y` are
/// `QuadraticSymbolicExpression`s that have at least one unknown.
/// The linear terms are of the form `a * X`, where `a` is a (symbolically) known
/// value and `X` is an unknown variable.
/// The constant term is a (symbolically) known value.
///
/// It also provides ways to quickly update the expression when the value of
/// an unknown variable gets known and provides functions to solve
/// (some kinds of) equations.
#[derive(Debug, Clone, PartialEq)]
pub struct QuadraticSymbolicExpression<T: FieldElement, V> {
    /// Quadratic terms of the form `a * X * Y`, where `a` is a (symbolically)
    /// known value and `X` and `Y` are quadratic symbolic expressions that
    /// have at least one unknown.
    quadratic: Vec<(Self, Self)>,
    /// Linear terms of the form `a * X`, where `a` is a (symbolically) known
    /// value and `X` is an unknown variable.
    linear: BTreeMap<V, SymbolicExpression<T, V>>,
    /// Constant term, a (symbolically) known value.
    constant: SymbolicExpression<T, V>,
}

impl<T: FieldElement, V> From<SymbolicExpression<T, V>> for QuadraticSymbolicExpression<T, V> {
    fn from(k: SymbolicExpression<T, V>) -> Self {
        Self {
            quadratic: Default::default(),
            linear: Default::default(),
            constant: k,
        }
    }
}

impl<T: FieldElement, V> From<T> for QuadraticSymbolicExpression<T, V> {
    fn from(k: T) -> Self {
        SymbolicExpression::from(k).into()
    }
}

impl<T: FieldElement, V: Ord + Clone + Hash + Eq> QuadraticSymbolicExpression<T, V> {
    pub fn from_known_symbol(symbol: V, rc: RangeConstraint<T>) -> Self {
        SymbolicExpression::from_symbol(symbol, rc).into()
    }

    pub fn from_unknown_variable(var: V) -> Self {
        Self {
            quadratic: Default::default(),
            linear: [(var.clone(), T::from(1).into())].into_iter().collect(),
            constant: T::from(0).into(),
        }
    }

    /// If this expression does not contain unknown variables, returns the symbolic expression.
    pub fn try_to_known(&self) -> Option<&SymbolicExpression<T, V>> {
        if self.quadratic.is_empty() && self.linear.is_empty() {
            Some(&self.constant)
        } else {
            None
        }
    }

    /// Returns true if this expression does not contain any quadratic terms.
    pub fn is_affine(&self) -> bool {
        !self.is_quadratic()
    }

    /// If the expression is a known number, returns it.
    pub fn try_to_number(&self) -> Option<T> {
        self.try_to_known()?.try_to_number()
    }

    /// If the expression is equal to `QuadraticSymbolicExpression::from_unknown_variable(v)`, returns `v`.
    pub fn try_to_simple_unknown(&self) -> Option<V> {
        if self.is_quadratic() || !self.constant.is_known_zero() {
            return None;
        }
        let Ok((var, coeff)) = self.linear.iter().exactly_one() else {
            return None;
        };
        if !coeff.is_known_one() {
            return None;
        }
        Some(var.clone())
    }

    /// Returns true if this expression contains at least one quadratic term.
    pub fn is_quadratic(&self) -> bool {
        !self.quadratic.is_empty()
    }

    /// Returns `(l, r)` if `self == l * r`.
    pub fn try_as_single_product(&self) -> Option<(&Self, &Self)> {
        if self.linear.is_empty() && self.constant.is_known_zero() {
            match self.quadratic.as_slice() {
                [(l, r)] => Some((l, r)),
                _ => None,
            }
        } else {
            None
        }
    }

    /// Returns the quadratic, linear and constant components of this expression.
    #[allow(clippy::type_complexity)]
    pub fn components(
        &self,
    ) -> (
        &[(Self, Self)],
        impl Iterator<Item = (&V, &SymbolicExpression<T, V>)>,
        &SymbolicExpression<T, V>,
    ) {
        (&self.quadratic, self.linear.iter(), &self.constant)
    }

    /// Returns the coefficient of the variable `variable` if this is an affine expression.
    /// Panics if the expression is quadratic.
    pub fn coefficient_of_variable(&self, var: &V) -> Option<&SymbolicExpression<T, V>> {
        assert!(!self.is_quadratic());
        self.linear.get(var)
    }

    /// Returns the range constraint of the full expression.
    pub fn range_constraint(
        &self,
        range_constraints: &impl RangeConstraintProvider<T, V>,
    ) -> RangeConstraint<T> {
        self.quadratic
            .iter()
            .map(|(l, r)| {
                l.range_constraint(range_constraints)
                    .combine_product(&r.range_constraint(range_constraints))
            })
            .chain(self.linear.iter().map(|(var, coeff)| {
                range_constraints
                    .get(var)
                    .combine_product(&coeff.range_constraint())
            }))
            .chain(std::iter::once(self.constant.range_constraint()))
            .reduce(|rc1, rc2| rc1.combine_sum(&rc2))
            .unwrap_or_else(|| RangeConstraint::from_value(0.into()))
    }

    /// Substitute a variable by a symbolically known expression. The variable can be known or unknown.
    /// If it was already known, it will be substituted in the known expressions.
    pub fn substitute_by_known(&mut self, variable: &V, substitution: &SymbolicExpression<T, V>) {
        self.constant.substitute(variable, substitution);

        if self.linear.contains_key(variable) {
            // If the variable is a key in `linear`, it must be unknown
            // and thus can only occur there. Otherwise, it can be in
            // any symbolic expression.
            // We replace the variable by a symbolic expression, so it goes into the constant part.
            let coeff = self.linear.remove(variable).unwrap();
            self.constant += &coeff * substitution;
        } else {
            for coeff in self.linear.values_mut() {
                coeff.substitute(variable, substitution);
            }
            self.linear.retain(|_, f| !f.is_known_zero());
        }

        // TODO can we do that without moving everything?
        // In the end, the order does not matter much.

        let mut to_add = QuadraticSymbolicExpression::from(T::zero());
        self.quadratic.retain_mut(|(l, r)| {
            l.substitute_by_known(variable, substitution);
            r.substitute_by_known(variable, substitution);
            match (l.try_to_known(), r.try_to_known()) {
                (Some(l), Some(r)) => {
                    to_add += (l * r).into();
                    false
                }
                (Some(l), None) => {
                    to_add += r.clone() * l;
                    false
                }
                (None, Some(r)) => {
                    to_add += l.clone() * r;
                    false
                }
                _ => true,
            }
        });
        if to_add.try_to_known().map(|ta| ta.is_known_zero()) != Some(true) {
            *self += to_add;
        }
    }

    /// Substitute an unknown variable by a QuadraticSymbolicExpression.
    ///
    /// Note this does NOT work properly if the variable is used inside a
    /// known SymbolicExpression.
    pub fn substitute_by_unknown(
        &mut self,
        variable: &V,
        substitution: &QuadraticSymbolicExpression<T, V>,
    ) {
        if !self.referenced_unknown_variables().any(|v| v == variable) {
            return;
        }

        let mut to_add = QuadraticSymbolicExpression::from(T::zero());
        for (var, coeff) in std::mem::take(&mut self.linear) {
            if var == *variable {
                to_add += substitution.clone() * coeff;
            } else {
                self.linear.insert(var, coeff);
            }
        }

        self.quadratic = std::mem::take(&mut self.quadratic)
            .into_iter()
            .filter_map(|(mut l, mut r)| {
                l.substitute_by_unknown(variable, substitution);
                r.substitute_by_unknown(variable, substitution);
                match (l.try_to_known(), r.try_to_known()) {
                    (Some(lval), Some(rval)) => {
                        to_add += (lval * rval).into();
                        None
                    }
                    (Some(lval), None) => {
                        to_add += r * lval;
                        None
                    }
                    (None, Some(rval)) => {
                        to_add += l * rval;
                        None
                    }
                    _ => Some((l, r)),
                }
            })
            .collect();

        *self += to_add;
    }

    /// Returns the set of referenced variables, both know and unknown. Might contain repetitions.
    pub fn referenced_variables(&self) -> Box<dyn Iterator<Item = &V> + '_> {
        let quadr = self
            .quadratic
            .iter()
            .flat_map(|(a, b)| a.referenced_variables().chain(b.referenced_variables()));

        let linear = self
            .linear
            .iter()
            .flat_map(|(var, coeff)| std::iter::once(var).chain(coeff.referenced_symbols()));
        let constant = self.constant.referenced_symbols();
        Box::new(quadr.chain(linear).chain(constant))
    }

    /// Returns the referenced unknown variables. Might contain repetitions.
    pub fn referenced_unknown_variables(&self) -> Box<dyn Iterator<Item = &V> + '_> {
        let quadratic = self.quadratic.iter().flat_map(|(a, b)| {
            a.referenced_unknown_variables()
                .chain(b.referenced_unknown_variables())
        });
        Box::new(quadratic.chain(self.linear.keys()))
    }
}

pub trait RangeConstraintProvider<T: FieldElement, V> {
    fn get(&self, var: &V) -> RangeConstraint<T>;
}

pub struct NoRangeConstraints;
impl<T: FieldElement, V> RangeConstraintProvider<T, V> for NoRangeConstraints {
    fn get(&self, _var: &V) -> RangeConstraint<T> {
        RangeConstraint::default()
    }
}

impl<T: FieldElement, V: Ord + Clone + Hash + Eq + Display> QuadraticSymbolicExpression<T, V> {
    /// Solves the equation `self = 0` and returns how to compute the solution.
    /// The solution can contain assignments to multiple variables.
    /// If no way to solve the equation (and no way to derive new range
    /// constraints) has been found, but it still contains
    /// unknown variables, returns an empty, incomplete result.
    /// If the equation is known to be unsolvable, returns an error.
    pub fn solve(
        &self,
        range_constraints: &impl RangeConstraintProvider<T, V>,
    ) -> Result<ProcessResult<T, V>, Error> {
        Ok(if self.is_quadratic() {
            self.solve_quadratic(range_constraints)?
        } else if let Some(k) = self.try_to_known() {
            if k.is_known_nonzero() {
                return Err(Error::ConstraintUnsatisfiable);
            } else {
                // TODO we could still process more information
                // and reach "unsatisfiable" here.
                ProcessResult::complete(vec![])
            }
        } else {
            self.solve_affine(range_constraints)?
        })
    }

    /// Solves the constraint for `variable`. This is only possible if
    /// `self` is affine and `variable` has a coefficient which is known to be not zero.
    ///
    /// Returns the resulting solved quadratic symbolic expression.
    pub fn try_solve_for(&self, variable: &V) -> Option<QuadraticSymbolicExpression<T, V>> {
        if self.is_quadratic() {
            return None;
        }
        let mut result = self.clone();
        let coefficient = result.linear.remove(variable)?;
        if !coefficient.is_known_nonzero() {
            return None;
        }
        Some(result * (SymbolicExpression::from(-T::from(1)).field_div(&coefficient)))
    }

    /// Algebraically transforms the constraint such that `self = 0` is equivalent
    /// to `expr = result` and returns `result`.
    ///
    /// Returns `None` if it cannot solve (this happens for example if self is quadratic).
<<<<<<< HEAD
    /// Panics
=======
    /// Panics if `expr` is quadratic.
>>>>>>> 990e5f2d
    pub fn try_solve_for_expr(
        &self,
        expr: &QuadraticSymbolicExpression<T, V>,
    ) -> Option<QuadraticSymbolicExpression<T, V>> {
        assert!(expr.is_affine());
        if self.is_quadratic() {
            return None;
        }
<<<<<<< HEAD
        let mut result = self.clone();
=======

>>>>>>> 990e5f2d
        // Take some variable to normalize.
        let var = expr.referenced_unknown_variables().next()?;
        let coefficient = expr.coefficient_of_variable(var).unwrap();

        let self_coefficient = self.coefficient_of_variable(var)?;
        if !self_coefficient.is_known_nonzero() {
            return None;
        }

<<<<<<< HEAD
        let result = expr - &(self.clone() * coefficient.field_div(&self_coefficient));
=======
        let result = expr - &(self.clone() * coefficient.field_div(self_coefficient));
>>>>>>> 990e5f2d

        // Check that the operations removed all variables in `expr` from `self`.
        if !expr
            .referenced_unknown_variables()
            .collect::<HashSet<_>>()
            .is_disjoint(
                &result
                    .referenced_unknown_variables()
                    .collect::<HashSet<_>>(),
            )
        {
            // The variables did not fully cancel out
            return None;
        }
        Some(result)
    }

    fn solve_affine(
        &self,
        range_constraints: &impl RangeConstraintProvider<T, V>,
    ) -> Result<ProcessResult<T, V>, Error> {
        Ok(if self.linear.len() == 1 {
            let (var, coeff) = self.linear.iter().next().unwrap();
            // Solve "coeff * X + self.constant = 0" by division.
            assert!(
                !coeff.is_known_zero(),
                "Zero coefficient has not been removed: {self}"
            );
            if coeff.is_known_nonzero() {
                // In this case, we can always compute a solution.
                let value = self.constant.field_div(&-coeff);
                ProcessResult::complete(vec![assignment_if_satisfies_range_constraints(
                    var.clone(),
                    value,
                    range_constraints,
                )?])
            } else if self.constant.is_known_nonzero() {
                // If the offset is not zero, then the coefficient must be non-zero,
                // otherwise the constraint is violated.
                let value = self.constant.field_div(&-coeff);
                ProcessResult::complete(vec![
                    Assertion::assert_is_nonzero(coeff.clone()),
                    assignment_if_satisfies_range_constraints(
                        var.clone(),
                        value,
                        range_constraints,
                    )?,
                ])
            } else {
                // If this case, we could have an equation of the form
                // 0 * X = 0, which is valid and generates no information about X.
                ProcessResult::empty()
            }
        } else {
            // Solve expression of the form `a * X + b * Y + ... + self.constant = 0`
            let r = self.solve_bit_decomposition(range_constraints)?;

            if r.complete {
                r
            } else {
                let negated = -self;
                let effects = self
                    .transfer_constraints(range_constraints)
                    .into_iter()
                    .chain(negated.transfer_constraints(range_constraints))
                    .collect();
                ProcessResult {
                    effects,
                    complete: false,
                }
            }
        })
    }

    /// Tries to solve a bit-decomposition equation.
    fn solve_bit_decomposition(
        &self,
        range_constraints: &impl RangeConstraintProvider<T, V>,
    ) -> Result<ProcessResult<T, V>, Error> {
        assert!(!self.is_quadratic());
        // All the coefficients need to be known numbers and the
        // variables need to be range-constrained.
        let constrained_coefficients = self
            .linear
            .iter()
            .map(|(var, coeff)| {
                let coeff = coeff.try_to_number()?;
                let rc = range_constraints.get(var);
                let is_negative = !coeff.is_in_lower_half();
                let coeff_abs = if is_negative { -coeff } else { coeff };
                // We could work with non-powers of two, but it would require
                // division instead of shifts.
                let exponent = log2_exact(coeff_abs.to_arbitrary_integer())?;
                // We negate here because we are solving
                // c_1 * x_1 + c_2 * x_2 + ... + offset = 0,
                // instead of
                // c_1 * x_1 + c_2 * x_2 + ... = offset.
                Some((var.clone(), rc, !is_negative, coeff_abs, exponent))
            })
            .collect::<Option<Vec<_>>>();
        let Some(constrained_coefficients) = constrained_coefficients else {
            return Ok(ProcessResult::empty());
        };

        // If the offset is a known number, we gradually remove the
        // components from this number.
        let mut offset = self.constant.try_to_number();
        let mut concrete_assignments = vec![];

        // Check if they are mutually exclusive and compute assignments.
        let mut covered_bits: <T as FieldElement>::Integer = 0.into();
        let mut components = vec![];
        for (variable, constraint, is_negative, coeff_abs, exponent) in constrained_coefficients
            .into_iter()
            .sorted_by_key(|(_, _, _, _, exponent)| *exponent)
        {
            let bit_mask = *constraint.multiple(coeff_abs).mask();
            if !(bit_mask & covered_bits).is_zero() {
                // Overlapping range constraints.
                return Ok(ProcessResult::empty());
            } else {
                covered_bits |= bit_mask;
            }

            // If the offset is a known number, we create concrete assignments and modify the offset.
            // if it is not known, we return a BitDecomposition effect.
            if let Some(offset) = &mut offset {
                let mut component = if is_negative { -*offset } else { *offset }.to_integer();
                if component > (T::modulus() - 1.into()) >> 1 {
                    // Convert a signed finite field element into two's complement.
                    // a regular subtraction would underflow, so we do this.
                    // We add the difference between negative numbers in the field
                    // and negative numbers in two's complement.
                    component += T::Integer::MAX - T::modulus() + 1.into();
                };
                component &= bit_mask;
                if component >= T::modulus() {
                    // If the component does not fit the field, the bit mask is not
                    // tight good enough.
                    return Ok(ProcessResult::empty());
                }
                concrete_assignments.push(
                    // We're not using assignment_if_satisfies_range_constraints here, because we
                    // might still exit early. The error case is handled below.
                    Effect::Assignment(variable.clone(), T::from(component >> exponent).into()),
                );
                if is_negative {
                    *offset += T::from(component);
                } else {
                    *offset -= T::from(component);
                }
            } else {
                components.push(BitDecompositionComponent {
                    variable,
                    is_negative,
                    exponent: exponent as u64,
                    bit_mask,
                });
            }
        }

        if covered_bits >= T::modulus() {
            return Ok(ProcessResult::empty());
        }

        if let Some(offset) = offset {
            if offset != 0.into() {
                return Err(Error::ConstraintUnsatisfiable);
            }
            assert_eq!(concrete_assignments.len(), self.linear.len());
            Ok(ProcessResult::complete(concrete_assignments))
        } else {
            Ok(ProcessResult::complete(vec![Effect::BitDecomposition(
                BitDecomposition {
                    value: self.constant.clone(),
                    components,
                },
            )]))
        }
    }

    fn transfer_constraints(
        &self,
        range_constraints: &impl RangeConstraintProvider<T, V>,
    ) -> Option<Effect<T, V>> {
        // We are looking for X = a * Y + b * Z + ... or -X = a * Y + b * Z + ...
        // where X is least constrained.

        assert!(!self.is_quadratic());

        let (solve_for, solve_for_coefficient) = self
            .linear
            .iter()
            .filter(|(_var, coeff)| coeff.is_known_one() || coeff.is_known_minus_one())
            .max_by_key(|(var, _c)| {
                // Sort so that we get the least constrained variable.
                range_constraints.get(var).range_width()
            })?;

        // This only works if the coefficients are all known.
        let summands = self
            .linear
            .iter()
            .filter(|(var, _)| *var != solve_for)
            .map(|(var, coeff)| {
                let coeff = coeff.try_to_number()?;
                Some(range_constraints.get(var).multiple(coeff))
            })
            .chain(std::iter::once(Some(self.constant.range_constraint())))
            .collect::<Option<Vec<_>>>()?;
        let constraint = summands.into_iter().reduce(|c1, c2| c1.combine_sum(&c2))?;
        let constraint = if solve_for_coefficient.is_known_one() {
            -constraint
        } else {
            constraint
        };
        Some(Effect::RangeConstraint(solve_for.clone(), constraint))
    }

    fn solve_quadratic(
        &self,
        range_constraints: &impl RangeConstraintProvider<T, V>,
    ) -> Result<ProcessResult<T, V>, Error> {
        let Some((left, right)) = self.try_as_single_product() else {
            return Ok(ProcessResult::empty());
        };
        // Now we have `left * right = 0`, i.e. one (or both) of them has to be zero.
        let (left_solution, right_solution) = match (
            left.solve(range_constraints),
            right.solve(range_constraints),
        ) {
            // If one of them is always unsatisfiable, it is equivalent to just solving the other one for zero.
            (Err(_), o) | (o, Err(_)) => {
                return o;
            }
            (Ok(left), Ok(right)) => (left, right),
        };

        if let Some(result) =
            combine_to_conditional_assignment(&left_solution, &right_solution, range_constraints)
        {
            return Ok(result);
        }

        // Now at least combine new range constraints on the same variable.
        // TODO: This will correctly find a bit range constraint on
        // `(X - 1) * X = 0`, but it fails to detect the case of
        // `X * X - X`.
        // This could be fixed by finding a canonical form for the quadratic
        // expression, and normalizing the constants.
        Ok(combine_range_constraints(&left_solution, &right_solution))
    }
}

/// Tries to combine two process results from alternative branches into a
/// conditional assignment.
fn combine_to_conditional_assignment<T: FieldElement, V: Ord + Clone + Hash + Eq + Display>(
    left: &ProcessResult<T, V>,
    right: &ProcessResult<T, V>,
    range_constraints: &impl RangeConstraintProvider<T, V>,
) -> Option<ProcessResult<T, V>> {
    let [Effect::Assignment(first_var, first_assignment)] = left.effects.as_slice() else {
        return None;
    };
    let [Effect::Assignment(second_var, second_assignment)] = right.effects.as_slice() else {
        return None;
    };

    if first_var != second_var {
        return None;
    }

    // At this point, we have two assignments to the same variable, i.e.
    // "`X = A` or `X = B`". If the two alternatives can never be satisfied at
    // the same time (i.e. the "or" is exclusive), we can turn this into a
    // conditional assignment.

    let diff = symbolic_expression_to_quadratic_symbolic_expression(
        &(first_assignment.clone() + -second_assignment.clone()),
    )?;
    let diff = diff.try_to_known()?.try_to_number()?;
    // `diff = A - B` is a compile-time known number, i.e. `A = B + diff`.
    // Now if `rc + diff` is disjoint from `rc`, it means
    // that if the value that `A` evaluates to falls into the allowed range for `X`,
    // then `B = A + diff` is not a possible value for `X` and vice-versa.
    // This means the two alternatives are disjoint and we can use a conditional assignment.
    let rc = range_constraints.get(first_var);
    if !rc
        .combine_sum(&RangeConstraint::from_value(diff))
        .is_disjoint(&rc)
    {
        return None;
    }

    Some(ProcessResult {
        effects: vec![Effect::ConditionalAssignment {
            variable: first_var.clone(),
            condition: Condition {
                value: first_assignment.clone(),
                condition: rc,
            },
            in_range_value: first_assignment.clone(),
            out_of_range_value: second_assignment.clone(),
        }],
        complete: left.complete && right.complete,
    })
}

/// Tries to combine range constraint results from two alternative branches.
/// In some cases, if both branches produce a complete range constraint for the same variable,
/// and those range constraints can be combined without loss, the result is complete as well.
fn combine_range_constraints<T: FieldElement, V: Ord + Clone + Hash + Eq + Display>(
    left: &ProcessResult<T, V>,
    right: &ProcessResult<T, V>,
) -> ProcessResult<T, V> {
    let left_constraints = left
        .effects
        .iter()
        .filter_map(|e| effect_to_range_constraint(e))
        .into_grouping_map()
        .reduce(|rc1, _, rc2| rc1.conjunction(&rc2));
    let right_constraints = right
        .effects
        .iter()
        .filter_map(|e| effect_to_range_constraint(e))
        .into_grouping_map()
        .reduce(|rc1, _, rc2| rc1.conjunction(&rc2));

    let effects = left_constraints
        .iter()
        .filter_map(|(v, rc1)| {
            let rc2 = right_constraints.get(v)?;
            let rc = rc1.disjunction(rc2);
            // This does not capture all cases where the disjunction does not lose information,
            // but we want this to be an indicator of whether we can remove the original
            // constraint, and thus we want it to only hit the "single value" case.
            let complete = rc1.try_to_single_value().is_some()
                && rc2.try_to_single_value().is_some()
                && rc.range_width() <= 2.into();
            Some((v, rc, complete))
        })
        .collect_vec();
    // The completeness is tricky, but if there is just a single left effect
    // and a single right effect and the final range constraint is complete,
    // it means that both branches have a concrete assignment for the variable
    // and thus the range constraint is exactly what the original constraint captures.
    let complete = left.effects.len() == 1
        && right.effects.len() == 1
        && effects.len() == 1
        && effects.iter().all(|(_, _, complete)| *complete);
    ProcessResult {
        effects: effects
            .into_iter()
            .map(|(v, rc, _)| Effect::RangeConstraint(v.clone(), rc))
            .collect(),
        complete,
    }
}

fn assignment_if_satisfies_range_constraints<T: FieldElement, V: Ord + Clone + Hash + Eq>(
    var: V,
    value: SymbolicExpression<T, V>,
    range_constraints: &impl RangeConstraintProvider<T, V>,
) -> Result<Effect<T, V>, Error> {
    let rc = range_constraints.get(&var);
    if rc.is_disjoint(&value.range_constraint()) {
        return Err(Error::ConflictingRangeConstraints);
    }
    Ok(Effect::Assignment(var, value))
}

/// Turns an effect into a range constraint on a variable.
fn effect_to_range_constraint<T: FieldElement, V: Ord + Clone + Hash + Eq>(
    effect: &Effect<T, V>,
) -> Option<(V, RangeConstraint<T>)> {
    match effect {
        Effect::RangeConstraint(var, rc) => Some((var.clone(), rc.clone())),
        Effect::Assignment(var, value) => Some((var.clone(), value.range_constraint())),
        _ => None,
    }
}

impl<T: FieldElement, V: Clone + Ord + Hash + Eq> Add for QuadraticSymbolicExpression<T, V> {
    type Output = QuadraticSymbolicExpression<T, V>;

    fn add(mut self, rhs: Self) -> Self {
        self += rhs;
        self
    }
}

impl<T: FieldElement, V: Clone + Ord + Hash + Eq> Add for &QuadraticSymbolicExpression<T, V> {
    type Output = QuadraticSymbolicExpression<T, V>;

    fn add(self, rhs: Self) -> Self::Output {
        self.clone() + rhs.clone()
    }
}

impl<T: FieldElement, V: Clone + Ord + Hash + Eq> AddAssign<QuadraticSymbolicExpression<T, V>>
    for QuadraticSymbolicExpression<T, V>
{
    fn add_assign(&mut self, rhs: Self) {
        self.quadratic.extend(rhs.quadratic);
        for (var, coeff) in rhs.linear {
            self.linear
                .entry(var.clone())
                .and_modify(|f| *f += coeff.clone())
                .or_insert_with(|| coeff);
        }
        self.constant += rhs.constant.clone();
        self.linear.retain(|_, f| !f.is_known_zero());
    }
}

impl<T: FieldElement, V: Clone + Ord + Hash + Eq> Sub for &QuadraticSymbolicExpression<T, V> {
    type Output = QuadraticSymbolicExpression<T, V>;

    fn sub(self, rhs: Self) -> Self::Output {
        self + &-rhs
    }
}

impl<T: FieldElement, V: Clone + Ord + Hash + Eq> Sub for QuadraticSymbolicExpression<T, V> {
    type Output = QuadraticSymbolicExpression<T, V>;

    fn sub(self, rhs: Self) -> Self::Output {
        &self - &rhs
    }
}

impl<T: FieldElement, V: Clone + Ord> QuadraticSymbolicExpression<T, V> {
    fn negate(&mut self) {
        for (first, _) in &mut self.quadratic {
            first.negate()
        }
        for coeff in self.linear.values_mut() {
            *coeff = -coeff.clone();
        }
        self.constant = -self.constant.clone();
    }
}

impl<T: FieldElement, V: Clone + Ord> Neg for QuadraticSymbolicExpression<T, V> {
    type Output = QuadraticSymbolicExpression<T, V>;

    fn neg(mut self) -> Self {
        self.negate();
        self
    }
}

impl<T: FieldElement, V: Clone + Ord> Neg for &QuadraticSymbolicExpression<T, V> {
    type Output = QuadraticSymbolicExpression<T, V>;

    fn neg(self) -> Self::Output {
        -((*self).clone())
    }
}

/// Multiply by known symbolic expression.
impl<T: FieldElement, V: Clone + Ord + Hash + Eq> Mul<&SymbolicExpression<T, V>>
    for QuadraticSymbolicExpression<T, V>
{
    type Output = QuadraticSymbolicExpression<T, V>;

    fn mul(mut self, rhs: &SymbolicExpression<T, V>) -> Self {
        self *= rhs;
        self
    }
}

impl<T: FieldElement, V: Clone + Ord + Hash + Eq> Mul<SymbolicExpression<T, V>>
    for QuadraticSymbolicExpression<T, V>
{
    type Output = QuadraticSymbolicExpression<T, V>;

    fn mul(self, rhs: SymbolicExpression<T, V>) -> Self {
        self * &rhs
    }
}

impl<T: FieldElement, V: Clone + Ord + Hash + Eq> MulAssign<&SymbolicExpression<T, V>>
    for QuadraticSymbolicExpression<T, V>
{
    fn mul_assign(&mut self, rhs: &SymbolicExpression<T, V>) {
        if rhs.is_known_zero() {
            *self = T::zero().into();
        } else {
            for (first, _) in &mut self.quadratic {
                *first *= rhs;
            }
            for coeff in self.linear.values_mut() {
                *coeff *= rhs.clone();
            }
            self.constant *= rhs.clone();
        }
    }
}

impl<T: FieldElement, V: Clone + Ord + Hash + Eq> Mul for QuadraticSymbolicExpression<T, V> {
    type Output = QuadraticSymbolicExpression<T, V>;

    fn mul(self, rhs: QuadraticSymbolicExpression<T, V>) -> Self {
        if let Some(k) = rhs.try_to_known() {
            self * k
        } else if let Some(k) = self.try_to_known() {
            rhs * k
        } else {
            Self {
                quadratic: vec![(self, rhs)],
                linear: Default::default(),
                constant: T::from(0).into(),
            }
        }
    }
}

impl<T: FieldElement, V: Clone + Ord + Display> Display for QuadraticSymbolicExpression<T, V> {
    fn fmt(&self, f: &mut std::fmt::Formatter<'_>) -> std::fmt::Result {
        let formatted = self
            .quadratic
            .iter()
            .map(|(a, b)| format!("({a}) * ({b})"))
            .chain(
                self.linear
                    .iter()
                    .map(|(var, coeff)| match coeff.try_to_number() {
                        Some(k) if k == 1.into() => format!("{var}"),
                        Some(k) if k == (-1).into() => format!("-{var}"),
                        _ => format!("{coeff} * {var}"),
                    }),
            )
            .chain(match self.constant.try_to_number() {
                Some(k) if k == T::zero() => None,
                _ => Some(format!("{}", self.constant)),
            })
            .format(" + ")
            .to_string();
        write!(
            f,
            "{}",
            if formatted.is_empty() {
                "0".to_string()
            } else {
                formatted
            }
        )
    }
}

#[cfg(test)]
mod tests {
    use std::collections::HashMap;

    use crate::test_utils::{constant, var};

    use super::*;
    use powdr_number::GoldilocksField;

    use pretty_assertions::assert_eq;

    type Qse = QuadraticSymbolicExpression<GoldilocksField, &'static str>;

    #[test]
    fn test_mul() {
        let x = Qse::from_unknown_variable("X");
        let y = Qse::from_unknown_variable("Y");
        let a = Qse::from_known_symbol("A", RangeConstraint::default());
        let t = x * y + a;
        assert_eq!(t.to_string(), "(X) * (Y) + A");
    }

    #[test]
    fn test_add() {
        let x = Qse::from_unknown_variable("X");
        let y = Qse::from_unknown_variable("Y");
        let a = Qse::from_unknown_variable("A");
        let b = Qse::from_known_symbol("B", RangeConstraint::default());
        let t: Qse = x * y - a + b;
        assert_eq!(t.to_string(), "(X) * (Y) + -A + B");
        assert_eq!(
            (t.clone() + t).to_string(),
            "(X) * (Y) + (X) * (Y) + -2 * A + (B + B)"
        );
    }

    #[test]
    fn test_mul_by_known() {
        let x = Qse::from_unknown_variable("X");
        let y = Qse::from_unknown_variable("Y");
        let a = Qse::from_known_symbol("A", RangeConstraint::default());
        let b = Qse::from_known_symbol("B", RangeConstraint::default());
        let t: Qse = (x * y + a) * b;
        assert_eq!(t.to_string(), "(B * X) * (Y) + (A * B)");
    }

    #[test]
    fn test_mul_by_zero() {
        let x = Qse::from_unknown_variable("X");
        let y = Qse::from_unknown_variable("Y");
        let a = Qse::from_known_symbol("A", RangeConstraint::default());
        let zero = Qse::from(GoldilocksField::from(0));
        let t: Qse = x * y + a;
        assert_eq!(t.to_string(), "(X) * (Y) + A");
        assert_eq!((t.clone() * zero).to_string(), "0");
    }

    #[test]
    fn test_apply_update() {
        let x = Qse::from_unknown_variable("X");
        let y = Qse::from_unknown_variable("Y");
        let a = Qse::from_known_symbol("A", RangeConstraint::default());
        let b = Qse::from_known_symbol("B", RangeConstraint::default());
        let mut t: Qse = (x * y + a) * b;
        assert_eq!(t.to_string(), "(B * X) * (Y) + (A * B)");
        t.substitute_by_known(
            &"B",
            &SymbolicExpression::from_symbol("B", RangeConstraint::from_value(7.into())),
        );
        assert!(t.is_quadratic());
        assert_eq!(t.to_string(), "(7 * X) * (Y) + (A * 7)");
        t.substitute_by_known(
            &"X",
            &SymbolicExpression::from_symbol("X", RangeConstraint::from_range(1.into(), 2.into())),
        );
        assert!(!t.is_quadratic());
        assert_eq!(t.to_string(), "(7 * X) * Y + (A * 7)");
        t.substitute_by_known(
            &"Y",
            &SymbolicExpression::from_symbol("Y", RangeConstraint::from_value(3.into())),
        );
        assert!(t.try_to_known().is_some());
        assert_eq!(t.to_string(), "((A * 7) + ((7 * X) * 3))");
    }

    #[test]
    fn test_apply_update_inner_zero() {
        let x = Qse::from_unknown_variable("X");
        let y = Qse::from_unknown_variable("Y");
        let a = Qse::from_known_symbol("A", RangeConstraint::default());
        let b = Qse::from_known_symbol("B", RangeConstraint::default());
        let mut t: Qse = (x * a + y) * b;
        assert_eq!(t.to_string(), "(A * B) * X + B * Y");
        t.substitute_by_known(
            &"B",
            &SymbolicExpression::from_symbol("B", RangeConstraint::from_value(7.into())),
        );
        assert_eq!(t.to_string(), "(A * 7) * X + 7 * Y");
        t.substitute_by_known(
            &"A",
            &SymbolicExpression::from_symbol("A", RangeConstraint::from_value(0.into())),
        );
        assert_eq!(t.to_string(), "7 * Y");
    }

    #[test]
    fn substitute_known() {
        let x = Qse::from_unknown_variable("X");
        let y = Qse::from_unknown_variable("Y");
        let a = Qse::from_known_symbol("A", RangeConstraint::default());
        let b = Qse::from_known_symbol("B", RangeConstraint::default());
        let mut t: Qse = (x * a + y) * b.clone() + b;
        assert_eq!(t.to_string(), "(A * B) * X + B * Y + B");
        // We substitute B by an expression containing B on purpose.
        t.substitute_by_known(
            &"B",
            &(SymbolicExpression::from_symbol("B", Default::default())
                + SymbolicExpression::from(GoldilocksField::from(1))),
        );
        assert_eq!(t.to_string(), "(A * (B + 1)) * X + (B + 1) * Y + (B + 1)");
        t.substitute_by_known(
            &"B",
            &SymbolicExpression::from_symbol("B", RangeConstraint::from_value(10.into())),
        );
        assert_eq!(t.to_string(), "(A * 11) * X + 11 * Y + 11");
    }

    impl RangeConstraintProvider<GoldilocksField, &'static str>
        for HashMap<&'static str, RangeConstraint<GoldilocksField>>
    {
        fn get(&self, var: &&'static str) -> RangeConstraint<GoldilocksField> {
            self.get(var).cloned().unwrap_or_default()
        }
    }

    #[test]
    fn unsolvable() {
        let r = Qse::from(GoldilocksField::from(10)).solve(&NoRangeConstraints);
        assert!(r.is_err());
    }

    #[test]
    fn unsolvable_with_vars() {
        let x = &Qse::from_known_symbol("X", Default::default());
        let y = &Qse::from_known_symbol("Y", Default::default());
        let mut constr = x + y - GoldilocksField::from(10).into();
        // We cannot solve it, but we can also not learn anything new from it.
        let result = constr.solve(&NoRangeConstraints).unwrap();
        assert!(result.complete && result.effects.is_empty());
        // But if we know the values, we can be sure there is a conflict.
        assert!(Qse::from(GoldilocksField::from(10))
            .solve(&NoRangeConstraints)
            .is_err());

        // The same with range constraints that disallow zero.
        constr.substitute_by_known(
            &"X",
            &SymbolicExpression::from_symbol("X", RangeConstraint::from_value(5.into())),
        );
        constr.substitute_by_known(
            &"Y",
            &SymbolicExpression::from_symbol(
                "Y",
                RangeConstraint::from_range(100.into(), 102.into()),
            ),
        );
        assert!(Qse::from(GoldilocksField::from(10))
            .solve(&NoRangeConstraints)
            .is_err());
    }

    #[test]
    fn solvable_without_vars() {
        let constr = Qse::from(GoldilocksField::from(0));
        let result = constr.solve(&NoRangeConstraints).unwrap();
        assert!(result.complete && result.effects.is_empty());
    }

    #[test]
    fn solve_simple_eq() {
        let y = Qse::from_known_symbol("y", Default::default());
        let x = Qse::from_unknown_variable("X");
        // 2 * X + 7 * y - 10 = 0
        let two = Qse::from(GoldilocksField::from(2));
        let seven = Qse::from(GoldilocksField::from(7));
        let ten = Qse::from(GoldilocksField::from(10));
        let constr = two * x + seven * y - ten;
        let result = constr.solve(&NoRangeConstraints).unwrap();
        assert!(result.complete);
        assert_eq!(result.effects.len(), 1);
        let Effect::Assignment(var, expr) = &result.effects[0] else {
            panic!("Expected assignment");
        };
        assert_eq!(var.to_string(), "X");
        assert_eq!(expr.to_string(), "(((7 * y) + -10) / -2)");
    }

    #[test]
    fn solve_div_by_range_constrained_var() {
        let y = Qse::from_known_symbol("y", Default::default());
        let z = Qse::from_known_symbol("z", Default::default());
        let x = Qse::from_unknown_variable("X");
        // z * X + 7 * y - 10 = 0
        let seven = Qse::from(GoldilocksField::from(7));
        let ten = Qse::from(GoldilocksField::from(10));
        let mut constr = z * x + seven * y - ten.clone();
        // If we do not range-constrain z, we cannot solve since we don't know if it might be zero.
        let result = constr.solve(&NoRangeConstraints).unwrap();
        assert!(!result.complete && result.effects.is_empty());
        let z_rc = RangeConstraint::from_range(1.into(), 2.into());
        let range_constraints: HashMap<&'static str, RangeConstraint<GoldilocksField>> =
            HashMap::from([("z", z_rc.clone())]);
        // Just solving without applying the update to the known symbolic expressions
        // does not help either. Note that the argument `&range_constraints` to
        // `solve()` is only used for unknown variables and not for known variables.
        // For the latter to take effect, we need to call `apply_update`.
        let result = constr.solve(&range_constraints).unwrap();
        assert!(!result.complete && result.effects.is_empty());
        constr.substitute_by_known(&"z", &SymbolicExpression::from_symbol("z", z_rc.clone()));
        // Now it should work.
        let result = constr.solve(&range_constraints).unwrap();
        assert!(result.complete);
        let effects = result.effects;
        let Effect::Assignment(var, expr) = &effects[0] else {
            panic!("Expected assignment");
        };
        assert_eq!(var.to_string(), "X");
        assert_eq!(expr.to_string(), "(((7 * y) + -10) / -z)");
    }

    #[test]
    fn solve_bit_decomposition() {
        let rc = RangeConstraint::from_mask(0xffu32);
        // First try without range constrain on a, but on b and c.
        let a = Qse::from_unknown_variable("a");
        let b = Qse::from_unknown_variable("b");
        let c = Qse::from_unknown_variable("c");
        let z = Qse::from_known_symbol("Z", Default::default());
        // a * 0x100 - b * 0x10000 + c * 0x1000000 + 10 + Z = 0
        let ten = Qse::from(GoldilocksField::from(10));
        let constr: Qse = a * Qse::from(GoldilocksField::from(0x100))
            - b * Qse::from(GoldilocksField::from(0x10000))
            + c * Qse::from(GoldilocksField::from(0x1000000))
            + ten.clone()
            + z.clone();
        // Without range constraints on a, this is not solvable.
        let mut range_constraints = HashMap::from([("b", rc.clone()), ("c", rc.clone())]);
        let result = constr.solve(&range_constraints).unwrap();
        assert!(!result.complete && result.effects.is_empty());
        // Now add the range constraint on a, it should be solvable.
        range_constraints.insert("a", rc.clone());
        let result = constr.solve(&range_constraints).unwrap();
        assert!(result.complete);

        let [effect] = &result.effects[..] else {
            panic!();
        };
        let Effect::BitDecomposition(BitDecomposition { value, components }) = effect else {
            panic!();
        };
        assert_eq!(format!("{value}"), "(10 + Z)");
        let formatted = components
            .iter()
            .map(|c| {
                format!(
                    "{} = (({value} & 0x{:0x}) >> {}){};\n",
                    c.variable,
                    c.bit_mask,
                    c.exponent,
                    if c.is_negative { " [negative]" } else { "" }
                )
            })
            .join("");

        assert_eq!(
            formatted,
            "\
a = (((10 + Z) & 0xff00) >> 8) [negative];
b = (((10 + Z) & 0xff0000) >> 16);
c = (((10 + Z) & 0xff000000) >> 24) [negative];
"
        );
    }

    #[test]
    fn solve_constraint_transfer() {
        let rc = RangeConstraint::from_mask(0xffu32);
        let a = Qse::from_unknown_variable("a");
        let b = Qse::from_unknown_variable("b");
        let c = Qse::from_unknown_variable("c");
        let z = Qse::from_unknown_variable("Z");
        let range_constraints =
            HashMap::from([("a", rc.clone()), ("b", rc.clone()), ("c", rc.clone())]);
        // a * 0x100 + b * 0x10000 + c * 0x1000000 + 10 - Z = 0
        let ten = Qse::from(GoldilocksField::from(10));
        let constr = a * Qse::from(GoldilocksField::from(0x100))
            + b * Qse::from(GoldilocksField::from(0x10000))
            + c * Qse::from(GoldilocksField::from(0x1000000))
            + ten.clone()
            - z.clone();
        let result = constr.solve(&range_constraints).unwrap();
        assert!(!result.complete);
        let effects = result
            .effects
            .into_iter()
            .map(|effect| match effect {
                Effect::RangeConstraint(v, rc) => format!("{v}: {rc};\n"),
                _ => panic!(),
            })
            .format("")
            .to_string();
        // It appears twice because we solve the positive and the negated equation.
        // Note that the negated version has a different bit mask.
        assert_eq!(
            effects,
            "Z: [10, 4294967050] & 0xffffff0a;
Z: [10, 4294967050] & 0xffffffff;
"
        );
    }

    #[test]
    fn solve_quadratic() {
        let rc = RangeConstraint::from_mask(0xffu32);
        let a = Qse::from_unknown_variable("a");
        let b = Qse::from_known_symbol("b", rc.clone());
        let range_constraints = HashMap::from([("a", rc.clone()), ("b", rc.clone())]);
        let ten = Qse::from(GoldilocksField::from(10));
        let two_pow8 = Qse::from(GoldilocksField::from(0x100));
        let constr = (a.clone() - b.clone() + two_pow8 - ten.clone()) * (a - b - ten);
        let result = constr.solve(&range_constraints).unwrap();
        assert!(result.complete);
        let effects = result
            .effects
            .into_iter()
            .map(|effect| match effect {
                Effect::ConditionalAssignment {
                    variable,
                    condition: Condition { value, condition },
                    in_range_value,
                    out_of_range_value,
                } => {
                    format!("{variable} = if {value} in {condition} {{ {in_range_value} }} else {{ {out_of_range_value} }}\n")
                }
                _ => panic!(),
            })
            .format("")
            .to_string();
        assert_eq!(
            effects,
            "a = if ((b + -256) + 10) in [0, 255] & 0xff { ((b + -256) + 10) } else { (b + 10) }
"
        );
    }

    fn unpack_range_constraint(
        process_result: &ProcessResult<GoldilocksField, &'static str>,
    ) -> (&'static str, RangeConstraint<GoldilocksField>) {
        let [effect] = &process_result.effects[..] else {
            panic!();
        };
        let Effect::RangeConstraint(var, rc) = effect else {
            panic!();
        };
        (var, rc.clone())
    }

    #[test]
    fn detect_bit_constraint() {
        let a = Qse::from_unknown_variable("a");
        let one = Qse::from(GoldilocksField::from(1));
        let three = Qse::from(GoldilocksField::from(3));
        let five = Qse::from(GoldilocksField::from(5));

        // All these constraints should be equivalent to a bit constraint.
        let constraints = [
            a.clone() * (a.clone() - one.clone()),
            (a.clone() - one.clone()) * a.clone(),
            (three * a.clone()) * (five.clone() * a.clone() - five),
        ];

        for constraint in constraints {
            let result = constraint.solve(&NoRangeConstraints).unwrap();
            assert!(result.complete);
            let (var, rc) = unpack_range_constraint(&result);
            assert_eq!(var.to_string(), "a");
            assert_eq!(rc, RangeConstraint::from_mask(1u64));
        }
    }

    #[test]
    fn detect_complete_range_constraint() {
        let a = Qse::from_unknown_variable("a");
        let three = Qse::from(GoldilocksField::from(3));
        let four = Qse::from(GoldilocksField::from(4));

        // `a` can be 3 or 4, which is can be completely represented by
        // RangeConstraint::from_range(3, 4), so the identity should be
        // marked as complete.
        let constraint = (a.clone() - three) * (a - four);

        let result = constraint.solve(&NoRangeConstraints).unwrap();
        assert!(result.complete);
        let (var, rc) = unpack_range_constraint(&result);
        assert_eq!(var.to_string(), "a");
        assert_eq!(
            rc,
            RangeConstraint::from_range(GoldilocksField::from(3), GoldilocksField::from(4))
        );
    }

    #[test]
    fn detect_incomplete_range_constraint() {
        let a = Qse::from_unknown_variable("a");
        let three = Qse::from(GoldilocksField::from(3));
        let five = Qse::from(GoldilocksField::from(5));

        // `a` can be 3 or 5, so there is a range constraint
        // RangeConstraint::from_range(3, 5) on `a`.
        // However, the identity is not complete, because the
        // range constraint allows for a value of 4, so removing
        // the identity would loose information.
        let constraint = (a.clone() - three) * (a - five);

        let result = constraint.solve(&NoRangeConstraints).unwrap();
        assert!(!result.complete);
        let (var, rc) = unpack_range_constraint(&result);
        assert_eq!(var.to_string(), "a");
        assert_eq!(
            rc,
            RangeConstraint::from_range(GoldilocksField::from(3), GoldilocksField::from(5))
        );
    }

    #[test]
    fn test_substitute_by_unknown_basic_replacement() {
        let mut expr = var("a");
        let subst = var("x");

        expr.substitute_by_unknown(&"a", &subst);
        assert_eq!(expr.to_string(), "x");
    }

    #[test]
    fn test_substitute_by_unknown_linear_to_quadratic() {
        let mut expr = var("x");
        let subst = var("y") * var("z") + constant(3);
        expr.substitute_by_unknown(&"x", &subst);

        assert!(expr.is_quadratic());
        assert_eq!(expr.to_string(), "(y) * (z) + 3");
    }

    #[test]
    fn test_substitute_by_unknown_inside_quadratic() {
        let mut expr = var("x") * var("y");
        let subst = var("a") + constant(1);

        expr.substitute_by_unknown(&"x", &subst);
        assert!(expr.is_quadratic());
        assert_eq!(expr.to_string(), "(a + 1) * (y)");
    }

    #[test]
    fn test_substitute_by_unknown_linear() {
        let mut expr = var("x") + var("y");
        let subst = var("a") + var("b");

        expr.substitute_by_unknown(&"x", &subst);
        assert!(!expr.is_quadratic());
        assert_eq!(expr.linear.len(), 3);
        assert_eq!(expr.to_string(), "a + b + y");
    }

    #[test]
    fn test_complex_expression_multiple_substitution() {
        let mut expr = (var("x") * var("w")) + var("x") + constant(3) * var("y") + constant(5);
        assert_eq!(expr.to_string(), "(x) * (w) + x + 3 * y + 5");

        let subst = var("a") * var("b") + constant(1);

        expr.substitute_by_unknown(&"x", &subst);

        let (quadratic, linear_iter, constant) = expr.components();
        let linear: Vec<_> = linear_iter.collect();

        assert_eq!(
            expr.to_string(),
            "((a) * (b) + 1) * (w) + (a) * (b) + 3 * y + 6"
        );
        // Structural validation
        assert_eq!(quadratic.len(), 2);
        assert_eq!(quadratic[0].0.to_string(), "(a) * (b) + 1");
        assert_eq!(quadratic[0].0.quadratic[0].0.to_string(), "a");
        assert_eq!(quadratic[0].0.quadratic[0].1.to_string(), "b");
        assert!(quadratic[0].0.linear.is_empty());
        assert_eq!(
            quadratic[0].0.constant.try_to_number(),
            Some(GoldilocksField::from(1)),
        );
        assert_eq!(quadratic[0].1.to_string(), "w");
        assert_eq!(quadratic[1].0.to_string(), "a");
        assert_eq!(quadratic[1].1.to_string(), "b");
        assert_eq!(linear[0].0.to_string(), "y");
        assert_eq!(linear.len(), 1);
        assert_eq!(constant.try_to_number(), Some(GoldilocksField::from(6)),);
    }

    #[test]
    fn test_substitute_by_unknown_coeff_distribution() {
        let mut expr = constant(2) * var("a") + constant(7);
        assert_eq!(expr.to_string(), "2 * a + 7");

        let subst = var("x") * var("y");

        expr.substitute_by_unknown(&"a", &subst);

        let (quadratic, linear_iter, constant) = expr.components();
        let linear: Vec<_> = linear_iter.collect();

        assert_eq!(expr.to_string(), "(2 * x) * (y) + 7");

        assert_eq!(quadratic.len(), 1);
        assert_eq!(quadratic[0].0.to_string(), "2 * x");
        assert_eq!(quadratic[0].1.to_string(), "y");
        assert!(linear.is_empty());
        assert_eq!(constant.try_to_number(), Some(GoldilocksField::from(7)));
    }

    #[test]
    fn bool_plus_one_cant_be_zero() {
        let expr = var("a") + constant(1);
        let rc = RangeConstraint::from_mask(0x1u64);
        let range_constraints = HashMap::from([("a", rc.clone())]);
        assert!(expr.solve(&range_constraints).is_err());
    }

    #[test]
<<<<<<< HEAD
=======
    fn solve_for() {
        let expr = var("w") + var("x") + constant(3) * var("y") + constant(5);
        assert_eq!(expr.to_string(), "w + x + 3 * y + 5");
        assert_eq!(
            expr.try_solve_for(&"x").unwrap().to_string(),
            "-w + -3 * y + -5"
        );
        assert_eq!(
            expr.try_solve_for(&"y").unwrap().to_string(),
            "6148914689804861440 * w + 6148914689804861440 * x + -6148914689804861442"
        );
        assert!(expr.try_solve_for(&"t").is_none());
    }

    #[test]
>>>>>>> 990e5f2d
    fn solve_for_expr() {
        let expr = var("w") + var("x") + constant(3) * var("y") + constant(5);
        assert_eq!(expr.to_string(), "w + x + 3 * y + 5");
        assert_eq!(
            expr.try_solve_for_expr(&var("x")).unwrap().to_string(),
            "-w + -3 * y + -5"
        );
        assert_eq!(
            expr.try_solve_for_expr(&var("y")).unwrap().to_string(),
            "6148914689804861440 * w + 6148914689804861440 * x + -6148914689804861442"
        );
        assert_eq!(
            expr.try_solve_for_expr(&-(constant(3) * var("y")))
                .unwrap()
                .to_string(),
            "w + x + 5"
        );
        assert_eq!(
            expr.try_solve_for_expr(&-(constant(3) * var("y") + constant(2)))
                .unwrap()
                .to_string(),
            "w + x + 3"
        );
        assert_eq!(
            expr.try_solve_for_expr(&(var("x") + constant(3) * var("y") + constant(2)))
                .unwrap()
                .to_string(),
            "-w + -3"
        );
        // We cannot solve these because the constraint does not contain a linear multiple
        // of the expression.
        assert!(expr
            .try_solve_for_expr(&(var("x") + constant(2) * var("y")))
            .is_none());
        assert!(expr.try_solve_for_expr(&(var("x") + var("y"))).is_none());
        assert!(expr
            .try_solve_for_expr(&(constant(2) * var("x") + var("y")))
            .is_none());
    }
}<|MERGE_RESOLUTION|>--- conflicted
+++ resolved
@@ -366,11 +366,7 @@
     /// to `expr = result` and returns `result`.
     ///
     /// Returns `None` if it cannot solve (this happens for example if self is quadratic).
-<<<<<<< HEAD
-    /// Panics
-=======
     /// Panics if `expr` is quadratic.
->>>>>>> 990e5f2d
     pub fn try_solve_for_expr(
         &self,
         expr: &QuadraticSymbolicExpression<T, V>,
@@ -379,11 +375,7 @@
         if self.is_quadratic() {
             return None;
         }
-<<<<<<< HEAD
-        let mut result = self.clone();
-=======
-
->>>>>>> 990e5f2d
+
         // Take some variable to normalize.
         let var = expr.referenced_unknown_variables().next()?;
         let coefficient = expr.coefficient_of_variable(var).unwrap();
@@ -393,11 +385,7 @@
             return None;
         }
 
-<<<<<<< HEAD
-        let result = expr - &(self.clone() * coefficient.field_div(&self_coefficient));
-=======
         let result = expr - &(self.clone() * coefficient.field_div(self_coefficient));
->>>>>>> 990e5f2d
 
         // Check that the operations removed all variables in `expr` from `self`.
         if !expr
@@ -1487,8 +1475,6 @@
     }
 
     #[test]
-<<<<<<< HEAD
-=======
     fn solve_for() {
         let expr = var("w") + var("x") + constant(3) * var("y") + constant(5);
         assert_eq!(expr.to_string(), "w + x + 3 * y + 5");
@@ -1504,7 +1490,6 @@
     }
 
     #[test]
->>>>>>> 990e5f2d
     fn solve_for_expr() {
         let expr = var("w") + var("x") + constant(3) * var("y") + constant(5);
         assert_eq!(expr.to_string(), "w + x + 3 * y + 5");
