use std::collections::{BTreeMap, BTreeSet, HashMap};

use crate::IntoOpenVm;
use crate::OpenVmField;
use itertools::Itertools;
use openvm_algebra_transpiler::{Fp2Opcode, Rv32ModularArithmeticOpcode};
use openvm_bigint_transpiler::{Rv32BranchEqual256Opcode, Rv32BranchLessThan256Opcode};
use openvm_ecc_transpiler::Rv32WeierstrassOpcode;
use openvm_instructions::{exe::VmExe, instruction::Instruction, program::Program, VmOpcode};
use openvm_instructions::{LocalOpcode, SystemOpcode};
use openvm_keccak256_transpiler::Rv32KeccakOpcode;
use openvm_rv32im_transpiler::{Rv32HintStoreOpcode, Rv32LoadStoreOpcode};
use openvm_sdk::config::SdkVmConfig;
use openvm_sha256_transpiler::Rv32Sha256Opcode;
use openvm_stark_backend::{
    interaction::SymbolicInteraction,
    p3_field::{FieldAlgebra, PrimeField32},
};
use powdr_autoprecompiles::powdr::UniqueColumns;
<<<<<<< HEAD
use powdr_autoprecompiles::DegreeBound;
=======
use powdr_autoprecompiles::VmConfig;
>>>>>>> 0e046622
use powdr_autoprecompiles::{
    SymbolicBusInteraction, SymbolicInstructionStatement, SymbolicMachine,
};
use powdr_number::FieldElement;

use crate::bus_interaction_handler::{BusMap, OpenVmBusInteractionHandler};
use crate::instruction_formatter::openvm_instruction_formatter;
use crate::{
    powdr_extension::{OriginalInstruction, PowdrExtension, PowdrOpcode, PowdrPrecompile},
    utils::symbolic_to_algebraic,
};

pub const OPENVM_DEGREE_BOUND: usize = 5;

// TODO: read this from program
const OPENVM_INIT_PC: u32 = 0x0020_0800;

const POWDR_OPCODE: usize = 0x10ff;

type CachedAutoPrecompile<F> = (
    usize,              // powdr opcode
    SymbolicMachine<F>, // autoprecompile
    Vec<Vec<u64>>,      // poly id substitution of original columns
);

use crate::{PgoConfig, PowdrConfig};

#[derive(Debug)]
pub enum Error {
    AutoPrecompileError,
}

impl From<powdr_autoprecompiles::constraint_optimizer::Error> for Error {
    fn from(_e: powdr_autoprecompiles::constraint_optimizer::Error) -> Self {
        Error::AutoPrecompileError
    }
}

pub fn customize<P: IntoOpenVm>(
    mut exe: VmExe<OpenVmField<P>>,
    base_config: SdkVmConfig,
    labels: &BTreeSet<u32>,
    airs: &BTreeMap<usize, SymbolicMachine<P>>,
    config: PowdrConfig,
    pgo_config: PgoConfig,
) -> (VmExe<OpenVmField<P>>, PowdrExtension<P>) {
    // If we use PgoConfig::Cell, which creates APC for all eligible basic blocks,
    // `apc_cache` will be populated to be used later when we select which basic blocks to accelerate.
    // Otherwise, `apc_cache` will remain empty, and we will generate APC on the fly when we select which basic blocks to accelerate.
    let mut apc_cache = HashMap::new();

    // The following opcodes shall never be accelerated and therefore always put in its own basic block.
    // Currently this contains OpenVm opcodes: Rv32HintStoreOpcode::HINT_STOREW (0x260) and Rv32HintStoreOpcode::HINT_BUFFER (0x261)
    // which are the only two opcodes from the Rv32HintStore, the air responsible for reading host states via stdin.
    // We don't want these opcodes because they create air constraints with next references, which powdr-openvm does not support yet.
    let opcodes_no_apc = vec![
        Rv32HintStoreOpcode::HINT_STOREW.global_opcode().as_usize(), // contain next references that don't work with apc
        Rv32HintStoreOpcode::HINT_BUFFER.global_opcode().as_usize(), // contain next references that don't work with apc
        Rv32LoadStoreOpcode::LOADB.global_opcode().as_usize(),
        Rv32LoadStoreOpcode::LOADH.global_opcode().as_usize(),
        Rv32WeierstrassOpcode::EC_ADD_NE.global_opcode().as_usize(),
        Rv32WeierstrassOpcode::SETUP_EC_ADD_NE
            .global_opcode()
            .as_usize(),
        Rv32WeierstrassOpcode::EC_DOUBLE.global_opcode().as_usize(),
        Rv32WeierstrassOpcode::SETUP_EC_DOUBLE
            .global_opcode()
            .as_usize(),
        Rv32WeierstrassOpcode::EC_ADD_NE.global_opcode().as_usize() + 4,
        Rv32WeierstrassOpcode::SETUP_EC_ADD_NE
            .global_opcode()
            .as_usize()
            + 4,
        Rv32WeierstrassOpcode::EC_DOUBLE.global_opcode().as_usize() + 4,
        Rv32WeierstrassOpcode::SETUP_EC_DOUBLE
            .global_opcode()
            .as_usize()
            + 4,
        Rv32KeccakOpcode::KECCAK256.global_opcode().as_usize(),
        Rv32Sha256Opcode::SHA256.global_opcode().as_usize(),
        Rv32ModularArithmeticOpcode::ADD.global_opcode().as_usize(),
        Rv32ModularArithmeticOpcode::SUB.global_opcode().as_usize(),
        Rv32ModularArithmeticOpcode::SETUP_ADDSUB
            .global_opcode()
            .as_usize(),
        Rv32ModularArithmeticOpcode::MUL.global_opcode().as_usize(),
        Rv32ModularArithmeticOpcode::DIV.global_opcode().as_usize(),
        Rv32ModularArithmeticOpcode::SETUP_MULDIV
            .global_opcode()
            .as_usize(),
        Rv32ModularArithmeticOpcode::IS_EQ
            .global_opcode()
            .as_usize(),
        Rv32ModularArithmeticOpcode::SETUP_ISEQ
            .global_opcode()
            .as_usize(),
        Fp2Opcode::ADD.global_opcode().as_usize(),
        Fp2Opcode::SUB.global_opcode().as_usize(),
        Fp2Opcode::SETUP_ADDSUB.global_opcode().as_usize(),
        Fp2Opcode::MUL.global_opcode().as_usize(),
        Fp2Opcode::DIV.global_opcode().as_usize(),
        Fp2Opcode::SETUP_MULDIV.global_opcode().as_usize(),
        SystemOpcode::PHANTOM.global_opcode().as_usize(),
        SystemOpcode::TERMINATE.global_opcode().as_usize(),
        // TODO clean this up
        0x510, // not sure yet what this is
        0x513, // not sure yet what this is
        0x516, // not sure yet what this is
        0x51c, // not sure yet what this is
        0x523, // not sure yet what this is
        0x526, // not sure yet what this is
        1024,
        1025,
        1028,
        1033,
        1104,
        1030,
        1033,
        1027,
        1029,
    ];

    let labels = add_extra_targets(&exe.program, labels.clone());
    let branch_opcodes_set = branch_opcodes_set();

    let mut blocks =
        collect_basic_blocks(&exe.program, &labels, &opcodes_no_apc, &branch_opcodes_set);
    tracing::info!(
        "Got {} basic blocks from `collect_basic_blocks`",
        blocks.len()
    );

    // print start index of all retained blocks
    blocks.iter().enumerate().for_each(|(i, block)| {
        tracing::info!("Block {}: start_idx {}", i, block.start_idx);
    });

    // sort basic blocks by:
    // 1. if PgoConfig::Cell, cost = frequency * cells_saved_per_row
    // 2. if PgoConfig::Instruction, cost = frequency * number_of_instructions
    // 3. if PgoConfig::None, cost = number_of_instructions
    match pgo_config {
        PgoConfig::Cell(pgo_program_idx_count) => {
            sort_blocks_by_pgo_cell_cost(
                &mut blocks,
                &mut apc_cache,
                pgo_program_idx_count,
                airs,
                config.clone(),
                &opcodes_no_apc,
            );
        }
        PgoConfig::Instruction(pgo_program_idx_count) => {
            sort_blocks_by_pgo_instruction_cost(&mut blocks, pgo_program_idx_count);
        }
        PgoConfig::None => {
            sort_blocks_by_length(&mut blocks);
        }
    };

    let program = &mut exe.program.instructions_and_debug_infos;

    let noop = Instruction {
        opcode: VmOpcode::from_usize(0xdeadaf),
        a: OpenVmField::<P>::ZERO,
        b: OpenVmField::<P>::ZERO,
        c: OpenVmField::<P>::ZERO,
        d: OpenVmField::<P>::ZERO,
        e: OpenVmField::<P>::ZERO,
        f: OpenVmField::<P>::ZERO,
        g: OpenVmField::<P>::ZERO,
    };

    let mut extensions = Vec::new();
    let n_acc = config.autoprecompiles as usize;
    let n_skip = config.skip_autoprecompiles as usize;
    tracing::info!("Generating {n_acc} autoprecompiles");

    // now the blocks have been sorted by cost
    for (i, acc_block) in blocks.iter().skip(n_skip).take(n_acc).enumerate() {
        tracing::debug!(
            "Accelerating block {i} of length {} and start idx {}",
            acc_block.statements.len(),
            acc_block.start_idx
        );

        tracing::debug!(
            "Acc block: {}",
            acc_block.pretty_print(openvm_instruction_formatter)
        );

        // Lookup if an APC is already cached by PgoConfig::Cell and generate the APC if not
        let (apc_opcode, autoprecompile, subs) =
            apc_cache.remove(&acc_block.start_idx).unwrap_or_else(|| {
                generate_apc_cache(
                    acc_block,
                    airs,
                    POWDR_OPCODE + i,
                    config.bus_map.clone(),
                    config.degree_bound,
                )
                .expect("Failed to generate autoprecompile")
            });

        let new_instr = Instruction {
            opcode: VmOpcode::from_usize(apc_opcode),
            a: OpenVmField::<P>::ZERO,
            b: OpenVmField::<P>::ZERO,
            c: OpenVmField::<P>::ZERO,
            d: OpenVmField::<P>::ZERO,
            e: OpenVmField::<P>::ZERO,
            f: OpenVmField::<P>::ZERO,
            g: OpenVmField::<P>::ZERO,
        };

        let pc = acc_block.start_idx;
        let n_acc = acc_block.statements.len();
        let (acc, new_instrs): (Vec<_>, Vec<_>) = program[pc..pc + n_acc]
            .iter()
            .enumerate()
            .map(|(i, x)| {
                let instr = x.as_ref().unwrap();
                let instr = instr.0.clone();
                if i == 0 {
                    (instr, new_instr.clone())
                } else {
                    (instr, noop.clone())
                }
            })
            .collect();

        let new_instrs = new_instrs.into_iter().map(|x| Some((x, None)));

        let len_before = program.len();
        program.splice(pc..pc + n_acc, new_instrs);
        assert_eq!(program.len(), len_before);

        let is_valid_column = autoprecompile
            .unique_columns()
            .find(|c| c.name == "is_valid")
            .unwrap();

        let opcodes_in_acc = acc
            .iter()
            .map(|x| x.opcode.as_usize())
            .unique()
            .collect_vec();

        extensions.push(PowdrPrecompile::new(
            format!("PowdrAutoprecompile_{i}"),
            PowdrOpcode {
                class_offset: apc_opcode,
            },
            autoprecompile,
            acc.into_iter()
                .zip_eq(subs)
                .map(|(instruction, subs)| OriginalInstruction::new(instruction, subs))
                .collect(),
            airs.iter()
                .filter(|(i, _)| opcodes_in_acc.contains(*i))
                .map(|(i, air)| (*i, air.clone()))
                .collect(),
            is_valid_column,
        ));
    }

    (
        exe,
        PowdrExtension::new(
            extensions,
            base_config,
            config.implementation,
            config.bus_map,
        ),
    )
}

fn branch_opcodes() -> Vec<usize> {
    let mut opcodes = vec![
        openvm_rv32im_transpiler::BranchEqualOpcode::BEQ
            .global_opcode()
            .as_usize(),
        openvm_rv32im_transpiler::BranchEqualOpcode::BNE
            .global_opcode()
            .as_usize(),
        openvm_rv32im_transpiler::BranchLessThanOpcode::BLT
            .global_opcode()
            .as_usize(),
        openvm_rv32im_transpiler::BranchLessThanOpcode::BLTU
            .global_opcode()
            .as_usize(),
        openvm_rv32im_transpiler::BranchLessThanOpcode::BGE
            .global_opcode()
            .as_usize(),
        openvm_rv32im_transpiler::BranchLessThanOpcode::BGEU
            .global_opcode()
            .as_usize(),
        openvm_rv32im_transpiler::Rv32JalLuiOpcode::JAL
            .global_opcode()
            .as_usize(),
        openvm_rv32im_transpiler::Rv32JalLuiOpcode::LUI
            .global_opcode()
            .as_usize(),
        openvm_rv32im_transpiler::Rv32JalrOpcode::JALR
            .global_opcode()
            .as_usize(),
    ];

    opcodes.extend(branch_opcodes_bigint());

    opcodes
}

fn branch_opcodes_bigint() -> Vec<usize> {
    vec![
        // The instructions below are structs so we cannot call `global_opcode()` on them without
        // an instnace, so we manually build the global opcodes.
        Rv32BranchEqual256Opcode::CLASS_OFFSET
            + openvm_rv32im_transpiler::BranchEqualOpcode::BEQ.local_usize(),
        Rv32BranchEqual256Opcode::CLASS_OFFSET
            + openvm_rv32im_transpiler::BranchEqualOpcode::BNE.local_usize(),
        Rv32BranchLessThan256Opcode::CLASS_OFFSET
            + openvm_rv32im_transpiler::BranchLessThanOpcode::BLT.local_usize(),
        Rv32BranchLessThan256Opcode::CLASS_OFFSET
            + openvm_rv32im_transpiler::BranchLessThanOpcode::BLTU.local_usize(),
        Rv32BranchLessThan256Opcode::CLASS_OFFSET
            + openvm_rv32im_transpiler::BranchLessThanOpcode::BGE.local_usize(),
        Rv32BranchLessThan256Opcode::CLASS_OFFSET
            + openvm_rv32im_transpiler::BranchLessThanOpcode::BGEU.local_usize(),
    ]
}

fn branch_opcodes_set() -> BTreeSet<usize> {
    branch_opcodes().into_iter().collect()
}

fn branch_opcodes_bigint_set() -> BTreeSet<usize> {
    branch_opcodes_bigint().into_iter().collect()
}

#[derive(Debug, Clone)]
pub struct BasicBlock<F> {
    pub start_idx: usize,
    pub statements: Vec<Instruction<F>>,
}

impl<F: PrimeField32> BasicBlock<F> {
    fn pretty_print(&self, instr_formatter: impl Fn(&Instruction<F>) -> String) -> String {
        format!("BasicBlock(start_idx: {}, statements: [\n", self.start_idx)
            + &self
                .statements
                .iter()
                .enumerate()
                .map(|(i, instr)| format!("   instr {i:>3}:   {}", instr_formatter(instr)))
                .collect::<Vec<_>>()
                .join("\n")
            + "\n])"
    }
}

pub fn collect_basic_blocks<F: PrimeField32>(
    program: &Program<F>,
    labels: &BTreeSet<u32>,
    opcodes_no_apc: &[usize],
    branch_opcodes: &BTreeSet<usize>,
) -> Vec<BasicBlock<F>> {
    let mut blocks = Vec::new();
    let mut curr_block = BasicBlock {
        start_idx: 0,
        statements: Vec::new(),
    };
    for (i, instr) in program.instructions_and_debug_infos.iter().enumerate() {
        let instr = instr.as_ref().unwrap().0.clone();
        let adjusted_pc = OPENVM_INIT_PC + (i as u32) * 4;
        let is_target = labels.contains(&adjusted_pc);
        let is_branch = branch_opcodes.contains(&instr.opcode.as_usize());

        // If this opcode cannot be in an apc, we make sure it's alone in a BB.
        if opcodes_no_apc.contains(&instr.opcode.as_usize()) {
            // If not empty, push the current block.
            if !curr_block.statements.is_empty() {
                blocks.push(curr_block);
            }
            // Skip the instrucion and start a new block from the next instruction.
            curr_block = BasicBlock {
                start_idx: i + 1,
                statements: Vec::new(),
            };
        } else {
            // If the instruction is a target, we need to close the previous block
            // as is if not empty and start a new block from this instruction.
            if is_target {
                if !curr_block.statements.is_empty() {
                    blocks.push(curr_block);
                }
                curr_block = BasicBlock {
                    start_idx: i,
                    statements: Vec::new(),
                };
            }
            curr_block.statements.push(instr.clone());
            // If the instruction is a branch, we need to close this block
            // with this instruction and start a new block from the next one.
            if is_branch {
                blocks.push(curr_block); // guaranteed to be non-empty because an instruction was just pushed
                curr_block = BasicBlock {
                    start_idx: i + 1,
                    statements: Vec::new(),
                };
            }
        }
    }

    if !curr_block.statements.is_empty() {
        blocks.push(curr_block);
    }

    blocks
}

/// Besides the base RISCV-V branching instructions, the bigint extension adds two more branching
/// instruction classes over BranchEqual and BranchLessThan.
/// Those instructions have the form <INSTR rs0 rs1 target_offset ...>, where target_offset is the
/// relative jump we're interested in.
/// This means that for a given program address A containing the instruction above,
/// we add A + target_offset as a target as well.
fn add_extra_targets<F: PrimeField32>(
    program: &Program<F>,
    mut labels: BTreeSet<u32>,
) -> BTreeSet<u32> {
    let branch_opcodes_bigint = branch_opcodes_bigint_set();
    let new_labels = program
        .instructions_and_debug_infos
        .iter()
        .enumerate()
        .filter_map(|(i, instr)| {
            let instr = instr.as_ref().unwrap().0.clone();
            let adjusted_pc = OPENVM_INIT_PC + (i as u32) * 4;
            let op = instr.opcode.as_usize();
            branch_opcodes_bigint
                .contains(&op)
                .then_some(adjusted_pc + instr.c.as_canonical_u32())
        });
    labels.extend(new_labels);

    labels
}

fn generate_apc_cache<P: IntoOpenVm>(
    block: &BasicBlock<OpenVmField<P>>,
    airs: &BTreeMap<usize, SymbolicMachine<P>>,
    apc_opcode: usize,
    bus_map: BusMap,
<<<<<<< HEAD
    degree_bound: DegreeBound,
    branch_opcodes: &BTreeSet<usize>,
=======
    degree_bound: usize,
>>>>>>> 0e046622
) -> Result<CachedAutoPrecompile<P>, Error> {
    let (autoprecompile, subs) =
        generate_autoprecompile(block, airs, apc_opcode, bus_map, degree_bound)?;

    Ok((apc_opcode, autoprecompile, subs))
}

// OpenVM relevant bus ids:
// 0: execution bridge -> [pc, timestamp]
// 1: memory -> [address space, pointer, data, timestamp, 1]
// 2: pc lookup -> [...]
// 3: range tuple -> [col, bits]
// 5: bitwise xor ->
//    [a, b, 0, 0] byte range checks for a and b
//    [a, b, c, 1] c = xor(a, b)
fn generate_autoprecompile<P: IntoOpenVm>(
    block: &BasicBlock<OpenVmField<P>>,
    airs: &BTreeMap<usize, SymbolicMachine<P>>,
    apc_opcode: usize,
    bus_map: BusMap,
<<<<<<< HEAD
    degree_bound: DegreeBound,
    branch_opcodes: &BTreeSet<usize>,
=======
    degree_bound: usize,
>>>>>>> 0e046622
) -> Result<(SymbolicMachine<P>, Vec<Vec<u64>>), Error> {
    tracing::debug!(
        "Generating autoprecompile for block at index {}",
        block.start_idx
    );
    let program = block
        .statements
        .iter()
        .map(|instr| SymbolicInstructionStatement {
            opcode: instr.opcode.as_usize(),
            args: [
                instr.a, instr.b, instr.c, instr.d, instr.e, instr.f, instr.g,
            ]
            .iter()
            .map(|f| P::from_openvm_field(*f))
            .collect(),
        })
        .collect();

    let vm_config = VmConfig {
        instruction_machines: airs,
        bus_interaction_handler: OpenVmBusInteractionHandler::new(bus_map),
    };

    let (precompile, subs) =
        powdr_autoprecompiles::build(program, vm_config, degree_bound, apc_opcode as u32)?;

    // Check that substitution values are unique over all instructions
    assert!(subs.iter().flatten().all_unique());

    tracing::debug!(
        "Done generating autoprecompile for block at index {}",
        block.start_idx
    );

    Ok((precompile, subs))
}

pub fn openvm_bus_interaction_to_powdr<F: PrimeField32, P: FieldElement>(
    interaction: &SymbolicInteraction<F>,
    columns: &[String],
) -> SymbolicBusInteraction<P> {
    let id = interaction.bus_index as u64;

    let mult = symbolic_to_algebraic(&interaction.count, columns);
    let args = interaction
        .message
        .iter()
        .map(|e| symbolic_to_algebraic(e, columns))
        .collect();

    SymbolicBusInteraction { id, mult, args }
}

fn sort_blocks_by_pgo_cell_cost<P: IntoOpenVm>(
    blocks: &mut Vec<BasicBlock<OpenVmField<P>>>,
    apc_cache: &mut HashMap<usize, CachedAutoPrecompile<P>>,
    pgo_program_idx_count: HashMap<u32, u32>,
    airs: &BTreeMap<usize, SymbolicMachine<P>>,
    config: PowdrConfig,
    opcodes_no_apc: &[usize],
) {
    // drop any block whose start index cannot be found in pc_idx_count,
    // because a basic block might not be executed at all.
    // Also only keep basic blocks with more than one original instruction.
    blocks.retain(|b| {
        pgo_program_idx_count.contains_key(&(b.start_idx as u32)) && b.statements.len() > 1
    });

    tracing::info!(
        "Retained {} basic blocks after filtering by pc_idx_count",
        blocks.len()
    );

    // store air width by opcode, so that we don't repetitively calculate them later
    // filter out opcodes that contain next references in their air, because they are not supported yet in apc
    let air_width_by_opcode = airs
        .iter()
        .filter(|&(i, _)| (!opcodes_no_apc.contains(i)))
        .map(|(i, air)| (*i, air.unique_columns().count()))
        .collect::<HashMap<_, _>>();

    // generate apc and cache it for all basic blocks
    // calculate number of trace cells saved per row for each basic block to sort them by descending cost
    let cells_saved_per_row_by_bb: HashMap<_, _> = blocks
        .iter()
        .enumerate()
        .filter_map(|(i, acc_block)| {
            let apc_cache_entry = generate_apc_cache(
                acc_block,
                airs,
                POWDR_OPCODE + i,
                config.bus_map.clone(),
                config.degree_bound,
            )
            .ok()?;
            apc_cache.insert(acc_block.start_idx, apc_cache_entry.clone());

            // calculate cells saved per row
            let apc_cells_per_row = apc_cache_entry.1.unique_columns().count();
            let original_cells_per_row: usize = acc_block
                .statements
                .iter()
                .map(|instruction| {
                    air_width_by_opcode
                        .get(&instruction.opcode.as_usize())
                        .unwrap()
                })
                .sum();
            let cells_saved_per_row = original_cells_per_row - apc_cells_per_row;
            assert!(cells_saved_per_row > 0);
            tracing::info!(
                "Basic block start_idx: {}, cells saved per row: {}",
                acc_block.start_idx,
                cells_saved_per_row
            );

            Some((acc_block.start_idx, cells_saved_per_row))
        })
        .collect();

    // filter out the basic blocks where the apc generation errored out
    blocks.retain(|b| cells_saved_per_row_by_bb.contains_key(&b.start_idx));

    // cost = frequency * cells_saved_per_row
    blocks.sort_by(|a, b| {
        let a_cells_saved = cells_saved_per_row_by_bb[&a.start_idx];
        let b_cells_saved = cells_saved_per_row_by_bb[&b.start_idx];

        let a_cnt = pgo_program_idx_count[&(a.start_idx as u32)];
        let b_cnt = pgo_program_idx_count[&(b.start_idx as u32)];

        (b_cells_saved * b_cnt as usize).cmp(&(a_cells_saved * a_cnt as usize))
    });

    // Debug print blocks by descending cost
    for block in blocks {
        let start_idx = block.start_idx;
        let cells_saved = cells_saved_per_row_by_bb[&start_idx];
        let count = pgo_program_idx_count[&(start_idx as u32)];
        let cost = count * cells_saved as u32;

        tracing::info!(
            "Basic block start_idx: {}, cost: {}, frequency: {}, cells_saved_per_row: {}",
            start_idx,
            cost,
            count,
            cells_saved,
        );
    }
}

fn sort_blocks_by_pgo_instruction_cost<F: PrimeField32>(
    blocks: &mut Vec<BasicBlock<F>>,
    pgo_program_idx_count: HashMap<u32, u32>,
) {
    // drop any block whose start index cannot be found in pc_idx_count,
    // because a basic block might not be executed at all.
    // Also only keep basic blocks with more than one original instruction.
    blocks.retain(|b| {
        pgo_program_idx_count.contains_key(&(b.start_idx as u32)) && b.statements.len() > 1
    });

    tracing::info!(
        "Retained {} basic blocks after filtering by pc_idx_count",
        blocks.len()
    );

    // cost = cells_saved_per_row
    blocks.sort_by(|a, b| {
        let a_cnt = pgo_program_idx_count[&(a.start_idx as u32)];
        let b_cnt = pgo_program_idx_count[&(b.start_idx as u32)];
        (b_cnt * (b.statements.len() as u32)).cmp(&(a_cnt * (a.statements.len() as u32)))
    });

    // Debug print blocks by descending cost
    for block in blocks {
        let start_idx = block.start_idx;
        let count = pgo_program_idx_count[&(start_idx as u32)];
        let cost = count * (block.statements.len() as u32);

        tracing::info!(
            "Basic block start_idx: {}, cost: {}, frequency: {}, number_of_instructions: {}",
            start_idx,
            cost,
            count,
            block.statements.len(),
        );
    }
}

fn sort_blocks_by_length<F: PrimeField32>(blocks: &mut Vec<BasicBlock<F>>) {
    // cost = number_of_original_instructions
    blocks.sort_by(|a, b| b.statements.len().cmp(&a.statements.len()));

    // Debug print blocks by descending cost
    for block in blocks {
        let start_idx = block.start_idx;
        tracing::info!(
            "Basic block start_idx: {}, number_of_instructions: {}",
            start_idx,
            block.statements.len(),
        );
    }
}<|MERGE_RESOLUTION|>--- conflicted
+++ resolved
@@ -17,11 +17,8 @@
     p3_field::{FieldAlgebra, PrimeField32},
 };
 use powdr_autoprecompiles::powdr::UniqueColumns;
-<<<<<<< HEAD
 use powdr_autoprecompiles::DegreeBound;
-=======
 use powdr_autoprecompiles::VmConfig;
->>>>>>> 0e046622
 use powdr_autoprecompiles::{
     SymbolicBusInteraction, SymbolicInstructionStatement, SymbolicMachine,
 };
@@ -475,12 +472,7 @@
     airs: &BTreeMap<usize, SymbolicMachine<P>>,
     apc_opcode: usize,
     bus_map: BusMap,
-<<<<<<< HEAD
     degree_bound: DegreeBound,
-    branch_opcodes: &BTreeSet<usize>,
-=======
-    degree_bound: usize,
->>>>>>> 0e046622
 ) -> Result<CachedAutoPrecompile<P>, Error> {
     let (autoprecompile, subs) =
         generate_autoprecompile(block, airs, apc_opcode, bus_map, degree_bound)?;
@@ -501,12 +493,7 @@
     airs: &BTreeMap<usize, SymbolicMachine<P>>,
     apc_opcode: usize,
     bus_map: BusMap,
-<<<<<<< HEAD
     degree_bound: DegreeBound,
-    branch_opcodes: &BTreeSet<usize>,
-=======
-    degree_bound: usize,
->>>>>>> 0e046622
 ) -> Result<(SymbolicMachine<P>, Vec<Vec<u64>>), Error> {
     tracing::debug!(
         "Generating autoprecompile for block at index {}",
