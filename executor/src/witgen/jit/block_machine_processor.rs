use std::collections::HashSet;

use bit_vec::BitVec;
use powdr_ast::analyzed::{AlgebraicReference, Identity};
use powdr_number::FieldElement;

use crate::witgen::{machines::MachineParts, FixedData};

use super::{
    effect::Effect,
    variable::Variable,
    witgen_inference::{CanProcessCall, FixedEvaluator, WitgenInference},
};

/// A processor for generating JIT code for a block machine.
pub struct BlockMachineProcessor<'a, T: FieldElement> {
    fixed_data: &'a FixedData<'a, T>,
    machine_parts: MachineParts<'a, T>,
    block_size: usize,
    latch_row: usize,
}

impl<'a, T: FieldElement> BlockMachineProcessor<'a, T> {
    pub fn new(
        fixed_data: &'a FixedData<'a, T>,
        machine_parts: MachineParts<'a, T>,
        block_size: usize,
        latch_row: usize,
    ) -> Self {
        BlockMachineProcessor {
            fixed_data,
            machine_parts,
            block_size,
            latch_row,
        }
    }

    /// Generates the JIT code for a given combination of connection and known arguments.
    /// Fails if it cannot solve for the outputs, or if any sub-machine calls cannot be completed.
    pub fn generate_code<CanProcess: CanProcessCall<T> + Clone>(
        &self,
        can_process: CanProcess,
        identity_id: u64,
        known_args: &BitVec,
    ) -> Result<Vec<Effect<T, Variable>>, String> {
        let connection_rhs = self.machine_parts.connections[&identity_id].right;
        assert_eq!(connection_rhs.expressions.len(), known_args.len());

        // Set up WitgenInference with known arguments.
        let known_variables = known_args
            .iter()
            .enumerate()
            .filter_map(|(i, is_input)| is_input.then_some(Variable::Param(i)))
            .collect::<HashSet<_>>();
        let mut witgen = WitgenInference::new(self.fixed_data, self, known_variables);

        // In the latch row, set the RHS selector to 1.
        witgen.assign_constant(&connection_rhs.selector, self.latch_row as i32, T::one());

        // For each argument, connect the expression on the RHS with the formal parameter.
        for (index, expr) in connection_rhs.expressions.iter().enumerate() {
            witgen.assign_variable(expr, self.latch_row as i32, Variable::Param(index));
        }

        // Solve for the block witness.
        // Fails if any machine call cannot be completed.
        self.solve_block(can_process, &mut witgen)?;

        for (index, expr) in connection_rhs.expressions.iter().enumerate() {
            if !witgen.is_known(&Variable::Param(index)) {
                return Err(format!(
                    "Unable to derive algorithm to compute output value \"{expr}\""
                ));
            }
        }

        Ok(witgen.code())
    }

    /// Repeatedly processes all identities on all rows, until no progress is made.
    /// Fails iff there are incomplete machine calls in the latch row.
    fn solve_block<CanProcess: CanProcessCall<T> + Clone>(
        &self,
        can_process: CanProcess,
        witgen: &mut WitgenInference<T, &Self>,
    ) -> Result<(), String> {
        let mut complete = HashSet::new();
        for iteration in 0.. {
            let mut progress = false;

            // TODO: This algorithm is assuming a rectangular block shape.
            for row in 0..self.block_size {
                for id in &self.machine_parts.identities {
                    if !complete.contains(&(id.id(), row)) {
                        let result = witgen.process_identity(can_process.clone(), id, row as i32);
                        if result.complete {
                            complete.insert((id.id(), row));
                        }
                        progress |= result.progress;
                    }
                }
            }
            if !progress {
                log::debug!("Finishing after {iteration} iterations");
                break;
            }
        }

        // If any machine call could not be completed, that's bad because machine calls typically have side effects.
        // So, the underlying lookup / permutation / bus argument likely does not hold.
        // TODO: This assumes a rectangular block shape.
        let has_incomplete_machine_calls = (0..self.block_size)
            .flat_map(|row| {
                self.machine_parts
                    .identities
                    .iter()
                    .filter(|id| is_machine_call(id))
                    .map(move |id| (id, row))
            })
            .any(|(identity, row)| !complete.contains(&(identity.id(), row)));

        match has_incomplete_machine_calls {
            true => Err("Incomplete machine calls".to_string()),
            false => Ok(()),
        }
    }
}

fn is_machine_call<T>(identity: &Identity<T>) -> bool {
    match identity {
        Identity::Lookup(_)
        | Identity::Permutation(_)
        | Identity::PhantomLookup(_)
        | Identity::PhantomPermutation(_)
        | Identity::PhantomBusInteraction(_) => true,
        Identity::Polynomial(_) | Identity::Connect(_) => false,
    }
}

impl<T: FieldElement> FixedEvaluator<T> for &BlockMachineProcessor<'_, T> {
    fn evaluate(&self, var: &AlgebraicReference, row_offset: i32) -> Option<T> {
        assert!(var.is_fixed());
        let values = self.fixed_data.fixed_cols[&var.poly_id].values_max_size();
        let row = (row_offset + var.next as i32 + values.len() as i32) as usize % values.len();
        Some(values[row])
    }
}

#[cfg(test)]
mod test {
    use std::{collections::BTreeMap, fs::read_to_string};

    use test_log::test;

    use powdr_ast::analyzed::{AlgebraicExpression, Analyzed, SelectedExpressions};
    use powdr_number::GoldilocksField;

    use crate::{
        constant_evaluator,
        witgen::{
            global_constraints,
<<<<<<< HEAD
            jit::test_util::format_code,
            machines::{Connection, ConnectionKind},
            range_constraints::RangeConstraint,
=======
            jit::{effect::Effect, test_util::format_code},
            machines::{Connection, ConnectionKind, MachineParts},
            FixedData,
>>>>>>> 309279ac
        },
    };

    use super::*;

    #[derive(Clone)]
    struct CannotProcessSubcalls;
    impl<T: FieldElement> CanProcessCall<T> for CannotProcessSubcalls {
        fn can_process_call_fully(
            &self,
            _identity_id: u64,
            _known_inputs: &BitVec,
            _range_constraints: &[Option<RangeConstraint<T>>],
        ) -> bool {
            false
        }
    }

    fn generate_for_block_machine(
        input_pil: &str,
        block_size: usize,
        latch_row: usize,
        selector_name: &str,
        input_names: &[&str],
        output_names: &[&str],
    ) -> Result<Vec<Effect<GoldilocksField, Variable>>, String> {
        let analyzed: Analyzed<GoldilocksField> =
            powdr_pil_analyzer::analyze_string(input_pil).unwrap();
        let fixed_col_vals = constant_evaluator::generate(&analyzed);
        let fixed_data = FixedData::new(&analyzed, &fixed_col_vals, &[], Default::default(), 0);
        let (fixed_data, retained_identities) =
            global_constraints::set_global_constraints(fixed_data, &analyzed.identities);

        // Build a connection that encodes:
        // [] is <selector_name> $ [<input_names...>, <output_names...>]
        let witnesses_by_name = analyzed
            .committed_polys_in_source_order()
            .flat_map(|(symbol, _)| symbol.array_elements())
            .collect::<BTreeMap<_, _>>();
        let to_expr = |name: &str| {
            let (column_name, next) = if let Some(name) = name.strip_suffix("'") {
                (name, true)
            } else {
                (name, false)
            };
            AlgebraicExpression::Reference(AlgebraicReference {
                name: name.to_string(),
                poly_id: witnesses_by_name[column_name],
                next,
            })
        };
        let rhs = input_names
            .iter()
            .chain(output_names)
            .map(|name| to_expr(name))
            .collect::<Vec<_>>();
        let right = SelectedExpressions {
            selector: to_expr(selector_name),
            expressions: rhs,
        };
        // The LHS is not used by the processor.
        let left = SelectedExpressions::default();
        let connection = Connection {
            id: 0,
            left: &left,
            right: &right,
            kind: ConnectionKind::Permutation,
            multiplicity_column: None,
        };

        let machine_parts = MachineParts::new(
            &fixed_data,
            [(0, connection)].into_iter().collect(),
            retained_identities,
            witnesses_by_name.values().copied().collect(),
            // No prover functions
            Vec::new(),
        );

        let processor = BlockMachineProcessor {
            fixed_data: &fixed_data,
            machine_parts,
            block_size,
            latch_row,
        };

        let known_values = BitVec::from_iter(
            input_names
                .iter()
                .map(|_| true)
                .chain(output_names.iter().map(|_| false)),
        );

        processor.generate_code(CannotProcessSubcalls, 0, &known_values)
    }

    #[test]
    fn add() {
        let input = "
        namespace Add(256);
            col witness sel, a, b, c;
            c = a + b;
        ";
        let code =
            generate_for_block_machine(input, 1, 0, "Add::sel", &["Add::a", "Add::b"], &["Add::c"]);
        assert_eq!(
            format_code(&code.unwrap()),
            "Add::sel[0] = 1;
Add::a[0] = params[0];
Add::b[0] = params[1];
Add::c[0] = (Add::a[0] + Add::b[0]);
params[2] = Add::c[0];"
        );
    }

    #[test]
    fn unconstrained_output() {
        let input = "
        namespace Unconstrained(256);
            col witness sel, a, b, c;
            a + b = 0;
        ";
        let err_str = generate_for_block_machine(
            input,
            1,
            0,
            "Unconstrained::sel",
            &["Unconstrained::a", "Unconstrained::b"],
            &["Unconstrained::c"],
        )
        .err()
        .unwrap();
        assert_eq!(
            err_str,
            "Unable to derive algorithm to compute output value \"Unconstrained::c\""
        );
    }

    #[test]
    // TODO: Currently fails, because the machine has a non-rectangular block shape.
    #[should_panic = "Incomplete machine calls"]
    fn binary() {
        let input = read_to_string("../test_data/pil/binary.pil").unwrap();
        generate_for_block_machine(
            &input,
            4,
            3,
            "main_binary::sel[0]",
            &["main_binary::A", "main_binary::B"],
            &["main_binary::C"],
        )
        .unwrap();
    }

    #[test]
    fn poseidon() {
        let input = read_to_string("../test_data/pil/poseidon_gl.pil").unwrap();
        let array_element = |name: &str, i: usize| {
            &*Box::leak(format!("main_poseidon::{name}[{i}]").into_boxed_str())
        };
        generate_for_block_machine(
            &input,
            31,
            0,
            "main_poseidon::sel[0]",
            &(0..12)
                .map(|i| array_element("state", i))
                .collect::<Vec<_>>(),
            &(0..4)
                .map(|i| array_element("output", i))
                .collect::<Vec<_>>(),
        )
        .unwrap();
    }
}<|MERGE_RESOLUTION|>--- conflicted
+++ resolved
@@ -159,15 +159,10 @@
         constant_evaluator,
         witgen::{
             global_constraints,
-<<<<<<< HEAD
-            jit::test_util::format_code,
-            machines::{Connection, ConnectionKind},
-            range_constraints::RangeConstraint,
-=======
             jit::{effect::Effect, test_util::format_code},
             machines::{Connection, ConnectionKind, MachineParts},
+            range_constraints::RangeConstraint,
             FixedData,
->>>>>>> 309279ac
         },
     };
 
