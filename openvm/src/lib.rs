use derive_more::From;
use eyre::Result;
use itertools::{multiunzip, Itertools};
use openvm_build::{build_guest_package, find_unique_executable, get_package, TargetFilter};
use openvm_circuit::arch::InitFileGenerator;
use openvm_circuit::arch::{
    instructions::exe::VmExe, segment::DefaultSegmentationStrategy, InstructionExecutor, Streams,
    SystemConfig, VirtualMachine, VmChipComplex, VmConfig, VmInventoryError,
};
use openvm_circuit::{circuit_derive::Chip, derive::AnyEnum};
use openvm_circuit_primitives_derive::ChipUsageGetter;
use openvm_instructions::program::Program;
use openvm_sdk::{
    config::{AggStarkConfig, AppConfig, SdkVmConfig, SdkVmConfigExecutor, SdkVmConfigPeriphery},
    keygen::AggStarkProvingKey,
    prover::AggStarkProver,
    Sdk, StdIn,
};
use openvm_stark_backend::{config::StarkGenericConfig, engine::StarkEngine, rap::AnyRap, Chip};
use openvm_stark_sdk::config::{
    baby_bear_poseidon2::{BabyBearPoseidon2Config, BabyBearPoseidon2Engine},
    FriParameters,
};
use openvm_stark_sdk::engine::StarkFriEngine;
use openvm_stark_sdk::openvm_stark_backend::{config::Val, p3_field::PrimeField32};
use powdr_extension::{PowdrExecutor, PowdrExtension, PowdrPeriphery};
use powdr_number::{BabyBearField, FieldElement, LargeInt};
use serde::{Deserialize, Serialize};
use std::cmp::Reverse;
use std::fs::File;
use std::io::BufWriter;
use std::iter::Sum;
use std::ops::Add;
use std::sync::atomic::{AtomicU32, Ordering};
use std::{
    collections::HashMap,
    path::{Path, PathBuf},
    sync::Arc,
};
use strum::{Display, EnumString};

use tracing::dispatcher::Dispatch;
use tracing::field::Field as TracingField;
use tracing::{Event, Level, Subscriber};
use tracing_subscriber::{
    layer::Context,
    prelude::*,
    registry::{LookupSpan, Registry},
    Layer,
};

use crate::extraction_utils::{export_pil, get_air_metrics, AirWidths, OriginalVmConfig};
use crate::instruction_formatter::openvm_opcode_formatter;
use crate::powdr_extension::PowdrPrecompile;
use crate::traits::OpenVmField;

mod air_builder;
pub mod bus_map;
pub mod extraction_utils;
pub mod opcode;
pub mod symbolic_instruction_builder;
mod utils;

type BabyBearSC = BabyBearPoseidon2Config;
type PowdrBB = powdr_number::BabyBearField;

pub use opcode::instruction_allowlist;
pub use powdr_autoprecompiles::DegreeBound;
pub use traits::IntoOpenVm;

impl IntoOpenVm for PowdrBB {
    type Field = openvm_stark_sdk::p3_baby_bear::BabyBear;

    fn into_openvm_field(self) -> Self::Field {
        use openvm_stark_backend::p3_field::FieldAlgebra;
        openvm_stark_sdk::p3_baby_bear::BabyBear::from_canonical_u32(
            self.to_integer().try_into_u32().unwrap(),
        )
    }

    fn from_openvm_field(field: Self::Field) -> Self {
        BabyBearField::from(
            <Self::Field as openvm_stark_backend::p3_field::PrimeField32>::as_canonical_u32(&field),
        )
    }
}

pub use openvm_build::GuestOptions;
pub use powdr_autoprecompiles::bus_map::{BusMap, BusType};

/// We do not use the transpiler, instead we customize an already transpiled program
mod customize_exe;

pub use customize_exe::{customize, OPENVM_DEGREE_BOUND, POWDR_OPCODE};

// A module for our extension
mod powdr_extension;

pub mod bus_interaction_handler;
mod instruction_formatter;
mod traits;

mod plonk;

/// Three modes for profiler guided optimization with different cost functions to sort the basic blocks by descending cost and select the most costly ones to accelerate.
/// The inner HashMap contains number of time a pc is executed.
#[derive(Default)]
pub enum PgoConfig {
    /// cost = cells saved per apc * times executed
    /// max total columns
    Cell(HashMap<u32, u32>, Option<usize>),
    /// cost = instruction per apc * times executed
    Instruction(HashMap<u32, u32>),
    /// cost = instruction per apc
    #[default]
    None,
}

impl PgoConfig {
    /// Returns the number of times a certain pc offset was executed in the profile.
    pub fn pc_offset_execution_count(&self, pc_offset: u32) -> Option<u32> {
        match self {
            PgoConfig::Cell(pc_index_count, _) | PgoConfig::Instruction(pc_index_count) => {
                pc_index_count.get(&pc_offset).copied()
            }
            PgoConfig::None => None,
        }
    }
}

#[derive(Copy, Clone, Debug, EnumString, Display)]
#[strum(serialize_all = "lowercase")]
pub enum PgoType {
    /// cost = cells saved per apc * times executed
    /// max total columns
    Cell(Option<usize>),
    /// cost = instruction per apc * times executed
    Instruction,
    /// cost = instruction per apc
    None,
}

impl Default for PgoType {
    fn default() -> Self {
        PgoType::Cell(None)
    }
}

/// A custom VmConfig that wraps the SdkVmConfig, adding our custom extension.
#[derive(Serialize, Deserialize, Clone)]
pub struct SpecializedConfig {
    pub sdk_config: OriginalVmConfig,
    powdr: PowdrExtension<BabyBearField>,
}

// For generation of the init file, we delegate to the underlying SdkVmConfig.
impl InitFileGenerator for SpecializedConfig {
    fn generate_init_file_contents(&self) -> Option<String> {
        self.sdk_config.config().generate_init_file_contents()
    }

    fn write_to_init_file(
        &self,
        manifest_dir: &Path,
        init_file_name: Option<&str>,
    ) -> eyre::Result<()> {
        self.sdk_config
            .config()
            .write_to_init_file(manifest_dir, init_file_name)
    }
}

#[allow(clippy::large_enum_variant)]
#[derive(ChipUsageGetter, From, AnyEnum)]
pub enum SpecializedExecutor<P: IntoOpenVm> {
    #[any_enum]
    SdkExecutor(SdkVmConfigExecutor<OpenVmField<P>>),
    #[any_enum]
    PowdrExecutor(PowdrExecutor<P>),
}

// These implementations could normally be derived by the `InstructionExecutorDerive` and `Chip` macros,
// but they don't work with the field types above.
impl<SC: StarkGenericConfig, P: IntoOpenVm<Field = Val<SC>>> Chip<SC> for SpecializedExecutor<P>
where
    Val<SC>: PrimeField32,
{
    fn generate_air_proof_input(self) -> openvm_stark_backend::prover::types::AirProofInput<SC> {
        match self {
            SpecializedExecutor::SdkExecutor(executor) => executor.generate_air_proof_input(),
            SpecializedExecutor::PowdrExecutor(executor) => executor.generate_air_proof_input(),
        }
    }

    fn air(&self) -> std::sync::Arc<dyn AnyRap<SC>> {
        match self {
            SpecializedExecutor::SdkExecutor(executor) => executor.air(),
            SpecializedExecutor::PowdrExecutor(executor) => executor.air(),
        }
    }
}

impl<P: IntoOpenVm> InstructionExecutor<OpenVmField<P>> for SpecializedExecutor<P> {
    fn execute(
        &mut self,
        memory: &mut openvm_circuit::system::memory::MemoryController<OpenVmField<P>>,
        instruction: &openvm_instructions::instruction::Instruction<OpenVmField<P>>,
        from_state: openvm_circuit::arch::ExecutionState<u32>,
    ) -> openvm_circuit::arch::Result<openvm_circuit::arch::ExecutionState<u32>> {
        match self {
            SpecializedExecutor::SdkExecutor(executor) => {
                executor.execute(memory, instruction, from_state)
            }
            SpecializedExecutor::PowdrExecutor(executor) => {
                executor.execute(memory, instruction, from_state)
            }
        }
    }

    fn get_opcode_name(&self, opcode: usize) -> String {
        match self {
            SpecializedExecutor::SdkExecutor(executor) => executor.get_opcode_name(opcode),
            SpecializedExecutor::PowdrExecutor(executor) => executor.get_opcode_name(opcode),
        }
    }
}

#[derive(From, ChipUsageGetter, Chip, AnyEnum)]
pub enum MyPeriphery<F: PrimeField32> {
    #[any_enum]
    SdkPeriphery(SdkVmConfigPeriphery<F>),
    #[any_enum]
    PowdrPeriphery(PowdrPeriphery<F>),
}

impl VmConfig<OpenVmField<BabyBearField>> for SpecializedConfig {
    type Executor = SpecializedExecutor<BabyBearField>;
    type Periphery = MyPeriphery<OpenVmField<BabyBearField>>;

    fn system(&self) -> &SystemConfig {
        VmConfig::<OpenVmField<BabyBearField>>::system(self.sdk_config.config())
    }

    fn system_mut(&mut self) -> &mut SystemConfig {
        VmConfig::<OpenVmField<BabyBearField>>::system_mut(self.sdk_config.config_mut())
    }

    fn create_chip_complex(
        &self,
    ) -> Result<
        VmChipComplex<OpenVmField<BabyBearField>, Self::Executor, Self::Periphery>,
        VmInventoryError,
    > {
        let chip = self.sdk_config.create_chip_complex()?;
        let chip = chip.extend(&self.powdr)?;

        Ok(chip)
    }
}

impl SpecializedConfig {
    fn new(
        base_config: OriginalVmConfig,
        precompiles: Vec<PowdrPrecompile<BabyBearField>>,
        implementation: PrecompileImplementation,
    ) -> Self {
        let airs = base_config.airs().expect("Failed to convert the AIR of an OpenVM instruction, even after filtering by the blacklist!");
        let bus_map = base_config.bus_map();
        let powdr_extension = PowdrExtension::new(
            precompiles,
            base_config.config().clone(),
            implementation,
            bus_map,
            airs,
        );
        Self {
            sdk_config: base_config,
            powdr: powdr_extension,
        }
    }
}

pub fn build_elf_path<P: AsRef<Path>>(
    guest_opts: GuestOptions,
    pkg_dir: P,
    target_filter: &Option<TargetFilter>,
) -> Result<PathBuf> {
    let pkg = get_package(pkg_dir.as_ref());
    let target_dir = match build_guest_package(&pkg, &guest_opts, None, target_filter) {
        Ok(target_dir) => target_dir,
        Err(Some(code)) => {
            return Err(eyre::eyre!("Failed to build guest: code = {}", code));
        }
        Err(None) => {
            return Err(eyre::eyre!(
                "Failed to build guest (OPENVM_SKIP_BUILD is set)"
            ));
        }
    };

    find_unique_executable(pkg_dir, target_dir, target_filter)
}

// compile the original openvm program without powdr extension
pub fn compile_openvm(
    guest: &str,
    guest_opts: GuestOptions,
) -> Result<OriginalCompiledProgram, Box<dyn std::error::Error>> {
    let sdk = Sdk::default();

    // Build the ELF with guest options and a target filter.
    // We need these extra Rust flags to get the labels.
    let guest_opts = guest_opts.with_rustc_flags(vec!["-C", "link-arg=--emit-relocs"]);

    // Point to our local guest
    use std::path::PathBuf;
    let mut path = PathBuf::from(env!("CARGO_MANIFEST_DIR")).to_path_buf();
    path.push(guest);
    let target_path = path.to_str().unwrap();

    // try to load the sdk config from the openvm.toml file, otherwise use the default
    let openvm_toml_path = path.join("openvm.toml");
    let sdk_vm_config = if openvm_toml_path.exists() {
        let toml = std::fs::read_to_string(&openvm_toml_path)?;
        let app_config: AppConfig<_> = toml::from_str(&toml)?;
        app_config.app_vm_config
    } else {
        SdkVmConfig::builder()
            .system(Default::default())
            .rv32i(Default::default())
            .rv32m(Default::default())
            .io(Default::default())
            .build()
    };

    let elf = sdk.build(
        guest_opts,
        &sdk_vm_config,
        target_path,
        &Default::default(),
        Default::default(),
    )?;

    // Transpile the ELF into a VmExe. Note that this happens using the sdk transpiler only, our extension does not use a transpiler.
    let exe = sdk.transpile(elf, sdk_vm_config.transpiler())?;

    Ok(OriginalCompiledProgram { exe, sdk_vm_config })
}

/// Determines how the precompile (a circuit with algebraic gates and bus interactions)
/// is implemented as a RAP.
#[derive(Default, Clone, Deserialize, Serialize)]
pub enum PrecompileImplementation {
    /// Allocate a column for each variable and process a call in a single row.
    #[default]
    SingleRowChip,
    /// Compile the circuit to a PlonK circuit.
    PlonkChip,
}

#[derive(Clone)]
pub struct PowdrConfig {
    /// Number of autoprecompiles to generate.
    pub autoprecompiles: u64,
    /// Number of basic blocks to skip for autoprecompiles.
    /// This is either the largest N if no PGO, or the costliest N with PGO.
    pub skip_autoprecompiles: u64,
    /// Max degree of constraints.
    pub degree_bound: DegreeBound,
    /// Implementation of the precompiles, i.e., how to compile them to a RAP.
    pub implementation: PrecompileImplementation,
}

impl PowdrConfig {
    pub fn new(autoprecompiles: u64, skip_autoprecompiles: u64) -> Self {
        Self {
            autoprecompiles,
            skip_autoprecompiles,
            degree_bound: DegreeBound {
                identities: customize_exe::OPENVM_DEGREE_BOUND,
                bus_interactions: customize_exe::OPENVM_DEGREE_BOUND - 1,
            },
            implementation: PrecompileImplementation::default(),
        }
    }

    pub fn with_autoprecompiles(self, autoprecompiles: u64) -> Self {
        Self {
            autoprecompiles,
            ..self
        }
    }

    pub fn with_degree_bound(self, degree_bound: DegreeBound) -> Self {
        Self {
            degree_bound,
            ..self
        }
    }

    pub fn with_precompile_implementation(
        self,
        precompile_implementation: PrecompileImplementation,
    ) -> Self {
        Self {
            implementation: precompile_implementation,
            ..self
        }
    }
}

pub fn compile_guest(
    guest: &str,
    guest_opts: GuestOptions,
    config: PowdrConfig,
    pgo_config: PgoConfig,
) -> Result<CompiledProgram, Box<dyn std::error::Error>> {
    let original_program = compile_openvm(guest, guest_opts.clone())?;

    // Optional tally of opcode freqency (only enabled for debug level logs)
    if tracing::enabled!(Level::DEBUG) {
        tally_opcode_frequency(&pgo_config, &original_program.exe);
    }

    compile_exe(guest, guest_opts, original_program, config, pgo_config)
}

fn tally_opcode_frequency(pgo_config: &PgoConfig, exe: &VmExe<OpenVmField<BabyBearField>>) {
    let pgo_program_idx_count = match pgo_config {
        PgoConfig::Cell(pgo_program_idx_count, _)
        | PgoConfig::Instruction(pgo_program_idx_count) => {
            // If execution count of each pc is available, we tally the opcode execution frequency
            tracing::debug!("Opcode execution frequency:");
            pgo_program_idx_count
        }
        PgoConfig::None => {
            // If execution count of each pc isn't available, we just count the occurrences of each opcode in the program
            tracing::debug!("Opcode frequency in program:");
            // Create a dummy HashMap that returns 1 for each pc
            &(0..exe.program.instructions_and_debug_infos.len())
                .map(|i| (i as u32, 1))
                .collect::<HashMap<_, _>>()
        }
    };

    exe.program
        .instructions_and_debug_infos
        .iter()
        .enumerate()
        .fold(HashMap::new(), |mut acc, (i, instr)| {
            let opcode = instr.as_ref().unwrap().0.opcode;
            if let Some(count) = pgo_program_idx_count.get(&(i as u32)) {
                *acc.entry(opcode).or_insert(0) += count;
            }
            acc
        })
        .into_iter()
        .sorted_by_key(|(_, count)| Reverse(*count))
        .for_each(|(opcode, count)| {
            // Log the opcode and its count
            tracing::debug!("   {}: {count}", openvm_opcode_formatter(&opcode));
        });
}

pub fn compile_exe(
    guest: &str,
    guest_opts: GuestOptions,
    original_program: OriginalCompiledProgram,
    config: PowdrConfig,
    pgo_config: PgoConfig,
) -> Result<CompiledProgram, Box<dyn std::error::Error>> {
    // Build the ELF with guest options and a target filter.
    // We need these extra Rust flags to get the labels.
    let guest_opts = guest_opts.with_rustc_flags(vec!["-C", "link-arg=--emit-relocs"]);

    // Point to our local guest
    use std::path::PathBuf;
    let mut path = PathBuf::from(env!("CARGO_MANIFEST_DIR")).to_path_buf();
    path.push(guest);
    let target_path = path.to_str().unwrap();

    let elf_binary_path = build_elf_path(guest_opts.clone(), target_path, &Default::default())?;

    compile_exe_with_elf(
        original_program,
        &std::fs::read(elf_binary_path)?,
        config,
        pgo_config,
    )
}

pub fn compile_exe_with_elf(
    original_program: OriginalCompiledProgram,
    elf: &[u8],
    config: PowdrConfig,
    pgo_config: PgoConfig,
) -> Result<CompiledProgram, Box<dyn std::error::Error>> {
    let compiled = customize(
        original_program,
        &powdr_riscv_elf::load_elf_from_buffer(elf).text_labels,
        config,
        pgo_config,
    );
    // Export the compiled program to a PIL file for debugging purposes.
    export_pil(
        &mut BufWriter::new(File::create("debug.pil").unwrap()),
        &compiled.vm_config,
    );
    Ok(compiled)
}

#[derive(Serialize, Deserialize, Clone)]
pub struct CompiledProgram {
    pub exe: VmExe<OpenVmField<BabyBearField>>,
    pub vm_config: SpecializedConfig,
}

// the original openvm program and config without powdr extension
#[derive(Clone)]
pub struct OriginalCompiledProgram {
    pub exe: VmExe<OpenVmField<BabyBearField>>,
    pub sdk_vm_config: SdkVmConfig,
}

<<<<<<< HEAD
#[derive(Clone, Serialize, Deserialize, Default, Debug, Eq, PartialEq)]
=======
#[derive(Clone, Serialize, Deserialize, Default, Debug)]
>>>>>>> 454816c7
pub struct AirMetrics {
    pub widths: AirWidths,
    pub constraints: usize,
    pub bus_interactions: usize,
}

<<<<<<< HEAD
impl Add for AirMetrics {
    type Output = AirMetrics;

    fn add(self, rhs: AirMetrics) -> AirMetrics {
        AirMetrics {
            widths: self.widths + rhs.widths,
            constraints: self.constraints + rhs.constraints,
            bus_interactions: self.bus_interactions + rhs.bus_interactions,
        }
    }
}

impl Sum<AirMetrics> for AirMetrics {
    fn sum<I: Iterator<Item = AirMetrics>>(iter: I) -> AirMetrics {
        iter.fold(AirMetrics::default(), Add::add)
    }
}

impl AirMetrics {
    pub fn total_width(&self) -> usize {
        self.widths.total()
    }
}

=======
>>>>>>> 454816c7
pub enum AirMetricsType {
    Powdr,
    NonPowdr,
}

<<<<<<< HEAD
=======
pub fn assert_air_metrics_sum(to_sum: &[AirMetrics], expected: AirMetrics) {
    let sum = to_sum
        .iter()
        .fold(AirMetrics::default(), |mut acc, metric| {
            acc.widths.preprocessed += metric.widths.preprocessed;
            acc.widths.main += metric.widths.main;
            acc.widths.log_up += metric.widths.log_up;
            acc.constraints += metric.constraints;
            acc.bus_interactions += metric.bus_interactions;
            acc
        });
    assert_eq!(sum.widths, expected.widths);
    assert_eq!(sum.constraints, expected.constraints);
    assert_eq!(sum.bus_interactions, expected.bus_interactions);
}

>>>>>>> 454816c7
impl CompiledProgram {
    pub fn air_metrics(&self, metrics_type: AirMetricsType) -> Vec<AirMetrics> {
        let inventory = self.vm_config.create_chip_complex().unwrap().inventory;

        inventory
            .executors()
            .iter()
            .map(|executor| executor.air())
            .chain(
                inventory
                    .periphery()
                    .iter()
                    .map(|periphery| periphery.air()),
            )
            .filter_map(|air| {
                let name = air.name();

                // We actually give name "powdr_air_for_opcode_<opcode>" to the AIRs,
                // but OpenVM uses the actual Rust type (PowdrAir) as the name in this method.
                // TODO this is hacky but not sure how to do it better rn.
                let is_powdr_air = name.starts_with("PowdrAir") || name.starts_with("PlonkAir");
                match metrics_type {
                    AirMetricsType::Powdr => is_powdr_air.then(|| get_air_metrics(air)),
                    AirMetricsType::NonPowdr => (!is_powdr_air).then(|| get_air_metrics(air)),
                }
            })
            .collect()
    }
}

pub fn execute(program: CompiledProgram, inputs: StdIn) -> Result<(), Box<dyn std::error::Error>> {
    let CompiledProgram { exe, vm_config } = program;

    let sdk = Sdk::default();

    let output = sdk.execute(exe.clone(), vm_config.clone(), inputs)?;
    tracing::info!("Public values output: {:?}", output);

    Ok(())
}

pub fn prove(
    program: &CompiledProgram,
    mock: bool,
    recursion: bool,
    inputs: StdIn,
    segment_height: Option<usize>, // uses the default height if None
) -> Result<(), Box<dyn std::error::Error>> {
    let exe = &program.exe;
    let mut vm_config = program.vm_config.clone();

    // DefaultSegmentationStrategy { max_segment_len: 4194204, max_cells_per_chip_in_segment: 503304480 }
    if let Some(segment_height) = segment_height {
        vm_config
            .sdk_config
            .config_mut()
            .system
            .config
            .segmentation_strategy = Arc::new(
            DefaultSegmentationStrategy::new_with_max_segment_len(segment_height),
        );
        tracing::debug!("Setting max segment len to {}", segment_height);
    }

    let sdk = Sdk::default();

    // Set app configuration
    let app_log_blowup = 2;
    let app_fri_params = FriParameters::standard_with_100_bits_conjectured_security(app_log_blowup);
    let app_config = AppConfig::new(app_fri_params, vm_config.clone());

    // Commit the exe
    let app_committed_exe = sdk.commit_app_exe(app_fri_params, exe.clone())?;

    // Generate an AppProvingKey
    let app_pk = Arc::new(sdk.app_keygen(app_config)?);

    if mock {
        tracing::info!("Checking constraints and witness in Mock prover...");
        let engine = BabyBearPoseidon2Engine::new(
            FriParameters::standard_with_100_bits_conjectured_security(app_log_blowup),
        );
        let vm = VirtualMachine::new(engine, vm_config.clone());
        let pk = vm.keygen();
        let streams = Streams::from(inputs);
        let mut result = vm.execute_and_generate(exe.clone(), streams).unwrap();
        let _final_memory = Option::take(&mut result.final_memory);
        let global_airs = vm.config().create_chip_complex().unwrap().airs();
        for proof_input in &result.per_segment {
            let (airs, pks, air_proof_inputs): (Vec<_>, Vec<_>, Vec<_>) =
                multiunzip(proof_input.per_air.iter().map(|(air_id, air_proof_input)| {
                    (
                        global_airs[*air_id].clone(),
                        pk.per_air[*air_id].clone(),
                        air_proof_input.clone(),
                    )
                }));
            vm.engine.debug(&airs, &pks, &air_proof_inputs);
        }
    } else {
        // Generate a proof
        tracing::info!("Generating app proof...");
        let start = std::time::Instant::now();
        let app_proof =
            sdk.generate_app_proof(app_pk.clone(), app_committed_exe.clone(), inputs.clone())?;
        tracing::info!("App proof took {:?}", start.elapsed());

        tracing::info!(
            "Public values: {:?}",
            app_proof.user_public_values.public_values
        );

        // Verify
        let app_vk = app_pk.get_app_vk();
        sdk.verify_app_proof(&app_vk, &app_proof)?;
        tracing::info!("App proof verification done.");

        if recursion {
            // Generate the aggregation proving key
            tracing::info!("Generating aggregation proving key...");
            let (agg_stark_pk, _) =
                AggStarkProvingKey::dummy_proof_and_keygen(AggStarkConfig::default());

            tracing::info!("Generating aggregation proof...");

            let agg_prover = AggStarkProver::<BabyBearPoseidon2Engine>::new(
                agg_stark_pk,
                app_pk.leaf_committed_exe.clone(),
                *sdk.agg_tree_config(),
            );
            // Note that this proof is not verified. We assume that any valid app proof
            // (verified above) also leads to a valid aggregation proof.
            // If this was not the case, it would be a completeness bug in OpenVM.
            let start = std::time::Instant::now();
            let _proof_with_publics = agg_prover.generate_root_verifier_input(app_proof);
            tracing::info!("Agg proof (inner recursion) took {:?}", start.elapsed());
        }

        tracing::info!("All done.");
    }

    Ok(())
}

// Same as execution_profile below but for guest path inputs.
pub fn execution_profile_from_guest(
    guest: &str,
    guest_opts: GuestOptions,
    inputs: StdIn,
) -> HashMap<u32, u32> {
    let program = compile_openvm(guest, guest_opts).unwrap();
    execution_profile(program, inputs)
}

// Produces execution count by pc_index
// Used in Pgo::Cell and Pgo::Instruction to help rank basic blocks to create APCs for
pub fn execution_profile(program: OriginalCompiledProgram, inputs: StdIn) -> HashMap<u32, u32> {
    let OriginalCompiledProgram { exe, sdk_vm_config } = program;

    // in memory collector storage
    let collector = PgoCollector::new(&exe.program);

    // build subscriber
    let subscriber = Registry::default().with(collector.clone());

    // prepare for execute
    let sdk = Sdk::default();

    // dispatch constructs a local subscriber at trace level that is invoked during data collection but doesn't override the global one at info level
    let dispatch = Dispatch::new(subscriber);
    tracing::dispatcher::with_default(&dispatch, || {
        sdk.execute(exe.clone(), sdk_vm_config.clone(), inputs)
            .unwrap();
    });

    // Extract the collected data
    let pc_index_count = collector.into_hashmap();

    // the smallest pc is the same as the pc_base if there's no stdin
    let pc_min = pc_index_count.keys().min().unwrap();
    tracing::debug!("pc_min: {}; pc_base: {}", pc_min, exe.program.pc_base);

    // print the total and by pc counts
    tracing::debug!("Pgo captured {} pc's", pc_index_count.len());

    if tracing::enabled!(Level::TRACE) {
        // print pc_index map in descending order of pc_index count
        let mut pc_index_count_sorted: Vec<_> = pc_index_count.iter().collect();
        pc_index_count_sorted.sort_by(|a, b| b.1.cmp(a.1));
        pc_index_count_sorted.iter().for_each(|(pc, count)| {
            tracing::trace!("pc_index {}: {}", pc, count);
        });
    }

    pc_index_count
}

// holds basic type fields of execution objects captured in trace by subscriber
#[derive(Default)]
struct PgoData {
    pc: Option<usize>,
}

impl tracing::field::Visit for PgoData {
    // when we receive a u64 field, they are parsed into fields of the pgo data
    fn record_u64(&mut self, field: &tracing::field::Field, value: u64) {
        if field.name() == "pc" {
            self.pc = Some(value as usize);
        }
    }

    // required for implementation, but in practice we will only receive u64 fields
    // the fields we receive are determined by the instruction trace print out of our openvm fork during execution
    fn record_debug(&mut self, _: &TracingField, _: &dyn std::fmt::Debug) {}
}

// A Layer that collects data we are interested in using for the pgo from the trace fields.
#[derive(Clone)]
struct PgoCollector {
    step: usize,
    pc_base: usize,
    pc_index_map: Arc<Vec<AtomicU32>>,
}

impl PgoCollector {
    fn new<F>(program: &Program<F>) -> Self {
        let max_pc_index = program.instructions_and_debug_infos.len();
        // create a map with max_pc entries initialized to 0
        let pc_index_map = Arc::new((0..max_pc_index).map(|_| AtomicU32::new(0)).collect());
        Self {
            pc_index_map,
            step: program.step as usize,
            pc_base: program.pc_base as usize,
        }
    }

    fn into_hashmap(self) -> HashMap<u32, u32> {
        // Turn the map into a HashMap of (pc_index, count)
        self.pc_index_map
            .iter()
            .enumerate()
            .filter_map(|(pc_index, count)| {
                let count = count.load(Ordering::Relaxed);

                // if the count is zero, we skip it
                if count == 0 {
                    return None;
                }

                Some((pc_index as u32, count))
            })
            .collect()
    }

    fn increment(&self, pc: usize) {
        self.pc_index_map[(pc - self.pc_base) / self.step].fetch_add(1, Ordering::Relaxed);
    }
}

impl<S> Layer<S> for PgoCollector
where
    S: Subscriber + for<'a> LookupSpan<'a>,
{
    fn on_event(&self, event: &Event<'_>, _ctx: Context<'_, S>) {
        // build a visitor to parse and hold trace fields we are interested in
        let mut visitor = PgoData::default();
        event.record(&mut visitor);

        // because our subscriber is at the trace level, for trace print outs that don't match PgoData,
        // the visitor can't parse them, and these cases are filtered out automatically
        if let Some(pc) = visitor.pc {
            self.increment(pc);
        }
    }
}

#[cfg(test)]
mod tests {
    use super::*;
    use test_log::test;

    fn compile_and_prove(
        guest: &str,
        config: PowdrConfig,
        mock: bool,
        recursion: bool,
        stdin: StdIn,
        pgo_config: PgoConfig,
        segment_height: Option<usize>,
    ) -> Result<(), Box<dyn std::error::Error>> {
        let program = compile_guest(guest, GuestOptions::default(), config, pgo_config).unwrap();
        prove(&program, mock, recursion, stdin, segment_height)
    }

    fn prove_simple(
        guest: &str,
        config: PowdrConfig,
        stdin: StdIn,
        pgo_config: PgoConfig,
        segment_height: Option<usize>,
    ) {
        let result = compile_and_prove(
            guest,
            config,
            false,
            false,
            stdin,
            pgo_config,
            segment_height,
        );
        assert!(result.is_ok());
    }

    fn prove_mock(
        guest: &str,
        config: PowdrConfig,
        stdin: StdIn,
        pgo_config: PgoConfig,
        segment_height: Option<usize>,
    ) {
        let result = compile_and_prove(
            guest,
            config,
            true,
            false,
            stdin,
            pgo_config,
            segment_height,
        );
        assert!(result.is_ok());
    }

    fn prove_recursion(
        guest: &str,
        config: PowdrConfig,
        stdin: StdIn,
        pgo_config: PgoConfig,
        segment_height: Option<usize>,
    ) {
        let result = compile_and_prove(
            guest,
            config,
            false,
            true,
            stdin,
            pgo_config,
            segment_height,
        );
        assert!(result.is_ok());
    }

    const GUEST: &str = "guest";
    const GUEST_ITER: u32 = 1 << 10;
    const GUEST_APC: u64 = 1;
    const GUEST_SKIP: u64 = 56;
    const GUEST_SKIP_PGO: u64 = 0;

    const GUEST_KECCAK: &str = "guest-keccak";
    const GUEST_KECCAK_ITER: u32 = 1_000;
    const GUEST_KECCAK_ITER_SMALL: u32 = 10;
    const GUEST_KECCAK_ITER_LARGE: u32 = 25_000;
    const GUEST_KECCAK_APC: u64 = 1;
    const GUEST_KECCAK_APC_PGO: u64 = 10;
    const GUEST_KECCAK_APC_PGO_LARGE: u64 = 100;
    const GUEST_KECCAK_SKIP: u64 = 0;

    #[test]
    fn guest_prove_simple() {
        let mut stdin = StdIn::default();
        stdin.write(&GUEST_ITER);
        let config = PowdrConfig::new(GUEST_APC, GUEST_SKIP);
        prove_simple(GUEST, config, stdin, PgoConfig::None, None);
    }

    #[test]
    fn guest_prove_mock() {
        let mut stdin = StdIn::default();
        stdin.write(&GUEST_ITER);
        let config = PowdrConfig::new(GUEST_APC, GUEST_SKIP);
        prove_mock(GUEST, config, stdin, PgoConfig::None, None);
    }

    // All gate constraints should be satisfied, but bus interactions are not implemented yet.
    #[test]
    fn guest_plonk_prove_mock() {
        let mut stdin = StdIn::default();
        stdin.write(&GUEST_ITER);
        let config = PowdrConfig::new(GUEST_APC, GUEST_SKIP)
            .with_precompile_implementation(PrecompileImplementation::PlonkChip);
        prove_mock(GUEST, config, stdin, PgoConfig::None, None);
    }

    #[test]
    #[ignore = "Too much RAM"]
    fn guest_prove_recursion() {
        let mut stdin = StdIn::default();
        stdin.write(&GUEST_ITER);
        let config = PowdrConfig::new(GUEST_APC, GUEST_SKIP);
        let pgo_data = execution_profile_from_guest(GUEST, GuestOptions::default(), stdin.clone());
        prove_recursion(GUEST, config, stdin, PgoConfig::Instruction(pgo_data), None);
    }

    #[test]
    #[ignore = "Too long"]
    fn matmul_compile() {
        let guest = "guest-matmul";
        let config = PowdrConfig::new(1, 0);
        assert!(
            compile_guest(guest, GuestOptions::default(), config, PgoConfig::default()).is_ok()
        );
    }

    #[test]
    fn keccak_small_prove_simple() {
        let mut stdin = StdIn::default();
        stdin.write(&GUEST_KECCAK_ITER_SMALL);
        let config = PowdrConfig::new(GUEST_KECCAK_APC, GUEST_KECCAK_SKIP);
        prove_simple(GUEST_KECCAK, config, stdin, PgoConfig::None, None);
    }

    #[test]
    fn kecak_small_prove_simple_multi_segment() {
        // Set the default segmentation height to a small value to test multi-segment proving
        let mut stdin = StdIn::default();
        stdin.write(&GUEST_KECCAK_ITER_SMALL);
        let config = PowdrConfig::new(GUEST_KECCAK_APC, GUEST_KECCAK_SKIP);
        // should create two segments
        prove_simple(GUEST_KECCAK, config, stdin, PgoConfig::None, Some(4_000));
    }

    #[test]
    #[ignore = "Too long"]
    fn keccak_prove_simple() {
        let mut stdin = StdIn::default();
        stdin.write(&GUEST_KECCAK_ITER);
        let config = PowdrConfig::new(GUEST_KECCAK_APC, GUEST_KECCAK_SKIP);
        prove_simple(GUEST_KECCAK, config, stdin, PgoConfig::None, None);
    }

    #[test]
    #[ignore = "Too much RAM"]
    fn keccak_prove_many_apcs() {
        let mut stdin = StdIn::default();
        stdin.write(&GUEST_KECCAK_ITER);
        let pgo_data =
            execution_profile_from_guest(GUEST_KECCAK, GuestOptions::default(), stdin.clone());

        let config = PowdrConfig::new(GUEST_KECCAK_APC_PGO_LARGE, GUEST_KECCAK_SKIP);
        prove_recursion(
            GUEST_KECCAK,
            config.clone(),
            stdin.clone(),
            PgoConfig::Instruction(pgo_data.clone()),
            None,
        );

        prove_recursion(
            GUEST_KECCAK,
            config.clone(),
            stdin,
            PgoConfig::Cell(pgo_data, None),
            None,
        );
    }

    #[test]
    #[ignore = "Too much RAM"]
    fn keccak_prove_large() {
        let mut stdin = StdIn::default();
        stdin.write(&GUEST_KECCAK_ITER_LARGE);
        let pgo_data =
            execution_profile_from_guest(GUEST_KECCAK, GuestOptions::default(), stdin.clone());

        let config = PowdrConfig::new(GUEST_KECCAK_APC_PGO, GUEST_KECCAK_SKIP);
        prove_recursion(
            GUEST_KECCAK,
            config,
            stdin,
            PgoConfig::Instruction(pgo_data),
            None,
        );
    }

    #[test]
    fn keccak_small_prove_mock() {
        let mut stdin = StdIn::default();
        stdin.write(&GUEST_KECCAK_ITER_SMALL);

        let config = PowdrConfig::new(GUEST_KECCAK_APC, GUEST_KECCAK_SKIP);
        prove_mock(GUEST_KECCAK, config, stdin, PgoConfig::None, None);
    }

    // All gate constraints should be satisfied, but bus interactions are not implemented yet.
    #[test]
    fn keccak_plonk_small_prove_mock() {
        let mut stdin = StdIn::default();
        stdin.write(&GUEST_KECCAK_ITER_SMALL);
        let config = PowdrConfig::new(GUEST_KECCAK_APC, GUEST_KECCAK_SKIP)
            .with_precompile_implementation(PrecompileImplementation::PlonkChip);
        prove_mock(GUEST_KECCAK, config, stdin, PgoConfig::None, None);
    }

    #[test]
    #[ignore = "Too long"]
    fn keccak_prove_mock() {
        let mut stdin = StdIn::default();
        stdin.write(&GUEST_KECCAK_ITER);
        let config = PowdrConfig::new(GUEST_KECCAK_APC, GUEST_KECCAK_SKIP);
        prove_mock(GUEST_KECCAK, config, stdin, PgoConfig::None, None);
    }

    // Create multiple APC for 10 Keccak iterations to test different PGO modes
    #[test]
    fn keccak_prove_multiple_pgo_modes() {
        use std::time::Instant;
        // Config
        let mut stdin = StdIn::default();
        stdin.write(&GUEST_KECCAK_ITER_SMALL);
        let config = PowdrConfig::new(GUEST_KECCAK_APC_PGO, GUEST_KECCAK_SKIP);

        // Pgo data
        let pgo_data =
            execution_profile_from_guest(GUEST_KECCAK, GuestOptions::default(), stdin.clone());

        // Pgo Cell mode
        let start = Instant::now();
        prove_simple(
            GUEST_KECCAK,
            config.clone(),
            stdin.clone(),
            PgoConfig::Cell(pgo_data.clone(), None),
            None,
        );
        let elapsed = start.elapsed();
        tracing::debug!("Proving with PgoConfig::Instruction took {:?}", elapsed);

        // Pgo Instruction mode
        let start = Instant::now();
        prove_simple(
            GUEST_KECCAK,
            config.clone(),
            stdin.clone(),
            PgoConfig::Instruction(pgo_data),
            None,
        );
        let elapsed = start.elapsed();
        tracing::debug!("Proving with PgoConfig::Cell took {:?}", elapsed);
    }

    // #[test]
    // #[ignore = "Too much RAM"]
    // // TODO: This test currently panics because the kzg params are not set up correctly. Fix this.
    // #[should_panic = "No such file or directory"]
    // fn keccak_prove_recursion() {
    //     let mut stdin = StdIn::default();
    //     stdin.write(&GUEST_KECCAK_ITER);
    //     prove_recursion(GUEST_KECCAK, GUEST_KECCAK_APC, GUEST_KECCAK_SKIP, stdin);
    // }

    // The following are compilation tests only
    fn test_guest_machine(pgo_config: PgoConfig) {
        let config = PowdrConfig::new(GUEST_APC, GUEST_SKIP_PGO);
        let machines = compile_guest(GUEST, GuestOptions::default(), config, pgo_config)
            .unwrap()
            .air_metrics(AirMetricsType::Powdr);
        assert_eq!(machines.len(), 1);
        let m = &machines[0];
        assert_eq!(
            [m.widths.main, m.constraints, m.bus_interactions],
            [49, 22, 31]
        );
    }

    fn test_keccak_machine(pgo_config: PgoConfig) {
        let config = PowdrConfig::new(GUEST_KECCAK_APC, GUEST_KECCAK_SKIP);
        let machines = compile_guest(GUEST_KECCAK, GuestOptions::default(), config, pgo_config)
            .unwrap()
            .air_metrics(AirMetricsType::Powdr);
        assert_eq!(machines.len(), 1);
        let m = &machines[0];
        assert_eq!(
            [m.widths.main, m.constraints, m.bus_interactions],
            [2011, 166, 1783]
        );
    }

    #[test]
    fn guest_machine_pgo_modes() {
        let mut stdin = StdIn::default();
        stdin.write(&GUEST_ITER);
        let pgo_data = execution_profile_from_guest(GUEST, GuestOptions::default(), stdin);
        test_guest_machine(PgoConfig::Instruction(pgo_data.clone()));
        test_guest_machine(PgoConfig::Cell(pgo_data, None));
    }

    #[test]
    fn guest_machine_plonk() {
        let config = PowdrConfig::new(GUEST_APC, GUEST_SKIP)
            .with_precompile_implementation(PrecompileImplementation::PlonkChip);
        let machines = compile_guest(GUEST, GuestOptions::default(), config, PgoConfig::None)
            .unwrap()
            .air_metrics(AirMetricsType::Powdr);
        assert_eq!(machines.len(), 1);
        let m = &machines[0];
        assert_eq!(m.widths.main, 26);
        assert_eq!(m.constraints, 1);
        assert_eq!(m.bus_interactions, 16);
    }

    #[test]
    fn keccak_machine_pgo_modes() {
        // All three modes happen to create 1 APC for the same basic block
        let mut stdin = StdIn::default();
        stdin.write(&GUEST_KECCAK_ITER_SMALL);
        let pgo_data = execution_profile_from_guest(GUEST_KECCAK, GuestOptions::default(), stdin);
        test_keccak_machine(PgoConfig::None);
        test_keccak_machine(PgoConfig::Instruction(pgo_data.clone()));
        test_keccak_machine(PgoConfig::Cell(pgo_data, None));
    }

    #[test]
<<<<<<< HEAD
    fn keccak_machine_cell_pgo() {
=======
    fn keccak_machine_cell_pgo_max_columns() {
>>>>>>> 454816c7
        let config = PowdrConfig::new(GUEST_KECCAK_APC_PGO_LARGE, GUEST_KECCAK_SKIP);

        const MAX_TOTAL_COLUMNS: usize = 10_000;

        let mut stdin = StdIn::default();
        stdin.write(&GUEST_KECCAK_ITER_SMALL);
        let pgo_data =
            execution_profile_from_guest(GUEST_KECCAK, GuestOptions::default(), stdin.clone());

        let compiled_program = compile_guest(
            GUEST_KECCAK,
            GuestOptions::default(),
            config,
            PgoConfig::Cell(pgo_data, Some(MAX_TOTAL_COLUMNS)), // limit to 10_000 total columns
        )
        .unwrap();

        let powdr_metrics = compiled_program.air_metrics(AirMetricsType::Powdr);

        // Check all APC
        assert_eq!(powdr_metrics.len(), 18); // Number of APC chips

        let expected = AirMetrics {
            widths: AirWidths {
                preprocessed: 0,
                main: 4824,
                log_up: 3968,
            },
            constraints: 935,
            bus_interactions: 3826,
<<<<<<< HEAD
        };
        let powdr_metrics_sum = powdr_metrics.into_iter().sum::<AirMetrics>();
        assert_eq!(powdr_metrics_sum, expected);
=======
            ..Default::default()
        };
        assert_air_metrics_sum(&powdr_metrics, expected);
>>>>>>> 454816c7

        // Check non-APC metrics
        let non_powdr_metrics = compiled_program.air_metrics(AirMetricsType::NonPowdr);
        assert_eq!(non_powdr_metrics.len(), 18); // Number of non-APC chips

        let expected = AirMetrics {
            widths: AirWidths {
                preprocessed: 5,
                main: 797,
                log_up: 388,
            },
            constraints: 604,
            bus_interactions: 252,
<<<<<<< HEAD
        };
        let non_powdr_metrics_sum = non_powdr_metrics.into_iter().sum::<AirMetrics>();
        assert_eq!(non_powdr_metrics_sum, expected);

        // Assert that total columns don't exceed the initial limit set
        let total_columns = (powdr_metrics_sum + non_powdr_metrics_sum).widths.total();
=======
            name: Default::default(),
        };
        assert_air_metrics_sum(&non_powdr_metrics, expected);

        // Assert that total columns don't exceed the initial limit set
        let total_columns = powdr_metrics
            .iter()
            .chain(non_powdr_metrics.iter())
            .fold(0, |acc, metric| acc + metric.widths.total());

>>>>>>> 454816c7
        assert!(
            total_columns <= MAX_TOTAL_COLUMNS,
            "Total columns exceeded the limit: {total_columns} > {MAX_TOTAL_COLUMNS}"
        );
    }
}<|MERGE_RESOLUTION|>--- conflicted
+++ resolved
@@ -112,6 +112,7 @@
     /// cost = instruction per apc * times executed
     Instruction(HashMap<u32, u32>),
     /// cost = instruction per apc
+    /// cost = instruction per apc
     #[default]
     None,
 }
@@ -522,18 +523,13 @@
     pub sdk_vm_config: SdkVmConfig,
 }
 
-<<<<<<< HEAD
 #[derive(Clone, Serialize, Deserialize, Default, Debug, Eq, PartialEq)]
-=======
-#[derive(Clone, Serialize, Deserialize, Default, Debug)]
->>>>>>> 454816c7
 pub struct AirMetrics {
     pub widths: AirWidths,
     pub constraints: usize,
     pub bus_interactions: usize,
 }
 
-<<<<<<< HEAD
 impl Add for AirMetrics {
     type Output = AirMetrics;
 
@@ -558,32 +554,11 @@
     }
 }
 
-=======
->>>>>>> 454816c7
 pub enum AirMetricsType {
     Powdr,
     NonPowdr,
 }
 
-<<<<<<< HEAD
-=======
-pub fn assert_air_metrics_sum(to_sum: &[AirMetrics], expected: AirMetrics) {
-    let sum = to_sum
-        .iter()
-        .fold(AirMetrics::default(), |mut acc, metric| {
-            acc.widths.preprocessed += metric.widths.preprocessed;
-            acc.widths.main += metric.widths.main;
-            acc.widths.log_up += metric.widths.log_up;
-            acc.constraints += metric.constraints;
-            acc.bus_interactions += metric.bus_interactions;
-            acc
-        });
-    assert_eq!(sum.widths, expected.widths);
-    assert_eq!(sum.constraints, expected.constraints);
-    assert_eq!(sum.bus_interactions, expected.bus_interactions);
-}
-
->>>>>>> 454816c7
 impl CompiledProgram {
     pub fn air_metrics(&self, metrics_type: AirMetricsType) -> Vec<AirMetrics> {
         let inventory = self.vm_config.create_chip_complex().unwrap().inventory;
@@ -1205,11 +1180,7 @@
     }
 
     #[test]
-<<<<<<< HEAD
-    fn keccak_machine_cell_pgo() {
-=======
     fn keccak_machine_cell_pgo_max_columns() {
->>>>>>> 454816c7
         let config = PowdrConfig::new(GUEST_KECCAK_APC_PGO_LARGE, GUEST_KECCAK_SKIP);
 
         const MAX_TOTAL_COLUMNS: usize = 10_000;
@@ -1240,15 +1211,9 @@
             },
             constraints: 935,
             bus_interactions: 3826,
-<<<<<<< HEAD
         };
         let powdr_metrics_sum = powdr_metrics.into_iter().sum::<AirMetrics>();
         assert_eq!(powdr_metrics_sum, expected);
-=======
-            ..Default::default()
-        };
-        assert_air_metrics_sum(&powdr_metrics, expected);
->>>>>>> 454816c7
 
         // Check non-APC metrics
         let non_powdr_metrics = compiled_program.air_metrics(AirMetricsType::NonPowdr);
@@ -1262,25 +1227,12 @@
             },
             constraints: 604,
             bus_interactions: 252,
-<<<<<<< HEAD
         };
         let non_powdr_metrics_sum = non_powdr_metrics.into_iter().sum::<AirMetrics>();
         assert_eq!(non_powdr_metrics_sum, expected);
 
         // Assert that total columns don't exceed the initial limit set
         let total_columns = (powdr_metrics_sum + non_powdr_metrics_sum).widths.total();
-=======
-            name: Default::default(),
-        };
-        assert_air_metrics_sum(&non_powdr_metrics, expected);
-
-        // Assert that total columns don't exceed the initial limit set
-        let total_columns = powdr_metrics
-            .iter()
-            .chain(non_powdr_metrics.iter())
-            .fold(0, |acc, metric| acc + metric.widths.total());
-
->>>>>>> 454816c7
         assert!(
             total_columns <= MAX_TOTAL_COLUMNS,
             "Total columns exceeded the limit: {total_columns} > {MAX_TOTAL_COLUMNS}"
