use std::collections::{BTreeMap, BTreeSet};
use std::marker::PhantomData;

use num_traits::Zero;

use powdr_ast::analyzed::{
    AlgebraicBinaryOperation, AlgebraicBinaryOperator, AlgebraicExpression as Expression,
    AlgebraicReference, LookupIdentity, PermutationIdentity, PhantomLookupIdentity,
    PhantomPermutationIdentity, PolyID, PolynomialType,
};

use powdr_number::FieldElement;

use crate::witgen::data_structures::column_map::{FixedColumnMap, WitnessColumnMap};
use crate::Identity;

use super::affine_expression::AlgebraicVariable;
use super::expression_evaluator::ExpressionEvaluator;
use super::range_constraints::RangeConstraint;
use super::symbolic_evaluator::SymbolicEvaluator;
use super::util::try_to_simple_poly;
use super::{Constraint, FixedData};

/// Trait that provides a range constraint on a symbolic variable if given by ID.
pub trait RangeConstraintSet<K, T: FieldElement> {
    fn range_constraint(&self, id: K) -> Option<RangeConstraint<T>>;
}

pub struct SimpleRangeConstraintSet<'a, T: FieldElement> {
    range_constraints: &'a BTreeMap<PolyID, RangeConstraint<T>>,
}

impl<'a, T: FieldElement> RangeConstraintSet<AlgebraicVariable<'a>, T>
    for SimpleRangeConstraintSet<'a, T>
{
    fn range_constraint(&self, id: AlgebraicVariable<'a>) -> Option<RangeConstraint<T>> {
        match id {
            AlgebraicVariable::Column(id) => {
                assert!(!id.next);
                self.range_constraints.get(&id.poly_id).cloned()
            }
            // No range constraints stored for publics.
            AlgebraicVariable::Public(_) => None,
        }
    }
}

/// A range constraint set that combines two other range constraint sets.
pub struct CombinedRangeConstraintSet<'a, R1, R2, K, T>
where
    T: FieldElement,
    R1: RangeConstraintSet<K, T>,
    R2: RangeConstraintSet<K, T>,
{
    range_constraints1: &'a R1,
    range_constraints2: &'a R2,
    _marker_k: PhantomData<K>,
    _marker_t: PhantomData<T>,
}

impl<'a, R1, R2, K, T> CombinedRangeConstraintSet<'a, R1, R2, K, T>
where
    T: FieldElement,
    R1: RangeConstraintSet<K, T>,
    R2: RangeConstraintSet<K, T>,
{
    pub fn new(range_constraints1: &'a R1, range_constraints2: &'a R2) -> Self {
        Self {
            range_constraints1,
            range_constraints2,
            _marker_k: PhantomData,
            _marker_t: PhantomData,
        }
    }
}

impl<'a, R1, R2, K, T> RangeConstraintSet<K, T> for CombinedRangeConstraintSet<'a, R1, R2, K, T>
where
    T: FieldElement,
    K: Copy,
    R1: RangeConstraintSet<K, T>,
    R2: RangeConstraintSet<K, T>,
{
    fn range_constraint(&self, id: K) -> Option<RangeConstraint<T>> {
        match (
            self.range_constraints1.range_constraint(id),
            self.range_constraints2.range_constraint(id),
        ) {
            (Some(c1), Some(c2)) => Some(c1.conjunction(&c2)),
            (Some(c), None) | (None, Some(c)) => Some(c),
            (None, None) => None,
        }
    }
}

#[derive(Clone)]
pub struct GlobalConstraints<T: FieldElement> {
    pub witness_constraints: WitnessColumnMap<Option<RangeConstraint<T>>>,
    pub fixed_constraints: FixedColumnMap<Option<RangeConstraint<T>>>,
}

impl<T: FieldElement> RangeConstraintSet<&AlgebraicReference, T> for GlobalConstraints<T> {
    fn range_constraint(&self, id: &AlgebraicReference) -> Option<RangeConstraint<T>> {
        assert!(!id.next);
        let poly_id = id.poly_id;
        match poly_id.ptype {
            PolynomialType::Constant => self.fixed_constraints[&poly_id].clone(),
            PolynomialType::Committed => self.witness_constraints[&poly_id].clone(),
            PolynomialType::Intermediate => None,
        }
    }
}

/// Determines global constraints on witness and fixed columns.
/// Removes identities that only serve to create range constraints from
/// the identities vector and returns the remaining identities.
/// Returns fixed data with the global constraints & the retained identities.
/// TODO at some point, we should check that they still hold.
pub fn set_global_constraints<'a, T: FieldElement>(
    fixed_data: FixedData<T>,
    identities: impl IntoIterator<Item = &'a Identity<T>>,
) -> (FixedData<T>, Vec<&'a Identity<T>>) {
    let mut known_constraints = BTreeMap::new();
    // For these columns, we know that they are not only constrained to those bits
    // but also have one row for each possible value.
    // It allows us to completely remove some lookups.
    let mut full_span = BTreeSet::new();
    for (poly_id, col) in fixed_data.fixed_cols.iter() {
        if let Some((cons, full)) = process_fixed_column(col.values_max_size()) {
            assert!(known_constraints.insert(poly_id, cons).is_none());
            if full {
                full_span.insert(poly_id);
            }
        }
    }
    let fixed_constraints = FixedColumnMap::from_indexed(
        known_constraints.iter().map(|(p, c)| (*p, Some(c.clone()))),
        fixed_data.fixed_cols.len(),
    );

    let mut retained_identities = vec![];
    let mut removed_identities = vec![];
    for identity in identities.into_iter() {
        let remove;
        (known_constraints, remove) =
            propagate_constraints(known_constraints, identity, &full_span);
        (if remove {
            &mut removed_identities
        } else {
            &mut retained_identities
        })
        .push(identity);
    }

    log::debug!("Determined the following global range constraints:");
    for (poly_id, con) in &known_constraints {
        if poly_id.ptype == PolynomialType::Committed {
            log::debug!("  {}: {con}", fixed_data.column_name(poly_id));
        }
    }

    log::debug!("Determined the following identities to be purely bit/range constraints:");
    for id in removed_identities {
        log::debug!("  {id}");
    }

    let mut witness_constraints: WitnessColumnMap<Option<RangeConstraint<T>>> =
        fixed_data.witness_map_with(None);
    for (poly_id, con) in known_constraints {
        if poly_id.ptype == PolynomialType::Committed {
            // It's theoretically possible to have a constraint for both X and X'.
            // In that case, we take the conjunction.
            let con = witness_constraints[&poly_id]
                .as_ref()
                .map(|existing_con| existing_con.conjunction(&con))
                .unwrap_or(con);
            witness_constraints[&poly_id] = Some(con);
        }
    }

    let global_constraints = GlobalConstraints {
        witness_constraints,
        fixed_constraints,
    };

    (
        fixed_data.with_global_range_constraints(global_constraints),
        retained_identities,
    )
}

/// Analyzes a fixed column and checks if its values correspond exactly
/// to a certain bit pattern.
/// TODO do this on the symbolic definition instead of the values.
fn process_fixed_column<T: FieldElement>(fixed: &[T]) -> Option<(RangeConstraint<T>, bool)> {
    if let Some(bit) = smallest_period_candidate(fixed) {
        let mask = T::Integer::from((1u64 << bit) - 1);
        if fixed
            .iter()
            .enumerate()
            .all(|(i, v)| v.to_integer() == T::Integer::from(i as u64) & mask)
        {
            return Some((RangeConstraint::from_mask(mask), true));
        }
    }
    let mut mask = T::Integer::zero();
    for v in fixed.iter() {
        mask |= v.to_integer();
    }

    Some((RangeConstraint::from_mask(mask), false))
}

/// Deduces new range constraints on witness columns from constraints on fixed columns
/// and identities. Note that these constraints hold globally, i.e. for all rows.
/// If the returned flag is true, the identity can be removed, because it contains
/// no further information than the range constraint.
fn propagate_constraints<T: FieldElement>(
    mut known_constraints: BTreeMap<PolyID, RangeConstraint<T>>,
    identity: &Identity<T>,
    full_span: &BTreeSet<PolyID>,
) -> (BTreeMap<PolyID, RangeConstraint<T>>, bool) {
    let mut remove = false;
    match identity {
        Identity::Polynomial(identity) => {
            if let Some(p) = is_binary_constraint(&identity.expression) {
                assert!(known_constraints
                    .insert(p, RangeConstraint::from_max_bit(0))
                    .is_none());
                remove = true;
            } else {
                for (p, c) in try_transfer_constraints(&identity.expression, &known_constraints) {
                    known_constraints
                        .entry(p)
                        .and_modify(|existing| *existing = existing.conjunction(&c))
                        .or_insert(c);
                }
            }
        }
        Identity::Lookup(LookupIdentity { left, right, .. })
<<<<<<< HEAD
        | Identity::PhantomLookup(PhantomLookupIdentity { left, right, .. })
        | Identity::Permutation(PermutationIdentity { left, right, .. })
        | Identity::PhantomPermutation(PhantomPermutationIdentity { left, right, .. }) => {
            if left.selector.is_some() || right.selector.is_some() {
=======
        | Identity::Permutation(PermutationIdentity { left, right, .. }) => {
            if left.selector != T::one().into() || right.selector != T::one().into() {
>>>>>>> 97b0fd2e
                return (known_constraints, false);
            }
            for (left, right) in left.expressions.iter().zip(right.expressions.iter()) {
                if let (Some(left), Some(right)) =
                    (try_to_simple_poly(left), try_to_simple_poly(right))
                {
                    if let Some(constraint) = known_constraints.get(&right.poly_id).cloned() {
                        known_constraints
                            .entry(left.poly_id)
                            .and_modify(|existing| *existing = existing.conjunction(&constraint))
                            .or_insert(constraint);
                    }
                }
            }
            if right.expressions.len() == 1 {
                // We can only remove the lookup or permutation if the RHS is a fixed polynomial that
                // provides all values in the span.
                if let Some(name) = try_to_simple_poly(&right.expressions[0]) {
                    if try_to_simple_poly(&left.expressions[0]).is_some()
                        && full_span.contains(&name.poly_id)
                    {
                        remove = true;
                    }
                }
            }
        }
        Identity::Connect(..) => {
            // we do not handle connect identities yet, so we do nothing
        }
    }

    (known_constraints, remove)
}

/// Tries to find "X * (1 - X) = 0"
fn is_binary_constraint<T: FieldElement>(expr: &Expression<T>) -> Option<PolyID> {
    // TODO Write a proper pattern matching engine.
    if let Expression::BinaryOperation(AlgebraicBinaryOperation {
        left,
        op: AlgebraicBinaryOperator::Sub,
        right,
    }) = expr
    {
        if let Expression::Number(n) = right.as_ref() {
            if n.is_zero() {
                return is_binary_constraint(left.as_ref());
            }
        }
    } else if let Expression::BinaryOperation(AlgebraicBinaryOperation {
        left,
        op: AlgebraicBinaryOperator::Mul,
        right,
    }) = expr
    {
        let symbolic_ev = SymbolicEvaluator;
        let left_root = ExpressionEvaluator::new(symbolic_ev.clone())
            .evaluate(left)
            .ok()
            .and_then(|l| l.solve().ok())?;
        let right_root = ExpressionEvaluator::new(symbolic_ev)
            .evaluate(right)
            .ok()
            .and_then(|r| r.solve().ok())?;
        if let ([(id1, Constraint::Assignment(value1))], [(id2, Constraint::Assignment(value2))]) =
            (&left_root.constraints[..], &right_root.constraints[..])
        {
            // We expect range constraints only on columns, because the verifier could easily
            // check range constraints on publics themselves.
            if let (AlgebraicVariable::Column(id1), AlgebraicVariable::Column(id2)) = (id1, id2) {
                if id1 != id2 || !id2.is_witness() {
                    return None;
                }
                if (value1.is_zero() && value2.is_one()) || (value1.is_one() && value2.is_zero()) {
                    return Some(id1.poly_id);
                }
            }
        }
    }
    None
}

/// Tries to transfer constraints in a linear expression.
fn try_transfer_constraints<T: FieldElement>(
    expr: &Expression<T>,
    known_constraints: &BTreeMap<PolyID, RangeConstraint<T>>,
) -> Vec<(PolyID, RangeConstraint<T>)> {
    if expr.contains_next_ref() {
        return vec![];
    }

    let symbolic_ev = SymbolicEvaluator;
    let Some(aff_expr) = ExpressionEvaluator::new(symbolic_ev).evaluate(expr).ok() else {
        return vec![];
    };

    let range_constraints = SimpleRangeConstraintSet {
        range_constraints: known_constraints,
    };
    let Some(result) = aff_expr
        .solve_with_range_constraints(&range_constraints)
        .ok()
    else {
        return vec![];
    };
    result
        .constraints
        .into_iter()
        .flat_map(|(poly, cons)| match poly {
            AlgebraicVariable::Column(poly) => {
                if let Constraint::RangeConstraint(cons) = cons {
                    assert!(!poly.next);
                    Some((poly.poly_id, cons))
                } else {
                    None
                }
            }
            AlgebraicVariable::Public(_) => unimplemented!(),
        })
        .collect()
}

fn smallest_period_candidate<T: FieldElement>(fixed: &[T]) -> Option<u64> {
    if fixed.first() != Some(&0.into()) {
        return None;
    }
    let max_bits = T::BITS.min(64);
    (1..max_bits as u64).find(|bit| fixed.last() == Some(&((1u64 << bit) - 1).into()))
}

#[cfg(test)]
mod test {
    use std::collections::BTreeMap;

    use powdr_ast::analyzed::{PolyID, PolynomialType};
    use powdr_number::GoldilocksField;
    use pretty_assertions::assert_eq;
    use test_log::test;

    use crate::constant_evaluator::get_uniquely_sized;

    use super::*;

    #[test]
    fn all_zeros() {
        let fixed = [0.into(); 4];
        assert_eq!(
            process_fixed_column::<GoldilocksField>(&fixed),
            Some((RangeConstraint::from_value(0.into()), false))
        );
    }

    #[test]
    fn zero_one() {
        let fixed = [0, 1, 0, 1].map(|v| v.into());
        assert_eq!(
            process_fixed_column::<GoldilocksField>(&fixed),
            Some((RangeConstraint::from_mask(1_u32), true))
        );
    }

    #[test]
    fn zero_one_two_three() {
        let fixed = [0, 1, 2, 3].map(|v| v.into());
        assert_eq!(
            process_fixed_column::<GoldilocksField>(&fixed),
            Some((RangeConstraint::from_mask(3_u32), true))
        );
    }

    #[test]
    fn various_with_bit_mask() {
        let fixed = [0, 6, 0x0100, 0x1100, 2].map(|v| v.into());
        assert_eq!(
            process_fixed_column::<GoldilocksField>(&fixed),
            Some((RangeConstraint::from_mask(0x1106_u32), false))
        );
    }

    fn constant_poly_id(i: u64) -> PolyID {
        PolyID {
            ptype: PolynomialType::Constant,
            id: i,
        }
    }

    fn witness_poly_id(i: u64) -> PolyID {
        PolyID {
            ptype: PolynomialType::Committed,
            id: i,
        }
    }

    #[test]
    fn constraints_propagation() {
        let pil_source = r"
namespace Global(2**20);
    col fixed BYTE(i) { i & 0xff };
    col fixed BYTE2(i) { i & 0xffff };
    col fixed SHIFTED(i) { i & 0xff0 };
    col witness A;
    // A bit more complicated to see that the 'pattern matcher' works properly.
    (1 - A + 0) * (A + 1 - 1) = 0;
    col witness B;
    [ B ] in [ BYTE ];
    col witness C;
    C = A * 512 + B;
    col witness D;
    [ D ] in [ BYTE ];
    [ D ] in [ SHIFTED ];
";
        let analyzed = powdr_pil_analyzer::analyze_string::<GoldilocksField>(pil_source).unwrap();
        let constants = crate::constant_evaluator::generate(&analyzed);
        let constants = get_uniquely_sized(&constants).unwrap();
        let fixed_polys = (0..constants.len())
            .map(|i| constant_poly_id(i as u64))
            .collect::<Vec<_>>();
        let mut known_constraints = fixed_polys
            .iter()
            .zip(&constants)
            .filter_map(|(&poly_id, (_, values))| {
                process_fixed_column(values).map(|(constraint, _full)| (poly_id, constraint))
            })
            .collect::<BTreeMap<_, _>>();
        assert_eq!(
            known_constraints,
            vec![
                // Global.BYTE
                (constant_poly_id(0), RangeConstraint::from_max_bit(7)),
                // Global.BYTE2
                (constant_poly_id(1), RangeConstraint::from_max_bit(15)),
                // Global.SHIFTED
                (constant_poly_id(2), RangeConstraint::from_mask(0xff0_u32)),
            ]
            .into_iter()
            .collect()
        );
        for identity in &analyzed.identities {
            (known_constraints, _) =
                propagate_constraints(known_constraints, identity, &Default::default());
        }
        assert_eq!(
            known_constraints,
            vec![
                // Global.A
                (witness_poly_id(0), RangeConstraint::from_max_bit(0)),
                // Global.B
                (witness_poly_id(1), RangeConstraint::from_max_bit(7)),
                // Global.C
                (witness_poly_id(2), RangeConstraint::from_mask(0x2ff_u32)),
                // Global.D
                (witness_poly_id(3), RangeConstraint::from_mask(0xf0_u32)),
                // Global.BYTE
                (constant_poly_id(0), RangeConstraint::from_max_bit(7)),
                // Global.BYTE2
                (constant_poly_id(1), RangeConstraint::from_max_bit(15)),
                // Global.SHIFTED
                (constant_poly_id(2), RangeConstraint::from_mask(0xff0_u32)),
            ]
            .into_iter()
            .collect::<BTreeMap<_, _>>()
        );
    }

    #[test]
    fn no_remove_identity() {
        // There used to be a bug where the lookup would be removed because the code
        // incorrectly determined it to be a pure range constraint, but it would actually not
        // be able to derive the full constraint.
        let pil_source = r"
namespace Global(1024);
    let bytes: col = |i| i % 256;
    let X;
    [ X * 4 ] in [ bytes ];
";
        let analyzed = powdr_pil_analyzer::analyze_string::<GoldilocksField>(pil_source).unwrap();
        let known_constraints = vec![(constant_poly_id(0), RangeConstraint::from_max_bit(7))]
            .into_iter()
            .collect();
        assert_eq!(analyzed.identities.len(), 1);
        let (_, removed) = propagate_constraints(
            known_constraints,
            analyzed.identities.first().unwrap(),
            &Default::default(),
        );
        assert!(!removed);
    }
}<|MERGE_RESOLUTION|>--- conflicted
+++ resolved
@@ -3,6 +3,7 @@
 
 use num_traits::Zero;
 
+use num_traits::One;
 use powdr_ast::analyzed::{
     AlgebraicBinaryOperation, AlgebraicBinaryOperator, AlgebraicExpression as Expression,
     AlgebraicReference, LookupIdentity, PermutationIdentity, PhantomLookupIdentity,
@@ -238,15 +239,10 @@
             }
         }
         Identity::Lookup(LookupIdentity { left, right, .. })
-<<<<<<< HEAD
         | Identity::PhantomLookup(PhantomLookupIdentity { left, right, .. })
         | Identity::Permutation(PermutationIdentity { left, right, .. })
         | Identity::PhantomPermutation(PhantomPermutationIdentity { left, right, .. }) => {
-            if left.selector.is_some() || right.selector.is_some() {
-=======
-        | Identity::Permutation(PermutationIdentity { left, right, .. }) => {
-            if left.selector != T::one().into() || right.selector != T::one().into() {
->>>>>>> 97b0fd2e
+            if !left.selector.is_one() || !right.selector.is_one() {
                 return (known_constraints, false);
             }
             for (left, right) in left.expressions.iter().zip(right.expressions.iter()) {
