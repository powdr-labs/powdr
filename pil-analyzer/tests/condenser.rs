--- conflicted
+++ resolved
@@ -81,11 +81,7 @@
     y = x_is_zero + 2;
     "#;
     let expected = r#"namespace N(16);
-<<<<<<< HEAD
-    let force_bool: expr -> constr = (|c| c * (1 - c) = 0);
-=======
-    let force_bool: expr -> std::prelude::Constr = (|c| ((c * (1 - c)) = 0));
->>>>>>> 3e43e337
+    let force_bool: expr -> std::prelude::Constr = (|c| c * (1 - c) = 0);
     let new_bool: -> expr = (constr || {
         let x;
         N.force_bool(x);
