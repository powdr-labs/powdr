use eyre::Result;
use itertools::{multiunzip, Itertools};
use openvm_build::{build_guest_package, find_unique_executable, get_package, TargetFilter};
use openvm_circuit::arch::{
    instructions::exe::VmExe, Streams, SystemConfig, VirtualMachine, VmChipComplex, VmConfig,
    VmInventoryError,
};
use openvm_stark_backend::{
    air_builders::symbolic::SymbolicConstraints, engine::StarkEngine, rap::AnyRap,
};
use openvm_stark_sdk::{config::fri_params::SecurityParameters, engine::StarkFriEngine};
use powdr_autoprecompiles::SymbolicMachine;
use powdr_number::FieldElement;
use std::{
    collections::HashMap,
    path::{Path, PathBuf},
    sync::{Arc, Mutex},
};
use utils::get_pil;

use crate::customize_exe::openvm_bus_interaction_to_powdr;
use crate::utils::symbolic_to_algebraic;
use openvm_circuit_primitives_derive::ChipUsageGetter;
use openvm_sdk::{
    config::{AggStarkConfig, AppConfig, SdkVmConfig, SdkVmConfigExecutor, SdkVmConfigPeriphery},
    keygen::AggStarkProvingKey,
    prover::AggStarkProver,
    Sdk, StdIn,
};
use openvm_stark_backend::{config::StarkGenericConfig, Chip};
use openvm_stark_sdk::config::{
    baby_bear_poseidon2::{config_from_perm, default_perm, BabyBearPoseidon2Engine},
    FriParameters,
};
use openvm_stark_sdk::{
    config::baby_bear_poseidon2::BabyBearPoseidon2Config,
    openvm_stark_backend::p3_field::{Field, PrimeField32},
    p3_baby_bear::BabyBear,
};
use powdr_extension::{PowdrExecutor, PowdrExtension, PowdrPeriphery};
use serde::{Deserialize, Serialize};
use std::collections::BTreeMap;

mod air_builder;
use air_builder::AirKeygenBuilder;
use derive_more::From;
use openvm_circuit::{
    circuit_derive::Chip,
    derive::{AnyEnum, InstructionExecutor as InstructionExecutorDerive},
};
mod utils;

use tracing::dispatcher::Dispatch;
use tracing::field::Field as TracingField;
use tracing::{Event, Subscriber};
use tracing_subscriber::{
    layer::Context,
    prelude::*,
    registry::{LookupSpan, Registry},
    Layer,
};

type SC = BabyBearPoseidon2Config;
pub type F = BabyBear;

pub use bus_interaction_handler::{BusMap, BusType};
pub use openvm_build::GuestOptions;

/// We do not use the transpiler, instead we customize an already transpiled program
mod customize_exe;

pub use customize_exe::customize;

// A module for our extension
mod powdr_extension;

pub mod bus_interaction_handler;
mod instruction_formatter;

#[allow(dead_code)]
mod plonk;

/// Three modes for profiler guided optimization with different cost functions to sort the basic blocks by descending cost and select the most costly ones to accelerate.
/// The inner HashMap contains number of time a pc is executed.
#[derive(Default)]
pub enum PgoConfig {
    /// cost = cells saved per apc * times executed
    Cell(HashMap<u32, u32>),
    /// cost = instruction per apc * times executed
    Instruction(HashMap<u32, u32>),
    /// disable PGO
    #[default]
    None,
}

/// A custom VmConfig that wraps the SdkVmConfig, adding our custom extension.
#[derive(Serialize, Deserialize, Clone)]
#[serde(bound = "F: Field")]
pub struct SpecializedConfig<F: PrimeField32> {
    sdk_config: SdkVmConfig,
    powdr: PowdrExtension<F>,
}

#[allow(clippy::large_enum_variant)]
#[derive(ChipUsageGetter, Chip, InstructionExecutorDerive, From, AnyEnum)]
pub enum SpecializedExecutor<F: PrimeField32> {
    #[any_enum]
    SdkExecutor(SdkVmConfigExecutor<F>),
    #[any_enum]
    PowdrExecutor(PowdrExecutor<F>),
}

#[derive(From, ChipUsageGetter, Chip, AnyEnum)]
pub enum MyPeriphery<F: PrimeField32> {
    #[any_enum]
    SdkPeriphery(SdkVmConfigPeriphery<F>),
    #[any_enum]
    PowdrPeriphery(PowdrPeriphery<F>),
}

impl<F: PrimeField32> VmConfig<F> for SpecializedConfig<F> {
    type Executor = SpecializedExecutor<F>;
    type Periphery = MyPeriphery<F>;

    fn system(&self) -> &SystemConfig {
        VmConfig::<F>::system(&self.sdk_config)
    }

    fn system_mut(&mut self) -> &mut SystemConfig {
        VmConfig::<F>::system_mut(&mut self.sdk_config)
    }

    fn create_chip_complex(
        &self,
    ) -> Result<VmChipComplex<F, Self::Executor, Self::Periphery>, VmInventoryError> {
        let chip = self.sdk_config.create_chip_complex()?;
        let chip = chip.extend(&self.powdr)?;

        Ok(chip)
    }
}

impl<F: Default + PrimeField32> SpecializedConfig<F> {
    pub fn from_base_and_extension(sdk_config: SdkVmConfig, powdr: PowdrExtension<F>) -> Self {
        Self { sdk_config, powdr }
    }
}

pub fn build_elf_path<P: AsRef<Path>>(
    guest_opts: GuestOptions,
    pkg_dir: P,
    target_filter: &Option<TargetFilter>,
) -> Result<PathBuf> {
    let pkg = get_package(pkg_dir.as_ref());
    let target_dir = match build_guest_package(&pkg, &guest_opts, None, target_filter) {
        Ok(target_dir) => target_dir,
        Err(Some(code)) => {
            return Err(eyre::eyre!("Failed to build guest: code = {}", code));
        }
        Err(None) => {
            return Err(eyre::eyre!(
                "Failed to build guest (OPENVM_SKIP_BUILD is set)"
            ));
        }
    };

    find_unique_executable(pkg_dir, target_dir, target_filter)
}

// compile the original openvm program without powdr extension
pub fn compile_openvm(
    guest: &str,
    guest_opts: GuestOptions,
) -> Result<OriginalCompiledProgram<F>, Box<dyn std::error::Error>> {
    // wrap the sdk config (with the standard extensions) in our custom config (with our custom extension)
    let sdk_vm_config = SdkVmConfig::builder()
        .system(Default::default())
        .rv32i(Default::default())
        .rv32m(Default::default())
        .io(Default::default())
        .keccak(Default::default())
        .build();

    let sdk = Sdk::default();

    // Build the ELF with guest options and a target filter.
    // We need these extra Rust flags to get the labels.
    let guest_opts = guest_opts.with_rustc_flags(vec!["-C", "link-arg=--emit-relocs"]);

    // Point to our local guest
    use std::path::PathBuf;
    let mut path = PathBuf::from(env!("CARGO_MANIFEST_DIR")).to_path_buf();
    path.push(guest);
    let target_path = path.to_str().unwrap();

    let elf = sdk.build(guest_opts, target_path, &Default::default())?;

    // Transpile the ELF into a VmExe. Note that this happens using the sdk transpiler only, our extension does not use a transpiler.
    let exe = sdk.transpile(elf, sdk_vm_config.transpiler())?;

    Ok(OriginalCompiledProgram { exe, sdk_vm_config })
}

/// Determines how the precompile (a circuit with algebraic gates and bus interactions)
/// is implemented as a RAP.
#[derive(Default, Clone, Deserialize, Serialize)]
pub enum PrecompileImplementation {
    /// Allocate a column for each variable and process a call in a single row.
    #[default]
    SingleRowChip,
    /// Compile the circuit to a PlonK circuit.
    PlonkChip,
}

#[derive(Clone)]
pub struct PowdrConfig {
    /// Number of autoprecompiles to generate.
    pub autoprecompiles: u64,
    /// Number of basic blocks to skip for autoprecompiles.
    /// This is either the largest N if no PGO, or the costliest N with PGO.
    pub skip_autoprecompiles: u64,
    /// Map from bus id to bus type such as Execution, Memory, etc.
    pub bus_map: BusMap,
    /// The max degree of constraints.
    pub degree_bound: usize,
    /// Implementation of the precompile, i.e., how to compile it to a RAP.
    pub implementation: PrecompileImplementation,
}

impl PowdrConfig {
    pub fn new(autoprecompiles: u64, skip_autoprecompiles: u64) -> Self {
        Self {
            autoprecompiles,
            skip_autoprecompiles,
            bus_map: BusMap::openvm_base(),
            degree_bound: customize_exe::OPENVM_DEGREE_BOUND,
            implementation: PrecompileImplementation::default(),
        }
    }

    pub fn with_autoprecompiles(self, autoprecompiles: u64) -> Self {
        Self {
            autoprecompiles,
            ..self
        }
    }

    pub fn with_bus_map(self, bus_map: BusMap) -> Self {
        Self { bus_map, ..self }
    }

    pub fn with_degree_bound(self, degree_bound: usize) -> Self {
        Self {
            degree_bound,
            ..self
        }
    }

    pub fn with_precompile_implementation(
        self,
        precompile_implementation: PrecompileImplementation,
    ) -> Self {
        Self {
            implementation: precompile_implementation,
            ..self
        }
    }
}

pub fn compile_guest(
    guest: &str,
    guest_opts: GuestOptions,
    config: PowdrConfig,
    pgo_config: PgoConfig,
) -> Result<CompiledProgram<F>, Box<dyn std::error::Error>> {
    let OriginalCompiledProgram { exe, sdk_vm_config } = compile_openvm(guest, guest_opts.clone())?;
    compile_exe(guest, guest_opts, exe, sdk_vm_config, config, pgo_config)
}

pub fn compile_exe(
    guest: &str,
    guest_opts: GuestOptions,
    exe: VmExe<F>,
    sdk_vm_config: SdkVmConfig,
    config: PowdrConfig,
    pgo_config: PgoConfig,
) -> Result<CompiledProgram<F>, Box<dyn std::error::Error>> {
    // Build the ELF with guest options and a target filter.
    // We need these extra Rust flags to get the labels.
    let guest_opts = guest_opts.with_rustc_flags(vec!["-C", "link-arg=--emit-relocs"]);

    // Point to our local guest
    use std::path::PathBuf;
    let mut path = PathBuf::from(env!("CARGO_MANIFEST_DIR")).to_path_buf();
    path.push(guest);
    let target_path = path.to_str().unwrap();

    let elf_binary = build_elf_path(guest_opts.clone(), target_path, &Default::default())?;
    let elf_powdr = powdr_riscv_elf::load_elf(&elf_binary);

    let airs =
        instructions_to_airs::<_, powdr_number::BabyBearField>(exe.clone(), sdk_vm_config.clone());

    let (exe, extension) = customize_exe::customize(
        exe,
        sdk_vm_config.clone(),
        &elf_powdr.text_labels,
        &airs,
        config.clone(),
        pgo_config,
    );
    // Generate the custom config based on the generated instructions
    let vm_config = SpecializedConfig::from_base_and_extension(sdk_vm_config, extension);
    export_pil(vm_config.clone(), "debug.pil", 1000, &config.bus_map);

    Ok(CompiledProgram { exe, vm_config })
}

#[derive(Serialize, Deserialize, Clone)]
#[serde(bound = "F: Field")]
pub struct CompiledProgram<F: PrimeField32> {
    pub exe: VmExe<F>,
    pub vm_config: SpecializedConfig<F>,
}

// the original openvm program and config without powdr extension
pub struct OriginalCompiledProgram<F: PrimeField32> {
    pub exe: VmExe<F>,
    pub sdk_vm_config: SdkVmConfig,
}

pub struct AirMetrics {
    pub name: String,
    pub width: usize,
    pub constraints: usize,
    pub bus_interactions: usize,
}

impl CompiledProgram<F> {
    pub fn powdr_airs_metrics(&self) -> Vec<AirMetrics> {
        let chip_complex: VmChipComplex<_, _, _> = self.vm_config.create_chip_complex().unwrap();

        chip_complex
            .inventory
            .executors()
            .iter()
            .filter_map(|executor| {
                let air = executor.air();
                let width = air.width();
                let name = air.name();

                // We actually give name "powdr_air_for_opcode_<opcode>" to the AIRs,
                // but OpenVM uses the actual Rust type (PowdrAir) as the name in this method.
                // TODO this is hacky but not sure how to do it better rn.
                if name.starts_with("PowdrAir") || name.starts_with("PlonkAir") {
                    let constraints = get_constraints(air);
                    Some(AirMetrics {
                        name: name.to_string(),
                        width,
                        constraints: constraints.constraints.len(),
                        bus_interactions: constraints.interactions.len(),
                    })
                } else {
                    None
                }
            })
            .collect()
    }
}

pub fn execute(
    program: CompiledProgram<F>,
    inputs: StdIn,
) -> Result<(), Box<dyn std::error::Error>> {
    let CompiledProgram { exe, vm_config } = program;

    let sdk = Sdk::default();

    let output = sdk.execute(exe.clone(), vm_config.clone(), inputs)?;
    tracing::info!("Public values output: {:?}", output);

    Ok(())
}

pub fn pgo(
    program: OriginalCompiledProgram<F>,
    inputs: StdIn,
) -> Result<HashMap<u32, u32>, Box<dyn std::error::Error>> {
    // in memory collector storage
    let collected = Arc::new(Mutex::new(Vec::new()));
    let collector_layer = PgoCollector {
        pc: collected.clone(),
    };

    // build subscriber
    let subscriber = Registry::default().with(collector_layer);

    // prepare for execute
    let OriginalCompiledProgram { exe, sdk_vm_config } = program;
    let sdk = Sdk::default();

    // dispatch constructs a local subscriber at trace level that is invoked during pgo but doesn't override the global one at info level
    let dispatch = Dispatch::new(subscriber);
    tracing::dispatcher::with_default(&dispatch, || {
        sdk.execute(exe.clone(), sdk_vm_config.clone(), inputs)
            .unwrap();
    });

    // collect the pc's during execution
    let pc = collected.lock().unwrap().clone();

    // create pc_index map to times executed, where pc_index = (pc - pc_base) / step
    let pc_base = exe.program.pc_base;
    let step = exe.program.step;
    let pc_index_count = pc
        .iter()
        .fold(std::collections::HashMap::new(), |mut acc, pc| {
            let pc_index = (*pc as u32 - pc_base) / step;
            *acc.entry(pc_index).or_insert(0u32) += 1;
            acc
        });

    // the smallest pc is the same as the base_pc if there's no stdin
    let pc_min = pc.iter().min().unwrap();
    tracing::info!("pc_min: {}; pc_base: {}", pc_min, pc_base);

    // print the total and by pc counts at the warn level (default level in powdr-openvm)
    tracing::warn!("Pgo captured {} pc's", pc.len());

    // print pc_index map in descending order of pc_index count
    let mut pc_index_count_sorted: Vec<_> = pc_index_count.iter().collect();
    pc_index_count_sorted.sort_by(|a, b| b.1.cmp(a.1));
    pc_index_count_sorted.iter().for_each(|(pc, count)| {
        tracing::warn!("pc_index {}: {}", pc, count);
    });

    Ok(pc_index_count)
}

pub fn prove(
    program: &CompiledProgram<F>,
    mock: bool,
    recursion: bool,
    inputs: StdIn,
) -> Result<(), Box<dyn std::error::Error>> {
    let CompiledProgram { exe, vm_config } = program;

    let sdk = Sdk::default();

    // Set app configuration
    let app_log_blowup = 2;
    let app_fri_params = FriParameters::standard_with_100_bits_conjectured_security(app_log_blowup);
    let app_config = AppConfig::new(app_fri_params, vm_config.clone());

    // Commit the exe
    let app_committed_exe = sdk.commit_app_exe(app_fri_params, exe.clone())?;

    // Generate an AppProvingKey
    let app_pk = Arc::new(sdk.app_keygen(app_config)?);

    if mock {
        tracing::info!("Checking constraints and witness in Mock prover...");
        let engine = BabyBearPoseidon2Engine::new(
            FriParameters::standard_with_100_bits_conjectured_security(app_log_blowup),
        );
        let vm = VirtualMachine::new(engine, vm_config.clone());
        let pk = vm.keygen();
        let streams = Streams::from(inputs);
        let mut result = vm.execute_and_generate(exe.clone(), streams).unwrap();
        let _final_memory = Option::take(&mut result.final_memory);
        let global_airs = vm.config().create_chip_complex().unwrap().airs();
        for proof_input in &result.per_segment {
            let (airs, pks, air_proof_inputs): (Vec<_>, Vec<_>, Vec<_>) =
                multiunzip(proof_input.per_air.iter().map(|(air_id, air_proof_input)| {
                    (
                        global_airs[*air_id].clone(),
                        pk.per_air[*air_id].clone(),
                        air_proof_input.clone(),
                    )
                }));
            vm.engine.debug(&airs, &pks, &air_proof_inputs);
        }
    } else {
        // Generate a proof
        tracing::info!("Generating app proof...");
        let start = std::time::Instant::now();
        let app_proof =
            sdk.generate_app_proof(app_pk.clone(), app_committed_exe.clone(), inputs.clone())?;
        tracing::info!("App proof took {:?}", start.elapsed());

        tracing::info!(
            "Public values: {:?}",
            app_proof.user_public_values.public_values
        );

        // Verify
        let app_vk = app_pk.get_app_vk();
        sdk.verify_app_proof(&app_vk, &app_proof)?;
        tracing::info!("App proof verification done.");

        if recursion {
            // Generate the aggregation proving key
            tracing::info!("Generating aggregation proving key...");
            let (agg_stark_pk, _) =
                AggStarkProvingKey::dummy_proof_and_keygen(AggStarkConfig::default());

            tracing::info!("Generating aggregation proof...");

            let agg_prover = AggStarkProver::<BabyBearPoseidon2Engine>::new(
                agg_stark_pk,
                app_pk.leaf_committed_exe.clone(),
                *sdk.agg_tree_config(),
            );
            // Note that this proof is not verified. We assume that any valid app proof
            // (verified above) also leads to a valid aggregation proof.
            // If this was not the case, it would be a completeness bug in OpenVM.
            let start = std::time::Instant::now();
            let _proof_with_publics = agg_prover.generate_root_verifier_input(app_proof);
            tracing::info!("Agg proof (inner recursion) took {:?}", start.elapsed());
        }

        tracing::info!("All done.");
    }

    Ok(())
}

pub fn get_pc_idx_count(guest: &str, guest_opts: GuestOptions, inputs: StdIn) -> HashMap<u32, u32> {
    let program = compile_openvm(guest, guest_opts).unwrap();
    // times executed by program index, where index = (pc - base_pc) / step
    // help determine the basic blocks to create autoprecompile for
    pgo(program, inputs).unwrap()
}

pub fn instructions_to_airs<VC: VmConfig<F>, P: FieldElement>(
    exe: VmExe<F>,
    vm_config: VC,
) -> BTreeMap<usize, SymbolicMachine<P>>
where
    VC::Executor: Chip<SC>,
    VC::Periphery: Chip<SC>,
{
    let mut chip_complex: VmChipComplex<_, _, _> = vm_config.create_chip_complex().unwrap();
    exe.program
        .instructions_and_debug_infos
        .iter()
        .map(|instr| instr.as_ref().unwrap().0.opcode)
        .unique()
        .filter_map(|op| {
            chip_complex
                .inventory
                .get_mut_executor(&op)
                .map(|executor| {
                    let air = executor.air();

                    let columns = get_columns(air.clone());

                    let constraints = get_constraints(air);

                    let powdr_exprs = constraints
                        .constraints
                        .iter()
                        .map(|expr| symbolic_to_algebraic::<F, P>(expr, &columns).into())
                        .collect::<Vec<_>>();

                    let powdr_bus_interactions = constraints
                        .interactions
                        .iter()
                        .map(|expr| openvm_bus_interaction_to_powdr(expr, &columns))
                        .collect();

                    let symb_machine = SymbolicMachine {
                        constraints: powdr_exprs,
                        bus_interactions: powdr_bus_interactions,
                    };

                    (op.as_usize(), symb_machine)
                })
        })
        .collect()
}

pub fn export_pil<VC: VmConfig<F>>(vm_config: VC, path: &str, max_width: usize, bus_map: &BusMap)
where
    VC::Executor: Chip<SC>,
    VC::Periphery: Chip<SC>,
{
    let chip_complex: VmChipComplex<_, _, _> = vm_config.create_chip_complex().unwrap();

    let pil = chip_complex
        .inventory
        .executors()
        .iter()
        .filter_map(|executor| {
            let air = executor.air();
            let width = air.width();
            let name = air.name();

            if width > max_width {
                log::warn!("Skipping {name} (width: {width})");
                return None;
            }

            let columns = get_columns(air.clone());

            let constraints = get_constraints(air);

            Some(get_pil(&name, &constraints, &columns, vec![], bus_map))
        })
        .join("\n\n\n");

    println!("Writing PIL...");
    std::fs::write(path, pil).unwrap();
    println!("Exported PIL to {path}");
}

fn get_columns(air: Arc<dyn AnyRap<SC>>) -> Vec<String> {
    let width = air.width();
    air.columns()
        .inspect(|columns| {
            assert_eq!(columns.len(), width);
        })
        .unwrap_or_else(|| (0..width).map(|i| format!("unknown_{i}")).collect())
}

fn get_constraints(air: Arc<dyn AnyRap<SC>>) -> SymbolicConstraints<F> {
    let perm = default_perm();
    let security_params = SecurityParameters::standard_fast();
    let config = config_from_perm(&perm, security_params);
    let air_keygen_builder = AirKeygenBuilder::new(config.pcs(), air);
    let builder = air_keygen_builder.get_symbolic_builder(None);
    builder.constraints()
}

// holds basic type fields of execution objects captured in trace by subscriber
#[derive(Default)]
struct PgoData {
    pc: Option<usize>,
}

impl tracing::field::Visit for PgoData {
    // when we receive a u64 field, they are parsed into fields of the pgo data
    fn record_u64(&mut self, field: &tracing::field::Field, value: u64) {
        if field.name() == "pc" {
            self.pc = Some(value as usize);
        }
    }

    // required for implementation, but in practice we will only receive u64 fields
    // the fields we receive are determined by the instruction trace print out of our openvm fork during execution
    fn record_debug(&mut self, _: &TracingField, _: &dyn std::fmt::Debug) {}
}

// A Layer that collects data we are interested in using for the pgo from the trace fields.
#[derive(Clone)]
struct PgoCollector {
    pc: Arc<Mutex<Vec<usize>>>,
}

impl<S> Layer<S> for PgoCollector
where
    S: Subscriber + for<'a> LookupSpan<'a>,
{
    fn on_event(&self, event: &Event<'_>, _ctx: Context<'_, S>) {
        // build a visitor to parse and hold trace fields we are interested in
        let mut visitor = PgoData::default();
        event.record(&mut visitor);

        // because our subscriber is at the trace level, for trace print outs that don't match PgoData,
        // the visitor can't parse them, and these cases are filtered out automatically
        if let Some(pc) = visitor.pc {
            self.pc.lock().unwrap().push(pc);
        }
    }
}

#[cfg(test)]
mod tests {
    use super::*;
    use test_log::test;

    fn compile_and_prove(
        guest: &str,
        config: PowdrConfig,
        mock: bool,
        recursion: bool,
        stdin: StdIn,
        pgo: bool,
    ) -> Result<(), Box<dyn std::error::Error>> {
<<<<<<< HEAD
        let program =
            compile_guest(guest, GuestOptions::default(), config, PgoConfig::default()).unwrap();
=======
        let pgo_data = pgo.then(|| {
            let guest_opts = GuestOptions::default();
            get_pc_idx_count(guest, guest_opts, stdin.clone())
        });
        let program = compile_guest(guest, GuestOptions::default(), config, pgo_data).unwrap();
>>>>>>> 850a8296
        prove(&program, mock, recursion, stdin)
    }

    fn prove_simple(guest: &str, config: PowdrConfig, stdin: StdIn, pgo: bool) {
        let result = compile_and_prove(guest, config, false, false, stdin, pgo);
        assert!(result.is_ok());
    }

    fn prove_mock(guest: &str, config: PowdrConfig, stdin: StdIn, pgo: bool) {
        let result = compile_and_prove(guest, config, true, false, stdin, pgo);
        assert!(result.is_ok());
    }

    fn _prove_recursion(guest: &str, config: PowdrConfig, stdin: StdIn, pgo: bool) {
        let result = compile_and_prove(guest, config, false, true, stdin, pgo);
        assert!(result.is_ok());
    }

    const GUEST: &str = "guest";
    const GUEST_ITER: u32 = 1 << 10;
    const GUEST_APC: u64 = 1;
    const GUEST_SKIP: u64 = 64;
    const GUEST_SKIP_PGO: u64 = 0;

    const GUEST_KECCAK: &str = "guest-keccak";
    const GUEST_KECCAK_ITER: u32 = 1000;
    const GUEST_KECCAK_ITER_SMALL: u32 = 10;
    const GUEST_KECCAK_APC: u64 = 1;
    const GUEST_KECCAK_APC_PGO: u64 = 2;
    const GUEST_KECCAK_SKIP: u64 = 0;

    #[test]
    fn guest_prove_simple() {
        let mut stdin = StdIn::default();
        stdin.write(&GUEST_ITER);
        let config = PowdrConfig::new(GUEST_APC, GUEST_SKIP);
        prove_simple(GUEST, config, stdin, false);
    }

    #[test]
    fn guest_prove_mock() {
        let mut stdin = StdIn::default();
        stdin.write(&GUEST_ITER);
        let config = PowdrConfig::new(GUEST_APC, GUEST_SKIP);
        prove_mock(GUEST, config, stdin, false);
    }

    // All gate constraints should be satisfied, but bus interactions are not implemented yet.
    #[test]
    #[should_panic = "LogUp multiset equality check failed."]
    fn guest_plonk_prove_mock() {
        let mut stdin = StdIn::default();
        stdin.write(&GUEST_ITER);
        let config = PowdrConfig::new(GUEST_APC, GUEST_SKIP)
            .with_precompile_implementation(PrecompileImplementation::PlonkChip);
        prove_mock(GUEST, config, stdin, false);
    }

    // #[test]
    // #[ignore = "Too much RAM"]
    // // TODO: This test currently panics because the kzg params are not set up correctly. Fix this.
    // #[should_panic = "No such file or directory"]
    // fn guest_prove_recursion() {
    //     let mut stdin = StdIn::default();
    //     stdin.write(&GUEST_ITER);
    //     prove_recursion(GUEST, GUEST_APC, GUEST_SKIP, stdin);
    // }

    #[test]
    fn keccak_small_prove_simple() {
        let mut stdin = StdIn::default();
        stdin.write(&GUEST_KECCAK_ITER_SMALL);
        let config = PowdrConfig::new(GUEST_KECCAK_APC, GUEST_KECCAK_SKIP);
        prove_simple(GUEST_KECCAK, config, stdin, false);
    }

    #[test]
    #[ignore = "Too long"]
    fn keccak_prove_simple() {
        let mut stdin = StdIn::default();
        stdin.write(&GUEST_KECCAK_ITER);
        let config = PowdrConfig::new(GUEST_KECCAK_APC, GUEST_KECCAK_SKIP);
        prove_simple(GUEST_KECCAK, config, stdin, false);
    }

    #[test]
    fn keccak_small_prove_mock() {
        let mut stdin = StdIn::default();
        stdin.write(&GUEST_KECCAK_ITER_SMALL);

        let config = PowdrConfig::new(GUEST_KECCAK_APC, GUEST_KECCAK_SKIP);
        prove_mock(GUEST_KECCAK, config, stdin, false);
    }

    // All gate constraints should be satisfied, but bus interactions are not implemented yet.
    #[test]
    #[should_panic = "LogUp multiset equality check failed."]
    fn keccak_plonk_small_prove_mock() {
        let mut stdin = StdIn::default();
        stdin.write(&GUEST_KECCAK_ITER_SMALL);
        let config = PowdrConfig::new(GUEST_KECCAK_APC, GUEST_KECCAK_SKIP)
            .with_precompile_implementation(PrecompileImplementation::PlonkChip);
        prove_mock(GUEST_KECCAK, config, stdin, false);
    }

    #[test]
    #[ignore = "Too long"]
    fn keccak_prove_mock() {
        let mut stdin = StdIn::default();
        stdin.write(&GUEST_KECCAK_ITER);
        let config = PowdrConfig::new(GUEST_KECCAK_APC, GUEST_KECCAK_SKIP);
        prove_mock(GUEST_KECCAK, config, stdin, false);
    }

    // Create 2 APC for 10 Keccak iterations to test different PGO modes
    #[test]
    fn keccak_prove_multiple_pgo_modes() {
        use std::time::Instant;
        // Config
        let mut stdin = StdIn::default();
        stdin.write(&GUEST_KECCAK_ITER_SMALL); // 10
        let config = PowdrConfig::new(GUEST_KECCAK_APC_PGO, GUEST_KECCAK_SKIP); // 2, 0

        let start = Instant::now();
        prove_simple(GUEST_KECCAK, config.clone(), stdin.clone(), true);
        let elapsed = start.elapsed();
        tracing::info!("Proving with PGO took {:?}", elapsed);

        let start = Instant::now();
        prove_simple(GUEST_KECCAK, config, stdin, false);
        let elapsed = start.elapsed();
        tracing::info!("Proving without PGO took {:?}", elapsed);
    }

    // #[test]
    // #[ignore = "Too much RAM"]
    // // TODO: This test currently panics because the kzg params are not set up correctly. Fix this.
    // #[should_panic = "No such file or directory"]
    // fn keccak_prove_recursion() {
    //     let mut stdin = StdIn::default();
    //     stdin.write(&GUEST_KECCAK_ITER);
    //     prove_recursion(GUEST_KECCAK, GUEST_KECCAK_APC, GUEST_KECCAK_SKIP, stdin);
    // }

    // The following are compilation tests only
<<<<<<< HEAD
    fn test_keccak_machine(pgo_config: PgoConfig) {
        let config = PowdrConfig::new(GUEST_KECCAK_APC, GUEST_KECCAK_SKIP);
        let machines = compile_guest(GUEST_KECCAK, GuestOptions::default(), config, pgo_config)
            .unwrap()
            .powdr_airs_metrics();
        assert_eq!(machines.len(), 1);
        let m = &machines[0];
        assert_eq!(m.width, 3195);
        assert_eq!(m.constraints, 160);
        assert_eq!(m.bus_interactions, 2861);
    }

    #[test]
    fn guest_machine() {
        let config = PowdrConfig::new(GUEST_APC, GUEST_SKIP);
        let machines = compile_guest(GUEST, GuestOptions::default(), config, PgoConfig::default())
=======
    #[test]
    fn guest_machine() {
        let mut stdin = StdIn::default();
        stdin.write(&GUEST_ITER);
        let config = PowdrConfig::new(GUEST_APC, GUEST_SKIP_PGO);
        let pgo_data = get_pc_idx_count(GUEST, GuestOptions::default(), stdin);
        let machines = compile_guest(GUEST, GuestOptions::default(), config, Some(pgo_data))
>>>>>>> 850a8296
            .unwrap()
            .powdr_airs_metrics();
        assert_eq!(machines.len(), 1);
        let m = &machines[0];
        assert_eq!(m.width, 53);
        assert_eq!(m.constraints, 21);
        assert_eq!(m.bus_interactions, 39);
    }

    #[test]
    fn guest_machine_plonk() {
        let config = PowdrConfig::new(GUEST_APC, GUEST_SKIP)
            .with_precompile_implementation(PrecompileImplementation::PlonkChip);
        let machines = compile_guest(GUEST, GuestOptions::default(), config, PgoConfig::default())
            .unwrap()
            .powdr_airs_metrics();
        assert_eq!(machines.len(), 1);
        let m = &machines[0];
        assert_eq!(m.width, 8);
        assert_eq!(m.constraints, 1);
        assert_eq!(m.bus_interactions, 0);
    }

    #[test]
<<<<<<< HEAD
    fn guest_machine_pgo() {
        // Input via StdIn
        let mut stdin = StdIn::default();
        stdin.write(&GUEST_ITER);

        let guest_opts = GuestOptions::default();
        // Guest machine should have more optimized results with pgo
        // because we didn't accelerate the "costliest block" in the non-pgo version.
        let pc_idx_count = get_pc_idx_count(GUEST, guest_opts.clone(), stdin);
        // We don't skip any sorted basic block here to accelerate the "costliest" block.
        let config = PowdrConfig::new(GUEST_APC, GUEST_SKIP_PGO);
        let pgo_config = PgoConfig::Cell(pc_idx_count);
        let machines = compile_guest(GUEST, guest_opts, config, pgo_config)
=======
    fn keccak_machine() {
        let config = PowdrConfig::new(GUEST_KECCAK_APC, GUEST_KECCAK_SKIP);
        let machines = compile_guest(GUEST_KECCAK, GuestOptions::default(), config, None)
>>>>>>> 850a8296
            .unwrap()
            .powdr_airs_metrics();
        assert_eq!(machines.len(), 1);
        let m = &machines[0];
<<<<<<< HEAD
        assert_eq!(m.width, 53);
        assert_eq!(m.constraints, 21);
        assert_eq!(m.bus_interactions, 39);
    }

    #[test]
    fn keccak_machine() {
        test_keccak_machine(PgoConfig::default());
    }

    #[test]
    fn keccak_machine_pgo() {
        let mut stdin = StdIn::default();
        stdin.write(&GUEST_KECCAK_ITER);
        // Keccak machine should have the same results with pgo
        // because we already accelerate the "costliest" block with the non-pgo version.
        let pc_idx_count = get_pc_idx_count(GUEST_KECCAK, GuestOptions::default(), stdin);
        let pgo_config = PgoConfig::Cell(pc_idx_count);
        test_keccak_machine(pgo_config);
=======
        assert_eq!(m.width, 3195);
        assert_eq!(m.constraints, 160);
        assert_eq!(m.bus_interactions, 2861);
>>>>>>> 850a8296
    }
}<|MERGE_RESOLUTION|>--- conflicted
+++ resolved
@@ -687,16 +687,11 @@
         stdin: StdIn,
         pgo: bool,
     ) -> Result<(), Box<dyn std::error::Error>> {
-<<<<<<< HEAD
-        let program =
-            compile_guest(guest, GuestOptions::default(), config, PgoConfig::default()).unwrap();
-=======
         let pgo_data = pgo.then(|| {
             let guest_opts = GuestOptions::default();
             get_pc_idx_count(guest, guest_opts, stdin.clone())
         });
         let program = compile_guest(guest, GuestOptions::default(), config, pgo_data).unwrap();
->>>>>>> 850a8296
         prove(&program, mock, recursion, stdin)
     }
 
@@ -842,24 +837,6 @@
     // }
 
     // The following are compilation tests only
-<<<<<<< HEAD
-    fn test_keccak_machine(pgo_config: PgoConfig) {
-        let config = PowdrConfig::new(GUEST_KECCAK_APC, GUEST_KECCAK_SKIP);
-        let machines = compile_guest(GUEST_KECCAK, GuestOptions::default(), config, pgo_config)
-            .unwrap()
-            .powdr_airs_metrics();
-        assert_eq!(machines.len(), 1);
-        let m = &machines[0];
-        assert_eq!(m.width, 3195);
-        assert_eq!(m.constraints, 160);
-        assert_eq!(m.bus_interactions, 2861);
-    }
-
-    #[test]
-    fn guest_machine() {
-        let config = PowdrConfig::new(GUEST_APC, GUEST_SKIP);
-        let machines = compile_guest(GUEST, GuestOptions::default(), config, PgoConfig::default())
-=======
     #[test]
     fn guest_machine() {
         let mut stdin = StdIn::default();
@@ -867,7 +844,6 @@
         let config = PowdrConfig::new(GUEST_APC, GUEST_SKIP_PGO);
         let pgo_data = get_pc_idx_count(GUEST, GuestOptions::default(), stdin);
         let machines = compile_guest(GUEST, GuestOptions::default(), config, Some(pgo_data))
->>>>>>> 850a8296
             .unwrap()
             .powdr_airs_metrics();
         assert_eq!(machines.len(), 1);
@@ -892,53 +868,15 @@
     }
 
     #[test]
-<<<<<<< HEAD
-    fn guest_machine_pgo() {
-        // Input via StdIn
-        let mut stdin = StdIn::default();
-        stdin.write(&GUEST_ITER);
-
-        let guest_opts = GuestOptions::default();
-        // Guest machine should have more optimized results with pgo
-        // because we didn't accelerate the "costliest block" in the non-pgo version.
-        let pc_idx_count = get_pc_idx_count(GUEST, guest_opts.clone(), stdin);
-        // We don't skip any sorted basic block here to accelerate the "costliest" block.
-        let config = PowdrConfig::new(GUEST_APC, GUEST_SKIP_PGO);
-        let pgo_config = PgoConfig::Cell(pc_idx_count);
-        let machines = compile_guest(GUEST, guest_opts, config, pgo_config)
-=======
     fn keccak_machine() {
         let config = PowdrConfig::new(GUEST_KECCAK_APC, GUEST_KECCAK_SKIP);
         let machines = compile_guest(GUEST_KECCAK, GuestOptions::default(), config, None)
->>>>>>> 850a8296
             .unwrap()
             .powdr_airs_metrics();
         assert_eq!(machines.len(), 1);
         let m = &machines[0];
-<<<<<<< HEAD
-        assert_eq!(m.width, 53);
-        assert_eq!(m.constraints, 21);
-        assert_eq!(m.bus_interactions, 39);
-    }
-
-    #[test]
-    fn keccak_machine() {
-        test_keccak_machine(PgoConfig::default());
-    }
-
-    #[test]
-    fn keccak_machine_pgo() {
-        let mut stdin = StdIn::default();
-        stdin.write(&GUEST_KECCAK_ITER);
-        // Keccak machine should have the same results with pgo
-        // because we already accelerate the "costliest" block with the non-pgo version.
-        let pc_idx_count = get_pc_idx_count(GUEST_KECCAK, GuestOptions::default(), stdin);
-        let pgo_config = PgoConfig::Cell(pc_idx_count);
-        test_keccak_machine(pgo_config);
-=======
         assert_eq!(m.width, 3195);
         assert_eq!(m.constraints, 160);
         assert_eq!(m.bus_interactions, 2861);
->>>>>>> 850a8296
     }
 }