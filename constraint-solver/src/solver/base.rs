--- conflicted
+++ resolved
@@ -156,15 +156,11 @@
         let constraints = constraints
             .into_iter()
             .filter(|c| !c.is_zero())
-<<<<<<< HEAD
-            .flat_map(|constr| once(constr.clone()).chain(self.try_extract_boolean(&constr)))
-=======
             .flat_map(|constr| {
                 self.try_extract_boolean(&constr)
                     .into_iter()
                     .chain(std::iter::once(constr))
             })
->>>>>>> 606125ee
             // needed because of unique access to the var dispenser / self.
             .collect_vec()
             .into_iter()
@@ -272,26 +268,10 @@
 {
     /// Tries to performs boolean extraction on `constr`, i.e. tries to turn quadratic constraints into affine constraints
     /// by introducing new boolean variables.
-<<<<<<< HEAD
-    /// Only returns the extracted constraint, not the original.
-=======
->>>>>>> 606125ee
     fn try_extract_boolean(
         &mut self,
         constr: &GroupedExpression<T, V>,
     ) -> Option<GroupedExpression<T, V>> {
-<<<<<<< HEAD
-        let mut new_boolean_var = None;
-        let extracted = self
-            .boolean_extractor
-            .try_extract_boolean(constr, &mut || {
-                let v = self.var_dispenser.next_boolean();
-                new_boolean_var = Some(v.clone());
-                v
-            })?;
-        self.add_range_constraint(&new_boolean_var.unwrap(), RangeConstraint::from_mask(1));
-        Some(extracted)
-=======
         let (constr, var) = self
             .boolean_extractor
             .try_extract_boolean(constr, || self.var_dispenser.next_boolean())?;
@@ -300,7 +280,6 @@
             self.add_range_constraint(&var, RangeConstraint::from_mask(1));
         }
         Some(constr)
->>>>>>> 606125ee
     }
 
     /// Performs linearization of `constr`, i.e. replaces all non-affine sub-components of the constraint
@@ -558,16 +537,11 @@
                 ConstraintRef::BusInteraction(_) => None,
             })
             .flat_map(|constr| {
-                let mut new_boolean_var = None;
-                let extracted = self
+                let (constr, new_var) = self
                     .boolean_extractor
-                    .try_extract_boolean(constr, &mut || {
-                        let v = self.var_dispenser.next_boolean();
-                        new_boolean_var = Some(v.clone());
-                        v
-                    })?;
-                vars_to_add.extend(new_boolean_var);
-                Some(extracted)
+                    .try_extract_boolean(constr, &mut || self.var_dispenser.next_boolean())?;
+                vars_to_add.extend(new_var);
+                Some(constr)
             })
             .collect_vec();
         for v in vars_to_add {
