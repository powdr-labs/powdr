--- conflicted
+++ resolved
@@ -2195,11 +2195,8 @@
                     );
                 });
 
-<<<<<<< HEAD
                 // TODO: main_arith event
                 main_op!(mod_256,);
-=======
->>>>>>> 598352a2
                 vec![]
             }
             "ec_add" => {
