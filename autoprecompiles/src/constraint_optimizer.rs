--- conflicted
+++ resolved
@@ -10,11 +10,7 @@
 use powdr_number::FieldElement;
 use powdr_pilopt::inliner::replace_constrained_witness_columns;
 
-<<<<<<< HEAD
-use crate::{legacy_expression::AlgebraicReference, stats_logger::StatsLogger};
-=======
 use crate::stats_logger::{IsWitnessColumn, StatsLogger};
->>>>>>> effcd9e7
 
 #[derive(Debug)]
 pub enum Error {
@@ -34,14 +30,6 @@
 /// - Removes trivial constraints (e.g. `0 = 0` or bus interaction with multiplicity `0`)
 ///   from the constraint system.
 /// - Calls `simplify_expression()` on the resulting expressions.
-<<<<<<< HEAD
-pub fn optimize_constraints<P: FieldElement>(
-    constraint_system: ConstraintSystem<P, AlgebraicReference>,
-    bus_interaction_handler: impl BusInteractionHandler<P> + IsBusStateful<P> + Clone,
-    degree_bound: usize,
-    stats_logger: &mut StatsLogger,
-) -> Result<ConstraintSystem<P, AlgebraicReference>, Error> {
-=======
 pub fn optimize_constraints<
     P: FieldElement,
     V: Ord + Clone + Eq + Hash + Display + IsWitnessColumn,
@@ -51,7 +39,6 @@
     degree_bound: usize,
     stats_logger: &mut StatsLogger,
 ) -> Result<ConstraintSystem<P, V>, Error> {
->>>>>>> effcd9e7
     let constraint_system =
         solver_based_optimization(constraint_system, bus_interaction_handler.clone())?;
     stats_logger.log("solver-based optimization", &constraint_system);
@@ -156,15 +143,9 @@
     }
 }
 
-<<<<<<< HEAD
-fn remove_trivial_constraints<P: FieldElement>(
-    mut symbolic_machine: ConstraintSystem<P, AlgebraicReference>,
-) -> ConstraintSystem<P, AlgebraicReference> {
-=======
 fn remove_trivial_constraints<P: FieldElement, V: Ord + Clone + Eq + Hash>(
     mut symbolic_machine: ConstraintSystem<P, V>,
 ) -> ConstraintSystem<P, V> {
->>>>>>> effcd9e7
     let zero = QuadraticSymbolicExpression::from(P::zero());
     symbolic_machine
         .algebraic_constraints
@@ -175,15 +156,9 @@
     symbolic_machine
 }
 
-<<<<<<< HEAD
-fn remove_equal_constraints<P: FieldElement>(
-    mut symbolic_machine: ConstraintSystem<P, AlgebraicReference>,
-) -> ConstraintSystem<P, AlgebraicReference> {
-=======
 fn remove_equal_constraints<P: FieldElement, V: Ord + Clone + Eq + Hash>(
     mut symbolic_machine: ConstraintSystem<P, V>,
 ) -> ConstraintSystem<P, V> {
->>>>>>> effcd9e7
     symbolic_machine.algebraic_constraints = symbolic_machine
         .algebraic_constraints
         .into_iter()
@@ -192,17 +167,10 @@
     symbolic_machine
 }
 
-<<<<<<< HEAD
-fn remove_equal_bus_interactions<P: FieldElement>(
-    mut symbolic_machine: ConstraintSystem<P, AlgebraicReference>,
-    bus_interaction_handler: impl IsBusStateful<P>,
-) -> ConstraintSystem<P, AlgebraicReference> {
-=======
 fn remove_equal_bus_interactions<P: FieldElement, V: Ord + Clone + Eq + Hash>(
     mut symbolic_machine: ConstraintSystem<P, V>,
     bus_interaction_handler: impl IsBusStateful<P>,
 ) -> ConstraintSystem<P, V> {
->>>>>>> effcd9e7
     let mut seen = HashSet::new();
     symbolic_machine.bus_interactions = symbolic_machine
         .bus_interactions
