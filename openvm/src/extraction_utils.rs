--- conflicted
+++ resolved
@@ -36,13 +36,9 @@
 use crate::customize_exe::openvm_bus_interaction_to_powdr;
 use crate::utils::symbolic_to_algebraic;
 
-<<<<<<< HEAD
 pub const EXT_DEGREE: usize = 4;
 
-#[derive(Clone, Default, Serialize, Deserialize)]
-=======
 #[derive(Clone, Serialize, Deserialize, Default)]
->>>>>>> b1d50ead
 pub struct OriginalAirs<P> {
     pub opcode_to_air: HashMap<VmOpcode, String>,
     pub air_name_to_machine: BTreeMap<String, SymbolicMachine<P>>,
@@ -289,8 +285,6 @@
                        // Create a new chip complex
         self.sdk_config.create_chip_complex()
     }
-<<<<<<< HEAD
-=======
 
     pub fn chip_inventory_air_metrics(&self) -> Vec<AirMetrics> {
         let inventory = &self.chip_complex().inventory;
@@ -311,7 +305,6 @@
             })
             .collect()
     }
->>>>>>> b1d50ead
 }
 
 pub fn export_pil(writer: &mut impl std::io::Write, vm_config: &SpecializedConfig) {
@@ -364,12 +357,8 @@
     let app_log_blow_up = 2;
     let max_degree = (1 << app_log_blow_up) + 1;
 
-<<<<<<< HEAD
-    let base = air.width();
-=======
     let name = air.name();
     let main = air.width();
->>>>>>> b1d50ead
 
     let symbolic_rap_builder = symbolic_builder_with_degree(air, Some(max_degree));
     let preprocessed = symbolic_rap_builder.width().preprocessed.unwrap_or(0);
@@ -418,8 +407,8 @@
     type Output = AirWidths;
     fn add(self, rhs: AirWidths) -> AirWidths {
         AirWidths {
-            preprocess: self.preprocess + rhs.preprocess,
-            base: self.base + rhs.base,
+            preprocessed: self.preprocessed + rhs.preprocessed,
+            main: self.main + rhs.main,
             log_up: self.log_up + rhs.log_up,
         }
     }
@@ -446,7 +435,7 @@
 
 impl AirWidths {
     pub fn total(&self) -> usize {
-        self.preprocess + self.base + self.log_up
+        self.preprocessed + self.main + self.log_up
     }
 }
 
