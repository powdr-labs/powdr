--- conflicted
+++ resolved
@@ -95,12 +95,8 @@
         self.witgen_functions.get(&cache_key).unwrap().as_ref()
     }
 
-<<<<<<< HEAD
-    fn ensure_cache(&mut self, can_process: impl CanProcessCall<T>, cache_key: &CacheKey) {
+    fn ensure_cache(&mut self, can_process: impl CanProcessCall<T>, cache_key: &CacheKey<T>) {
         return;
-=======
-    fn ensure_cache(&mut self, can_process: impl CanProcessCall<T>, cache_key: &CacheKey<T>) {
->>>>>>> d4f9ca67
         if self.witgen_functions.contains_key(cache_key) {
             return;
         }
