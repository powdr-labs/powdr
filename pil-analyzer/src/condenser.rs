--- conflicted
+++ resolved
@@ -570,11 +570,10 @@
                 }
             }
             Value::Closure(..) => {
-                let e = closure_to_function(&source, constraints.as_ref(), FunctionKind::Query)?;
-                // TODO maybe we can simplify the return value.
-                let FunctionValueDefinition::Expression(TypedExpression { e, .. }) = e else {
-                    unreachable!()
-                };
+                let e = try_value_to_expression(constraints.as_ref(), 0).map_err(|e| {
+                    EvalError::TypeError(format!("Error adding prover function: {e}"))
+                })?;
+
                 self.new_prover_functions.push(e);
             }
             _ => self
@@ -718,20 +717,6 @@
     }
 }
 
-<<<<<<< HEAD
-/// Turns a value of function type (i.e. a closure) into a FunctionValueDefinition
-/// and sets the expected function kind.
-/// Does allow some forms of captured variables.
-fn closure_to_function<T: FieldElement>(
-    _source: &SourceRef,
-    value: &Value<'_, T>,
-    expected_kind: FunctionKind,
-) -> Result<FunctionValueDefinition, EvalError> {
-    let mut e = try_value_to_expression(value)?;
-
-    // Set the lambda kind since this is used to detect hints in some cases.
-    // Can probably be removed onece we have prover sections.
-=======
 /// Turns a runtime value (usually a closure) into a FunctionValueDefinition
 /// (i.e. an expression) and sets the expected function kind.
 /// Does allow some forms of captured variables by prefixing them
@@ -744,7 +729,6 @@
 
     // Set the lambda kind since this is used to detect hints in some cases.
     // Can probably be removed once we have prover functions.
->>>>>>> 9c3d3941
     if let Expression::LambdaExpression(_, LambdaExpression { kind, .. }) = &mut e {
         if *kind != FunctionKind::Pure && *kind != expected_kind {
             return Err(EvalError::TypeError(format!(
@@ -760,10 +744,6 @@
     }))
 }
 
-<<<<<<< HEAD
-fn try_closure_to_expression<T: FieldElement>(
-    closure: &evaluator::Closure<'_, T>,
-=======
 /// Turns a closure back into a (source) expression by prefixing
 /// potentially captured variables as let statements.
 /// The `outer_var_height` is the number of variable declarations
@@ -771,7 +751,6 @@
 fn try_closure_to_expression<T: FieldElement>(
     closure: &evaluator::Closure<'_, T>,
     outer_var_height: u64,
->>>>>>> 9c3d3941
 ) -> Result<Expression, EvalError> {
     if !closure.type_args.is_empty() {
         return Err(EvalError::TypeError(
@@ -779,18 +758,6 @@
         ));
     }
 
-<<<<<<< HEAD
-    let var_height = closure.environment.len() as u64;
-    let outer_var_refs =
-        outer_var_refs(var_height, &closure.lambda.body).collect::<BTreeMap<_, _>>();
-
-    let mut lambda = (*closure.lambda).clone();
-
-    compact_var_refs(
-        &mut lambda.body,
-        &outer_var_refs.keys().copied().collect::<Vec<_>>(),
-        var_height,
-=======
     let outer_var_refs = outer_var_refs(closure).collect::<BTreeMap<_, _>>();
 
     let mut lambda = (*closure.lambda).clone();
@@ -801,22 +768,15 @@
         &outer_var_refs.keys().copied().collect::<Vec<_>>(),
         old_var_height,
         outer_var_height,
->>>>>>> 9c3d3941
     );
 
     let statements = outer_var_refs
         .into_iter()
-<<<<<<< HEAD
-        .map(|(v_id, name)| {
-            let value = Some(try_value_to_expression(
-                closure.environment[v_id as usize].as_ref(),
-=======
         .enumerate()
         .map(|(height, (v_id, name))| {
             let value = Some(try_value_to_expression(
                 closure.environment[v_id as usize].as_ref(),
                 height as u64 + outer_var_height,
->>>>>>> 9c3d3941
             )?);
 
             Ok(LetStatementInsideBlock {
@@ -841,17 +801,12 @@
     })
 }
 
-<<<<<<< HEAD
-fn outer_var_refs(environment_size: u64, e: &Expression) -> impl Iterator<Item = (u64, &String)> {
-    e.all_children().filter_map(move |e| {
-=======
 /// Returns an iterator over all references to variables declared outside the closure,
 /// i.e. the captured variables.
 /// This does not include references to module-level variables.
 fn outer_var_refs<'a, T>(closure: &'a Closure<'_, T>) -> impl Iterator<Item = (u64, &'a String)> {
     let environment_size = closure.environment.len() as u64;
     closure.lambda.all_children().filter_map(move |e| {
->>>>>>> 9c3d3941
         if let Expression::Reference(_, Reference::LocalVar(id, name)) = e {
             (*id < environment_size).then_some((*id, name))
         } else {
@@ -860,19 +815,6 @@
     })
 }
 
-<<<<<<< HEAD
-/// Updates local variable IDs to be compact.
-fn compact_var_refs(e: &mut Expression, referenced_outer_vars: &[u64], environment_size: u64) {
-    e.children_mut().for_each(|e| {
-        if let Expression::Reference(_, Reference::LocalVar(id, _name)) = e {
-            if *id >= environment_size {
-                // Local variable.
-                *id -= environment_size - referenced_outer_vars.len() as u64;
-            } else {
-                let pos = referenced_outer_vars.binary_search(id).unwrap();
-                *id -= pos as u64;
-            }
-=======
 /// Re-assigns local variable IDs inside `e` (the body of a lambda expression) to be
 /// compact so that variable declarations created from captured variables and
 /// references to those match up.
@@ -896,33 +838,24 @@
                 } else {
                     referenced_outer_vars.binary_search(id).unwrap() as u64
                 }
->>>>>>> 9c3d3941
         }
     });
 }
 
 /// Tries to convert an evaluator value to an expression with the same value.
-<<<<<<< HEAD
-fn try_value_to_expression<T: FieldElement>(value: &Value<'_, T>) -> Result<Expression, EvalError> {
-=======
 fn try_value_to_expression<T: FieldElement>(
     value: &Value<'_, T>,
     var_height: u64,
 ) -> Result<Expression, EvalError> {
->>>>>>> 9c3d3941
     Ok(match value {
         Value::Integer(v) => {
             if v.is_negative() {
                 UnaryOperation {
                     op: parsed::UnaryOperator::Minus,
-<<<<<<< HEAD
-                    expr: Box::new(try_value_to_expression(&Value::<T>::Integer(-v))?),
-=======
                     expr: Box::new(try_value_to_expression(
                         &Value::<T>::Integer(-v),
                         var_height,
                     )?),
->>>>>>> 9c3d3941
                 }
                 .into()
             } else {
@@ -955,29 +888,17 @@
             SourceRef::unknown(),
             items
                 .iter()
-<<<<<<< HEAD
-                .map(|i| try_value_to_expression(i))
-=======
                 .map(|i| try_value_to_expression(i, var_height))
->>>>>>> 9c3d3941
                 .collect::<Result<_, _>>()?,
         ),
         Value::Array(items) => ArrayLiteral {
             items: items
                 .iter()
-<<<<<<< HEAD
-                .map(|i| try_value_to_expression(i))
-                .collect::<Result<_, _>>()?,
-        }
-        .into(),
-        Value::Closure(c) => try_closure_to_expression(c)?,
-=======
                 .map(|i| try_value_to_expression(i, var_height))
                 .collect::<Result<_, _>>()?,
         }
         .into(),
         Value::Closure(c) => try_closure_to_expression(c, var_height)?,
->>>>>>> 9c3d3941
         Value::TypeConstructor(c) => {
             return Err(EvalError::TypeError(format!(
                 "Type constructor as captured value not supported: {c}."
