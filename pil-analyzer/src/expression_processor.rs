use core::panic;
use powdr_ast::{
    analyzed::{Expression, PolynomialReference, Reference},
    parsed::{
<<<<<<< HEAD
        self,
        asm::SymbolPath,
        types::{ArrayType, Type},
        ArrayExpression, ArrayLiteral, BinaryOperation, BlockExpression, FunctionCall,
        IfExpression, LambdaExpression, LetStatementInsideBlock, MatchArm, MatchExpression,
        NamespacedPolynomialReference, Number, Pattern, SelectedExpressions, SourceReference,
        StatementInsideBlock, SymbolCategory, UnaryOperation,
=======
        self, asm::SymbolPath, types::Type, ArrayExpression, ArrayLiteral, BinaryOperation,
        BlockExpression, IfExpression, LambdaExpression, LetStatementInsideBlock, MatchArm,
        MatchExpression, NamedExpression, NamespacedPolynomialReference, Number, Pattern,
        SelectedExpressions, StatementInsideBlock, StructExpression, SymbolCategory,
        UnaryOperation,
>>>>>>> aeb2083c
    },
};

use powdr_parser_util::SourceRef;
use std::{
    collections::{HashMap, HashSet},
    str::FromStr,
};

use crate::{type_processor::TypeProcessor, AnalysisDriver};

/// The ExpressionProcessor turns parsed expressions into analyzed expressions.
///
/// Its main job is to resolve references:
/// It turns simple references into fully namespaced references and resolves local function variables.
pub struct ExpressionProcessor<'a, D: AnalysisDriver> {
    driver: D,
    type_vars: &'a HashSet<&'a String>,
    local_variables: HashMap<String, u64>,
    local_variable_counter: u64,
}

/// Injects a call to `ToCol::to_col` or `ToColArray::to_col_array` if the type is column.
pub fn inject_column_conversion_if_needed(value: Expression, ty: &Option<Type<u64>>) -> Expression {
    let Some(ty) = ty else { return value };
    match ty {
        Type::Col => inject_function_call(value, "std::prelude::ToCol::to_col"),
        Type::Array(ArrayType { base, length: _ }) if base.as_ref() == &Type::Col => {
            inject_function_call(value, "std::prelude::ToColArray::to_col_array")
        }
        _ => value,
    }
}

/// Replaces `expr` by a function call to `name` with `expr` as argument.
fn inject_function_call(expr: Expression, name: &str) -> Expression {
    let function = Box::new(Expression::Reference(
        expr.source_reference().clone(),
        Reference::Poly(PolynomialReference {
            name: name.to_string(),
            type_args: None,
        }),
    ));
    FunctionCall {
        function,
        arguments: vec![expr],
    }
    .into()
}

impl<'a, D: AnalysisDriver> ExpressionProcessor<'a, D> {
    pub fn new(driver: D, type_vars: &'a HashSet<&'a String>) -> Self {
        Self {
            driver,
            type_vars,
            local_variables: Default::default(),
            local_variable_counter: 0,
        }
    }

    pub fn process_selected_expressions(
        &mut self,
        expr: SelectedExpressions<parsed::Expression>,
    ) -> SelectedExpressions<Expression> {
        SelectedExpressions {
            selector: expr.selector.map(|e| self.process_expression(e)),
            expressions: Box::new(self.process_expression(*expr.expressions)),
        }
    }

    pub fn process_array_expression(
        &mut self,
        array_expression: ::powdr_ast::parsed::ArrayExpression,
    ) -> ArrayExpression<Reference> {
        match array_expression {
            ArrayExpression::Value(expressions) => {
                let values = self.process_expressions(expressions);
                ArrayExpression::Value(values)
            }
            ArrayExpression::RepeatedValue(expressions) => {
                ArrayExpression::RepeatedValue(self.process_expressions(expressions))
            }
            ArrayExpression::Concat(left, right) => ArrayExpression::Concat(
                Box::new(self.process_array_expression(*left)),
                Box::new(self.process_array_expression(*right)),
            ),
        }
    }

    pub fn process_expressions(&mut self, exprs: Vec<parsed::Expression>) -> Vec<Expression> {
        exprs
            .into_iter()
            .map(|e| self.process_expression(e))
            .collect()
    }

    pub fn process_vec_into_selected_expression(
        &mut self,
        exprs: Vec<parsed::Expression>,
    ) -> SelectedExpressions<Expression> {
        let exprs = Expression::ArrayLiteral(
            SourceRef::unknown(),
            ArrayLiteral {
                items: self.process_expressions(exprs),
            },
        );

        SelectedExpressions {
            selector: None,
            expressions: Box::new(exprs),
        }
    }

    pub fn process_expression(&mut self, expr: parsed::Expression) -> Expression {
        use parsed::Expression as PExpression;
        match expr {
            PExpression::Reference(src, poly) => {
                Expression::Reference(src, self.process_reference(poly))
            }
            PExpression::PublicReference(src, name) => Expression::PublicReference(src, name),
            PExpression::Number(src, Number { value: n, type_: t }) => {
                Expression::Number(src, Number { value: n, type_: t })
            }
            PExpression::String(src, value) => Expression::String(src, value),
            PExpression::Tuple(src, items) => {
                Expression::Tuple(src, self.process_expressions(items))
            }
            PExpression::ArrayLiteral(src, ArrayLiteral { items }) => Expression::ArrayLiteral(
                src,
                ArrayLiteral {
                    items: self.process_expressions(items),
                },
            ),
            PExpression::LambdaExpression(src, lambda_expression) => {
                Expression::LambdaExpression(src, self.process_lambda_expression(lambda_expression))
            }
            PExpression::BinaryOperation(
                src,
                BinaryOperation {
                    left: l,
                    op,
                    right: r,
                },
            ) => Expression::BinaryOperation(
                src,
                BinaryOperation {
                    left: Box::new(self.process_expression(*l)),
                    op,
                    right: Box::new(self.process_expression(*r)),
                },
            ),
            PExpression::UnaryOperation(src, UnaryOperation { op, expr: value }) => {
                Expression::UnaryOperation(
                    src,
                    UnaryOperation {
                        op,
                        expr: Box::new(self.process_expression(*value)),
                    },
                )
            }
            PExpression::IndexAccess(src, index_access) => Expression::IndexAccess(
                src,
                parsed::IndexAccess {
                    array: Box::new(self.process_expression(*index_access.array)),
                    index: Box::new(self.process_expression(*index_access.index)),
                },
            ),
            PExpression::FunctionCall(src, c) => Expression::FunctionCall(
                src,
                parsed::FunctionCall {
                    function: Box::new(self.process_expression(*c.function)),
                    arguments: self.process_expressions(c.arguments),
                },
            ),
            PExpression::MatchExpression(src, MatchExpression { scrutinee, arms }) => {
                Expression::MatchExpression(
                    src,
                    MatchExpression {
                        scrutinee: Box::new(self.process_expression(*scrutinee)),
                        arms: arms
                            .into_iter()
                            .map(|MatchArm { pattern, value }| {
                                let vars = self.save_local_variables();
                                let pattern = self.process_pattern(pattern);
                                let value = self.process_expression(value);
                                self.reset_local_variables(vars);
                                MatchArm { pattern, value }
                            })
                            .collect(),
                    },
                )
            }
            PExpression::IfExpression(
                src,
                IfExpression {
                    condition,
                    body,
                    else_body,
                },
            ) => Expression::IfExpression(
                src,
                IfExpression {
                    condition: Box::new(self.process_expression(*condition)),
                    body: Box::new(self.process_expression(*body)),
                    else_body: Box::new(self.process_expression(*else_body)),
                },
            ),
            PExpression::BlockExpression(src, BlockExpression { statements, expr }) => {
                self.process_block_expression(statements, expr, src)
            }
            PExpression::FreeInput(_, _) => panic!(),
            PExpression::StructExpression(src, StructExpression { name, fields }) => {
                let type_args = name
                    .type_args
                    .map(|args| args.into_iter().map(|t| self.process_type(t)).collect());

                Expression::StructExpression(
                    src,
                    StructExpression {
                        name: Reference::Poly(PolynomialReference {
                            name: self.driver.resolve_ref(&name.path, SymbolCategory::Struct),
                            type_args,
                        }),
                        fields: fields
                            .into_iter()
                            .map(|named_expr| NamedExpression {
                                name: named_expr.name,
                                body: Box::new(self.process_expression(*named_expr.body)),
                            })
                            .collect(),
                    },
                )
            }
        }
    }

    /// Processes a pattern, registering all variables bound in there.
    /// It also changes EnumPatterns consisting of a single identifier that does not resolve
    /// to anything into Variable patterns.
    fn process_pattern(&mut self, pattern: Pattern) -> Pattern {
        match pattern {
            Pattern::CatchAll(_)
            | Pattern::Ellipsis(_)
            | Pattern::Number(_, _)
            | Pattern::String(_, _) => pattern,
            Pattern::Array(source_ref, items) => {
                // If there is more than one Pattern::Ellipsis in items, it is an error
                if items
                    .iter()
                    .filter(|p| matches!(p, Pattern::Ellipsis(_)))
                    .count()
                    > 1
                {
                    panic!("Only one \"..\"-item allowed in array pattern");
                }
                Pattern::Array(source_ref, self.process_pattern_vec(items))
            }
            Pattern::Tuple(source_ref, items) => {
                Pattern::Tuple(source_ref, self.process_pattern_vec(items))
            }
            Pattern::Variable(source_ref, name) => self.process_variable_pattern(source_ref, name),
            Pattern::Enum(source_ref, name, None) => {
                // The parser cannot distinguish between Enum and Variable patterns.
                // So if "name" is a single identifier that does not resolve to an enum variant,
                // it is a variable pattern.

                if let Some((resolved_name, category)) = self.driver.try_resolve_ref(&name) {
                    if category.compatible_with_request(SymbolCategory::TypeConstructor) {
                        self.process_enum_pattern(source_ref, resolved_name, None)
                    } else if let Some(identifier) = name.try_to_identifier() {
                        // It's a single identifier that does not resolve to an enum variant.
                        self.process_variable_pattern(source_ref, identifier.clone())
                    } else {
                        panic!("Expected enum variant but got {category}: {resolved_name}");
                    }
                } else if let Some(identifier) = name.try_to_identifier() {
                    // It's a single identifier that does not resolve to an enum variant.
                    self.process_variable_pattern(source_ref, identifier.clone())
                } else {
                    panic!("Symbol not found: {name}");
                }
            }
            Pattern::Enum(source_ref, name, fields) => {
                self.process_enum_pattern(source_ref, self.driver.resolve_value_ref(&name), fields)
            }
        }
    }

    fn process_pattern_vec(&mut self, patterns: Vec<Pattern>) -> Vec<Pattern> {
        patterns
            .into_iter()
            .map(|p| self.process_pattern(p))
            .collect()
    }

    fn process_variable_pattern(&mut self, source_ref: SourceRef, name: String) -> Pattern {
        let id = self.local_variable_counter;
        if self.local_variables.insert(name.clone(), id).is_some() {
            panic!("Variable already defined: {name}");
        }
        self.local_variable_counter += 1;
        Pattern::Variable(source_ref, name)
    }

    fn process_enum_pattern(
        &mut self,
        source_ref: SourceRef,
        name: String,
        fields: Option<Vec<Pattern>>,
    ) -> Pattern {
        Pattern::Enum(
            source_ref,
            SymbolPath::from_str(&name).unwrap(),
            fields.map(|fields| {
                fields
                    .into_iter()
                    .map(|p| self.process_pattern(p))
                    .collect()
            }),
        )
    }

    fn process_reference(&mut self, reference: NamespacedPolynomialReference) -> Reference {
        match reference.try_to_identifier() {
            Some(name) if self.local_variables.contains_key(name) => {
                let id = self.local_variables[name];
                Reference::LocalVar(id, name.to_string())
            }
            _ => Reference::Poly(self.process_namespaced_polynomial_reference(reference)),
        }
    }

    pub fn process_lambda_expression(
        &mut self,
        LambdaExpression {
            kind, params, body, ..
        }: LambdaExpression,
    ) -> LambdaExpression<Expression> {
        let previous_local_vars = self.save_local_variables();

        let params = params
            .into_iter()
            .map(|p| self.process_pattern(p))
            .collect::<Vec<_>>();

        for param in &params {
            if !param.is_irrefutable() {
                panic!("Function parameters must be irrefutable, but {param} is refutable.");
            }
        }
        let body = Box::new(self.process_expression(*body));

        self.reset_local_variables(previous_local_vars);
        LambdaExpression {
            kind,
            params,
            body,
            param_types: vec![],
        }
    }

    fn process_block_expression(
        &mut self,
        statements: Vec<StatementInsideBlock>,
        expr: Option<Box<::powdr_ast::parsed::Expression>>,
        src: SourceRef,
    ) -> Expression {
        let vars = self.save_local_variables();

        let processed_statements = statements
            .into_iter()
            .map(|statement| match statement {
                StatementInsideBlock::LetStatement(LetStatementInsideBlock { pattern, ty, value }) => {
                    let value = value.map(|v| self.process_expression(v));
                    let pattern = self.process_pattern(pattern);
                    let ty = ty.map(|ty| self.process_number_type(ty));
                    if value.is_none() && !matches!(pattern, Pattern::Variable(_, _)) {
                        panic!("Let statement without value requires a single variable, but got {pattern}.");
                    }
                    if !pattern.is_irrefutable() {
                        panic!("Let statement requires an irrefutable pattern, but {pattern} is refutable.");
                    }
                    // Inject a conversion function to column (or column array) if this is a column.
                    let value = value.map(|v| inject_column_conversion_if_needed(v, &ty));
                    StatementInsideBlock::LetStatement(LetStatementInsideBlock { pattern, ty, value })
                }
                StatementInsideBlock::Expression(expr) => {
                    StatementInsideBlock::Expression(self.process_expression(expr))
                }
            })
            .collect::<Vec<_>>();

        let processed_expr = expr.map(|expr| Box::new(self.process_expression(*expr)));

        self.reset_local_variables(vars);
        Expression::BlockExpression(
            src,
            BlockExpression {
                statements: processed_statements,
                expr: processed_expr,
            },
        )
    }

    pub fn process_namespaced_polynomial_reference(
        &mut self,
        reference: NamespacedPolynomialReference,
    ) -> PolynomialReference {
        let type_args = reference
            .type_args
            .map(|args| args.into_iter().map(|t| self.process_type(t)).collect());
        PolynomialReference {
            name: self.driver.resolve_value_ref(&reference.path),
            type_args,
        }
    }

    fn process_type(&self, ty: Type<parsed::Expression>) -> Type<u64> {
        TypeProcessor::new(self.driver, self.type_vars).process_type(ty)
    }

    fn process_number_type(&self, ty: Type<u64>) -> Type<u64> {
        TypeProcessor::new(self.driver, self.type_vars).process_number_type(ty)
    }

    fn save_local_variables(&self) -> LocalVariableState {
        LocalVariableState {
            local_variables: self.local_variables.clone(),
            local_variable_counter: self.local_variable_counter,
        }
    }

    fn reset_local_variables(&mut self, state: LocalVariableState) {
        self.local_variables = state.local_variables;
        self.local_variable_counter = state.local_variable_counter;
    }
}

struct LocalVariableState {
    pub local_variables: HashMap<String, u64>,
    pub local_variable_counter: u64,
}<|MERGE_RESOLUTION|>--- conflicted
+++ resolved
@@ -2,21 +2,13 @@
 use powdr_ast::{
     analyzed::{Expression, PolynomialReference, Reference},
     parsed::{
-<<<<<<< HEAD
         self,
         asm::SymbolPath,
         types::{ArrayType, Type},
         ArrayExpression, ArrayLiteral, BinaryOperation, BlockExpression, FunctionCall,
         IfExpression, LambdaExpression, LetStatementInsideBlock, MatchArm, MatchExpression,
-        NamespacedPolynomialReference, Number, Pattern, SelectedExpressions, SourceReference,
-        StatementInsideBlock, SymbolCategory, UnaryOperation,
-=======
-        self, asm::SymbolPath, types::Type, ArrayExpression, ArrayLiteral, BinaryOperation,
-        BlockExpression, IfExpression, LambdaExpression, LetStatementInsideBlock, MatchArm,
-        MatchExpression, NamedExpression, NamespacedPolynomialReference, Number, Pattern,
-        SelectedExpressions, StatementInsideBlock, StructExpression, SymbolCategory,
-        UnaryOperation,
->>>>>>> aeb2083c
+        NamedExpression, NamespacedPolynomialReference, Number, Pattern, SelectedExpressions,
+        SourceReference, StatementInsideBlock, StructExpression, SymbolCategory, UnaryOperation,
     },
 };
 
