--- conflicted
+++ resolved
@@ -16,33 +16,22 @@
     interaction::SymbolicInteraction,
     p3_field::{FieldAlgebra, PrimeField32},
 };
-use powdr_autoprecompiles::SymbolicConstraint;
-use powdr_expression::AlgebraicBinaryOperation;
-use powdr_expression::AlgebraicBinaryOperator;
-use powdr_expression::AlgebraicUnaryOperation;
-use powdr_expression::{AlgebraicExpression, visitors::ExpressionVisitable};
-use powdr_autoprecompiles::legacy_expression::{AlgebraicReference, PolyID, PolynomialType};
 use powdr_autoprecompiles::powdr::UniqueColumns;
 use powdr_autoprecompiles::VmConfig;
 use powdr_autoprecompiles::{
     SymbolicBusInteraction, SymbolicInstructionStatement, SymbolicMachine,
 };
 use powdr_number::FieldElement;
-use powdr_pilopt::simplify_expression;
 
 use crate::bus_interaction_handler::{BusMap, OpenVmBusInteractionHandler};
 use crate::instruction_formatter::openvm_instruction_formatter;
 use crate::{
-    powdr_extension::{OriginalInstruction, PowdrExtension, PowdrOpcode, PowdrPrecompile, PowdrStackedPrecompile},
+    powdr_extension::{OriginalInstruction, PowdrExtension, PowdrOpcode, PowdrPrecompile},
     utils::symbolic_to_algebraic,
 };
 
-<<<<<<< HEAD
-use bimap::BiMap;
-=======
 mod air_stacking;
 use air_stacking::air_stacking;
->>>>>>> c8918f50
 
 pub const OPENVM_DEGREE_BOUND: usize = 5;
 
@@ -310,649 +299,6 @@
     )
 }
 
-<<<<<<< HEAD
-/// make PolyIDs start from zero, sequential and compact
-fn compact_ids<P: IntoOpenVm>(pcp: &mut PowdrPrecompile<P>) {
-    let mut curr_id = 0;
-    let mut id_map: HashMap<u64, u64> = Default::default();
-    let mut new_poly_id = |old_id: u64| {
-        *id_map.entry(old_id).or_insert_with(|| {
-            let id = curr_id;
-            // println!("remapping poly id {} to {}", old_id, curr_id);
-            curr_id += 1;
-            id
-        })
-    };
-    pcp.machine.pre_visit_expressions_mut(&mut |expr| {
-        if let AlgebraicExpression::Reference(r) = expr {
-            if r.poly_id.ptype == PolynomialType::Committed {
-                r.poly_id.id = new_poly_id(r.poly_id.id);
-            }
-        }
-    });
-    pcp.original_instructions.iter_mut().for_each(|instr| {
-        instr.subs.iter_mut().for_each(|sub| {
-            *sub = new_poly_id(*sub);
-        });
-    });
-
-    pcp.is_valid_column.id.id = new_poly_id(pcp.is_valid_column.id.id);
-}
-
-fn merge_bus_interactions_simple<P: IntoOpenVm>(interactions: Vec<Vec<SymbolicBusInteraction<P>>>) -> Vec<SymbolicBusInteraction<P>> {
-    interactions.into_iter().flatten().collect_vec()
-}
-
-fn merge_bus_interactions2<P: IntoOpenVm>(
-    interactions_by_machine: Vec<Vec<SymbolicBusInteraction<P>>>
-) -> Vec<SymbolicBusInteraction<P>> {
-    // split interactions by bus/args len
-    let mut interactions_by_bus: HashMap<_, Vec<Vec<SymbolicBusInteraction<P>>>> = Default::default();
-
-    for interactions in interactions_by_machine {
-        let interactions_by_bus_this_machine = interactions.into_iter()
-            // we group by bus id and number of args
-            .into_group_map_by(|interaction| (interaction.id, interaction.args.len()));
-        for (k,v) in interactions_by_bus_this_machine {
-            let e = interactions_by_bus.entry(k).or_default();
-            e.push(v);
-        }
-    }
-    interactions_by_bus.values_mut().for_each(|interactions_by_machine| {
-        interactions_by_machine.sort_by_key(|interactions| interactions.len());
-    });
-
-    let mut result = vec![];
-    for mut interactions_by_machine in interactions_by_bus.into_values() {
-        // to_merge is a vec of vecs, each inner vec is a set of interactions to be merged
-        let mut to_merge = interactions_by_machine.pop().unwrap().into_iter().map(|i| vec![i]).collect_vec();
-        for machine_interactions in interactions_by_machine {
-            let mut used = BTreeSet::new();
-            let mut try_partial_match = vec![];
-            'outer: for i in machine_interactions {
-                // try to find a call with an exact match
-                for (idx, to_merge_set) in to_merge.iter_mut().enumerate() {
-                    if used.contains(&idx) {
-                        continue;
-                    }
-                    let i2 = to_merge_set.get(0).unwrap();
-                    let all_args_same_structure = i.args.iter()
-                        .zip_eq(i2.args.iter())
-                        .all(|(a1, a2)| has_same_structure(strip_is_valid(&a1),
-                                                           strip_is_valid(&a2)));
-                    if all_args_same_structure {
-                        println!("EXACT MATCH");
-                        to_merge_set.push(i);
-                        used.insert(idx);
-                        continue 'outer;
-                    }
-                }
-                try_partial_match.push(i);
-            }
-
-            let mut no_match = vec![];
-            'outer: for i in try_partial_match {
-                // didn't find exact match, try one where some args match
-                for (idx, to_merge_set) in to_merge.iter_mut().enumerate() {
-                    if used.contains(&idx) {
-                        continue;
-                    }
-                    // check all args have the same structure
-                    let i2 = to_merge_set.get(0).unwrap();
-                    let some_args_same_structure = i.args.iter()
-                        .zip_eq(i2.args.iter())
-                        .any(|(a1, a2)| has_same_structure(strip_is_valid(&a1),
-                                                           strip_is_valid(&a2)));
-                    if some_args_same_structure {
-                        println!("PARTIAL MATCH");
-                        to_merge_set.push(i);
-                        used.insert(idx);
-                        continue 'outer;
-                    }
-                }
-                no_match.push(i);
-            }
-
-            'outer: for i in no_match {
-                // just pick the first unused one
-                for (idx, to_merge_set) in to_merge.iter_mut().enumerate() {
-                    if !used.contains(&idx) {
-                        println!("NO MATCH");
-                        to_merge_set.push(i);
-                        used.insert(idx);
-                        continue 'outer;
-                    }
-                }
-                unreachable!("could not find any bus interactions to merge with, but should");
-            }
-        }
-
-        fn merge_args<P: IntoOpenVm>(arg1: AlgebraicExpression<P, AlgebraicReference>, arg2: AlgebraicExpression<P, AlgebraicReference>) -> AlgebraicExpression<P, AlgebraicReference> {
-            match arg1 {
-                // expr * is_valid
-                AlgebraicExpression::BinaryOperation(AlgebraicBinaryOperation { left: left1, op: AlgebraicBinaryOperator::Mul, right: is_valid1 }) => {
-                    let AlgebraicExpression::BinaryOperation(AlgebraicBinaryOperation { left: left2, op: AlgebraicBinaryOperator::Mul, right: is_valid2 }) = arg2 else {
-                        panic!("Expected binary operation for arg2, got: {arg2}");
-                    };
-                    if has_same_structure(&left1, &left2) {
-                        *left1 * (*is_valid1 + *is_valid2)
-                    } else {
-                        AlgebraicExpression::BinaryOperation(AlgebraicBinaryOperation {
-                            left: left1,
-                            op: AlgebraicBinaryOperator::Mul,
-                            right: is_valid1,
-                        })
-                            +
-                        AlgebraicExpression::BinaryOperation(AlgebraicBinaryOperation {
-                            left: left2,
-                            op: AlgebraicBinaryOperator::Mul,
-                            right: is_valid2,
-                        })
-                    }
-                }
-                // exprA * is_validA + exprB * is_validB + ...
-                AlgebraicExpression::BinaryOperation(AlgebraicBinaryOperation { left:_, op: AlgebraicBinaryOperator::Add, right:_ }) => {
-                    arg1 + arg2
-                }
-                _ => unreachable!()
-            }
-        }
-
-        fn simplify_arg<P: IntoOpenVm>(arg: AlgebraicExpression<P, AlgebraicReference>) -> AlgebraicExpression<P, AlgebraicReference> {
-            // expr * is_valid_expr
-            if let AlgebraicExpression::BinaryOperation(AlgebraicBinaryOperation { left, op: AlgebraicBinaryOperator::Mul, right: _is_valid_expr }) = arg {
-                *left
-            } else {
-                // sum of expr * is_validN, can't simplify
-                arg
-            }
-        }
-
-        // merge each set of interactions
-        for set in to_merge {
-            let id = set[0].id;
-            let mult = simplify_expression(set.iter().map(|i| i.mult.clone()).reduce(|a, b| a + b).unwrap());
-            let args = set.into_iter().map(|i| i.args)
-                .reduce(|a, b| a.into_iter().zip_eq(b).map(|(a1, a2)| merge_args(a1, a2)).collect())
-                .unwrap();
-            let args = args.into_iter().map(|arg| simplify_expression(simplify_arg(arg))).collect_vec();
-            result.push(SymbolicBusInteraction {
-                id,
-                args,
-                mult,
-            });
-        }
-    }
-
-    result
-}
-
-fn merge_bus_interactions<P: IntoOpenVm>(interactions_by_machine: Vec<Vec<SymbolicBusInteraction<P>>>) -> Vec<SymbolicBusInteraction<P>> {
-    let mut interactions_by_bus: HashMap<_, Vec<Vec<SymbolicBusInteraction<P>>>> = Default::default();
-
-    for interactions in interactions_by_machine {
-        let interactions_by_bus_this_machine = interactions.into_iter()
-            // we group by bus id and number of args
-            .into_group_map_by(|interaction| (interaction.id, interaction.args.len()));
-        for (k,v) in interactions_by_bus_this_machine {
-            let e = interactions_by_bus.entry(k).or_default();
-            e.push(v);
-        }
-    }
-    let mut to_merge = vec![];
-    for interactions_per_machine in interactions_by_bus.into_values() {
-        // this is doing a "zip longest" among the interactions from each machine
-        // (for a given bus), and saving the elements that were picked
-        // together to be merged later
-        let mut idx = 0;
-        loop {
-            let mut items = vec![];
-            for machine_interactions in interactions_per_machine.iter() {
-                if let Some(item) = machine_interactions.get(idx) {
-                    items.push(item.clone());
-                }
-            }
-            if items.is_empty() {
-                break;
-            }
-            idx += 1;
-            to_merge.push(items);
-        }
-    }
-
-    to_merge.into_iter().map(|interactions| {
-        // assert_eq!(interactions.iter().map(|i| &i.kind).unique().count(), 1);
-
-        // add multiplicities together
-        let mut mult = interactions[0].mult.clone();
-        for mult2 in interactions.iter().skip(1).map(|i| i.mult.clone()) {
-            mult = mult + mult2;
-        }
-
-        // add args together
-        let mut args = interactions[0].args.clone();
-        for args2 in interactions.iter().skip(1).map(|i| i.args.clone()) {
-            args = args.into_iter().zip_eq(args2).map(|(a1, a2)| a1 + a2).collect();
-        }
-
-        SymbolicBusInteraction {
-            id: interactions[0].id,
-            mult,
-            args,
-        }
-    }).collect_vec()
-}
-
-fn canonicalize_expression<P: IntoOpenVm>(expr: &mut AlgebraicExpression<P, AlgebraicReference>) {
-    expr.pre_visit_expressions_mut(&mut |expr| {
-        if let AlgebraicExpression::BinaryOperation(AlgebraicBinaryOperation { left, op, right }) = expr {
-            if *op == AlgebraicBinaryOperator::Mul || *op == AlgebraicBinaryOperator::Add && left > right {
-                std::mem::swap(left, right);
-            }
-        }
-    });
-}
-
-/// assumes ALL constraints are of the form `Y * is_valid_expr`
-fn join_constraints<P: IntoOpenVm>(mut constraints: Vec<SymbolicConstraint<P>>) -> Vec<SymbolicConstraint<P>> {
-    constraints.sort();
-    let mut result: Vec<SymbolicConstraint<P>> = vec![];
-    'outer: for c1 in constraints {
-        for c2 in result.iter_mut() {
-            if let AlgebraicExpression::BinaryOperation(AlgebraicBinaryOperation {left: l1, op: AlgebraicBinaryOperator::Mul, right: is_valid1}) = &c1.expr {
-                if let AlgebraicExpression::BinaryOperation(AlgebraicBinaryOperation {left: l2, op: AlgebraicBinaryOperator::Mul, right: is_valid2}) = &mut c2.expr {
-                    if l1 == l2 {
-                        *is_valid2 = Box::new(*is_valid1.clone() + *is_valid2.clone());
-                        continue 'outer;
-                    }
-                }
-            }
-        }
-        result.push(c1);
-    }
-    result
-}
-
-fn has_same_structure<P: IntoOpenVm>(expr1: &AlgebraicExpression<P, AlgebraicReference>, expr2: &AlgebraicExpression<P, AlgebraicReference>) -> bool {
-    match (expr1, expr2) {
-        (AlgebraicExpression::BinaryOperation(AlgebraicBinaryOperation{ left: left1, op: op1, right: right1 }),
-         AlgebraicExpression::BinaryOperation(AlgebraicBinaryOperation{ left: left2, op: op2, right: right2 })) => {
-            op1 == op2 && has_same_structure(left1, left2) && has_same_structure(right1, right2)
-        }
-        (AlgebraicExpression::UnaryOperation(AlgebraicUnaryOperation { op: op1, expr: expr1 }),
-         AlgebraicExpression::UnaryOperation(AlgebraicUnaryOperation { op: op2, expr: expr2 })) => {
-            op1 == op2 && has_same_structure(expr1, expr2)
-        }
-        (AlgebraicExpression::Reference(r1), AlgebraicExpression::Reference(r2)) => {
-            r1.poly_id.id == r2.poly_id.id
-        },
-        (AlgebraicExpression::Number(n1), AlgebraicExpression::Number(n2)) => n1 == n2,
-        _ => false
-    }
-}
-
-// assumes expression is of the form `some_expr * is_valid_expr`.
-fn strip_is_valid<P: IntoOpenVm>(expr: &AlgebraicExpression<P, AlgebraicReference>) -> &AlgebraicExpression<P, AlgebraicReference> {
-    let AlgebraicExpression::BinaryOperation(AlgebraicBinaryOperation { left, op: AlgebraicBinaryOperator::Mul, right: _ }) = expr else {
-        panic!("Expression is not a binary operation with Mul operator: {expr}");
-    };
-    left.as_ref()
-}
-
-
-fn create_mapping<P: IntoOpenVm>(from: &AlgebraicExpression<P, AlgebraicReference>, to: &AlgebraicExpression<P, AlgebraicReference>) -> BiMap<u64, u64> {
-    fn create_mapping_inner<P: IntoOpenVm>(from: &AlgebraicExpression<P, AlgebraicReference>, to: &AlgebraicExpression<P, AlgebraicReference>) -> BiMap<u64, u64> {
-        match (from, to) {
-            (AlgebraicExpression::BinaryOperation(AlgebraicBinaryOperation { left: left1, op: op1, right: right1 }),
-             AlgebraicExpression::BinaryOperation(AlgebraicBinaryOperation { left: left2, op: op2, right: right2 })) => {
-                assert_eq!(op1, op2);
-                let mut left = create_mapping_inner(left1, left2);
-                let right = create_mapping_inner(right1, right2);
-                // assert both sides don't conflict
-                assert!(extend_if_no_conflicts(&mut left, right), "conflict in mapping: {from} => {to}");
-                left
-            }
-            (AlgebraicExpression::UnaryOperation(AlgebraicUnaryOperation { op: op1, expr: expr1 }),
-             AlgebraicExpression::UnaryOperation(AlgebraicUnaryOperation { op: op2, expr: expr2 })) => {
-                assert_eq!(op1, op2);
-                create_mapping_inner(&expr1, &expr2)
-            }
-            (AlgebraicExpression::Reference(from), AlgebraicExpression::Reference(to)) => {
-                let mut mappings = BiMap::new();
-                mappings.insert(from.poly_id.id, to.poly_id.id);
-                mappings
-            }
-            _ => BiMap::new(),
-        }
-    }
-
-    create_mapping_inner(from, to)
-}
-
-fn extend_if_no_conflicts(
-    mappings: &mut BiMap<u64, u64>,
-    new_mappings: BiMap<u64, u64>,
-) -> bool {
-    for (k, v) in &new_mappings {
-        if let Some(existing_v) = mappings.get_by_left(k) {
-            if existing_v != v {
-                return false; // conflict found
-            }
-        }
-        if let Some(existing_k) = mappings.get_by_right(v) {
-            if existing_k != k {
-                return false; // conflict found
-            }
-        }
-    }
-    mappings.extend(new_mappings);
-    true
-}
-
-/// changes poly_id to match the order in which they are encountered in the expression.
-/// This allows us to compare two expressions for the same "structure".
-/// e.g., a+a == b+b and a+a != a+b
-fn expr_poly_id_by_order<P: IntoOpenVm>(mut expr: AlgebraicExpression<P, AlgebraicReference>) -> AlgebraicExpression<P, AlgebraicReference> {
-    let mut curr_id = 0;
-    let mut id_map: HashMap<u64, u64> = Default::default();
-    let mut new_poly_id = |old_id: u64| {
-        *id_map.entry(old_id).or_insert_with(|| {
-            let id = curr_id;
-            curr_id += 1;
-            id
-        })
-    };
-    expr.pre_visit_expressions_mut(&mut |e| {
-        if let AlgebraicExpression::Reference(r) = e {
-            r.poly_id.id = new_poly_id(r.poly_id.id);
-            r.name = format!("col_{}", r.poly_id.id); // this one not needed, just for printing
-        }
-    });
-    expr
-}
-
-fn expr_orig_poly_ids<P: IntoOpenVm>(mut expr: AlgebraicExpression<P, AlgebraicReference>) -> AlgebraicExpression<P, AlgebraicReference> {
-    expr.pre_visit_expressions_mut(&mut |e| {
-        if let AlgebraicExpression::Reference(r) = e {
-            r.name = format!("col_{}", r.poly_id.id); // this one not needed, just for printing
-        }
-    });
-    expr
-}
-
-#[derive(Default)]
-struct ColumnAssigner<P: IntoOpenVm> {
-    // original PCPs
-    pcps: Vec<PowdrPrecompile<P>>,
-    // id mapping for each PCP (by idx)
-    mappings: BTreeMap<usize, BTreeMap<u64, u64>>,
-}
-
-impl<P: IntoOpenVm> ColumnAssigner<P> {
-    fn assign_pcp(
-        &mut self,
-        pcp: &mut PowdrPrecompile<P>,
-    ) {
-        let idx = self.pcps.len();
-        println!("Assinging PCP {}", idx);
-        let mut mappings = BiMap::new();
-        // for each constraint, we want to find if there is a constraint in
-        // another machine with the same structure that we can assign the same
-        // ids.
-        // There may be multiple such constraints, so we try them all (as some
-        // of the ids in the current constraint may already be assigned)
-
-        'outer: for c in &pcp.machine.constraints {
-            for pcp2 in self.pcps.iter() {
-                for c2 in &pcp2.machine.constraints {
-                    if has_same_structure(&expr_poly_id_by_order(c.expr.clone()),
-                                          &expr_poly_id_by_order(c2.expr.clone())) {
-                        println!("Found same structure: \n\t{}\n\n\t{}",
-                                 &expr_poly_id_by_order(c.expr.clone()),
-                                 &expr_poly_id_by_order(c2.expr.clone()));
-
-                        // println!("Found same structure (ids): \n\t{}\n\n\t{}",
-                        //          &expr_orig_poly_ids(c.expr.clone()),
-                        //          &expr_orig_poly_ids(c2.expr.clone()));
-
-                        // assign the same ids
-                        let new_mappings = create_mapping(&c.expr, &c2.expr);
-                        if extend_if_no_conflicts(
-                            &mut mappings,
-                            new_mappings,
-                        ) {
-                            // println!("\tMappings: {:#?}", mappings);
-                            continue 'outer;
-                        }
-                        println!("\tCould not extend due to conflicts!");
-                    }
-                }
-            }
-        }
-
-        // do the same for bus interactions
-        'outer: for b in &pcp.machine.bus_interactions {
-            for pcp2 in self.pcps.iter() {
-                for b2 in &pcp2.machine.bus_interactions {
-                    if b.id == b2.id && b.args.len() == b2.args.len() {
-                        let all_args_same_structure = b.args.iter()
-                            .zip_eq(b2.args.iter())
-                            .all(|(a1, a2)| has_same_structure(&expr_poly_id_by_order(a1.clone()), &expr_poly_id_by_order(a2.clone())));
-                        if all_args_same_structure {
-                            for (arg1, arg2) in b.args.iter().zip_eq(b2.args.iter()) {
-                                let new_mappings = create_mapping(&arg1, &arg2);
-                                extend_if_no_conflicts(
-                                    &mut mappings,
-                                    new_mappings,
-                                );
-                            }
-                            continue 'outer;
-                        }
-                    }
-                }
-            }
-        }
-
-        println!("Mappings for PCP {}: {:#?}", idx, mappings);
-
-        // now assign new ids for all references in the PCP
-        let mut curr_id = 0;
-        let mut new_poly_id = |old_id: u64| {
-            if let Some(id) = mappings.get_by_left(&old_id) {
-                return *id;
-            }
-            // if the new id is a target in the mappings, find a new id not yet in the mapping
-            while mappings.get_by_right(&curr_id).is_some() {
-                curr_id += 1;
-            }
-            assert!(mappings.get_by_right(&curr_id).is_none(), "New id {} already exists in mappings: {:?}", curr_id, mappings);
-            assert!(!mappings.contains_left(&old_id));
-            // println!("Assigning new id {} for old id {}", curr_id, old_id);
-            let id = curr_id;
-            mappings.insert(old_id, id);
-            curr_id += 1;
-            id
-        };
-
-        pcp.machine.pre_visit_expressions_mut(&mut |expr| {
-            if let AlgebraicExpression::Reference(r) = expr {
-                if r.poly_id.ptype == PolynomialType::Committed {
-                    r.poly_id.id = new_poly_id(r.poly_id.id);
-                }
-            }
-        });
-        // println!("----- assigning instr subs ------");
-        pcp.original_instructions.iter_mut().for_each(|instr| {
-            instr.subs.iter_mut().for_each(|sub| {
-                *sub = new_poly_id(*sub);
-            });
-        });
-
-        // println!("----- assigning is valid ------");
-        pcp.is_valid_column.id.id = new_poly_id(pcp.is_valid_column.id.id);
-
-        self.pcps.push(pcp.clone());
-    }
-}
-
-
-
-// perform air stacking of multiple precompiles into stacked precompiles.
-fn air_stacking<P: IntoOpenVm>(
-    mut extensions: Vec<PowdrPrecompile<P>>,
-) -> Vec<PowdrStackedPrecompile<P>> {
-    assert!(!extensions.is_empty());
-
-    extensions.iter_mut().for_each(|ext| {
-        ext.machine.constraints.iter_mut().for_each(|c| canonicalize_expression(&mut c.expr));
-        // ext.machine.constraints.sort();
-        // compact_ids(ext)
-    });
-
-    // create apc groups by number of columns
-    let mut groups: HashMap<usize, Vec<PowdrPrecompile<P>>> = Default::default();
-    for pcp in extensions {
-        let idx = f64::log(pcp.machine.unique_columns().count() as f64, 2.0).floor() as usize;
-        groups.entry(idx).or_default().push(pcp);
-    }
-
-    // sort each group by number of columns
-    groups.values_mut().for_each(|g| {
-        // assign largest pcp first
-        g.sort_by(|pcp1, pcp2| pcp2.machine.unique_columns().count().cmp(&pcp1.machine.unique_columns().count()));
-        let mut column_assigner = ColumnAssigner::default();
-        g.iter_mut().for_each(|ext| {
-            column_assigner.assign_pcp(ext);
-        });
-    });
-
-    let mut result = vec![];
-
-    for mut extensions in groups.into_values() {
-        // if there is only one precompile in the group, we can just return it as a stacked precompile
-        if extensions.len() == 1 {
-            println!("not stacking precompile");
-            result.push(PowdrStackedPrecompile {
-                machine: SymbolicMachine {
-                    constraints: extensions[0].machine.constraints.clone(),
-                    bus_interactions: extensions[0].machine.bus_interactions.clone(),
-                },
-                precompiles: extensions
-                    .into_iter()
-                    .map(|p| (p.opcode.clone(), p))
-                    .collect(),
-            });
-            continue;
-        }
-
-        let mut stacked_constraints = vec![];
-        let mut interactions_by_machine = vec![];
-
-        println!("stacking {} precompiles", extensions.len());
-
-        // take the max id in all pcps and add 1.
-        let is_valid_start = 1 + extensions.iter()
-            .flat_map(|pcp| pcp.original_instructions.iter().flat_map(|instr| instr.subs.iter()))
-            .max()
-            .unwrap();
-
-
-        let mut is_valid_sum: Option<AlgebraicExpression<P, AlgebraicReference>> = None;
-
-        for (idx, pcp) in extensions.iter_mut().enumerate() {
-
-            // is_valid columns cannot be shared between precompiles. Here we do
-            // their remapping into exclusive columns.
-            let is_valid_new_id = is_valid_start + idx as u64;
-
-            println!("\tpcp width: {}", pcp.machine.unique_columns().count());
-
-            // remap is_valid column in constraints and interactions
-            let mut remapped = pcp.machine.clone();
-
-            remapped.pre_visit_expressions_mut(&mut |expr| {
-                if let AlgebraicExpression::Reference(r) = expr {
-                    assert!(r.poly_id.id <= is_valid_start);
-                    if r.poly_id == pcp.is_valid_column.id {
-                        // we assume each pcp to have a specific column named "is_valid"
-                        assert!(r.name == "is_valid");
-                        r.poly_id.id = is_valid_new_id;
-                        r.name = format!("is_valid_{}", pcp.opcode.global_opcode().as_usize());
-                    } else {
-                        // we need to rename columns here because `unique_columns` relies on both `Column::name` and `Column::id`
-                        r.name = format!("col_{}", r.poly_id.id);
-                    }
-                }
-            });
-
-            // set the is valid column in the original precompile
-            pcp.is_valid_column.id.id = is_valid_new_id;
-
-            let is_valid = AlgebraicExpression::Reference(AlgebraicReference {
-                name: format!("is_valid_{}", pcp.opcode.global_opcode().as_usize()),
-                poly_id: PolyID {
-                    id: is_valid_new_id,
-                    ptype: PolynomialType::Committed,
-                },
-                next: false,
-            });
-
-            // guard interaction payloads so they can be merged later
-            remapped.bus_interactions.iter_mut().for_each(|interaction| {
-                interaction.args.iter_mut().for_each(|arg| {
-                    *arg = arg.clone() * is_valid.clone();
-                });
-            });
-
-
-            is_valid_sum = is_valid_sum
-                .map(|sum| sum + is_valid.clone())
-                .or_else(|| Some(is_valid.clone()));
-
-            stacked_constraints.extend(remapped.constraints);
-            interactions_by_machine.push(remapped.bus_interactions);
-        }
-
-        println!("before joining constraints: {}", stacked_constraints.len());
-        let mut stacked_constraints = join_constraints(stacked_constraints);
-        stacked_constraints.sort();
-        println!("after joining constraints: {}", stacked_constraints.len());
-
-        // enforce only one is_valid is active
-        let one = AlgebraicExpression::Number(P::ONE);
-        let one_hot_is_valid = (one - is_valid_sum.clone().unwrap()) * is_valid_sum.unwrap();
-
-        stacked_constraints.push(one_hot_is_valid.into());
-
-        println!("interaction count before: {}", interactions_by_machine.iter().flatten().count());
-        // let mut stacked_interactions = merge_bus_interactions_simple(interactions_by_machine);
-        // let mut stacked_interactions = merge_bus_interactions(interactions_by_machine);
-        let mut stacked_interactions = merge_bus_interactions2(interactions_by_machine);
-        stacked_interactions.sort();
-
-        let machine = SymbolicMachine {
-            constraints: stacked_constraints,
-            bus_interactions: stacked_interactions,
-        };
-
-        println!("interaction count: {}", machine.bus_interactions.len());
-
-        println!("stacked width: {}", machine.unique_columns().count());
-
-        result.push(PowdrStackedPrecompile {
-            precompiles: extensions
-                .into_iter()
-                .map(|p| (p.opcode.clone(), p))
-                .collect(),
-            machine,
-        });
-    }
-
-    result
-}
-
-=======
->>>>>>> c8918f50
 
 fn branch_opcodes() -> Vec<usize> {
     let mut opcodes = vec![
