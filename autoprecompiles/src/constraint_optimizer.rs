use std::{
    collections::{HashMap, HashSet},
    fmt::Display,
    hash::Hash,
    iter::once,
};

use itertools::Itertools;
use num_traits::Zero;
use powdr_constraint_solver::{
    constraint_system::{
        AlgebraicConstraint, BusInteractionHandler, ConstraintRef, ConstraintSystem,
    },
    grouped_expression::GroupedExpression,
    indexed_constraint_system::IndexedConstraintSystem,
    inliner::DegreeBound,
    solver::Solver,
};
use powdr_number::FieldElement;

use crate::{
    low_degree_bus_interaction_optimizer::LowDegreeBusInteractionOptimizer,
    memory_optimizer::{optimize_memory, MemoryBusInteraction},
    range_constraint_optimizer::RangeConstraintHandler,
    stats_logger::StatsLogger,
};

mod equal_zero_checks;
mod reachability;

use equal_zero_checks::replace_equal_zero_checks;
use reachability::reachable_variables;

#[derive(Debug)]
pub enum Error {
    ConstraintSolverError(powdr_constraint_solver::solver::Error),
}

impl From<powdr_constraint_solver::solver::Error> for Error {
    fn from(err: powdr_constraint_solver::solver::Error) -> Self {
        Error::ConstraintSolverError(err)
    }
}

/// Simplifies the constraints as much as possible.
/// This function is similar to powdr_pilopt::qse_opt::run_qse_optimization, except it:
/// - Runs on the entire constraint system, including bus interactions.
/// - Panics if the solver fails.
/// - Removes trivial constraints (e.g. `0 = 0` or bus interaction with multiplicity `0`)
///   from the constraint system.
pub fn optimize_constraints<
    P: FieldElement,
    V: Ord + Clone + Eq + Hash + Display,
    M: MemoryBusInteraction<P, V>,
>(
    constraint_system: ConstraintSystem<P, V>,
    solver: &mut impl Solver<P, V>,
    bus_interaction_handler: impl BusInteractionHandler<P>
        + IsBusStateful<P>
        + RangeConstraintHandler<P>
        + Clone,
    stats_logger: &mut StatsLogger,
<<<<<<< HEAD
    new_var: &mut impl FnMut() -> V,
) -> Result<JournalingConstraintSystem<P, V>, Error> {
=======
    memory_bus_id: Option<u64>,
    degree_bound: DegreeBound,
) -> Result<ConstraintSystem<P, V>, Error> {
    // Index the constraint system for the first time
    let constraint_system = IndexedConstraintSystem::from(constraint_system);

>>>>>>> cfc7cf31
    let constraint_system = solver_based_optimization(constraint_system, solver)?;
    stats_logger.log("solver-based optimization", &constraint_system);

    let constraint_system = remove_trivial_constraints(constraint_system);
    stats_logger.log("removing trivial constraints", &constraint_system);

    let constraint_system =
        remove_free_variables(constraint_system, solver, bus_interaction_handler.clone());
    stats_logger.log("removing free variables", &constraint_system);

    let constraint_system =
        remove_disconnected_columns(constraint_system, solver, bus_interaction_handler.clone());
    stats_logger.log("removing disconnected columns", &constraint_system);

<<<<<<< HEAD
    let constraint_system = replace_equal_zero_checks(
        constraint_system,
        solver,
        bus_interaction_handler.clone(),
        new_var,
    );

    // TODO should we remove inlined columns in the solver?
    // TODO should we inline here at all during solving (instead if only inside the solver)?
    let constraint_system =
        inliner::replace_constrained_witness_columns(constraint_system, should_inline);
    solver.add_algebraic_constraints(constraint_system.algebraic_constraints().cloned());
    stats_logger.log("in-lining witness columns", &constraint_system);
=======
    let constraint_system = trivial_simplifications(
        constraint_system,
        bus_interaction_handler.clone(),
        stats_logger,
    );

    // At this point, we throw away the index and only keep the constraint system, since the rest of the optimisations are defined on the system alone
    let constraint_system: ConstraintSystem<P, V> = constraint_system.into();

    let constraint_system = optimize_memory::<_, _, M>(constraint_system, solver, memory_bus_id);
    stats_logger.log("memory optimization", &constraint_system);

    let constraint_system = LowDegreeBusInteractionOptimizer::new(
        solver,
        bus_interaction_handler.clone(),
        degree_bound,
    )
    .optimize(constraint_system);
    stats_logger.log(
        "low degree bus interaction optimization",
        &constraint_system,
    );

    Ok(constraint_system)
}
>>>>>>> cfc7cf31

/// Performs some very easy simplifications that only remove constraints.
pub fn trivial_simplifications<P: FieldElement, V: Ord + Clone + Eq + Hash + Display>(
    constraint_system: IndexedConstraintSystem<P, V>,
    bus_interaction_handler: impl BusInteractionHandler<P>
        + IsBusStateful<P>
        + RangeConstraintHandler<P>
        + Clone,
    stats_logger: &mut StatsLogger,
) -> IndexedConstraintSystem<P, V> {
    let constraint_system = remove_trivial_constraints(constraint_system);
    stats_logger.log("removing trivial constraints", &constraint_system);

    let constraint_system =
        remove_equal_bus_interactions(constraint_system, bus_interaction_handler.clone());
    stats_logger.log("removing equal bus interactions", &constraint_system);

    let constraint_system = remove_redundant_constraints(constraint_system);
    stats_logger.log("removing redundant constraints", &constraint_system);

    constraint_system
}

fn solver_based_optimization<T: FieldElement, V: Clone + Ord + Hash + Display>(
    mut constraint_system: IndexedConstraintSystem<T, V>,
    solver: &mut impl Solver<T, V>,
) -> Result<IndexedConstraintSystem<T, V>, Error> {
    let assignments = solver.solve()?;
    log::trace!("Solver figured out the following assignments:");
    if log::log_enabled!(log::Level::Trace) {
        for (var, value) in assignments.iter() {
            log::trace!("  {var} = {value}");
        }
    }
    // Assert that all substitutions are affine so that the degree
    // does not increase.
    assert!(assignments.iter().all(|(_, expr)| expr.is_affine()));
    constraint_system.apply_substitutions(assignments);

    // Now try to replace bus interaction fields that the solver knows to be constant
    let mut bus_interactions = vec![];
    let mut new_algebraic_constraints = vec![];
    // We remove all bus interactions because we do not want to change the order.
    constraint_system.retain_bus_interactions(|bus_interaction| {
        let mut modified = false;
        let replacement = bus_interaction
            .fields()
            .map(|field| {
                if let Some(n) = try_replace_by_number(field, solver) {
                    modified = true;
                    new_algebraic_constraints
                        .push(AlgebraicConstraint::assert_eq(n.clone(), field.clone()));
                    n
                } else {
                    field.clone()
                }
            })
            .collect();
        if modified {
            log::trace!("Replacing bus interaction {bus_interaction} with {replacement}");
        }
        bus_interactions.push(replacement);
        false
    });
    constraint_system.add_bus_interactions(bus_interactions);
    constraint_system.add_algebraic_constraints(new_algebraic_constraints);
    Ok(constraint_system)
}

/// Tries to find a number that is equivalent to the expression and returns it
/// as a GroupedExpression.
/// Returns None if it was unsuccessful or if the expression already is a number.
fn try_replace_by_number<T: FieldElement, V: Clone + Ord + Hash + Display>(
    expr: &GroupedExpression<T, V>,
    solver: &impl Solver<T, V>,
) -> Option<GroupedExpression<T, V>> {
    if expr.try_to_number().is_some() {
        return None;
    }
    Some(GroupedExpression::from_number(
        solver
            .range_constraint_for_expression(expr)
            .try_to_single_value()?,
    ))
}

/// Removes free variables from the constraint system, under some conditions.
///
/// Motivation: Suppose there is a constraint `2 * foo = bar` and `foo` only appears in this constraint.
/// Then, if we assume that all constraints are satisfiable, the prover would be able to satisfy it for
/// any value of `bar` by solving for `foo`. Therefore, the constraint can be removed.
/// The same would be true for a *stateless* bus interaction, e.g. `[foo * bar] in [BYTES]`.
///
/// This function removes *some* constraints like this (see TODOs below).
fn remove_free_variables<T: FieldElement, V: Clone + Ord + Eq + Hash + Display>(
    mut constraint_system: IndexedConstraintSystem<T, V>,
    solver: &mut impl Solver<T, V>,
    bus_interaction_handler: impl IsBusStateful<T> + Clone,
) -> IndexedConstraintSystem<T, V> {
    let all_variables = constraint_system
        .system()
        .expressions()
        .flat_map(|expr| expr.referenced_unknown_variables())
        .cloned()
        .collect::<HashSet<_>>();

    let variables_to_delete = all_variables
        .iter()
        // Find variables that are referenced in exactly one constraint
        .filter_map(|variable| {
            constraint_system
                .constraints_referencing_variables(once(variable.clone()))
                .exactly_one()
                .ok()
                .map(|constraint| (variable.clone(), constraint))
        })
        .filter(|(variable, constraint)| match constraint {
            // Remove the algebraic constraint if we can solve for the variable.
            ConstraintRef::AlgebraicConstraint(constr) => {
                can_always_be_satisfied_via_free_variable(*constr, variable)
            }
            ConstraintRef::BusInteraction(bus_interaction) => {
                let bus_id = bus_interaction.bus_id.try_to_number().unwrap();
                // Only stateless bus interactions can be removed.
                let is_stateless = !bus_interaction_handler.is_stateful(bus_id);
                // TODO: This is overly strict.
                // We assume that the bus interaction is satisfiable. Given that it is, there
                // will be at least one assignment of the payload fields that satisfies it.
                // If the prover has the freedom to choose each payload field, it can always find
                // a satisfying assignment.
                // This could be generalized to multiple unknown fields, but it would be more complicated,
                // because *each* field would need a *different* free variable.
                let has_one_unknown_field = bus_interaction
                    .payload
                    .iter()
                    .filter(|field| field.try_to_number().is_none())
                    .count()
                    == 1;
                // If the expression is linear in the free variable, the prover would be able to solve for it
                // to satisfy the constraint. Otherwise, this is not necessarily the case.
                // Note that if the above check is true, there will only be one field of degree > 0.
                let all_degrees_at_most_one = bus_interaction
                    .payload
                    .iter()
                    .all(|field| field.degree_of_variable(variable) <= 1);
                is_stateless && has_one_unknown_field && all_degrees_at_most_one
            }
        })
        .map(|(variable, _constraint)| variable.clone())
        .collect::<HashSet<_>>();

    let variables_to_keep = all_variables
        .difference(&variables_to_delete)
        .cloned()
        .collect::<HashSet<_>>();

    solver.retain_variables(&variables_to_keep);

    constraint_system.retain_algebraic_constraints(|constraint| {
        constraint
            .referenced_variables()
            .all(|var| variables_to_keep.contains(var))
    });

    constraint_system.retain_bus_interactions(|bus_interaction| {
        let bus_id = bus_interaction.bus_id.try_to_number().unwrap();
        bus_interaction_handler.is_stateful(bus_id)
            || bus_interaction
                .referenced_variables()
                .all(|var| variables_to_keep.contains(var))
    });

    constraint_system
}

/// Returns true if the given constraint can always be made to be satisfied by setting the
/// free variable, regardless of the values of other variables.
fn can_always_be_satisfied_via_free_variable<
    T: FieldElement,
    V: Clone + Hash + Eq + Ord + Display,
>(
    constraint: AlgebraicConstraint<&GroupedExpression<T, V>>,
    free_variable: &V,
) -> bool {
    if constraint.try_solve_for(free_variable).is_some() {
        true
    } else if let Some((left, right)) = constraint.expression.try_as_single_product() {
        // If either `left` or `right` can be set to 0, the constraint is satisfied.
        can_always_be_satisfied_via_free_variable(AlgebraicConstraint::from(left), free_variable)
            || can_always_be_satisfied_via_free_variable(
                AlgebraicConstraint::from(right),
                free_variable,
            )
    } else {
        false
    }
}

/// Removes any columns that are not connected to *stateful* bus interactions (e.g. memory),
/// because those are the only way to interact with the rest of the zkVM (e.g. other
/// instructions).
/// We assume that the input constraint system is satisfiable. Because the removed constraints
/// are not connected to rest of the system, the prover can always satisfy them, so removing
/// them is safe.
/// Note that if there were unsatisfiable constraints, they might also be removed, which would
/// change the statement being proven.
fn remove_disconnected_columns<T: FieldElement, V: Clone + Ord + Eq + Hash + Display>(
    mut constraint_system: IndexedConstraintSystem<T, V>,
    solver: &mut impl Solver<T, V>,
    bus_interaction_handler: impl IsBusStateful<T> + Clone,
) -> IndexedConstraintSystem<T, V> {
    let initial_variables = variables_in_stateful_bus_interactions(
        constraint_system.system(),
        bus_interaction_handler.clone(),
    )
    .cloned();
    let variables_to_keep = reachable_variables(initial_variables, constraint_system.system());

    solver.retain_variables(&variables_to_keep);

    constraint_system.retain_algebraic_constraints(|constraint| {
        constraint
            .referenced_variables()
            .any(|var| variables_to_keep.contains(var))
    });

    constraint_system.retain_bus_interactions(|bus_interaction| {
        let bus_id = bus_interaction.bus_id.try_to_number().unwrap();
        let has_vars_to_keep = bus_interaction
            .referenced_variables()
            .any(|var| variables_to_keep.contains(var));
        // has_vars_to_keep would also be false for bus interactions containing only
        // constants, so we also check again whether it is stateful.
        bus_interaction_handler.is_stateful(bus_id) || has_vars_to_keep
    });

    constraint_system
}

/// Returns an iterator over all variables that are referenced in stateful bus interactions.
fn variables_in_stateful_bus_interactions<'a, P: FieldElement, V: Ord + Clone + Eq + Hash>(
    constraint_system: &'a ConstraintSystem<P, V>,
    bus_interaction_handler: impl IsBusStateful<P> + 'a,
) -> impl Iterator<Item = &'a V> {
    constraint_system
        .bus_interactions
        .iter()
        .filter(move |bus_interaction| {
            let bus_id = bus_interaction.bus_id.try_to_number().unwrap();
            bus_interaction_handler.is_stateful(bus_id)
        })
        .flat_map(|bus_interaction| bus_interaction.referenced_variables())
}

fn remove_trivial_constraints<P: FieldElement, V: PartialEq + Clone + Hash + Ord>(
    mut constraint_system: IndexedConstraintSystem<P, V>,
) -> IndexedConstraintSystem<P, V> {
    constraint_system.retain_algebraic_constraints(|constraint| !constraint.is_redundant());
    constraint_system
        .retain_bus_interactions(|bus_interaction| !bus_interaction.multiplicity.is_zero());
    constraint_system
}

fn remove_equal_bus_interactions<P: FieldElement, V: Ord + Clone + Eq + Hash>(
    mut constraint_system: IndexedConstraintSystem<P, V>,
    bus_interaction_handler: impl IsBusStateful<P>,
) -> IndexedConstraintSystem<P, V> {
    let mut seen = HashSet::new();
    constraint_system.retain_bus_interactions(|interaction| {
        // We only touch interactions with non-stateful buses.
        if let Some(bus_id) = interaction.bus_id.try_to_number() {
            if !bus_interaction_handler.is_stateful(bus_id) && !seen.insert(interaction.clone()) {
                return false;
            }
        }
        true
    });
    constraint_system
}

pub trait IsBusStateful<T: FieldElement> {
    /// Returns true if the bus with the given ID is stateful, i.e., whether there is any
    /// interaction with the rest of the zkVM. Examples of stateful buses are memory and
    /// execution bridge. Examples of non-stateful buses are fixed lookups.
    fn is_stateful(&self, bus_id: T) -> bool;
}

/// Removes constraints that are factors of other constraints.
fn remove_redundant_constraints<P: FieldElement, V: Clone + Ord + Hash + Display>(
    constraint_system: IndexedConstraintSystem<P, V>,
) -> IndexedConstraintSystem<P, V> {
    // First, remove duplicate factors from the constraints.
    let mut constraint_system = remove_duplicate_factors(constraint_system);

    // Maps each factor to the set of constraints that contain it.
    let mut constraints_by_factor = HashMap::new();
    // Turns each constraint into a set of factors.
    let constraints_as_factors = constraint_system
        .algebraic_constraints()
        .iter()
        .enumerate()
        .map(|(i, c)| {
            let factors = c.expression.to_factors();
            assert!(!factors.is_empty());
            for f in &factors {
                constraints_by_factor
                    .entry(f.clone())
                    .or_insert_with(HashSet::new)
                    .insert(i);
            }
            factors
        })
        .collect_vec();

    let mut redundant_constraints = HashSet::<usize>::new();
    for (i, factors) in constraints_as_factors.iter().enumerate() {
        // Go through all factors `f` and compute the intersection of all
        // constraints in `constraints_by_factor[f]`. These constraints
        // are multiples of the current constraint, so they are redundant
        // if they are proper multiples, i.e. have at least one more factor.
        let mut redundant = factors
            .iter()
            .map(|f| constraints_by_factor[f].clone())
            .reduce(|a, b| a.intersection(&b).copied().collect())
            .unwrap();
        // Only remove constraints that have the same factors if their index
        // is larger than the current one.
        // Counting the factors is sufficient here.
        redundant.retain(|j| {
            let other_factors = &constraints_as_factors[*j];
            // This assertion can fail if `remove_duplicate_factors` is not called at the start of this function.
            assert!(other_factors.len() >= factors.len());
            other_factors.len() > factors.len() || *j > i
        });
        redundant_constraints.extend(redundant);
    }
    let mut counter = 0;
    constraint_system.retain_algebraic_constraints(|_| {
        let retain = !redundant_constraints.contains(&counter);
        counter += 1;
        retain
    });
    constraint_system
}

/// If a constraint contains the same factor multiple times removes the duplicate factors.
fn remove_duplicate_factors<P: FieldElement, V: Clone + Ord + Hash + Display>(
    mut constraint_system: IndexedConstraintSystem<P, V>,
) -> IndexedConstraintSystem<P, V> {
    let mut constraint_to_add = vec![];
    constraint_system.retain_algebraic_constraints(|constraint| {
        let factors = constraint.expression.to_factors();
        assert!(!factors.is_empty());
        let factor_count = factors.len();
        let unique_factors = factors.into_iter().unique().collect_vec();
        if unique_factors.len() < factor_count {
            constraint_to_add.push(AlgebraicConstraint::assert_zero(
                unique_factors
                    .into_iter()
                    .reduce(|acc, factor| acc * factor)
                    .unwrap(),
            ));
            false
        } else {
            true
        }
    });
    constraint_system.add_algebraic_constraints(constraint_to_add);
    constraint_system
}<|MERGE_RESOLUTION|>--- conflicted
+++ resolved
@@ -60,17 +60,12 @@
         + RangeConstraintHandler<P>
         + Clone,
     stats_logger: &mut StatsLogger,
-<<<<<<< HEAD
-    new_var: &mut impl FnMut() -> V,
-) -> Result<JournalingConstraintSystem<P, V>, Error> {
-=======
     memory_bus_id: Option<u64>,
     degree_bound: DegreeBound,
 ) -> Result<ConstraintSystem<P, V>, Error> {
     // Index the constraint system for the first time
     let constraint_system = IndexedConstraintSystem::from(constraint_system);
 
->>>>>>> cfc7cf31
     let constraint_system = solver_based_optimization(constraint_system, solver)?;
     stats_logger.log("solver-based optimization", &constraint_system);
 
@@ -85,21 +80,9 @@
         remove_disconnected_columns(constraint_system, solver, bus_interaction_handler.clone());
     stats_logger.log("removing disconnected columns", &constraint_system);
 
-<<<<<<< HEAD
-    let constraint_system = replace_equal_zero_checks(
-        constraint_system,
-        solver,
-        bus_interaction_handler.clone(),
-        new_var,
-    );
-
-    // TODO should we remove inlined columns in the solver?
-    // TODO should we inline here at all during solving (instead if only inside the solver)?
     let constraint_system =
-        inliner::replace_constrained_witness_columns(constraint_system, should_inline);
-    solver.add_algebraic_constraints(constraint_system.algebraic_constraints().cloned());
-    stats_logger.log("in-lining witness columns", &constraint_system);
-=======
+        replace_equal_zero_checks(constraint_system, solver, bus_interaction_handler.clone());
+
     let constraint_system = trivial_simplifications(
         constraint_system,
         bus_interaction_handler.clone(),
@@ -125,7 +108,6 @@
 
     Ok(constraint_system)
 }
->>>>>>> cfc7cf31
 
 /// Performs some very easy simplifications that only remove constraints.
 pub fn trivial_simplifications<P: FieldElement, V: Ord + Clone + Eq + Hash + Display>(
