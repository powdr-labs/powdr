use derive_more::From;
use eyre::Result;
use itertools::{multiunzip, Itertools};
use openvm_build::{build_guest_package, find_unique_executable, get_package, TargetFilter};
use openvm_circuit::arch::InitFileGenerator;
use openvm_circuit::arch::{
    instructions::exe::VmExe, segment::DefaultSegmentationStrategy, Streams, SystemConfig,
    VirtualMachine, VmChipComplex, VmConfig, VmInventoryError,
};
use openvm_circuit::{circuit_derive::Chip, derive::AnyEnum};
use openvm_circuit_derive::InstructionExecutor;
use openvm_circuit_primitives_derive::ChipUsageGetter;
use openvm_instructions::program::Program;
use openvm_sdk::{
    config::{
        AggStarkConfig, AppConfig, SdkVmConfig, SdkVmConfigExecutor, SdkVmConfigPeriphery,
        DEFAULT_APP_LOG_BLOWUP,
    },
    keygen::AggStarkProvingKey,
    prover::AggStarkProver,
    Sdk, StdIn,
};
use openvm_stark_backend::engine::StarkEngine;
use openvm_stark_sdk::config::{
    baby_bear_poseidon2::{BabyBearPoseidon2Config, BabyBearPoseidon2Engine},
    FriParameters,
};
use openvm_stark_sdk::engine::StarkFriEngine;
use openvm_stark_sdk::openvm_stark_backend::p3_field::PrimeField32;
use openvm_stark_sdk::p3_baby_bear::BabyBear;
use powdr_autoprecompiles::evaluation::AirStats;
use powdr_autoprecompiles::pgo::{CellPgo, InstructionPgo, NonePgo};
use powdr_autoprecompiles::{execution_profile::execution_profile, PowdrConfig};
use powdr_extension::{PowdrExecutor, PowdrExtension, PowdrPeriphery};
use powdr_openvm_hints_circuit::{HintsExecutor, HintsExtension, HintsPeriphery};
use powdr_openvm_hints_transpiler::HintsTranspilerExtension;
use serde::{Deserialize, Serialize};
use std::cmp::Reverse;
use std::fs::File;
use std::io::BufWriter;
use std::iter::Sum;
use std::ops::Add;
use std::{
    collections::HashMap,
    path::{Path, PathBuf},
    sync::Arc,
};

use crate::customize_exe::OpenVmApcCandidate;
pub use crate::customize_exe::Prog;
use tracing::Level;

#[cfg(test)]
use crate::extraction_utils::AirWidthsDiff;
use crate::extraction_utils::{export_pil, AirWidths, OriginalVmConfig};
use crate::instruction_formatter::openvm_opcode_formatter;
use crate::powdr_extension::PowdrPrecompile;

mod air_builder;
pub mod bus_map;
pub mod extraction_utils;
pub mod opcode;
pub mod symbolic_instruction_builder;
mod utils;
pub use opcode::instruction_allowlist;
pub use powdr_autoprecompiles::DegreeBound;
pub use powdr_autoprecompiles::PgoConfig;

type BabyBearSC = BabyBearPoseidon2Config;

pub const DEFAULT_OPENVM_DEGREE_BOUND: usize = 2 * DEFAULT_APP_LOG_BLOWUP + 1;
pub const DEFAULT_DEGREE_BOUND: DegreeBound = DegreeBound {
    identities: DEFAULT_OPENVM_DEGREE_BOUND,
    bus_interactions: DEFAULT_OPENVM_DEGREE_BOUND - 1,
};

pub fn default_powdr_openvm_config(apc: u64, skip: u64) -> PowdrConfig {
    PowdrConfig::new(apc, skip, DEFAULT_DEGREE_BOUND)
}

fn format_fe<F: PrimeField32>(v: F) -> String {
    let v = v.as_canonical_u32();
    if v < F::ORDER_U32 / 2 {
        format!("{v}")
    } else {
        format!("-{}", F::ORDER_U32 - v)
    }
}

pub use openvm_build::GuestOptions;
pub use powdr_autoprecompiles::bus_map::BusType;

/// We do not use the transpiler, instead we customize an already transpiled program
mod customize_exe;

pub use customize_exe::{customize, BabyBearOpenVmApcAdapter, Instr, POWDR_OPCODE};

// A module for our extension
mod powdr_extension;

pub mod bus_interaction_handler;
pub mod instruction_formatter;
pub mod memory_bus_interaction;

mod plonk;

/// A custom VmConfig that wraps the SdkVmConfig, adding our custom extension.
#[derive(Serialize, Deserialize, Clone)]
pub struct SpecializedConfig {
    pub sdk_config: OriginalVmConfig,
    pub powdr: PowdrExtension<BabyBear>,
}

// For generation of the init file, we delegate to the underlying SdkVmConfig.
impl InitFileGenerator for SpecializedConfig {
    fn generate_init_file_contents(&self) -> Option<String> {
        self.sdk_config.config().generate_init_file_contents()
    }

    fn write_to_init_file(
        &self,
        manifest_dir: &Path,
        init_file_name: Option<&str>,
    ) -> eyre::Result<()> {
        self.sdk_config
            .config()
            .write_to_init_file(manifest_dir, init_file_name)
    }
}

#[allow(clippy::large_enum_variant)]
#[derive(ChipUsageGetter, From, AnyEnum, InstructionExecutor, Chip)]
pub enum SpecializedExecutor<F: PrimeField32> {
    #[any_enum]
    SdkExecutor(ExtendedVmConfigExecutor<F>),
    #[any_enum]
    PowdrExecutor(PowdrExecutor<F>),
}

#[derive(From, ChipUsageGetter, Chip, AnyEnum)]
pub enum MyPeriphery<F: PrimeField32> {
    #[any_enum]
    SdkPeriphery(ExtendedVmConfigPeriphery<F>),
    #[any_enum]
    PowdrPeriphery(PowdrPeriphery<F>),
}

impl VmConfig<BabyBear> for SpecializedConfig {
    type Executor = SpecializedExecutor<BabyBear>;
    type Periphery = MyPeriphery<BabyBear>;

    fn system(&self) -> &SystemConfig {
        VmConfig::<BabyBear>::system(self.sdk_config.config())
    }

    fn system_mut(&mut self) -> &mut SystemConfig {
        VmConfig::<BabyBear>::system_mut(self.sdk_config.config_mut())
    }

    fn create_chip_complex(
        &self,
    ) -> Result<VmChipComplex<BabyBear, Self::Executor, Self::Periphery>, VmInventoryError> {
        let chip = self.sdk_config.create_chip_complex()?;
        let chip = chip.extend(&self.powdr)?;

        Ok(chip)
    }
}

impl SpecializedConfig {
    fn new(
        base_config: OriginalVmConfig,
        precompiles: Vec<PowdrPrecompile<BabyBear>>,
        implementation: PrecompileImplementation,
        max_degree: usize,
    ) -> Self {
        let airs = base_config.airs(max_degree).expect("Failed to convert the AIR of an OpenVM instruction, even after filtering by the blacklist!");
        let bus_map = base_config.bus_map();
        let powdr_extension = PowdrExtension::new(
            precompiles,
            base_config.config().clone(),
            implementation,
            bus_map,
            airs,
        );
        Self {
            sdk_config: base_config,
            powdr: powdr_extension,
        }
    }
}

pub fn build_elf_path<P: AsRef<Path>>(
    guest_opts: GuestOptions,
    pkg_dir: P,
    target_filter: &Option<TargetFilter>,
) -> Result<PathBuf> {
    let pkg = get_package(pkg_dir.as_ref());
    let target_dir = match build_guest_package(&pkg, &guest_opts, None, target_filter) {
        Ok(target_dir) => target_dir,
        Err(Some(code)) => {
            return Err(eyre::eyre!("Failed to build guest: code = {}", code));
        }
        Err(None) => {
            return Err(eyre::eyre!(
                "Failed to build guest (OPENVM_SKIP_BUILD is set)"
            ));
        }
    };

    find_unique_executable(pkg_dir, target_dir, target_filter)
}

// compile the original openvm program without powdr extension
pub fn compile_openvm(
    guest: &str,
    guest_opts: GuestOptions,
) -> Result<OriginalCompiledProgram, Box<dyn std::error::Error>> {
    let sdk = Sdk::default();

    // Build the ELF with guest options and a target filter.
    // We need these extra Rust flags to get the labels.
    let guest_opts = guest_opts.with_rustc_flags(vec!["-C", "link-arg=--emit-relocs"]);

    // Point to our local guest
    use std::path::PathBuf;
    let mut path = PathBuf::from(env!("CARGO_MANIFEST_DIR")).to_path_buf();
    path.push(guest);
    let target_path = path.to_str().unwrap();

    // try to load the sdk config from the openvm.toml file, otherwise use the default
    let openvm_toml_path = path.join("openvm.toml");
    let sdk_vm_config = if openvm_toml_path.exists() {
        let toml = std::fs::read_to_string(&openvm_toml_path)?;
        let app_config: AppConfig<_> = toml::from_str(&toml)?;
        app_config.app_vm_config
    } else {
        SdkVmConfig::builder()
            .system(Default::default())
            .rv32i(Default::default())
            .rv32m(Default::default())
            .io(Default::default())
            .build()
    };

    let elf = sdk.build(
        guest_opts,
        &sdk_vm_config,
        target_path,
        &Default::default(),
        Default::default(),
    )?;

    // Transpile the ELF into a VmExe.
    let mut transpiler = sdk_vm_config.transpiler();

    // Add our custom transpiler extensions
    transpiler = transpiler.with_extension(HintsTranspilerExtension {});

    let exe = sdk.transpile(elf, transpiler)?;

    let vm_config = ExtendedVmConfig { sdk_vm_config };

    Ok(OriginalCompiledProgram { exe, vm_config })
}

/// Determines how the precompile (a circuit with algebraic gates and bus interactions)
/// is implemented as a RAP.
#[derive(Default, Clone, Deserialize, Serialize)]
pub enum PrecompileImplementation {
    /// Allocate a column for each variable and process a call in a single row.
    #[default]
    SingleRowChip,
    /// Compile the circuit to a PlonK circuit.
    PlonkChip,
}

pub fn compile_guest(
    guest: &str,
    guest_opts: GuestOptions,
    config: PowdrConfig,
    implementation: PrecompileImplementation,
    pgo_config: PgoConfig,
) -> Result<CompiledProgram, Box<dyn std::error::Error>> {
    let original_program = compile_openvm(guest, guest_opts.clone())?;

    // Optional tally of opcode freqency (only enabled for debug level logs)
    if tracing::enabled!(Level::DEBUG) {
        tally_opcode_frequency(&pgo_config, &original_program.exe);
    }

    compile_exe(
        guest,
        guest_opts,
        original_program,
        config,
        implementation,
        pgo_config,
    )
}

fn instruction_index_to_pc(program: &Program<BabyBear>, idx: usize) -> u64 {
    (program.pc_base + (idx as u32 * program.step)) as u64
}

fn tally_opcode_frequency(pgo_config: &PgoConfig, exe: &VmExe<BabyBear>) {
    let pgo_program_pc_count = match pgo_config {
        PgoConfig::Cell(pgo_program_pc_count, _) | PgoConfig::Instruction(pgo_program_pc_count) => {
            // If execution count of each pc is available, we tally the opcode execution frequency
            tracing::debug!("Opcode execution frequency:");
            pgo_program_pc_count
        }
        PgoConfig::None => {
            // If execution count of each pc isn't available, we just count the occurrences of each opcode in the program
            tracing::debug!("Opcode frequency in program:");
            // Create a dummy HashMap that returns 1 for each pc
            &(0..exe.program.instructions_and_debug_infos.len())
                .map(|i| (instruction_index_to_pc(&exe.program, i), 1))
                .collect::<HashMap<_, _>>()
        }
    };

    exe.program
        .instructions_and_debug_infos
        .iter()
        .enumerate()
        .fold(HashMap::new(), |mut acc, (i, instr)| {
            let opcode = instr.as_ref().unwrap().0.opcode;
            if let Some(count) = pgo_program_pc_count.get(&instruction_index_to_pc(&exe.program, i))
            {
                *acc.entry(opcode).or_insert(0) += count;
            }
            acc
        })
        .into_iter()
        .sorted_by_key(|(_, count)| Reverse(*count))
        .for_each(|(opcode, count)| {
            // Log the opcode and its count
            tracing::debug!("   {}: {count}", openvm_opcode_formatter(&opcode));
        });
}

pub fn compile_exe(
    guest: &str,
    guest_opts: GuestOptions,
    original_program: OriginalCompiledProgram,
    config: PowdrConfig,
    implementation: PrecompileImplementation,
    pgo_config: PgoConfig,
) -> Result<CompiledProgram, Box<dyn std::error::Error>> {
    // Build the ELF with guest options and a target filter.
    // We need these extra Rust flags to get the labels.
    let guest_opts = guest_opts.with_rustc_flags(vec!["-C", "link-arg=--emit-relocs"]);

    // Point to our local guest
    use std::path::PathBuf;
    let mut path = PathBuf::from(env!("CARGO_MANIFEST_DIR")).to_path_buf();
    path.push(guest);
    let target_path = path.to_str().unwrap();

    let elf_binary_path = build_elf_path(guest_opts.clone(), target_path, &Default::default())?;

    compile_exe_with_elf(
        original_program,
        &std::fs::read(elf_binary_path)?,
        config,
        implementation,
        pgo_config,
    )
}

pub fn compile_exe_with_elf(
    original_program: OriginalCompiledProgram,
    elf: &[u8],
    config: PowdrConfig,
    implementation: PrecompileImplementation,
    pgo_config: PgoConfig,
) -> Result<CompiledProgram, Box<dyn std::error::Error>> {
    let elf = powdr_riscv_elf::load_elf_from_buffer(elf);
    let compiled = match pgo_config {
        PgoConfig::Cell(pgo_data, max_total_columns) => {
            let max_total_apc_columns: Option<usize> = max_total_columns.map(|max_total_columns| {
                let original_config = OriginalVmConfig::new(original_program.vm_config.clone());

                let total_non_apc_columns = original_config
                    .chip_inventory_air_metrics(config.degree_bound.identities)
                    .values()
                    .map(|m| m.total_width())
                    .sum::<usize>();
                max_total_columns - total_non_apc_columns
            });

            customize(
                original_program,
                elf.text_labels(),
                elf.debug_info(),
                config,
                implementation,
                CellPgo::<_, OpenVmApcCandidate<_, _>>::with_pgo_data_and_max_columns(
                    pgo_data,
                    max_total_apc_columns,
                ),
            )
        }
        PgoConfig::Instruction(pgo_data) => customize(
            original_program,
            elf.text_labels(),
            elf.debug_info(),
            config,
            implementation,
            InstructionPgo::with_pgo_data(pgo_data),
        ),
        PgoConfig::None => customize(
            original_program,
            elf.text_labels(),
            elf.debug_info(),
            config,
            implementation,
            NonePgo::default(),
        ),
    };
    // Export the compiled program to a PIL file for debugging purposes.
    export_pil(
        &mut BufWriter::new(File::create("debug.pil").unwrap()),
        &compiled.vm_config,
    );
    Ok(compiled)
}

#[derive(Serialize, Deserialize, Clone)]
pub struct CompiledProgram {
    pub exe: VmExe<BabyBear>,
    pub vm_config: SpecializedConfig,
}

// the original openvm program and config without powdr extension
#[derive(Clone)]
pub struct OriginalCompiledProgram {
    pub exe: VmExe<BabyBear>,
    pub vm_config: ExtendedVmConfig,
}

#[derive(Clone, Debug, Serialize, Deserialize)]
// SdkVmConfig plus custom openvm extensions, before autoprecompile transformations.
// For now, only includes custom hints.
pub struct ExtendedVmConfig {
    pub sdk_vm_config: SdkVmConfig,
}

impl VmConfig<BabyBear> for ExtendedVmConfig {
    type Executor = ExtendedVmConfigExecutor<BabyBear>;
    type Periphery = ExtendedVmConfigPeriphery<BabyBear>;

    fn system(&self) -> &SystemConfig {
        &self.sdk_vm_config.system.config
    }

    fn system_mut(&mut self) -> &mut SystemConfig {
        &mut self.sdk_vm_config.system.config
    }

    fn create_chip_complex(
        &self,
    ) -> std::result::Result<
        VmChipComplex<BabyBear, Self::Executor, Self::Periphery>,
        VmInventoryError,
    > {
        let mut complex = self.sdk_vm_config.create_chip_complex()?.transmute();
        complex = complex.extend(&HintsExtension)?;
        Ok(complex)
    }
}

impl InitFileGenerator for ExtendedVmConfig {
    fn generate_init_file_contents(&self) -> Option<String> {
        self.sdk_vm_config.generate_init_file_contents()
    }

    fn write_to_init_file(
        &self,
        manifest_dir: &Path,
        init_file_name: Option<&str>,
    ) -> eyre::Result<()> {
        self.sdk_vm_config
            .write_to_init_file(manifest_dir, init_file_name)
    }
}

#[derive(ChipUsageGetter, Chip, InstructionExecutor, From, AnyEnum)]
#[allow(clippy::large_enum_variant)]
pub enum ExtendedVmConfigExecutor<F: PrimeField32> {
    #[any_enum]
    Sdk(SdkVmConfigExecutor<F>),
    #[any_enum]
    Hints(HintsExecutor<F>),
}

#[derive(From, ChipUsageGetter, Chip, AnyEnum)]
pub enum ExtendedVmConfigPeriphery<F: PrimeField32> {
    #[any_enum]
    Sdk(SdkVmConfigPeriphery<F>),
    #[any_enum]
    Hints(HintsPeriphery<F>),
}

#[derive(Clone, Serialize, Deserialize, Default, Debug, Eq, PartialEq)]
pub struct AirMetrics {
    pub widths: AirWidths,
    pub constraints: usize,
    pub bus_interactions: usize,
}

impl From<AirMetrics> for AirStats {
    fn from(metrics: AirMetrics) -> Self {
        AirStats {
            main_columns: metrics.widths.main,
            constraints: metrics.constraints,
            bus_interactions: metrics.bus_interactions,
        }
    }
}

impl Add for AirMetrics {
    type Output = AirMetrics;

    fn add(self, rhs: AirMetrics) -> AirMetrics {
        AirMetrics {
            widths: self.widths + rhs.widths,
            constraints: self.constraints + rhs.constraints,
            bus_interactions: self.bus_interactions + rhs.bus_interactions,
        }
    }
}

impl Sum<AirMetrics> for AirMetrics {
    fn sum<I: Iterator<Item = AirMetrics>>(iter: I) -> AirMetrics {
        iter.fold(AirMetrics::default(), Add::add)
    }
}

impl AirMetrics {
    pub fn total_width(&self) -> usize {
        self.widths.total()
    }
}

#[cfg(test)]
impl CompiledProgram {
    // Return a tuple of (powdr AirMetrics, non-powdr AirMetrics)
    fn air_metrics(
        &self,
        max_degree: usize,
    ) -> (Vec<(AirMetrics, Option<AirWidthsDiff>)>, Vec<AirMetrics>) {
        use openvm_stark_backend::Chip;

        use crate::extraction_utils::get_air_metrics;

        let inventory = self.vm_config.create_chip_complex().unwrap().inventory;

        // Order of precompile is the same as that of Powdr executors in chip inventory
        let mut apc_stats = self
            .vm_config
            .powdr
            .precompiles
            .iter()
            .map(|precompile| precompile.apc_stats.clone());

        inventory
            .executors()
            .iter()
            .map(|executor| executor.air())
            .chain(
                inventory
                    .periphery()
                    .iter()
                    .map(|periphery| periphery.air()),
            )
            .fold(
                (Vec::new(), Vec::new()),
                |(mut powdr_air_metrics, mut non_powdr_air_metrics), air| {
                    let name = air.name();

                    // We actually give name "powdr_air_for_opcode_<opcode>" to the AIRs,
                    // but OpenVM uses the actual Rust type (PowdrAir) as the name in this method.
                    // TODO this is hacky but not sure how to do it better rn.
                    if name.starts_with("PowdrAir") || name.starts_with("PlonkAir") {
                        powdr_air_metrics.push((
                            get_air_metrics(air, max_degree),
                            apc_stats.next().unwrap().map(|stats| stats.widths),
                        ));
                    } else {
                        non_powdr_air_metrics.push(get_air_metrics(air, max_degree));
                    }

                    (powdr_air_metrics, non_powdr_air_metrics)
                },
            )
    }
}

pub fn execute(program: CompiledProgram, inputs: StdIn) -> Result<(), Box<dyn std::error::Error>> {
    let CompiledProgram { exe, vm_config } = program;

    let sdk = Sdk::default();

    let output = sdk.execute(exe.clone(), vm_config.clone(), inputs)?;
    tracing::info!("Public values output: {:?}", output);

    Ok(())
}

pub fn prove(
    program: &CompiledProgram,
    mock: bool,
    recursion: bool,
    inputs: StdIn,
    segment_height: Option<usize>, // uses the default height if None
) -> Result<(), Box<dyn std::error::Error>> {
    let exe = &program.exe;
    let mut vm_config = program.vm_config.clone();

    // DefaultSegmentationStrategy { max_segment_len: 4194204, max_cells_per_chip_in_segment: 503304480 }
    if let Some(segment_height) = segment_height {
        vm_config
            .sdk_config
            .config_mut()
            .sdk_vm_config
            .system
            .config
            .segmentation_strategy = Arc::new(
            DefaultSegmentationStrategy::new_with_max_segment_len(segment_height),
        );
        tracing::debug!("Setting max segment len to {}", segment_height);
    }

    let sdk = Sdk::default();

    // Set app configuration
    let app_fri_params =
        FriParameters::standard_with_100_bits_conjectured_security(DEFAULT_APP_LOG_BLOWUP);
    let app_config = AppConfig::new(app_fri_params, vm_config.clone());

    // Commit the exe
    let app_committed_exe = sdk.commit_app_exe(app_fri_params, exe.clone())?;

    // Generate an AppProvingKey
    let app_pk = Arc::new(sdk.app_keygen(app_config)?);

    if mock {
        tracing::info!("Checking constraints and witness in Mock prover...");
        let engine = BabyBearPoseidon2Engine::new(app_fri_params);
        let vm = VirtualMachine::new(engine, vm_config.clone());
        let pk = vm.keygen();
        let streams = Streams::from(inputs);
        let mut result = vm.execute_and_generate(exe.clone(), streams).unwrap();
        let _final_memory = Option::take(&mut result.final_memory);
        let global_airs = vm.config().create_chip_complex().unwrap().airs();
        for proof_input in &result.per_segment {
            let (airs, pks, air_proof_inputs): (Vec<_>, Vec<_>, Vec<_>) =
                multiunzip(proof_input.per_air.iter().map(|(air_id, air_proof_input)| {
                    (
                        global_airs[*air_id].clone(),
                        pk.per_air[*air_id].clone(),
                        air_proof_input.clone(),
                    )
                }));
            vm.engine.debug(&airs, &pks, &air_proof_inputs);
        }
    } else {
        // Generate a proof
        tracing::info!("Generating app proof...");
        let start = std::time::Instant::now();
        let app_proof =
            sdk.generate_app_proof(app_pk.clone(), app_committed_exe.clone(), inputs.clone())?;
        tracing::info!("App proof took {:?}", start.elapsed());

        tracing::info!(
            "Public values: {:?}",
            app_proof.user_public_values.public_values
        );

        // Verify
        let app_vk = app_pk.get_app_vk();
        sdk.verify_app_proof(&app_vk, &app_proof)?;
        tracing::info!("App proof verification done.");

        if recursion {
            // Generate the aggregation proving key
            tracing::info!("Generating aggregation proving key...");
            let (agg_stark_pk, _) =
                AggStarkProvingKey::dummy_proof_and_keygen(AggStarkConfig::default());

            tracing::info!("Generating aggregation proof...");

            let agg_prover = AggStarkProver::<BabyBearPoseidon2Engine>::new(
                agg_stark_pk,
                app_pk.leaf_committed_exe.clone(),
                *sdk.agg_tree_config(),
            );
            // Note that this proof is not verified. We assume that any valid app proof
            // (verified above) also leads to a valid aggregation proof.
            // If this was not the case, it would be a completeness bug in OpenVM.
            let start = std::time::Instant::now();
            let _proof_with_publics = agg_prover.generate_root_verifier_input(app_proof);
            tracing::info!("Agg proof (inner recursion) took {:?}", start.elapsed());
        }

        tracing::info!("All done.");
    }

    Ok(())
}

// Same as execution_profile below but for guest path inputs.
pub fn execution_profile_from_guest(
    guest: &str,
    guest_opts: GuestOptions,
    inputs: StdIn,
) -> HashMap<u64, u32> {
    let OriginalCompiledProgram { exe, vm_config } = compile_openvm(guest, guest_opts).unwrap();
    let program = Prog::from(&exe.program);

    // prepare for execute
    let sdk = Sdk::default();

    execution_profile::<BabyBearOpenVmApcAdapter>(&program, || {
        sdk.execute(exe.clone(), vm_config.clone(), inputs.clone())
            .unwrap();
    })
}

#[cfg(test)]
mod tests {
    use super::*;
    use expect_test::{expect, Expect};
    use pretty_assertions::assert_eq;
    use test_log::test;

    #[allow(clippy::too_many_arguments)]
    fn compile_and_prove(
        guest: &str,
        config: PowdrConfig,
        implementation: PrecompileImplementation,
        mock: bool,
        recursion: bool,
        stdin: StdIn,
        pgo_config: PgoConfig,
        segment_height: Option<usize>,
    ) -> Result<(), Box<dyn std::error::Error>> {
        let program = compile_guest(
            guest,
            GuestOptions::default(),
            config,
            implementation,
            pgo_config,
        )
        .unwrap();
        prove(&program, mock, recursion, stdin, segment_height)
    }

    fn prove_simple(
        guest: &str,
        config: PowdrConfig,
        implementation: PrecompileImplementation,
        stdin: StdIn,
        pgo_config: PgoConfig,
        segment_height: Option<usize>,
    ) {
        let result = compile_and_prove(
            guest,
            config,
            implementation,
            false,
            false,
            stdin,
            pgo_config,
            segment_height,
        );
        assert!(result.is_ok());
    }

    fn prove_mock(
        guest: &str,
        config: PowdrConfig,
        implementation: PrecompileImplementation,
        stdin: StdIn,
        pgo_config: PgoConfig,
        segment_height: Option<usize>,
    ) {
        let result = compile_and_prove(
            guest,
            config,
            implementation,
            true,
            false,
            stdin,
            pgo_config,
            segment_height,
        );
        assert!(result.is_ok());
    }

    fn prove_recursion(
        guest: &str,
        config: PowdrConfig,
        implementation: PrecompileImplementation,
        stdin: StdIn,
        pgo_config: PgoConfig,
        segment_height: Option<usize>,
    ) {
        let result = compile_and_prove(
            guest,
            config,
            implementation,
            false,
            true,
            stdin,
            pgo_config,
            segment_height,
        );
        assert!(result.is_ok());
    }

    const GUEST: &str = "guest";
    const GUEST_ITER: u32 = 1 << 10;
    const GUEST_APC: u64 = 1;
    const GUEST_SKIP: u64 = 56;
    const GUEST_SKIP_PGO: u64 = 0;

    const GUEST_KECCAK: &str = "guest-keccak";
    const GUEST_KECCAK_ITER: u32 = 1_000;
    const GUEST_KECCAK_ITER_SMALL: u32 = 10;
    const GUEST_KECCAK_ITER_LARGE: u32 = 25_000;
    const GUEST_KECCAK_APC: u64 = 1;
    const GUEST_KECCAK_APC_PGO: u64 = 10;
    const GUEST_KECCAK_APC_PGO_LARGE: u64 = 100;
    const GUEST_KECCAK_SKIP: u64 = 0;

    const GUEST_SHA256_ITER: u32 = 1_000;
    const GUEST_SHA256_ITER_SMALL: u32 = 10;
    const GUEST_SHA256_ITER_LARGE: u32 = 25_000;
    const GUEST_SHA256: &str = "guest-sha256";
    const GUEST_SHA256_APC_PGO: u64 = 10;
    const GUEST_SHA256_APC_PGO_LARGE: u64 = 50;
    const GUEST_SHA256_SKIP: u64 = 0;

    const GUEST_U256: &str = "guest-u256";
    const GUEST_U256_APC_PGO: u64 = 10;
    const GUEST_U256_SKIP: u64 = 0;

    const GUEST_PAIRING: &str = "guest-pairing";
    const GUEST_PAIRING_APC_PGO: u64 = 10;
    const GUEST_PAIRING_SKIP: u64 = 0;

    const GUEST_HINTS_TEST: &str = "guest-hints-test";

    const GUEST_ECC_HINTS: &str = "guest-ecc-powdr-affine-hint";
    const GUEST_ECC_APC_PGO: u64 = 50;
    const GUEST_ECC_SKIP: u64 = 0;
    // Even with an iteration of 0, the test does one linear combination
    // (and asserts that the result is correct)
    const GUEST_ECC_ITER: u32 = 0;

    const GUEST_ECC_PROJECTIVE: &str = "guest-ecc-projective";
    const GUEST_ECC_PROJECTIVE_APC_PGO: u64 = 50;
    const GUEST_ECC_PROJECTIVE_SKIP: u64 = 0;

    const GUEST_ECRECOVER_HINTS: &str = "guest-ecrecover";
    const GUEST_ECRECOVER_APC_PGO: u64 = 50;
    const GUEST_ECRECOVER_SKIP: u64 = 0;
    const GUEST_ECRECOVER_ITER: u32 = 1;

    #[test]
    fn guest_prove_simple() {
        let mut stdin = StdIn::default();
        stdin.write(&GUEST_ITER);
        let config = default_powdr_openvm_config(GUEST_APC, GUEST_SKIP);
        prove_simple(
            GUEST,
            config,
            PrecompileImplementation::SingleRowChip,
            stdin,
            PgoConfig::None,
            None,
        );
    }

    #[test]
    fn guest_prove_mock() {
        let mut stdin = StdIn::default();
        stdin.write(&GUEST_ITER);
        let config = default_powdr_openvm_config(GUEST_APC, GUEST_SKIP);
        prove_mock(
            GUEST,
            config,
            PrecompileImplementation::SingleRowChip,
            stdin,
            PgoConfig::None,
            None,
        );
    }

    // All gate constraints should be satisfied, but bus interactions are not implemented yet.
    #[test]
    fn guest_plonk_prove_mock() {
        let mut stdin = StdIn::default();
        stdin.write(&GUEST_ITER);
        let config = default_powdr_openvm_config(GUEST_APC, GUEST_SKIP);
        prove_mock(
            GUEST,
            config,
            PrecompileImplementation::PlonkChip,
            stdin,
            PgoConfig::None,
            None,
        );
    }

    #[test]
    #[ignore = "Too much RAM"]
    fn guest_prove_recursion() {
        let mut stdin = StdIn::default();
        stdin.write(&GUEST_ITER);
        let config = default_powdr_openvm_config(GUEST_APC, GUEST_SKIP);
        let pgo_data = execution_profile_from_guest(GUEST, GuestOptions::default(), stdin.clone());
        prove_recursion(
            GUEST,
            config,
            PrecompileImplementation::SingleRowChip,
            stdin,
            PgoConfig::Instruction(pgo_data),
            None,
        );
    }

    #[test]
    #[ignore = "Too long"]
    fn matmul_compile() {
        let guest = "guest-matmul";
        let config = default_powdr_openvm_config(1, 0);
        assert!(compile_guest(
            guest,
            GuestOptions::default(),
            config,
            PrecompileImplementation::SingleRowChip,
            PgoConfig::default()
        )
        .is_ok());
    }

    #[test]
    fn keccak_small_prove_simple() {
        let mut stdin = StdIn::default();
        stdin.write(&GUEST_KECCAK_ITER_SMALL);
        let config = default_powdr_openvm_config(GUEST_KECCAK_APC, GUEST_KECCAK_SKIP);
        prove_simple(
            GUEST_KECCAK,
            config,
            PrecompileImplementation::SingleRowChip,
            stdin,
            PgoConfig::None,
            None,
        );
    }

    #[test]
    fn keccak_small_prove_simple_multi_segment() {
        // Set the default segmentation height to a small value to test multi-segment proving
        let mut stdin = StdIn::default();
        stdin.write(&GUEST_KECCAK_ITER_SMALL);
        let config = default_powdr_openvm_config(GUEST_KECCAK_APC, GUEST_KECCAK_SKIP);
        // should create two segments
        prove_simple(
            GUEST_KECCAK,
            config,
            PrecompileImplementation::SingleRowChip,
            stdin,
            PgoConfig::None,
            Some(4_000),
        );
    }

    #[test]
    #[ignore = "Too long"]
    fn keccak_prove_simple() {
        let mut stdin = StdIn::default();
        stdin.write(&GUEST_KECCAK_ITER);
        let config = default_powdr_openvm_config(GUEST_KECCAK_APC, GUEST_KECCAK_SKIP);
        prove_simple(
            GUEST_KECCAK,
            config,
            PrecompileImplementation::SingleRowChip,
            stdin,
            PgoConfig::None,
            None,
        );
    }

    #[test]
    #[ignore = "Too much RAM"]
    fn keccak_prove_many_apcs() {
        let mut stdin = StdIn::default();
        stdin.write(&GUEST_KECCAK_ITER);
        let pgo_data =
            execution_profile_from_guest(GUEST_KECCAK, GuestOptions::default(), stdin.clone());

        let config = default_powdr_openvm_config(GUEST_KECCAK_APC_PGO_LARGE, GUEST_KECCAK_SKIP);
        prove_recursion(
            GUEST_KECCAK,
            config.clone(),
            PrecompileImplementation::SingleRowChip,
            stdin.clone(),
            PgoConfig::Instruction(pgo_data.clone()),
            None,
        );

        prove_recursion(
            GUEST_KECCAK,
            config.clone(),
            PrecompileImplementation::SingleRowChip,
            stdin,
            PgoConfig::Cell(pgo_data, None),
            None,
        );
    }

    #[test]
    #[ignore = "Too much RAM"]
    fn keccak_prove_large() {
        let mut stdin = StdIn::default();
        stdin.write(&GUEST_KECCAK_ITER_LARGE);
        let pgo_data =
            execution_profile_from_guest(GUEST_KECCAK, GuestOptions::default(), stdin.clone());

        let config = default_powdr_openvm_config(GUEST_KECCAK_APC_PGO, GUEST_KECCAK_SKIP);
        prove_recursion(
            GUEST_KECCAK,
            config,
            PrecompileImplementation::SingleRowChip,
            stdin,
            PgoConfig::Instruction(pgo_data),
            None,
        );
    }

    #[test]
    fn keccak_small_prove_mock() {
        let mut stdin = StdIn::default();
        stdin.write(&GUEST_KECCAK_ITER_SMALL);

        let config = default_powdr_openvm_config(GUEST_KECCAK_APC, GUEST_KECCAK_SKIP);
        prove_mock(
            GUEST_KECCAK,
            config,
            PrecompileImplementation::SingleRowChip,
            stdin,
            PgoConfig::None,
            None,
        );
    }

    // All gate constraints should be satisfied, but bus interactions are not implemented yet.
    #[test]
    fn keccak_plonk_small_prove_mock() {
        let mut stdin = StdIn::default();
        stdin.write(&GUEST_KECCAK_ITER_SMALL);
        let config = default_powdr_openvm_config(GUEST_KECCAK_APC, GUEST_KECCAK_SKIP);
        prove_mock(
            GUEST_KECCAK,
            config,
            PrecompileImplementation::PlonkChip,
            stdin,
            PgoConfig::None,
            None,
        );
    }

    #[test]
    #[ignore = "Too long"]
    fn keccak_prove_mock() {
        let mut stdin = StdIn::default();
        stdin.write(&GUEST_KECCAK_ITER);
        let config = default_powdr_openvm_config(GUEST_KECCAK_APC, GUEST_KECCAK_SKIP);
        prove_mock(
            GUEST_KECCAK,
            config,
            PrecompileImplementation::SingleRowChip,
            stdin,
            PgoConfig::None,
            None,
        );
    }

    // Create multiple APC for 10 Keccak iterations to test different PGO modes
    #[test]
    fn keccak_prove_multiple_pgo_modes() {
        use std::time::Instant;
        // Config
        let mut stdin = StdIn::default();
        stdin.write(&GUEST_KECCAK_ITER_SMALL);
        let config = default_powdr_openvm_config(GUEST_KECCAK_APC_PGO, GUEST_KECCAK_SKIP);

        // Pgo data
        let pgo_data =
            execution_profile_from_guest(GUEST_KECCAK, GuestOptions::default(), stdin.clone());

        // Pgo Cell mode
        let start = Instant::now();
        prove_simple(
            GUEST_KECCAK,
            config.clone(),
            PrecompileImplementation::SingleRowChip,
            stdin.clone(),
            PgoConfig::Cell(pgo_data.clone(), None),
            None,
        );
        let elapsed = start.elapsed();
        tracing::debug!("Proving keccak with PgoConfig::Cell took {:?}", elapsed);

        // Pgo Instruction mode
        let start = Instant::now();
        prove_simple(
            GUEST_KECCAK,
            config.clone(),
            PrecompileImplementation::SingleRowChip,
            stdin.clone(),
            PgoConfig::Instruction(pgo_data),
            None,
        );
        let elapsed = start.elapsed();
        tracing::debug!(
            "Proving keccak with PgoConfig::Instruction took {:?}",
            elapsed
        );
    }

    #[test]
    #[ignore = "Too long"]
    fn sha256_prove_simple() {
        let mut stdin = StdIn::default();
        stdin.write(&GUEST_SHA256_ITER);
        let config = default_powdr_openvm_config(GUEST_SHA256_APC_PGO, GUEST_SHA256_SKIP);

        let pgo_data =
            execution_profile_from_guest(GUEST_SHA256, GuestOptions::default(), stdin.clone());

        prove_simple(
            GUEST_SHA256,
            config,
            PrecompileImplementation::SingleRowChip,
            stdin,
            PgoConfig::Instruction(pgo_data),
            None,
        );
    }

    #[test]
    #[ignore = "Too long"]
    fn sha256_prove_mock() {
        let mut stdin = StdIn::default();
        stdin.write(&GUEST_SHA256_ITER);
        let config = default_powdr_openvm_config(GUEST_SHA256_APC_PGO, GUEST_SHA256_SKIP);

        let pgo_data =
            execution_profile_from_guest(GUEST_SHA256, GuestOptions::default(), stdin.clone());

        prove_mock(
            GUEST_SHA256,
            config,
            PrecompileImplementation::SingleRowChip,
            stdin,
            PgoConfig::Instruction(pgo_data),
            None,
        );
    }

    #[test]
    #[ignore = "Too much RAM"]
    fn sha256_prove_many_apcs() {
        let mut stdin = StdIn::default();
        stdin.write(&GUEST_SHA256_ITER);
        let pgo_data =
            execution_profile_from_guest(GUEST_SHA256, GuestOptions::default(), stdin.clone());

        let config = default_powdr_openvm_config(GUEST_SHA256_APC_PGO_LARGE, GUEST_SHA256_SKIP);
        prove_recursion(
            GUEST_SHA256,
            config.clone(),
            PrecompileImplementation::SingleRowChip,
            stdin.clone(),
            PgoConfig::Instruction(pgo_data.clone()),
            None,
        );

        prove_recursion(
            GUEST_SHA256,
            config.clone(),
            PrecompileImplementation::SingleRowChip,
            stdin,
            PgoConfig::Cell(pgo_data, None),
            None,
        );
    }

    #[test]
    #[ignore = "Too much RAM"]
    fn sha256_prove_large() {
        let mut stdin = StdIn::default();
        stdin.write(&GUEST_SHA256_ITER_LARGE);
        let pgo_data =
            execution_profile_from_guest(GUEST_SHA256, GuestOptions::default(), stdin.clone());

        let config = default_powdr_openvm_config(GUEST_SHA256_APC_PGO, GUEST_SHA256_SKIP);
        prove_recursion(
            GUEST_SHA256,
            config,
            PrecompileImplementation::SingleRowChip,
            stdin,
            PgoConfig::Instruction(pgo_data),
            None,
        );
    }

    #[test]
    fn sha256_small_prove_simple() {
        let mut stdin = StdIn::default();
        stdin.write(&GUEST_SHA256_ITER_SMALL);
        let config = default_powdr_openvm_config(GUEST_SHA256_APC_PGO, GUEST_SHA256_SKIP);

        let pgo_data =
            execution_profile_from_guest(GUEST_SHA256, GuestOptions::default(), stdin.clone());

        prove_simple(
            GUEST_SHA256,
            config,
            PrecompileImplementation::SingleRowChip,
            stdin,
            PgoConfig::Instruction(pgo_data),
            None,
        );
    }

    #[test]
    fn sha256_small_prove_mock() {
        let mut stdin = StdIn::default();
        stdin.write(&GUEST_SHA256_ITER_SMALL);
        let config = default_powdr_openvm_config(GUEST_SHA256_APC_PGO, GUEST_SHA256_SKIP);

        let pgo_data =
            execution_profile_from_guest(GUEST_SHA256, GuestOptions::default(), stdin.clone());

        prove_mock(
            GUEST_SHA256,
            config,
            PrecompileImplementation::SingleRowChip,
            stdin,
            PgoConfig::Instruction(pgo_data),
            None,
        );
    }

    #[test]
    fn sha256_prove_multiple_pgo_modes() {
        use std::time::Instant;

        let mut stdin = StdIn::default();
        stdin.write(&GUEST_SHA256_ITER_SMALL);
        let config = default_powdr_openvm_config(GUEST_SHA256_APC_PGO, GUEST_SHA256_SKIP);

        let pgo_data =
            execution_profile_from_guest(GUEST_SHA256, GuestOptions::default(), stdin.clone());

        let start = Instant::now();
        prove_simple(
            GUEST_SHA256,
            config.clone(),
            PrecompileImplementation::SingleRowChip,
            stdin.clone(),
            PgoConfig::Cell(pgo_data.clone(), None),
            None,
        );
        let elapsed = start.elapsed();
        tracing::debug!("Proving sha256 with PgoConfig::Cell took {:?}", elapsed);

        let start = Instant::now();
        prove_simple(
            GUEST_SHA256,
            config.clone(),
            PrecompileImplementation::SingleRowChip,
            stdin.clone(),
            PgoConfig::Instruction(pgo_data),
            None,
        );
        let elapsed = start.elapsed();
        tracing::debug!(
            "Proving sha256 with PgoConfig::Instruction took {:?}",
            elapsed
        );
    }

    #[test]
    #[ignore = "Too much RAM"]
    fn u256_prove() {
        use std::time::Instant;

        let stdin = StdIn::default();
        let config = default_powdr_openvm_config(GUEST_U256_APC_PGO, GUEST_U256_SKIP);

        let pgo_data =
            execution_profile_from_guest(GUEST_U256, GuestOptions::default(), stdin.clone());

        let start = Instant::now();
        prove_simple(
            GUEST_U256,
            config.clone(),
            PrecompileImplementation::SingleRowChip,
            stdin.clone(),
            PgoConfig::Cell(pgo_data.clone(), None),
            None,
        );
        let elapsed = start.elapsed();
        tracing::debug!("Proving U256 with PgoConfig::Cell took {:?}", elapsed);
    }

    #[test]
    #[ignore = "Too slow"]
    fn pairing_prove() {
        use std::time::Instant;

        let stdin = StdIn::default();
        let config = default_powdr_openvm_config(GUEST_PAIRING_APC_PGO, GUEST_PAIRING_SKIP);

        let pgo_data =
            execution_profile_from_guest(GUEST_PAIRING, GuestOptions::default(), stdin.clone());

        let start = Instant::now();
        prove_simple(
            GUEST_PAIRING,
            config.clone(),
            PrecompileImplementation::SingleRowChip,
            stdin.clone(),
            PgoConfig::Cell(pgo_data.clone(), None),
            None,
        );
        let elapsed = start.elapsed();
        tracing::debug!(
            "Proving pairing guest with PgoConfig::Cell took {:?}",
            elapsed
        );
    }

    #[test]
    /// check that the hints test guest compiles and proves successfully
    fn hints_test_prove() {
        let mut stdin = StdIn::default();
        stdin.write(&GUEST_HINTS_TEST);
        let config = default_powdr_openvm_config(0, 0);

        prove_simple(
            GUEST_SHA256,
            config,
            PrecompileImplementation::SingleRowChip,
            stdin,
            PgoConfig::None,
            None,
        );
    }

    #[test]
    fn ecc_hint_prove() {
        let mut stdin = StdIn::default();
        stdin.write(&GUEST_ECC_ITER);
        let pgo_data =
            execution_profile_from_guest(GUEST_ECC_HINTS, GuestOptions::default(), stdin.clone());
        let config = default_powdr_openvm_config(GUEST_ECC_APC_PGO, GUEST_ECC_SKIP);
        prove_simple(
            GUEST_ECC_HINTS,
            config.clone(),
            PrecompileImplementation::SingleRowChip,
            stdin.clone(),
            PgoConfig::Cell(pgo_data.clone(), None),
            None,
        );
    }

    #[test]
    fn ecrecover_prove() {
        let mut stdin = StdIn::default();
        stdin.write(&GUEST_ECRECOVER_ITER);
        let pgo_data = execution_profile_from_guest(
            GUEST_ECRECOVER_HINTS,
            GuestOptions::default(),
            stdin.clone(),
        );
        let config = default_powdr_openvm_config(GUEST_ECRECOVER_APC_PGO, GUEST_ECRECOVER_SKIP);
        prove_simple(
            GUEST_ECRECOVER_HINTS,
            config.clone(),
            PrecompileImplementation::SingleRowChip,
            stdin.clone(),
            PgoConfig::Cell(pgo_data.clone(), None),
            None,
        );
    }

    #[test]
    #[ignore = "Too much RAM"]
    fn ecc_hint_prove_recursion() {
        let mut stdin = StdIn::default();
        stdin.write(&GUEST_ECC_ITER);
        let pgo_data =
            execution_profile_from_guest(GUEST_ECC_HINTS, GuestOptions::default(), stdin.clone());
        let config = default_powdr_openvm_config(GUEST_ECC_APC_PGO, GUEST_ECC_SKIP);
        prove_recursion(
            GUEST_ECC_HINTS,
            config,
            PrecompileImplementation::SingleRowChip,
            stdin,
            PgoConfig::Cell(pgo_data, None),
            None,
        );
    }

    #[test]
    #[ignore = "Too much RAM"]
    fn ecrecover_prove_recursion() {
        let mut stdin = StdIn::default();
        stdin.write(&GUEST_ECRECOVER_ITER);
        let pgo_data = execution_profile_from_guest(
            GUEST_ECRECOVER_HINTS,
            GuestOptions::default(),
            stdin.clone(),
        );
        let config = default_powdr_openvm_config(GUEST_ECRECOVER_APC_PGO, GUEST_ECRECOVER_SKIP);
        prove_recursion(
            GUEST_ECRECOVER_HINTS,
            config,
            PrecompileImplementation::SingleRowChip,
            stdin,
            PgoConfig::Cell(pgo_data, None),
            None,
        );
    }

    #[test]
    fn ecc_projective_prove() {
        let mut stdin = StdIn::default();
        stdin.write(&GUEST_ECC_ITER);
        let config =
            default_powdr_openvm_config(GUEST_ECC_PROJECTIVE_APC_PGO, GUEST_ECC_PROJECTIVE_SKIP);

        let pgo_data = execution_profile_from_guest(
            GUEST_ECC_PROJECTIVE,
            GuestOptions::default(),
            stdin.clone(),
        );

        prove_simple(
            GUEST_ECC_PROJECTIVE,
            config,
            PrecompileImplementation::SingleRowChip,
            stdin,
            PgoConfig::Cell(pgo_data, None),
            None,
        );
    }

    #[test]
    #[ignore = "Too much RAM"]
    fn keccak_prove_recursion() {
        let mut stdin = StdIn::default();
        stdin.write(&GUEST_KECCAK_ITER);
        let config = default_powdr_openvm_config(GUEST_KECCAK_APC, GUEST_KECCAK_SKIP);
        prove_recursion(
            GUEST_KECCAK,
            config,
            PrecompileImplementation::SingleRowChip,
            stdin,
            PgoConfig::None,
            None,
        );
    }

    // The following are compilation tests only

    struct GuestTestConfig {
        pgo_config: PgoConfig,
        name: &'static str,
        apc: u64,
        skip: u64,
    }

    struct MachineTestMetrics {
        powdr_expected_sum: Expect,
        powdr_expected_machine_count: Expect,
        non_powdr_expected_sum: AirMetrics,
        non_powdr_expected_machine_count: usize,
    }

    fn test_machine_compilation(
        guest: GuestTestConfig,
        expected_metrics: MachineTestMetrics,
        expected_columns_saved: Option<Expect>,
    ) {
        let apc_candidates_dir = tempfile::tempdir().unwrap();
        let apc_candidates_dir_path = apc_candidates_dir.path();
        let config = default_powdr_openvm_config(guest.apc, guest.skip)
            .with_apc_candidates_dir(apc_candidates_dir_path);
        let is_cell_pgo = matches!(guest.pgo_config, PgoConfig::Cell(_, _));
        let max_degree = config.degree_bound.identities;
        let compiled_program = compile_guest(
            guest.name,
            GuestOptions::default(),
            config,
            PrecompileImplementation::SingleRowChip,
            guest.pgo_config,
        )
        .unwrap();

        let (powdr_air_metrics, non_powdr_air_metrics) = compiled_program.air_metrics(max_degree);

        expected_metrics.powdr_expected_sum.assert_debug_eq(
            &powdr_air_metrics
                .iter()
                .map(|(metrics, _)| metrics.clone())
                .sum::<AirMetrics>(),
        );
        expected_metrics
            .powdr_expected_machine_count
            .assert_debug_eq(&powdr_air_metrics.len());
        assert_eq!(
            non_powdr_air_metrics.len(),
            expected_metrics.non_powdr_expected_machine_count
        );
        assert_eq!(
            non_powdr_air_metrics.into_iter().sum::<AirMetrics>(),
            expected_metrics.non_powdr_expected_sum
        );
        let columns_saved = is_cell_pgo.then(|| {
            // Test cells saved in Pgo::Cell
            powdr_air_metrics
                .into_iter()
                .map(|(_, columns_saved)| columns_saved.unwrap())
                .sum::<AirWidthsDiff>()
        });
        assert_eq!(columns_saved.is_some(), expected_columns_saved.is_some());
        if let Some(expected) = expected_columns_saved {
            expected.assert_debug_eq(&columns_saved.unwrap());
        }

        // In Cell PGO, check that the apc candidates were persisted to disk
        let json_files_count = std::fs::read_dir(apc_candidates_dir_path)
            .unwrap()
            .filter_map(Result::ok)
            .filter(|entry| entry.path().extension().is_some_and(|ext| ext == "json"))
            .count();
        let cbor_files_count = std::fs::read_dir(apc_candidates_dir_path)
            .unwrap()
            .filter_map(Result::ok)
            .filter(|entry| entry.path().extension().is_some_and(|ext| ext == "cbor"))
            .count();
        assert!(cbor_files_count > 0, "No APC candidate files found");
        if is_cell_pgo {
            assert_eq!(
                json_files_count, 1,
                "Expected exactly one APC candidate JSON file"
            );
        } else {
            assert_eq!(
                json_files_count, 0,
                "Unexpected APC candidate JSON files found"
            );
        }
    }

    const NON_POWDR_EXPECTED_MACHINE_COUNT: usize = 18;
    const NON_POWDR_EXPECTED_SUM: AirMetrics = AirMetrics {
        widths: AirWidths {
            preprocessed: 5,
            main: 797,
            log_up: 676,
        },
        constraints: 604,
        bus_interactions: 252,
    };

    #[test]
    fn guest_machine_pgo_modes() {
        let mut stdin = StdIn::default();
        stdin.write(&GUEST_ITER);
        let pgo_data = execution_profile_from_guest(GUEST, GuestOptions::default(), stdin);

        test_machine_compilation(
            GuestTestConfig {
                pgo_config: PgoConfig::Instruction(pgo_data.clone()),
                name: GUEST,
                apc: GUEST_APC,
                skip: GUEST_SKIP_PGO,
            },
            MachineTestMetrics {
                powdr_expected_sum: expect![[r#"
                    AirMetrics {
                        widths: AirWidths {
                            preprocessed: 0,
<<<<<<< HEAD
                            main: 37,
                            log_up: 60,
                        },
                        constraints: 14,
=======
                            main: 41,
                            log_up: 56,
                        },
                        constraints: 15,
>>>>>>> 47016c11
                        bus_interactions: 26,
                    }
                "#]],
                powdr_expected_machine_count: expect![[r#"
                    1
                "#]],
                non_powdr_expected_sum: NON_POWDR_EXPECTED_SUM,
                non_powdr_expected_machine_count: NON_POWDR_EXPECTED_MACHINE_COUNT,
            },
            None,
        );

        test_machine_compilation(
            GuestTestConfig {
                pgo_config: PgoConfig::Cell(pgo_data, None),
                name: GUEST,
                apc: GUEST_APC,
                skip: GUEST_SKIP_PGO,
            },
            MachineTestMetrics {
                powdr_expected_sum: expect![[r#"
                    AirMetrics {
                        widths: AirWidths {
                            preprocessed: 0,
<<<<<<< HEAD
                            main: 37,
                            log_up: 60,
                        },
                        constraints: 14,
=======
                            main: 41,
                            log_up: 56,
                        },
                        constraints: 15,
>>>>>>> 47016c11
                        bus_interactions: 26,
                    }
                "#]],
                powdr_expected_machine_count: expect![[r#"
                    1
                "#]],
                non_powdr_expected_sum: NON_POWDR_EXPECTED_SUM,
                non_powdr_expected_machine_count: NON_POWDR_EXPECTED_MACHINE_COUNT,
            },
            Some(expect![[r#"
                AirWidthsDiff {
                    before: AirWidths {
                        preprocessed: 0,
                        main: 170,
                        log_up: 236,
                    },
                    after: AirWidths {
                        preprocessed: 0,
<<<<<<< HEAD
                        main: 37,
                        log_up: 60,
=======
                        main: 41,
                        log_up: 56,
>>>>>>> 47016c11
                    },
                }
            "#]]),
        );
    }

    #[test]
    fn sha256_machine_pgo() {
        let mut stdin = StdIn::default();
        stdin.write(&GUEST_SHA256_ITER_SMALL);
        let pgo_data = execution_profile_from_guest(GUEST_SHA256, GuestOptions::default(), stdin);

        test_machine_compilation(
            GuestTestConfig {
                pgo_config: PgoConfig::Instruction(pgo_data.clone()),
                name: GUEST_SHA256,
                apc: GUEST_SHA256_APC_PGO,
                skip: GUEST_SHA256_SKIP,
            },
            MachineTestMetrics {
                powdr_expected_sum: expect![[r#"
                    AirMetrics {
                        widths: AirWidths {
                            preprocessed: 0,
<<<<<<< HEAD
                            main: 14552,
                            log_up: 23164,
                        },
                        constraints: 4259,
=======
                            main: 14560,
                            log_up: 23156,
                        },
                        constraints: 4261,
>>>>>>> 47016c11
                        bus_interactions: 11345,
                    }
                "#]],
                powdr_expected_machine_count: expect![[r#"
                    10
                "#]],
                non_powdr_expected_sum: NON_POWDR_EXPECTED_SUM,
                non_powdr_expected_machine_count: NON_POWDR_EXPECTED_MACHINE_COUNT,
            },
            None,
        );

        test_machine_compilation(
            GuestTestConfig {
                pgo_config: PgoConfig::Cell(pgo_data, None),
                name: GUEST_SHA256,
                apc: GUEST_SHA256_APC_PGO,
                skip: GUEST_SHA256_SKIP,
            },
            MachineTestMetrics {
                powdr_expected_sum: expect![[r#"
                    AirMetrics {
                        widths: AirWidths {
                            preprocessed: 0,
<<<<<<< HEAD
                            main: 14524,
                            log_up: 23132,
                        },
                        constraints: 4235,
=======
                            main: 14532,
                            log_up: 23124,
                        },
                        constraints: 4237,
>>>>>>> 47016c11
                        bus_interactions: 11335,
                    }
                "#]],
                powdr_expected_machine_count: expect![[r#"
                    10
                "#]],
                non_powdr_expected_sum: NON_POWDR_EXPECTED_SUM,
                non_powdr_expected_machine_count: NON_POWDR_EXPECTED_MACHINE_COUNT,
            },
            Some(expect![[r#"
                AirWidthsDiff {
                    before: AirWidths {
                        preprocessed: 0,
                        main: 176212,
                        log_up: 218016,
                    },
                    after: AirWidths {
                        preprocessed: 0,
<<<<<<< HEAD
                        main: 14524,
                        log_up: 23132,
=======
                        main: 14532,
                        log_up: 23124,
>>>>>>> 47016c11
                    },
                }
            "#]]),
        );
    }

    #[test]
    fn guest_machine_plonk() {
        let config = default_powdr_openvm_config(GUEST_APC, GUEST_SKIP);
        let max_degree = config.degree_bound.identities;
        let (powdr_metrics, _) = compile_guest(
            GUEST,
            GuestOptions::default(),
            config,
            PrecompileImplementation::PlonkChip,
            PgoConfig::None,
        )
        .unwrap()
        .air_metrics(max_degree);
        assert_eq!(powdr_metrics.len(), 1);
        let powdr_metrics_sum = powdr_metrics
            .into_iter()
            .map(|(metrics, _)| metrics)
            .sum::<AirMetrics>();
        assert_eq!(
            powdr_metrics_sum,
            AirMetrics {
                widths: AirWidths {
                    preprocessed: 0,
                    main: 26,
                    log_up: 36,
                },
                constraints: 1,
                bus_interactions: 16,
            }
        );
    }

    #[test]
    fn ecc_hint_machine_pgo_cell() {
        let mut stdin = StdIn::default();
        stdin.write(&GUEST_ECC_ITER);
        let pgo_data =
            execution_profile_from_guest(GUEST_ECC_HINTS, GuestOptions::default(), stdin);

        test_machine_compilation(
            GuestTestConfig {
                pgo_config: PgoConfig::Cell(pgo_data, None),
                name: GUEST_ECC_HINTS,
                apc: GUEST_ECC_APC_PGO,
                skip: GUEST_ECC_SKIP,
            },
            MachineTestMetrics {
                powdr_expected_sum: expect![[r#"
                    AirMetrics {
                        widths: AirWidths {
                            preprocessed: 0,
<<<<<<< HEAD
                            main: 15460,
                            log_up: 25232,
                        },
                        constraints: 8243,
                        bus_interactions: 10597,
=======
                            main: 15488,
                            log_up: 25212,
                        },
                        constraints: 8387,
                        bus_interactions: 10595,
>>>>>>> 47016c11
                    }
                "#]],
                powdr_expected_machine_count: expect![[r#"
                    50
                "#]],
                non_powdr_expected_sum: NON_POWDR_EXPECTED_SUM,
                non_powdr_expected_machine_count: NON_POWDR_EXPECTED_MACHINE_COUNT,
            },
            Some(expect![[r#"
                AirWidthsDiff {
                    before: AirWidths {
                        preprocessed: 0,
<<<<<<< HEAD
                        main: 107545,
                        log_up: 144340,
                    },
                    after: AirWidths {
                        preprocessed: 0,
                        main: 15460,
                        log_up: 25232,
=======
                        main: 107487,
                        log_up: 144252,
                    },
                    after: AirWidths {
                        preprocessed: 0,
                        main: 15488,
                        log_up: 25212,
>>>>>>> 47016c11
                    },
                }
            "#]]),
        );
    }

    #[test]
    fn ecrecover_machine_pgo_cell() {
        let mut stdin = StdIn::default();
        stdin.write(&GUEST_ECRECOVER_ITER);
        let pgo_data =
            execution_profile_from_guest(GUEST_ECRECOVER_HINTS, GuestOptions::default(), stdin);

        test_machine_compilation(
            GuestTestConfig {
                pgo_config: PgoConfig::Cell(pgo_data, None),
                name: GUEST_ECRECOVER_HINTS,
                apc: GUEST_ECRECOVER_APC_PGO,
                skip: GUEST_ECRECOVER_SKIP,
            },
            MachineTestMetrics {
                powdr_expected_sum: expect![[r#"
                    AirMetrics {
                        widths: AirWidths {
                            preprocessed: 0,
<<<<<<< HEAD
                            main: 18192,
                            log_up: 28416,
                        },
                        constraints: 10575,
                        bus_interactions: 12185,
=======
                            main: 18222,
                            log_up: 28384,
                        },
                        constraints: 10721,
                        bus_interactions: 12178,
>>>>>>> 47016c11
                    }
                "#]],
                powdr_expected_machine_count: expect![[r#"
                    50
                "#]],
                non_powdr_expected_sum: NON_POWDR_EXPECTED_SUM,
                non_powdr_expected_machine_count: NON_POWDR_EXPECTED_MACHINE_COUNT,
            },
            Some(expect![[r#"
                AirWidthsDiff {
                    before: AirWidths {
                        preprocessed: 0,
<<<<<<< HEAD
                        main: 130863,
                        log_up: 173220,
                    },
                    after: AirWidths {
                        preprocessed: 0,
                        main: 18192,
                        log_up: 28416,
=======
                        main: 130747,
                        log_up: 173044,
                    },
                    after: AirWidths {
                        preprocessed: 0,
                        main: 18222,
                        log_up: 28384,
>>>>>>> 47016c11
                    },
                }
            "#]]),
        );
    }

    #[test]
    fn keccak_machine_pgo_modes() {
        let mut stdin = StdIn::default();
        stdin.write(&GUEST_KECCAK_ITER_SMALL);
        let pgo_data = execution_profile_from_guest(GUEST_KECCAK, GuestOptions::default(), stdin);

        test_machine_compilation(
            GuestTestConfig {
                pgo_config: PgoConfig::None,
                name: GUEST_KECCAK,
                apc: GUEST_KECCAK_APC,
                skip: GUEST_KECCAK_SKIP,
            },
            MachineTestMetrics {
                powdr_expected_sum: expect![[r#"
                    AirMetrics {
                        widths: AirWidths {
                            preprocessed: 0,
                            main: 1757,
                            log_up: 3028,
                        },
                        constraints: 183,
                        bus_interactions: 1512,
                    }
                "#]],
                powdr_expected_machine_count: expect![[r#"
                    1
                "#]],
                non_powdr_expected_sum: NON_POWDR_EXPECTED_SUM,
                non_powdr_expected_machine_count: NON_POWDR_EXPECTED_MACHINE_COUNT,
            },
            None,
        );

        test_machine_compilation(
            GuestTestConfig {
                pgo_config: PgoConfig::Instruction(pgo_data.clone()),
                name: GUEST_KECCAK,
                apc: GUEST_KECCAK_APC,
                skip: GUEST_KECCAK_SKIP,
            },
            MachineTestMetrics {
                powdr_expected_sum: expect![[r#"
                    AirMetrics {
                        widths: AirWidths {
                            preprocessed: 0,
                            main: 1757,
                            log_up: 3028,
                        },
                        constraints: 183,
                        bus_interactions: 1512,
                    }
                "#]],
                powdr_expected_machine_count: expect![[r#"
                    1
                "#]],
                non_powdr_expected_sum: NON_POWDR_EXPECTED_SUM,
                non_powdr_expected_machine_count: NON_POWDR_EXPECTED_MACHINE_COUNT,
            },
            None,
        );

        test_machine_compilation(
            GuestTestConfig {
                pgo_config: PgoConfig::Cell(pgo_data, None),
                name: GUEST_KECCAK,
                apc: GUEST_KECCAK_APC,
                skip: GUEST_KECCAK_SKIP,
            },
            MachineTestMetrics {
                powdr_expected_sum: expect![[r#"
                    AirMetrics {
                        widths: AirWidths {
                            preprocessed: 0,
                            main: 1757,
                            log_up: 3028,
                        },
                        constraints: 183,
                        bus_interactions: 1512,
                    }
                "#]],
                powdr_expected_machine_count: expect![[r#"
                    1
                "#]],
                non_powdr_expected_sum: NON_POWDR_EXPECTED_SUM,
                non_powdr_expected_machine_count: NON_POWDR_EXPECTED_MACHINE_COUNT,
            },
            Some(expect![[r#"
                AirWidthsDiff {
                    before: AirWidths {
                        preprocessed: 0,
                        main: 27194,
                        log_up: 34792,
                    },
                    after: AirWidths {
                        preprocessed: 0,
                        main: 1757,
                        log_up: 3028,
                    },
                }
            "#]]),
        );
    }

    #[test]
    fn keccak_machine_cell_pgo_max_columns() {
        const MAX_TOTAL_COLUMNS: usize = 10_000;

        let mut stdin = StdIn::default();
        stdin.write(&GUEST_KECCAK_ITER_SMALL);
        let pgo_data =
            execution_profile_from_guest(GUEST_KECCAK, GuestOptions::default(), stdin.clone());

        test_machine_compilation(
            GuestTestConfig {
                pgo_config: PgoConfig::Cell(pgo_data, Some(MAX_TOTAL_COLUMNS)),
                name: GUEST_KECCAK,
                apc: GUEST_KECCAK_APC_PGO_LARGE,
                skip: GUEST_KECCAK_SKIP,
            },
            MachineTestMetrics {
                powdr_expected_sum: expect![[r#"
                    AirMetrics {
                        widths: AirWidths {
                            preprocessed: 0,
<<<<<<< HEAD
                            main: 3261,
                            log_up: 5256,
                        },
                        constraints: 715,
                        bus_interactions: 2528,
=======
                            main: 3268,
                            log_up: 5244,
                        },
                        constraints: 746,
                        bus_interactions: 2524,
>>>>>>> 47016c11
                    }
                "#]],
                powdr_expected_machine_count: expect![[r#"
                    28
                "#]],
                non_powdr_expected_sum: NON_POWDR_EXPECTED_SUM,
                non_powdr_expected_machine_count: NON_POWDR_EXPECTED_MACHINE_COUNT,
            },
            Some(expect![[r#"
                AirWidthsDiff {
                    before: AirWidths {
                        preprocessed: 0,
<<<<<<< HEAD
                        main: 33115,
                        log_up: 42716,
                    },
                    after: AirWidths {
                        preprocessed: 0,
                        main: 3261,
                        log_up: 5256,
=======
                        main: 33079,
                        log_up: 42664,
                    },
                    after: AirWidths {
                        preprocessed: 0,
                        main: 3268,
                        log_up: 5244,
>>>>>>> 47016c11
                    },
                }
            "#]]),
        );

        // TODO

        // // Assert that total columns don't exceed the initial limit set
        // let total_columns = (powdr_metrics_sum + NON_POWDR_EXPECTED_SUM).widths.total();
        // assert!(
        //     total_columns <= MAX_TOTAL_COLUMNS,
        //     "Total columns exceeded the limit: {total_columns} > {MAX_TOTAL_COLUMNS}"
        // );
    }
}<|MERGE_RESOLUTION|>--- conflicted
+++ resolved
@@ -1602,17 +1602,10 @@
                     AirMetrics {
                         widths: AirWidths {
                             preprocessed: 0,
-<<<<<<< HEAD
                             main: 37,
                             log_up: 60,
                         },
                         constraints: 14,
-=======
-                            main: 41,
-                            log_up: 56,
-                        },
-                        constraints: 15,
->>>>>>> 47016c11
                         bus_interactions: 26,
                     }
                 "#]],
@@ -1637,17 +1630,10 @@
                     AirMetrics {
                         widths: AirWidths {
                             preprocessed: 0,
-<<<<<<< HEAD
                             main: 37,
                             log_up: 60,
                         },
                         constraints: 14,
-=======
-                            main: 41,
-                            log_up: 56,
-                        },
-                        constraints: 15,
->>>>>>> 47016c11
                         bus_interactions: 26,
                     }
                 "#]],
@@ -1666,13 +1652,8 @@
                     },
                     after: AirWidths {
                         preprocessed: 0,
-<<<<<<< HEAD
                         main: 37,
                         log_up: 60,
-=======
-                        main: 41,
-                        log_up: 56,
->>>>>>> 47016c11
                     },
                 }
             "#]]),
@@ -1697,17 +1678,10 @@
                     AirMetrics {
                         widths: AirWidths {
                             preprocessed: 0,
-<<<<<<< HEAD
                             main: 14552,
                             log_up: 23164,
                         },
                         constraints: 4259,
-=======
-                            main: 14560,
-                            log_up: 23156,
-                        },
-                        constraints: 4261,
->>>>>>> 47016c11
                         bus_interactions: 11345,
                     }
                 "#]],
@@ -1732,17 +1706,10 @@
                     AirMetrics {
                         widths: AirWidths {
                             preprocessed: 0,
-<<<<<<< HEAD
                             main: 14524,
                             log_up: 23132,
                         },
                         constraints: 4235,
-=======
-                            main: 14532,
-                            log_up: 23124,
-                        },
-                        constraints: 4237,
->>>>>>> 47016c11
                         bus_interactions: 11335,
                     }
                 "#]],
@@ -1761,13 +1728,8 @@
                     },
                     after: AirWidths {
                         preprocessed: 0,
-<<<<<<< HEAD
                         main: 14524,
                         log_up: 23132,
-=======
-                        main: 14532,
-                        log_up: 23124,
->>>>>>> 47016c11
                     },
                 }
             "#]]),
@@ -1825,19 +1787,11 @@
                     AirMetrics {
                         widths: AirWidths {
                             preprocessed: 0,
-<<<<<<< HEAD
                             main: 15460,
                             log_up: 25232,
                         },
                         constraints: 8243,
                         bus_interactions: 10597,
-=======
-                            main: 15488,
-                            log_up: 25212,
-                        },
-                        constraints: 8387,
-                        bus_interactions: 10595,
->>>>>>> 47016c11
                     }
                 "#]],
                 powdr_expected_machine_count: expect![[r#"
@@ -1850,7 +1804,6 @@
                 AirWidthsDiff {
                     before: AirWidths {
                         preprocessed: 0,
-<<<<<<< HEAD
                         main: 107545,
                         log_up: 144340,
                     },
@@ -1858,15 +1811,6 @@
                         preprocessed: 0,
                         main: 15460,
                         log_up: 25232,
-=======
-                        main: 107487,
-                        log_up: 144252,
-                    },
-                    after: AirWidths {
-                        preprocessed: 0,
-                        main: 15488,
-                        log_up: 25212,
->>>>>>> 47016c11
                     },
                 }
             "#]]),
@@ -1892,19 +1836,11 @@
                     AirMetrics {
                         widths: AirWidths {
                             preprocessed: 0,
-<<<<<<< HEAD
                             main: 18192,
                             log_up: 28416,
                         },
                         constraints: 10575,
                         bus_interactions: 12185,
-=======
-                            main: 18222,
-                            log_up: 28384,
-                        },
-                        constraints: 10721,
-                        bus_interactions: 12178,
->>>>>>> 47016c11
                     }
                 "#]],
                 powdr_expected_machine_count: expect![[r#"
@@ -1917,7 +1853,6 @@
                 AirWidthsDiff {
                     before: AirWidths {
                         preprocessed: 0,
-<<<<<<< HEAD
                         main: 130863,
                         log_up: 173220,
                     },
@@ -1925,15 +1860,6 @@
                         preprocessed: 0,
                         main: 18192,
                         log_up: 28416,
-=======
-                        main: 130747,
-                        log_up: 173044,
-                    },
-                    after: AirWidths {
-                        preprocessed: 0,
-                        main: 18222,
-                        log_up: 28384,
->>>>>>> 47016c11
                     },
                 }
             "#]]),
@@ -2065,19 +1991,11 @@
                     AirMetrics {
                         widths: AirWidths {
                             preprocessed: 0,
-<<<<<<< HEAD
                             main: 3261,
                             log_up: 5256,
                         },
                         constraints: 715,
                         bus_interactions: 2528,
-=======
-                            main: 3268,
-                            log_up: 5244,
-                        },
-                        constraints: 746,
-                        bus_interactions: 2524,
->>>>>>> 47016c11
                     }
                 "#]],
                 powdr_expected_machine_count: expect![[r#"
@@ -2090,7 +2008,6 @@
                 AirWidthsDiff {
                     before: AirWidths {
                         preprocessed: 0,
-<<<<<<< HEAD
                         main: 33115,
                         log_up: 42716,
                     },
@@ -2098,15 +2015,6 @@
                         preprocessed: 0,
                         main: 3261,
                         log_up: 5256,
-=======
-                        main: 33079,
-                        log_up: 42664,
-                    },
-                    after: AirWidths {
-                        preprocessed: 0,
-                        main: 3268,
-                        log_up: 5244,
->>>>>>> 47016c11
                     },
                 }
             "#]]),
