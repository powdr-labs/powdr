--- conflicted
+++ resolved
@@ -845,11 +845,7 @@
         let m = &machines[0];
         assert_eq!(m.width, 2423);
         assert_eq!(m.constraints, 160);
-<<<<<<< HEAD
         assert_eq!(m.bus_interactions, 2431);
-=======
-        assert_eq!(m.bus_interactions, 2861);
->>>>>>> f2a59f0c
     }
 
     #[test]
