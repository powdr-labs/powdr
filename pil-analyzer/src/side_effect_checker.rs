--- conflicted
+++ resolved
@@ -60,17 +60,7 @@
                 self.context = old_context;
                 result
             }
-<<<<<<< HEAD
-            Expression::BlockExpression(
-                _,
-                BlockExpression {
-                    statements,
-                    expr: _,
-                },
-            ) => {
-=======
-            Expression::BlockExpression(BlockExpression { statements, .. }) => {
->>>>>>> 0757e57e
+            Expression::BlockExpression(_, BlockExpression { statements, .. }) => {
                 for s in statements {
                     match s {
                         StatementInsideBlock::LetStatement(s) => {
