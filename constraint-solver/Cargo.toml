--- conflicted
+++ resolved
@@ -18,12 +18,8 @@
 bitvec = "1.0.1"
 serde = "1.0.218"
 
-<<<<<<< HEAD
 crepe = { git = "https://github.com/powdr-labs/crepe", rev = "powdr-0.1.11" }
-=======
-crepe = { git = "https://github.com/powdr-labs/crepe", rev = "powdr-0.1.10" }
 derivative = "2.2.0"
->>>>>>> 905f9145
 
 [dev-dependencies]
 pretty_assertions = "1.4.0"
